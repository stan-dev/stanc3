--- conflicted
+++ resolved
@@ -28,21 +28,14 @@
 pipeline {
     agent none
     parameters {
-<<<<<<< HEAD
         booleanParam(name:"compile_all", defaultValue: false, description:"Try compiling all models in test/integration/good")
-=======
         booleanParam(name:"skip_end_to_end", defaultValue: false, description:"Skip end-to-end tests ")
->>>>>>> 727c7624
         string(defaultValue: 'develop', name: 'cmdstan_pr',
                description: "CmdStan PR to test against. Will check out this PR in the downstream Stan repo.")
         string(defaultValue: 'develop', name: 'stan_pr',
                description: "Stan PR to test against. Will check out this PR in the downstream Stan repo.")
         string(defaultValue: 'develop', name: 'math_pr',
-<<<<<<< HEAD
                description: "Math PR to test against. Will check out this PR in the downstream Math repo.")
-=======
-               description: "Math PR to test against. Will check out this PR in the downstream Math repo.")        
->>>>>>> 727c7624
     }
     options {parallelsAlwaysFailFast()}
     environment {
@@ -256,30 +249,6 @@
                         }
                     }
                     steps {
-<<<<<<< HEAD
-                        unstash 'ubuntu-exe'
-                        sh """
-                            git clone --recursive --depth 50 https://github.com/stan-dev/performance-tests-cmdstan
-                        """
-                        script {
-                            utils.checkout_pr("cmdstan", "performance-tests-cmdstan/cmdstan", params.cmdstan_pr)
-                            utils.checkout_pr("stan", "performance-tests-cmdstan/cmdstan/stan", params.stan_pr)
-                            utils.checkout_pr("math", "performance-tests-cmdstan/cmdstan/stan/lib/stan_math", params.math_pr)
-                        }
-                        sh """
-                            cd performance-tests-cmdstan
-                            git show HEAD --stat
-                            echo "example-models/regression_tests/mother.stan" > all.tests
-                            cat known_good_perf_all.tests >> all.tests
-                            echo "" >> all.tests
-                            cat shotgun_perf_all.tests >> all.tests
-                            cat all.tests
-                            echo "CXXFLAGS+=-march=core2" > cmdstan/make/local
-                            echo "PRECOMPILED_HEADERS=false" >> cmdstan/make/local
-                            cd cmdstan; make clean-all; git show HEAD --stat; cd ..
-                            CXX="${CXX}" ./compare-compilers.sh "--tests-file all.tests --num-samples=10" "\$(readlink -f ../bin/stanc)"
-                        """
-=======
                         script {
                             unstash 'ubuntu-exe'
                             sh """
@@ -302,7 +271,6 @@
                                 CXX="${CXX}" ./compare-compilers.sh "--tests-file all.tests --num-samples=10" "\$(readlink -f ../bin/stanc)"
                             """
                         }
->>>>>>> 727c7624
 
                         xunit([GoogleTest(
                             deleteOutputFiles: false,
