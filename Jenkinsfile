--- conflicted
+++ resolved
@@ -9,7 +9,6 @@
     return "${output}"
 }
 
-<<<<<<< HEAD
 def buildTagImage(String registry, String repository, String dockerfile_path){
     def function = """#!/bin/bash
 
@@ -62,7 +61,8 @@
     """
 
     runShell(function)
-=======
+}
+
 def getDockerUser(){
     if("${env.NODE_NAME}" == "gelman-group-linux"){
         return "jenkins-slave"
@@ -70,7 +70,6 @@
     else{
         return "opam"
     }
->>>>>>> 905e046d
 }
 
 def tagName() {
@@ -220,18 +219,12 @@
                 }
                 stage("Build & test a static Linux binary") {
                     agent {
-<<<<<<< HEAD
                         docker {
                             image 'registry.mc-stan.org/stanc3/alpine:latest'
                             registryUrl 'https://registry.mc-stan.org'
                             registryCredentialsId 'docker-registry-creds'
-                            args '-u opam --entrypoint=\'\''
-=======
-                        dockerfile {
-                            filename 'docker/static/Dockerfile'
-                            //Forces image to ignore entrypoint
-                            args "-u ${getDockerUser()}"
->>>>>>> 905e046d
+                          args "-u ${getDockerUser()} --entrypoint=\'\'"
+
                         }
                     }
                     steps {
