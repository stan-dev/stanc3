--- conflicted
+++ resolved
@@ -98,11 +98,8 @@
                description: "Math PR to test against. Will check out this PR in the downstream Math repo.")
         string(defaultValue: '', name: 'stanc_flags',
                description: "Pass STANCFLAGS to make/local, default none")
-<<<<<<< HEAD
         booleanParam(name:"run_slow_perf_tests", defaultValue: false, description:"Run additional 'slow' performance tests")
-=======
         string(defaultValue: '', name: 'build_multiarch_docker_tag', description: "Docker tag for the multiarch image")
->>>>>>> 5dacf74d
     }
     options {
         parallelsAlwaysFailFast()
