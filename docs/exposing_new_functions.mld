--- conflicted
+++ resolved
@@ -130,19 +130,15 @@
 Functions such as the ODE integrators or [reduce_sum], which take in user-functions and a variable-length
 list of arguments, are {b NOT} added to this list.
 
-<<<<<<< HEAD
-These are instead handled by special functions like [is_variadic_function_name]. They
-must also be given custom typechecking rules in the private sub-module [Variadic_typechecking].
-=======
-"Nice" variadic functions are added to the hashtable [Stan_math_signatures.stan_math_variadic_signatures].
+"Nice" variadic functions are added to the hashtable [Library.variadic_signatures].
 This is probably sufficient for most variadic functions, e.g. all the ODE solvers and DAE solvers are done
 via this method.
 [reduce_sum] is not "nice", since it is both variadic and {e polymorphic}, requiring certain arguments to have the same
 (but {e not predetermined}) type. Therefore, [reduce_sum] is treated as special case in the [Typechecker]
-module in the frontend folder.
+module in the frontend folder. These are instead handled by special functions like [is_special_function_name]. They
+must also be given custom typechecking rules in the private sub-module [Special_typechecking].
 
 Note that higher-order functions also usually require changes to the C++ code generation to work properly.
->>>>>>> ab791f7c
 It is best to consult an existing example of how these are done before proceeding.
 
 {1 Testing}
