--- conflicted
+++ resolved
@@ -25,12 +25,10 @@
 
 - {{!page-parser_messages}
   Page on modifying the parser's error messages}
-<<<<<<< HEAD
 
-=======
 - {{!page-exposing_new_functions}
   Page on exposing a new function of the Stan Math library}
->>>>>>> afcd55a0
+  
 - {{:https://github.com/stan-dev/stanc3/wiki/Software-Engineering-best-practices}
   Wiki on generic software best practices}
 
