open Core_kernel
open Core_kernel.Poly
open Middle

module Make (StdLibrary : Frontend.Std_library_utils.Library) = struct
  (**
  Return a Var expression of the name for each type
   containing an eigen matrix
 *)
  let rec matrix_set
      Expr.Fixed.{pattern; meta= Expr.Typed.Meta.{type_; _} as meta} =
    let union_recur exprs = Set.Poly.union_list (List.map exprs ~f:matrix_set) in
    if UnsizedType.contains_eigen_type type_ then
      match pattern with
      | Var s -> Set.Poly.singleton (Dataflow_types.VVar s, meta)
      | Lit _ -> Set.Poly.empty
      | FunApp (_, exprs) ->
          if UnsizedType.contains_eigen_type type_ then union_recur exprs
          else Set.Poly.empty
      | TernaryIf (_, expr2, expr3) -> union_recur [expr2; expr3]
      | Indexed (expr, _) | Promotion (expr, _, _) -> matrix_set expr
      | EAnd (expr1, expr2) | EOr (expr1, expr2) -> union_recur [expr1; expr2]
    else Set.Poly.empty

  (**
  Return a set of all types containing autodiffable Eigen matrices
   in an expression.
 *)
  let query_var_eigen_names (expr : Expr.Typed.t) : string Set.Poly.t =
    let get_expr_eigen_names
        (Dataflow_types.VVar s, Expr.Typed.Meta.{adlevel; type_; _}) =
      if
        UnsizedType.contains_eigen_type type_
        && UnsizedType.is_autodifftype adlevel
      then Some s
      else None in
    Set.Poly.filter_map ~f:get_expr_eigen_names (matrix_set expr)

  (**
  Check whether one set is a nonzero subset of another set.
 *)
  let is_nonzero_subset ~set ~subset =
    Set.Poly.is_subset subset ~of_:set
    && (not (Set.Poly.is_empty set))
    && not (Set.Poly.is_empty subset)

  (**
 Check an expression to count how many times we see a single index.
 @param acc An accumulator from previous folds of multiple expressions.
 @param pattern The expression patterns to match against
 *)
  let rec count_single_idx_exprs (acc : int) Expr.Fixed.{pattern; _} : int =
    match pattern with
    | Expr.Fixed.Pattern.FunApp (_, (exprs : Expr.Typed.t list)) ->
        List.fold_left ~init:acc ~f:count_single_idx_exprs exprs
    | TernaryIf (predicate, texpr, fexpr) ->
        acc
        + count_single_idx_exprs 0 predicate
        + count_single_idx_exprs 0 texpr
        + count_single_idx_exprs 0 fexpr
    | Indexed (idx_expr, indexed) ->
        acc
        + count_single_idx_exprs 0 idx_expr
        + List.fold_left ~init:0 ~f:count_single_idx indexed
    | Promotion (expr, _, _) -> count_single_idx_exprs acc expr
    | EAnd (lhs, rhs) ->
        acc + count_single_idx_exprs 0 lhs + count_single_idx_exprs 0 rhs
    | EOr (lhs, rhs) ->
        acc + count_single_idx_exprs 0 lhs + count_single_idx_exprs 0 rhs
    | Var (_ : string) | Lit ((_ : Expr.Fixed.Pattern.litType), (_ : string)) ->
        acc

  (**
 Check an Index to count how many times we see a single index.
 @param acc An accumulator from previous folds of multiple expressions.
 @param idx An Index to match. For Single types this adds 1 to the
   acc. For Upfrom and MultiIndex types we check the inner expression
   for a Single index. All and Between cannot be Single cell access
   and so pass acc along.
 *)
  and count_single_idx (acc : int) (idx : Expr.Typed.t Index.t) =
    match idx with
    | Index.All | Between _ | Upfrom _ | MultiIndex _ -> acc
    | Single _ -> acc + 1

  (**
  Find indices on Matrix and Vector types that perform single
   cell access. Returns true if it finds
  a vector, row vector, matrix, or matrix with single cell access
  as well as an array of any of the above that is accessing the
  inner matrix types cell.
  @param ut An UnsizedType to match against.
  @param index This list is checked for Single cell access
   either at the top level or within the [Index] types of the list.
 *)
  let rec is_uni_eigen_loop_indexing in_loop (ut : UnsizedType.t)
      (index : Expr.Typed.t Index.t list) =
    match in_loop with
    | false -> false
    | true -> (
        let contains_single_idx =
          List.fold_left ~init:0 ~f:count_single_idx index in
        match (ut, index) with
        | (UnsizedType.UVector | URowVector), _ when contains_single_idx > 0 ->
            true
        | UMatrix, _ when contains_single_idx > 1 -> true
        | (UArray t | UFun (_, ReturnType t, _, _)), index -> (
          match List.tl index with
          | Some cut_list -> is_uni_eigen_loop_indexing in_loop t cut_list
          | None -> false )
        | _ -> false )

  let query_stan_math_mem_pattern_support (name : string)
      (args : (UnsizedType.autodifftype * UnsizedType.t) list) =
    match name with
    | x when StdLibrary.is_variadic_function_name x -> false
    | _ ->
        let name =
          StdLibrary.string_operator_to_function_name
            (Utils.stdlib_distribution_name name) in
        let namematches = StdLibrary.get_signatures name in
        let filteredmatches =
          List.filter
            ~f:(fun x ->
              Frontend.SignatureMismatch.check_compatible_arguments_mod_conv
                (snd3 x) args
              |> Result.is_ok )
            namematches in
        let is_soa ((_ : UnsizedType.returntype), _, mem) =
          mem = Common.Helpers.SoA in
        List.exists ~f:is_soa filteredmatches

  (*Validate whether a function can support SoA matrices*)
  let is_fun_soa_supported name exprs =
    let fun_args = List.map ~f:Expr.Typed.fun_arg exprs in
    query_stan_math_mem_pattern_support name fun_args

  (**
  Query to find the initial set of objects that cannot be SoA.
   This is mostly recursing over expressions, with the exceptions
   being functions and indexing expressions. For the logic on functions
   see the docs for [query_initial_demotable_funs].
  @param in_loop a boolean to signify if the expression exists inside
   of a loop. If so, the names of matrix and vector like objects
    will be returned if the matrix or vector is accessed by single
     cell indexing.
 *)
  let rec query_initial_demotable_expr (in_loop : bool)
      ~(acc : string Set.Poly.t) Expr.Fixed.{pattern; _} : string Set.Poly.t =
    let query_expr (accum : string Set.Poly.t) =
      query_initial_demotable_expr in_loop ~acc:accum in
    match pattern with
    | FunApp (kind, (exprs : Expr.Typed.t list)) ->
        query_initial_demotable_funs in_loop acc kind exprs
    | Indexed ((Expr.Fixed.{meta= {type_; _}; _} as expr), indexed) ->
        let index_set =
          Set.Poly.union_list
            (List.map
               ~f:
                 (Index.apply ~default:Set.Poly.empty ~merge:Set.Poly.union
                    (query_expr acc) )
               indexed ) in
        let index_demotes =
          if is_uni_eigen_loop_indexing in_loop type_ indexed then
            Set.Poly.union (query_var_eigen_names expr) index_set
          else Set.Poly.union (query_expr acc expr) index_set in
        Set.Poly.union acc index_demotes
    | Var (_ : string) | Lit ((_ : Expr.Fixed.Pattern.litType), (_ : string)) ->
        acc
    | Promotion (expr, _, _) -> query_expr acc expr
    | TernaryIf (predicate, texpr, fexpr) ->
        let predicate_demotes = query_expr acc predicate in
        Set.Poly.union
          (Set.Poly.union predicate_demotes (query_var_eigen_names texpr))
          (query_var_eigen_names fexpr)
    | EAnd (lhs, rhs) | EOr (lhs, rhs) ->
        (*We need to get the demotes from both sides*)
        let full_lhs_rhs =
          Set.Poly.union (query_expr acc lhs) (query_expr acc rhs) in
        Set.Poly.union
          (query_expr full_lhs_rhs lhs)
          (query_expr full_lhs_rhs rhs)

  (**
  Query a function to detect if it or any of its used
   expression's objects or expressions should be demoted to AoS.
 *
  The logic here demotes the expressions in a function to AoS if
  the function's inner expression returns has a meta type containing a matrix
  and either of :
  (1) The function is user defined and the UDFs inputs are matrices.
  (2) The Stan math function cannot support AoS
  @param in_loop A boolean to specify the logic of indexing expressions. See
   [query_initial_demotable_expr] for an explanation of the logic.
  @param kind The function type, for StanLib functions we check if the
   function supports SoA and for UserDefined functions we always fail
   and return back all of the names of the objects passed in expressions
   to the UDF.
  exprs The expression list passed to the functions.
 *)
  and query_initial_demotable_funs (in_loop : bool) (acc : string Set.Poly.t)
      (kind : 'a Fun_kind.t) (exprs : Expr.Typed.t list) : string Set.Poly.t =
    let query_expr accum = query_initial_demotable_expr in_loop ~acc:accum in
    let top_level_eigen_names =
      Set.Poly.union_list (List.map ~f:query_var_eigen_names exprs) in
    let demoted_eigen_names = List.fold ~init:acc ~f:query_expr exprs in
    let demoted_and_top_level_names =
      Set.Poly.union demoted_eigen_names top_level_eigen_names in
    match kind with
    | Fun_kind.StanLib (name, (_ : bool Fun_kind.suffix), _) -> (
      match name with
      | "check_matching_dims" -> acc
      | name -> (
        match is_fun_soa_supported name exprs with
        | true -> Set.Poly.union acc demoted_eigen_names
        | false -> Set.Poly.union acc demoted_and_top_level_names ) )
    | CompilerInternal (Internal_fun.FnMakeArray | FnMakeRowVec) ->
        Set.Poly.union acc demoted_and_top_level_names
    | CompilerInternal (_ : 'a Internal_fun.t) -> acc
    | UserDefined ((_ : string), (_ : bool Fun_kind.suffix)) ->
        Set.Poly.union acc demoted_and_top_level_names

  (**
  Check whether any functions in the right hand side expression of an assignment
  support SoA. If so then return true, otherwise return false.
 *)
  let rec is_any_soa_supported_expr
      Expr.Fixed.{pattern; meta= Expr.Typed.Meta.{adlevel; type_; _}} : bool =
    if
      UnsizedType.is_dataonlytype adlevel
      || not (UnsizedType.contains_eigen_type type_)
    then true
    else
      match pattern with
      | FunApp (kind, (exprs : Expr.Typed.t list)) ->
          is_any_soa_supported_fun_expr kind exprs
      | Indexed (expr, (_ : Expr.Typed.t Index.t list)) | Promotion (expr, _, _)
        ->
          is_any_soa_supported_expr expr
      | Var (_ : string) | Lit ((_ : Expr.Fixed.Pattern.litType), (_ : string))
        ->
          true
      | TernaryIf (_, texpr, fexpr) ->
          is_any_soa_supported_expr texpr && is_any_soa_supported_expr fexpr
      | EAnd (lhs, rhs) | EOr (lhs, rhs) ->
          is_any_soa_supported_expr lhs && is_any_soa_supported_expr rhs

  (**
  Return false if the [Fun_kind.t] does not support [SoA]
 *)
  and is_any_soa_supported_fun_expr (kind : 'a Fun_kind.t)
      (exprs : Expr.Typed.t list) : bool =
    match kind with
    | CompilerInternal (Internal_fun.FnMakeArray | FnMakeRowVec) -> false
    | UserDefined ((_ : string), (_ : bool Fun_kind.suffix)) -> false
    | CompilerInternal (_ : 'a Internal_fun.t) -> true
    | Fun_kind.StanLib (name, (_ : bool Fun_kind.suffix), _) -> (
      match name with
      | "check_matching_dims" -> true
      | _ ->
          is_fun_soa_supported name exprs
          && List.exists ~f:is_any_soa_supported_expr exprs )

  (**
  Return true if the rhs expression of an assignment contains only
   combinations of AutoDiffable Reals and Data Matrices
 *)
  let rec is_any_ad_real_data_matrix_expr
      Expr.Fixed.{pattern; meta= Expr.Typed.Meta.{adlevel; _}} : bool =
    if UnsizedType.is_dataonlytype adlevel then false
    else
      match pattern with
      | FunApp (kind, (exprs : Expr.Typed.t list)) ->
          is_any_ad_real_data_matrix_expr_fun kind exprs
      | Indexed (expr, _) | Promotion (expr, _, _) ->
          is_any_ad_real_data_matrix_expr expr
      | Var (_ : string) | Lit ((_ : Expr.Fixed.Pattern.litType), (_ : string))
        ->
          false
      | TernaryIf (_, texpr, fexpr) ->
          is_any_ad_real_data_matrix_expr texpr
          || is_any_ad_real_data_matrix_expr fexpr
      | EAnd (lhs, rhs) | EOr (lhs, rhs) ->
          is_any_ad_real_data_matrix_expr lhs
          && is_any_ad_real_data_matrix_expr rhs

  (**
  Return true if the expressions in a function call are all
   combinations of AutoDiffable Reals and Data Matrices
 *)
  and is_any_ad_real_data_matrix_expr_fun (kind : 'a Fun_kind.t)
      (exprs : Expr.Typed.t list) : bool =
    match kind with
    | Fun_kind.StanLib (name, (_ : bool Fun_kind.suffix), _) -> (
      match name with
      | "check_matching_dims" -> false
      | _ -> (
          let fun_args = List.map ~f:Expr.Typed.fun_arg exprs in
          (*Right now we can't handle AD real and data matrix funcs
             that return a matrix :-/*)
          let is_args_autodiff_real_data_matrix =
            (*If there are any autodiffable vars*)
            List.exists
              ~f:(fun (x, y) ->
                match (x, y) with
                | UnsizedType.AutoDiffable, UnsizedType.UReal -> true
                | _ -> false )
              fun_args
            (*And there are any data matrices*)
            && List.exists
                 ~f:(fun (x, y) ->
                   match (x, UnsizedType.is_container y) with
                   | UnsizedType.DataOnly, true -> true
                   | _ -> false )
                 fun_args
            (*And there are no Autodiffable matrices*)
            && List.exists
                 ~f:(fun (x, y) ->
                   match (x, UnsizedType.contains_eigen_type y) with
                   | UnsizedType.AutoDiffable, true -> false
                   | _ -> true )
                 fun_args in
          match is_args_autodiff_real_data_matrix with
          | true -> true
          | false -> List.exists ~f:is_any_ad_real_data_matrix_expr exprs ) )
    | CompilerInternal (Internal_fun.FnMakeArray | FnMakeRowVec) -> true
    | CompilerInternal (_ : 'a Internal_fun.t) -> false
    | UserDefined ((_ : string), (_ : bool Fun_kind.suffix)) -> false

  (**
  Query to find the initial set of objects in statements that cannot be SoA.
  This is mostly recursive over expressions and statements, with the exception of
  functions and Assignments.
 *
  For assignments:
   We demote the LHS variable if any of the following are true:
   1. None of the RHS's functions are able to accept SoA matrices
    and the rhs is not an internal compiler function.
   2. A single cell of the LHS is being assigned within a loop.
   3. The top level expression on the RHS is a combination of only
    data matrices and scalar types. Operations on data matrix and
    scalar values in Stan math will return a AoS matrix. We currently
    have no way to tell Stan math to return a SoA matrix.
 *
   We demote RHS variables if any of the following are true:
   1. The LHS variable has previously or through this iteration
    been marked AoS.
 *
  For functions see the documentation for [query_initial_demotable_funs] for
   the logic on demotion rules.
  @param in_loop A boolean to specify the logic of indexing expressions. See
   [query_initial_demotable_expr] for an explanation of the logic.
 *)
  let rec query_initial_demotable_stmt (in_loop : bool)
      (acc : string Set.Poly.t) (Stmt.Fixed.{pattern; _} : Stmt.Located.t) :
      string Set.Poly.t =
    let query_expr (accum : string Set.Poly.t) =
      query_initial_demotable_expr in_loop ~acc:accum in
    match pattern with
    | Stmt.Fixed.Pattern.Assignment
        ( ((name : string), (ut : UnsizedType.t), idx)
        , (Expr.Fixed.{meta= Expr.Typed.Meta.{type_; adlevel; _}; _} as rhs) )
      ->
        let idx_list =
          List.fold ~init:acc
            ~f:(fun accum x ->
              Index.folder accum
                (fun acc -> query_initial_demotable_expr in_loop ~acc)
                x )
            idx in
        let idx_demotable =
          (* RHS (2)*)
          match is_uni_eigen_loop_indexing in_loop ut idx with
          | true -> Set.Poly.add idx_list name
          | false -> idx_list in
        let rhs_demotable_names = query_expr acc rhs in
        (* RHS (3)*)
        let check_if_rhs_ad_real_data_matrix_expr =
          match (UnsizedType.contains_eigen_type type_, adlevel) with
          | true, UnsizedType.AutoDiffable ->
              is_any_ad_real_data_matrix_expr rhs
              || not (is_any_soa_supported_expr rhs)
          | _ -> false in
        (* RHS (1)*)
        let is_all_rhs_aos =
          let all_rhs_eigen_names = query_var_eigen_names rhs in
          is_nonzero_subset ~subset:all_rhs_eigen_names ~set:rhs_demotable_names
        in
        let is_not_supported_func =
          match rhs.pattern with
          | FunApp (CompilerInternal _, _) -> false
          | FunApp (UserDefined _, _) -> true
          | _ -> false in
        let is_eigen_stmt = UnsizedType.contains_eigen_type rhs.meta.type_ in
        let assign_demotes =
          if
            is_eigen_stmt
            && ( is_all_rhs_aos || check_if_rhs_ad_real_data_matrix_expr
               || is_not_supported_func )
          then
            let base_set = Set.Poly.union idx_demotable rhs_demotable_names in
            Set.Poly.add
              (Set.Poly.union base_set (query_var_eigen_names rhs))
              name
          else Set.Poly.union idx_demotable rhs_demotable_names in
        Set.Poly.union acc assign_demotes
    | NRFunApp (kind, exprs) ->
        query_initial_demotable_funs in_loop acc kind exprs
    | IfElse (predicate, true_stmt, op_false_stmt) ->
        let predicate_acc = query_expr acc predicate in
        Set.Poly.union acc
          (Set.Poly.union_list
             [ predicate_acc
             ; query_initial_demotable_stmt in_loop predicate_acc true_stmt
             ; Option.value_map
                 ~f:(query_initial_demotable_stmt in_loop predicate_acc)
                 ~default:Set.Poly.empty op_false_stmt ] )
    | Return optional_expr ->
        Option.value_map ~f:(query_expr acc) ~default:Set.Poly.empty
          optional_expr
    | SList lst | Profile (_, lst) | Block lst ->
        Set.Poly.union_list
          (List.map ~f:(query_initial_demotable_stmt in_loop acc) lst)
    | TargetPE expr -> query_expr acc expr
    (*NOTE: loops generated by inlining are not actually loops*)
    | For
        { lower= Expr.Fixed.{pattern= Lit (Int, lb); _}
        ; upper= Expr.Fixed.{pattern= Lit (Int, ub); _}
        ; body
        ; _ }
      when lb = "1" && ub = "1" ->
        query_initial_demotable_stmt false acc body
    | For {lower; upper; body; _} ->
        Set.Poly.union
          (Set.Poly.union (query_expr acc lower) (query_expr acc upper))
          (query_initial_demotable_stmt true acc body)
    | While (predicate, body) ->
        Set.Poly.union_list
          [ acc; query_expr acc predicate
          ; query_initial_demotable_stmt true acc body ]
    | Decl {decl_type= Type.Sized st; decl_id; _}
      when SizedType.is_complex_type st ->
        Set.Poly.add acc decl_id
    | Skip | Break | Continue | Decl _ -> acc

  (** Look through a statement to see whether the objects used in it need to be
   modified from SoA to AoS. Returns the set of object names that need demoted
  in a statement, if any.
  This function looks at Assignment statements, and returns back the
   set of top level object names given:
  1. If the name of the lhs assignee is in the [aos_exits], all the names
   of the expressions with a type containing a matrix are returned.
  2. If the names of the rhs objects containing matrix types are in the subset of
   aos_exits.
  @param aos_exits A set of variables that can be demoted.
  @param pattern The Stmt pattern to query.
 *)
  let query_demotable_stmt (aos_exits : string Set.Poly.t)
      (pattern : (Expr.Typed.t, int) Stmt.Fixed.Pattern.t) : string Set.Poly.t =
    match pattern with
    | Stmt.Fixed.Pattern.Assignment
        ( ( (assign_name : string)
          , (_ : UnsizedType.t)
          , (_ : Expr.Typed.t Index.t list) )
        , (rhs : Expr.Typed.t) ) -> (
        let all_rhs_eigen_names = query_var_eigen_names rhs in
        if Set.Poly.mem aos_exits assign_name then
          Set.Poly.add all_rhs_eigen_names assign_name
        else
          match
            is_nonzero_subset ~set:aos_exits ~subset:all_rhs_eigen_names
          with
          | true -> Set.Poly.add all_rhs_eigen_names assign_name
          | false -> Set.Poly.empty )
    (* All other statements do not need logic here*)
    | _ -> Set.Poly.empty

  (**
  Modify a function and it's subexpressions from SoA <-> AoS and vice versa.
  This performs demotion for sub expressions recursively. The top level
   expression and it's sub expressions are demoted to SoA if
   1. The names of the variables in the subexpressions returning
    objects holding matrices are all in the modifiable set.
   2. The function does not support SoA
   3. The [force] argument is [true]
  @param force_demotion If true, forces an expression and it's sub-expressions
   to be AoS.
  @param modifiable_set The set of names that are either demotable
   to AoS or promotable to SoA.
  @param kind A [Fun_kind.t]
  @param exprs A list of expressions going into the function.
 **)
  let rec modify_kind ?force_demotion:(force = false)
      (modifiable_set : string Set.Poly.t) (kind : 'a Fun_kind.t)
      (exprs : Expr.Typed.t list) =
    let expr_names =
      Set.Poly.union_list (List.map ~f:query_var_eigen_names exprs) in
    let is_all_in_list =
      is_nonzero_subset ~set:modifiable_set ~subset:expr_names in
    match kind with
    | Fun_kind.StanLib (name, sfx, (_ : Common.Helpers.mem_pattern)) ->
        if is_all_in_list || (not (is_fun_soa_supported name exprs)) || force
        then
          (*Force demotion of all subexprs*)
          let exprs' =
            List.map ~f:(modify_expr ~force_demotion:true expr_names) exprs
          in
          (Fun_kind.StanLib (name, sfx, Common.Helpers.AoS), exprs')
        else
          ( Fun_kind.StanLib (name, sfx, SoA)
          , List.map ~f:(modify_expr ~force_demotion:force modifiable_set) exprs
          )
    | UserDefined _ as udf ->
        ( udf
        , List.map ~f:(modify_expr ~force_demotion:force modifiable_set) exprs
        )
    | (_ : 'a Fun_kind.t) ->
        ( kind
        , List.map ~f:(modify_expr ~force_demotion:force modifiable_set) exprs
        )

  (**
  Modify an expression and it's subexpressions from SoA <-> AoS
   and vice versa. The only real paths in the below is on the
   functions and ternary expressions.
 *
  The logic for functions is defined in [modify_kind].
  [TernaryIf] is forcefully demoted to AoS if the type of the expression
   contains a matrix.
  @param force_demotion If true, forces an expression and it's sub-expressions
   to be AoS.
  @param modifiable_set The name of the variables whose
   associated expressions we want to modify.
  @param pattern The expression to modify.
 *)
  and modify_expr_pattern ?force_demotion:(force = false)
      (modifiable_set : string Set.Poly.t)
      (pattern : Expr.Typed.t Expr.Fixed.Pattern.t) =
    let mod_expr ?force_demotion:(forced = false) =
      modify_expr ~force_demotion:forced modifiable_set in
    match pattern with
    | Expr.Fixed.Pattern.FunApp (kind, (exprs : Expr.Typed.t list)) ->
        let kind', expr' =
          modify_kind ~force_demotion:force modifiable_set kind exprs in
        Expr.Fixed.Pattern.FunApp (kind', expr')
    | TernaryIf (predicate, texpr, fexpr) ->
        let is_eigen_return =
          UnsizedType.contains_eigen_type fexpr.meta.type_
          || UnsizedType.contains_eigen_type texpr.meta.type_ in
        if is_eigen_return then
          TernaryIf
            ( mod_expr ~force_demotion:force predicate
            , mod_expr ~force_demotion:true texpr
            , mod_expr ~force_demotion:true fexpr )
        else
          TernaryIf
            ( mod_expr ~force_demotion:force predicate
            , mod_expr ~force_demotion:force texpr
            , mod_expr ~force_demotion:force fexpr )
    | Indexed (idx_expr, indexed) ->
        Indexed
          ( mod_expr idx_expr
          , List.map ~f:(Index.map (mod_expr ~force_demotion:force)) indexed )
    | EAnd (lhs, rhs) -> EAnd (mod_expr lhs, mod_expr rhs)
    | EOr (lhs, rhs) -> EOr (mod_expr lhs, mod_expr rhs)
    | Promotion (expr, type_, ad_level) ->
        Promotion (mod_expr expr, type_, ad_level)
    | Var (_ : string) | Lit ((_ : Expr.Fixed.Pattern.litType), (_ : string)) ->
        pattern

  (**
  Given a Set of strings containing the names of objects that can be
  modified from AoS <-> SoA and vice versa, modify them within the expression.
  @param mem_pattern The memory pattern to change expressions to.
  @param modifiable_set The name of the variables whose
   associated expressions we want to modify.
  @param expr the expression to modify.
*)
  and modify_expr ?force_demotion:(force = false)
      (modifiable_set : string Set.Poly.t) (Expr.Fixed.{pattern; _} as expr) =
    { expr with
      pattern= modify_expr_pattern ~force_demotion:force modifiable_set pattern
    }

  (**
  Modify statement patterns in the MIR from AoS <-> SoA and vice versa
  For [Decl] and [Assignment]'s reading in parameters, we demote to AoS
   if the [decl_id] (or assign name) is in the modifiable set and
  otherwise promote the statement to [SoA].
  For general [Assignment] statements, we check if the assignee is in
  the demotable set. If so, we force demotion of all of the rhs expressions.
  All other statements recurse over their statements and expressions.
*
  @param pattern The statement pattern to modify
  @param modifiable_set The name of the variable we are searching for.
*)
  let rec modify_stmt_pattern
      (pattern : (Expr.Typed.t, Stmt.Located.t) Stmt.Fixed.Pattern.t)
      (modifiable_set : string Core_kernel.Set.Poly.t) =
    let mod_expr force = modify_expr ~force_demotion:force modifiable_set in
    let mod_stmt stmt = modify_stmt stmt modifiable_set in
    match pattern with
    | Stmt.Fixed.Pattern.Decl
        ({decl_id; decl_type= Type.Sized sized_type; _} as decl) ->
        if Set.Poly.mem modifiable_set decl_id then
          Stmt.Fixed.Pattern.Decl
            { decl with
              decl_type=
                Type.Sized (SizedType.modify_sizedtype_mem AoS sized_type) }
        else
          Decl
            { decl with
              decl_type=
                Type.Sized (SizedType.modify_sizedtype_mem SoA sized_type) }
    | NRFunApp (kind, (exprs : Expr.Typed.t list)) ->
        let kind', exprs' = modify_kind modifiable_set kind exprs in
        NRFunApp (kind', exprs')
    | Assignment
        ( (name, ut, lhs)
        , ( { pattern= FunApp (CompilerInternal (FnReadParam read_param), args)
            ; _ } as assigner ) ) ->
        if Set.Poly.mem modifiable_set name then
          Assignment
            ( (name, ut, List.map ~f:(Index.map (mod_expr false)) lhs)
            , { assigner with
                pattern=
                  FunApp
                    ( CompilerInternal
                        (FnReadParam {read_param with mem_pattern= AoS})
                    , List.map ~f:(mod_expr true) args ) } )
        else
          Assignment
            ( (name, ut, List.map ~f:(Index.map (mod_expr false)) lhs)
            , { assigner with
                pattern=
                  FunApp
                    ( CompilerInternal
                        (FnReadParam {read_param with mem_pattern= SoA})
                    , List.map ~f:(mod_expr false) args ) } )
    | Assignment (((name : string), (ut : UnsizedType.t), idx), rhs) ->
        if Set.Poly.mem modifiable_set name then
          (*If assignee is in bad set, force demotion of rhs functions*)
          Assignment
            ( (name, ut, List.map ~f:(Index.map (mod_expr false)) idx)
            , mod_expr true rhs )
        else
          Assignment
            ( (name, ut, List.map ~f:(Index.map (mod_expr false)) idx)
            , (mod_expr false) rhs )
    | IfElse (predicate, true_stmt, op_false_stmt) ->
        IfElse
          ( (mod_expr false) predicate
          , mod_stmt true_stmt
          , Option.map ~f:mod_stmt op_false_stmt )
    | Block stmts -> Block (List.map ~f:mod_stmt stmts)
    | SList stmts -> SList (List.map ~f:mod_stmt stmts)
    | For ({lower; upper; body; _} as loop) ->
        Stmt.Fixed.Pattern.For
          { loop with
            lower= mod_expr false lower
          ; upper= mod_expr false upper
          ; body= mod_stmt body }
    | TargetPE expr -> TargetPE ((mod_expr false) expr)
    | Return optional_expr ->
        Return (Option.map ~f:(mod_expr false) optional_expr)
    | Profile ((p_name : string), stmt) ->
        Profile (p_name, List.map ~f:mod_stmt stmt)
    | While (predicate, body) ->
        While ((mod_expr false) predicate, mod_stmt body)
    | Skip | Break | Continue | Decl _ -> pattern

  (**
  Modify statement patterns in the MIR from AoS <-> SoA and vice versa
  @param mem_pattern A mem_pattern to modify expressions to. For the
   given memory pattern, this modifies
   statement patterns and expressions to it.
  @param stmt The statement to modify.
  @param modifiable_set The name of the variable we are searching for.
*)
<<<<<<< HEAD
  and modify_stmt (Stmt.Fixed.{pattern; _} as stmt)
      (modifiable_set : string Set.Poly.t) =
    {stmt with pattern= modify_stmt_pattern pattern modifiable_set}
end
=======
and modify_stmt (Stmt.Fixed.{pattern; _} as stmt)
    (modifiable_set : string Set.Poly.t) =
  {stmt with pattern= modify_stmt_pattern pattern modifiable_set}

let collect_mem_pattern_variables stmts =
  let take_stmt acc = function
    | Stmt.Fixed.{pattern= Decl {decl_id; decl_type= Type.Sized stype; _}; _}
      when SizedType.has_mem_pattern stype ->
        (decl_id, stype) :: acc
    | _ -> acc in
  Mir_utils.fold_stmts ~take_expr:(fun acc _ -> acc) ~take_stmt ~init:[] stmts
  |> List.rev

let pp_mem_patterns ppf (Program.{log_prob; _} : Program.Typed.t) =
  let pp_var ppf (name, stype) =
    Fmt.pf ppf "%a %s: %a"
      (SizedType.pp Expr.Typed.pp)
      stype name Common.Helpers.pp_mem_pattern
      (SizedType.get_mem_pattern stype) in
  let mem_vars =
    (* Collect all the sizedtypes which have a mem pattern *)
    collect_mem_pattern_variables log_prob in
  Fmt.(pf ppf "@[<v>%a@.@]" (list pp_var)) mem_vars
>>>>>>> e279666c
<|MERGE_RESOLUTION|>--- conflicted
+++ resolved
@@ -677,15 +677,10 @@
   @param stmt The statement to modify.
   @param modifiable_set The name of the variable we are searching for.
 *)
-<<<<<<< HEAD
   and modify_stmt (Stmt.Fixed.{pattern; _} as stmt)
       (modifiable_set : string Set.Poly.t) =
     {stmt with pattern= modify_stmt_pattern pattern modifiable_set}
 end
-=======
-and modify_stmt (Stmt.Fixed.{pattern; _} as stmt)
-    (modifiable_set : string Set.Poly.t) =
-  {stmt with pattern= modify_stmt_pattern pattern modifiable_set}
 
 let collect_mem_pattern_variables stmts =
   let take_stmt acc = function
@@ -705,5 +700,4 @@
   let mem_vars =
     (* Collect all the sizedtypes which have a mem pattern *)
     collect_mem_pattern_variables log_prob in
-  Fmt.(pf ppf "@[<v>%a@.@]" (list pp_var)) mem_vars
->>>>>>> e279666c
+  Fmt.(pf ppf "@[<v>%a@.@]" (list pp_var)) mem_vars