--- conflicted
+++ resolved
@@ -238,14 +238,9 @@
     match pattern with
     | FunApp (kind, (exprs : Expr.Typed.t list)) ->
         is_any_soa_supported_fun_expr kind exprs
-<<<<<<< HEAD
-    | Indexed (expr, (_ : Typed.Meta.t Fixed.t Index.t list))
+    | Indexed (expr, (_ : Expr.Typed.t Index.t list))
      |Promotion (expr, _, _)
      |TupleProjection (expr, _) ->
-=======
-    | Indexed (expr, (_ : Expr.Typed.t Index.t list)) | Promotion (expr, _, _)
-      ->
->>>>>>> df4bc021
         is_any_soa_supported_expr expr
     | Var (_ : string) | Lit ((_ : Expr.Fixed.Pattern.litType), (_ : string)) ->
         true
