--- conflicted
+++ resolved
@@ -1,13 +1,9 @@
 (library
  (name analysis_and_optimization)
  (public_name stanc.analysis)
-<<<<<<< HEAD
  (libraries core_kernel str fmt common middle frontend stan_math_backend)
-=======
- (libraries core_kernel str fmt common middle frontend)
  (instrumentation
   (backend bisect_ppx))
->>>>>>> dcc107ae
  (inline_tests)
  (preprocess
   (pps ppx_jane ppx_deriving.map ppx_deriving.fold)))