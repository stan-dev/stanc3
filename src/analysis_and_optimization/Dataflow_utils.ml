open Core_kernel
open Middle
open Dataflow_types
open Mir_utils

(** Union maps, preserving the left element in a collision *)
let union_maps_left (m1 : ('a, 'b) Map.Poly.t) (m2 : ('a, 'b) Map.Poly.t) :
    ('a, 'b) Map.Poly.t =
  let f ~key:_ opt =
    match opt with
    | `Left v -> Some v
    | `Right v -> Some v
    | `Both (v1, _) -> Some v1
  in
  Map.Poly.merge m1 m2 ~f

(**
   Merge two maps whose values are sets, and union the sets when there's a collision.
*)
let merge_set_maps m1 m2 =
  let merge_map_elems ~key:_ es = match es with
    | `Left e1 -> Some e1
    | `Right e2 -> Some e2
    | `Both (e1, e2) -> Some (Set.Poly.union e1 e2)
  in Map.Poly.merge ~f:merge_map_elems m1 m2

(**
   Generate a Map by applying a function to each element of a key set.
*)
let generate_map s ~f =
  Set.Poly.fold
    s
    ~init:Map.Poly.empty
    ~f:(fun m e -> Map.Poly.add_exn m ~key:e ~data:(f e))

(**
   Like a forward traversal, but branches accumulate two different states that are
   recombined with join.
*)
let branching_traverse_statement stmt ~join ~init ~f =
  Stmt.Fixed.Pattern.(
    match stmt with
    | IfElse (pred, then_s, else_s_opt) ->
        let s', c = f init then_s in
        Option.value_map else_s_opt
          ~default:(join s' init, IfElse (pred, c, None))
          ~f:(fun else_s ->
            let s'', c' = f init else_s in
            (join s' s'', IfElse (pred, c, Some c')) )
    | _ as s -> fwd_traverse_statement s ~init ~f)

(** Like a branching traversal, but doesn't return an updated statement.
*)
let branching_fold_statement stmt ~join ~init ~f =
  fst
    (branching_traverse_statement stmt ~join ~init ~f:(fun s a -> (f s a, ())))

(**
   See interface file
*)
let build_statement_map extract metadata stmt =
  let rec build_statement_map_rec next_label map stmt =
    let this_label = next_label in
    let next_label' = next_label + 1 in
    let f (label, map) stmt = build_statement_map_rec label map stmt in
    let (next_label'', map), built =
      fwd_traverse_statement (extract stmt) ~init:(next_label', map) ~f
    in
    ( ( next_label''
      , union_maps_left map
          (Map.Poly.singleton this_label (built, metadata stmt)) )
    , this_label )
  in
  let (_, map), _ = build_statement_map_rec 1 Map.Poly.empty stmt in
  map

(* TODO: this currently does not seem to be labelling inside function bodies.
   Could we also do that? *)

(**
   See interface file
*)
let rec build_recursive_statement rebuild statement_map label =
  let stmt_ints, meta = Map.Poly.find_exn statement_map label in
  let build_stmt = build_recursive_statement rebuild statement_map in
  let stmt = Stmt.Fixed.Pattern.map Fn.id build_stmt stmt_ints in
  rebuild stmt meta

(** Represents the state required to build control flow information during an MIR
    traversal, where
     * breaks is the set of Breaks seen since the beginning of their loop
     * continues is the set of Continues seen since the beginning of their loop
     * returns is the set of Returns seen since the beginning of their function definition
     * exits is the set of nodes that could have been the last one to execute before this
       node
*)
type cf_state =
  { breaks: label Set.Poly.t
  ; continues: label Set.Poly.t
  ; returns: label Set.Poly.t
  ; exits: label Set.Poly.t }

(** Represents the control flow information at each node in the control graph, where
     * predecessors points to the nodes which could have executed before this node
     * parents points to the adjacent nodes which directly influence the execution of this
       node
*)
type cf_edges = {predecessors: label Set.Poly.t; parents: label Set.Poly.t}

(** Join the state of a controlflow traversal across different branches of execution such
    as over if/else branch. *)
let join_cf_states (state1 : cf_state) (state2 : cf_state) : cf_state =
  { breaks= Set.Poly.union state1.breaks state2.breaks
  ; continues= Set.Poly.union state1.continues state2.continues
  ; returns= Set.Poly.union state1.returns state2.returns
  ; exits= Set.Poly.union state1.exits state2.exits }

(** Check if the statement controls the execution of its substatements. *)
let is_ctrl_flow pattern =
  match pattern with
  | Stmt.Fixed.Pattern.IfElse _ -> true
  | While _ -> true
  | For _ -> true
  | _ -> false

(**
   Simultaneously builds the controlflow parent graph, the predecessor graph and the exit
   set of a statement. It's advantageous to build them together because they both rely on
   some of the same Break, Continue and Return bookkeeping.
*)
<<<<<<< HEAD
let build_cf_graphs ?flatten_loops:(flatten_loops=false) statement_map =
=======
let build_cf_graphs ?blocks_after_body:(blocks_after_body=true) statement_map =
>>>>>>> c60d3c6a
  let rec build_cf_graph_rec (cf_parent : label option)
      ((in_state, in_map) : cf_state * (label, cf_edges) Map.Poly.t)
      (label : label) : cf_state * (label, cf_edges) Map.Poly.t =
    let stmt, _ = Map.Poly.find_exn statement_map label in
    (* Only control flow nodes should pass themselves down as parents *)
    let child_cf = if is_ctrl_flow stmt then Some label else cf_parent in
    let join (state1, map1) (state2, map2) =
      (join_cf_states state1 state2, union_maps_left map1 map2)
    in
    (* This node is the parent of substatements, unless this is a Block, which
       is visited after substatements *)
    let substmt_preds =
      match stmt with
      | Block _ when blocks_after_body -> in_state.exits
      | _ -> Set.Poly.singleton label
    in
    (* The accumulated state after traversing substatements *)
    let substmt_state_unlooped, substmt_map =
      branching_fold_statement stmt ~join
        ~init:({in_state with exits= substmt_preds}, in_map)
        ~f:(build_cf_graph_rec child_cf)
    in
    (* If the statement is a loop, we need to include the loop body exits as predecessors
         of the loop *)
    let substmt_state, predecessors =
      match stmt with
      | For _ | While _ ->
        (* Loop statements are preceded by:
           1. The statements that come before the loop
           2. The natural exit points of the loop body
           3. Continue statements in the loop body
           This comment mangling brought to you by the autoformatter
        *)
        let loop_predecessors =
          Set.Poly.union_list
            [ (*1*) in_state.exits; (*2*) substmt_state_unlooped.exits
            ; (*3*)
              Set.Poly.diff substmt_state_unlooped.continues in_state.continues
            ]
        in
        (* Loop exits are:
           1. The loop node itself, since the last action of a typical loop execution is
              to check if there are any iterations remaining
           2. Break statements in the loop body, since broken loops don't execute the
              loop statement
        *)
        let loop_exits =
          if flatten_loops then
            substmt_state_unlooped.exits
          else
            Set.Poly.union_list
              [ (*1*) Set.Poly.singleton label
              ; (*2*) Set.Poly.diff substmt_state_unlooped.breaks in_state.breaks
              ]
        in
        ({substmt_state_unlooped with exits= loop_exits}, loop_predecessors)
      | Block _ when blocks_after_body ->
        (* Block statements are preceded by the natural exit points of the block
           body *)
        let block_predecessors = substmt_state_unlooped.exits in
        (* Block exits are just the block node *)
        let block_exits = Set.Poly.singleton label in
        ({substmt_state_unlooped with exits= block_exits}, block_predecessors)
      | _ -> (substmt_state_unlooped, in_state.exits)
    in
    (* Some statements interact with the break/return/continue states
       E.g., loops nullify breaks and continues in their body, but are still affected by
       breaks and input continues*)
    let breaks_out, returns_out, continues_out, extra_cf_deps =
      match stmt with
      | Break ->
          ( Set.Poly.add substmt_state.breaks label
          , substmt_state.returns
          , substmt_state.continues
          , Set.Poly.empty )
      | Return _ ->
          ( substmt_state.breaks
          , Set.Poly.add substmt_state.returns label
          , substmt_state.continues
          , Set.Poly.empty )
      | Continue ->
          ( substmt_state.breaks
          , substmt_state.returns
          , Set.Poly.add substmt_state.continues label
          , Set.Poly.empty )
      | While _ | For _ ->
          ( in_state.breaks
          , substmt_state.returns
          , in_state.continues
          , Set.Poly.union substmt_state.breaks substmt_state.returns )
      | _ ->
          ( substmt_state.breaks
          , substmt_state.returns
          , substmt_state.continues
          , Set.Poly.empty )
    in
    let cf_parents =
      Set.Poly.union_list
        [ Option.value_map cf_parent ~default:Set.Poly.empty
            ~f:Set.Poly.singleton
        ; in_state.returns; in_state.continues; extra_cf_deps ]
    in
    ( { breaks= breaks_out
      ; continues= continues_out
      ; returns= returns_out
      ; exits= substmt_state.exits }
    , Map.Poly.add_exn substmt_map ~key:label
        ~data:{parents= cf_parents; predecessors} )
  in
  let state, edges =
    build_cf_graph_rec None
      ( { breaks= Set.Poly.empty
        ; continues= Set.Poly.empty
        ; returns= Set.Poly.empty
        ; exits= Set.Poly.empty }
      , Map.Poly.empty )
      1
  in
  ( state.exits
  , Map.Poly.map edges ~f:(fun e -> e.predecessors)
  , Map.Poly.map edges ~f:(fun e -> e.parents) )

(** See interface file *)
let build_cf_graph statement_map =
  let _, _, cf_graph = build_cf_graphs statement_map in
  cf_graph

(** See interface file *)
<<<<<<< HEAD
let build_predecessor_graph ?flatten_loops:(flatten_loops=false) statement_map =
  let exits, pred_graph, _ = build_cf_graphs ~flatten_loops statement_map in
=======
let build_predecessor_graph ?blocks_after_body:(blocks_after_body=true) statement_map =
    let exits, pred_graph, _ = build_cf_graphs ~blocks_after_body statement_map in
>>>>>>> c60d3c6a
  (exits, pred_graph)<|MERGE_RESOLUTION|>--- conflicted
+++ resolved
@@ -128,11 +128,10 @@
    set of a statement. It's advantageous to build them together because they both rely on
    some of the same Break, Continue and Return bookkeeping.
 *)
-<<<<<<< HEAD
-let build_cf_graphs ?flatten_loops:(flatten_loops=false) statement_map =
-=======
-let build_cf_graphs ?blocks_after_body:(blocks_after_body=true) statement_map =
->>>>>>> c60d3c6a
+let build_cf_graphs
+    ?flatten_loops:(flatten_loops=false)
+    ?blocks_after_body:(blocks_after_body=true)
+    statement_map =
   let rec build_cf_graph_rec (cf_parent : label option)
       ((in_state, in_map) : cf_state * (label, cf_edges) Map.Poly.t)
       (label : label) : cf_state * (label, cf_edges) Map.Poly.t =
@@ -261,11 +260,11 @@
   cf_graph
 
 (** See interface file *)
-<<<<<<< HEAD
-let build_predecessor_graph ?flatten_loops:(flatten_loops=false) statement_map =
-  let exits, pred_graph, _ = build_cf_graphs ~flatten_loops statement_map in
-=======
-let build_predecessor_graph ?blocks_after_body:(blocks_after_body=true) statement_map =
-    let exits, pred_graph, _ = build_cf_graphs ~blocks_after_body statement_map in
->>>>>>> c60d3c6a
+let build_predecessor_graph
+    ?flatten_loops:(flatten_loops=false)
+    ?blocks_after_body:(blocks_after_body=true)
+    statement_map =
+  let exits, pred_graph, _ =
+    build_cf_graphs ~flatten_loops ~blocks_after_body statement_map
+  in
   (exits, pred_graph)