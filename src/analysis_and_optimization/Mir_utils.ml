--- conflicted
+++ resolved
@@ -4,7 +4,6 @@
 open Middle.Expr
 open Dataflow_types
 
-<<<<<<< HEAD
 let rec fold_expr
     ~take_expr
     ~(init:'c)
@@ -93,9 +92,10 @@
 let is_dist (fname : string) : bool =
   Option.is_some (chop_dist_name fname)
 
-let top_var_declarations Stmt.Fixed.({pattern; _}) : string Set.Poly.t =
+let rec top_var_declarations Stmt.Fixed.({pattern; _}) : string Set.Poly.t =
   match pattern with
   | Decl {decl_id; _} -> Set.Poly.singleton decl_id
+  | SList l -> Set.Poly.union_list (List.map ~f:top_var_declarations l)
   | _ -> Set.Poly.empty
 
 let data_set
@@ -133,7 +133,6 @@
 let parameter_names_set ?include_transformed:(include_transformed = false) (mir : Program.Typed.t) =
   Set.Poly.map ~f:fst (parameter_set ~include_transformed mir)
 
-=======
 let rec var_declarations Stmt.Fixed.({pattern; _}) : string Set.Poly.t =
   match pattern with
   | Decl {decl_id; _} -> Set.Poly.singleton decl_id
@@ -144,7 +143,6 @@
     Set.Poly.union_list (List.map ~f:var_declarations slist)
   | _ -> Set.Poly.empty
 
->>>>>>> c60d3c6a
 let rec map_rec_expr f e =
   let recurse = map_rec_expr f in
   Expr.Fixed.{e with pattern= f (Pattern.map recurse e.pattern)}
