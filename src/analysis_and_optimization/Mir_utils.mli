open Core_kernel
open Middle
open Dataflow_types

val var_declarations : ('a, 'b) Stmt.Fixed.t -> string Set.Poly.t
val num_expr_value : Expr.Typed.t -> (float * string) option

type bound_values =
  { lower: [`None | `Nonlit | `Lit of float]
  ; upper: [`None | `Nonlit | `Lit of float] }

<<<<<<< HEAD
val trans_bounds_values : Expr.Typed.t Transformation.t -> bound_values
val is_dist : string -> bool
=======
val trans_bounds_values : Expr.Typed.t Program.transformation -> bound_values
>>>>>>> 7de91659
val chop_dist_name : string -> string Option.t
val top_var_declarations : Stmt.Located.t -> string Set.Poly.t

val data_set :
     ?exclude_transformed:bool
  -> ?exclude_ints:bool
  -> Program.Typed.t
  -> string Set.Poly.t

val parameter_set :
     ?include_transformed:bool
  -> Program.Typed.t
  -> (string * Expr.Typed.t Transformation.t) Set.Poly.t

val parameter_names_set :
  ?include_transformed:bool -> Program.Typed.t -> string Set.Poly.t

val fold_expr :
     take_expr:('c -> Expr.Typed.Meta.t Expr.Fixed.t -> 'c)
  -> init:'c
  -> Expr.Typed.t
  -> 'c

val fold_stmts :
     take_expr:('c -> Expr.Typed.Meta.t Expr.Fixed.t -> 'c)
  -> take_stmt:('c -> Stmt.Located.t -> 'c)
  -> init:'c
  -> Stmt.Located.t List.t
  -> 'c

val map_rec_expr :
     (Expr.Typed.t Expr.Fixed.Pattern.t -> Expr.Typed.t Expr.Fixed.Pattern.t)
  -> Expr.Typed.t
  -> Expr.Typed.t

val map_rec_expr_state :
     (   's
      -> Expr.Typed.t Expr.Fixed.Pattern.t
      -> Expr.Typed.t Expr.Fixed.Pattern.t * 's)
  -> 's
  -> Expr.Typed.t
  -> Expr.Typed.t * 's

val map_rec_stmt_loc :
     (   (Expr.Typed.t, Stmt.Located.t) Stmt.Fixed.Pattern.t
      -> (Expr.Typed.t, Stmt.Located.t) Stmt.Fixed.Pattern.t)
  -> Stmt.Located.t
  -> Stmt.Located.t

val top_down_map_rec_stmt_loc :
     (   (Expr.Typed.t, Stmt.Located.t) Stmt.Fixed.Pattern.t
      -> (Expr.Typed.t, Stmt.Located.t) Stmt.Fixed.Pattern.t)
  -> Stmt.Located.t
  -> Stmt.Located.t

val map_rec_state_stmt_loc :
     (   's
      -> (Expr.Typed.t, Stmt.Located.t) Stmt.Fixed.Pattern.t
      -> (Expr.Typed.t, Stmt.Located.t) Stmt.Fixed.Pattern.t * 's)
  -> 's
  -> Stmt.Located.t
  -> Stmt.Located.t * 's

val map_rec_stmt_loc_num :
     (int, Stmt.Located.Non_recursive.t) Map.Poly.t
  -> (   int
      -> (Expr.Typed.t, Stmt.Located.t) Stmt.Fixed.Pattern.t
      -> (Expr.Typed.t, Stmt.Located.t) Stmt.Fixed.Pattern.t)
  -> Stmt.Located.Non_recursive.t
  -> Stmt.Located.t

val map_rec_state_stmt_loc_num :
     (int, Stmt.Located.Non_recursive.t) Map.Poly.t
  -> (   int
      -> 's
      -> (Expr.Typed.t, Stmt.Located.t) Stmt.Fixed.Pattern.t
      -> (Expr.Typed.t, Stmt.Located.t) Stmt.Fixed.Pattern.t * 's)
  -> 's
  -> Stmt.Located.Non_recursive.t
  -> Stmt.Located.t * 's

val stmt_loc_of_stmt_loc_num :
     (int, Stmt.Located.Non_recursive.t) Map.Poly.t
  -> Stmt.Located.Non_recursive.t
  -> Stmt.Located.t

val statement_stmt_loc_of_statement_stmt_loc_num :
     (int, Stmt.Located.Non_recursive.t) Map.Poly.t
  -> (Expr.Typed.t, int) Stmt.Fixed.Pattern.t
  -> (Expr.Typed.t, Stmt.Located.t) Stmt.Fixed.Pattern.t

val unnumbered_prog_of_numbered_prog :
     (int, Stmt.Located.Non_recursive.t) Map.Poly.t
  -> ('a -> 'b)
  -> (Stmt.Located.Non_recursive.t, 'a) Program.t
  -> (Stmt.Located.t, 'b) Program.t

val fwd_traverse_statement :
     ('e, 'a) Stmt.Fixed.Pattern.t
  -> init:'f
  -> f:('f -> 'a -> 'f * 'c)
  -> 'f * ('e, 'c) Stmt.Fixed.Pattern.t
(**
   A traversal that simultaneously accumulates a state (type 'f) and replaces the
   substatement values from ('a to 'c). Traversal is done in-order but ignores branching,
   e.g., and if's then block is followed by the else block rather than branching.
*)

val vexpr_of_expr_exn : Expr.Typed.t -> vexpr
(**
   Take a LHS expression from a general expression, throwing an exception if it can't be a
   LHS expression.
*)

val expr_var_set : Expr.Typed.t -> (vexpr * Expr.Typed.Meta.t) Set.Poly.t
(**
   The set of variables in an expression, including inside an index.
   For use in RHS sets, not LHS assignment sets, except in a target term.
*)

val index_var_set :
  Expr.Typed.t Index.t -> (vexpr * Expr.Typed.Meta.t) Set.Poly.t
(**
   The set of variables in an index.
   For use in RHS sets, not LHS assignment sets, except in a target term
*)

val stmt_rhs :
  (Expr.Typed.t, 's) Stmt.Fixed.Pattern.t -> Expr.Typed.t Set.Poly.t
(**
   The set of variables that can affect the value or behavior of the expression, i.e. rhs.
   Using Set.Poly instead of ExprSet so that 'e can be polymorphic, it usually doesn't
   matter if there's duplication.
*)

val union_map : 'a Set.Poly.t -> f:('a -> 'b Set.Poly.t) -> 'b Set.Poly.t
(**
   This is a helper function equivalent to List.concat_map but for Sets
*)

val stmt_rhs_var_set :
     (Expr.Typed.t, 's) Stmt.Fixed.Pattern.t
  -> (vexpr * Expr.Typed.Meta.t) Set.Poly.t
(**
   The set of variables in an expression, including inside an index.
   For use in RHS sets, not LHS assignment sets, except in a target term.
*)

val expr_assigned_var : Expr.Typed.t -> vexpr
(**
   The variable being assigned to when the expression is the LHS
*)

val summation_terms : Expr.Typed.t -> Expr.Typed.t list
(** The list of terms in expression separated by a + *)

val stmt_of_block : Stmt.Located.t list -> Stmt.Located.t
(** Represent a list of statements as a single statement *)

val subst_expr :
  (string, Expr.Typed.t) Map.Poly.t -> Expr.Typed.t -> Expr.Typed.t
(** Substitute variables in an expression according to the provided Map. *)

val subst_stmt_base :
     (string, Expr.Typed.t) Map.Poly.t
  -> (Expr.Typed.t, 'a) Stmt.Fixed.Pattern.t
  -> (Expr.Typed.t, 'a) Stmt.Fixed.Pattern.t
(** Substitute variables occurring at the top level in statements according to the provided Map. *)

val subst_stmt :
  (string, Expr.Typed.t) Map.Poly.t -> Stmt.Located.t -> Stmt.Located.t
(** Substitute variables occurring anywhere in a statement according to the provided Map. *)

val name_subst_stmt :
  (string, string) Map.Poly.t -> Stmt.Located.t -> Stmt.Located.t
(** Substitute subexpressions occurring anywhere in a statement according to the provided Map. *)

val expr_subst_expr :
  Expr.Typed.t Expr.Typed.Map.t -> Expr.Typed.t -> Expr.Typed.t
(** Substitute subexpressions in an expression according to the provided Map, trying
    to match on larger subexpressions before smaller ones. *)

val expr_subst_stmt :
  Expr.Typed.t Expr.Typed.Map.t -> Stmt.Located.t -> Stmt.Located.t
(** Substitute subexpressions occurring anywhere in a statement according to the provided Map. *)

val expr_subst_stmt_base :
     Expr.Typed.t Expr.Typed.Map.t
  -> (Expr.Typed.t, 'a) Stmt.Fixed.Pattern.t
  -> (Expr.Typed.t, 'a) Stmt.Fixed.Pattern.t
(** Substitute subexpressions occurring at the top level in statements according to the provided Map. *)

val expr_depth : Expr.Typed.t -> int
(** Calculate how deeply nested an expression is. *)

val update_expr_ad_levels : string Set.Poly.t -> Expr.Typed.t -> Expr.Typed.t
(** Recompute all AD-levels in the metadata of an expression from the bottom up, making the variables
    in the first argument autodiffable *)

val cleanup_empty_stmts :
  ('e, 's) Stmt.Fixed.t list -> ('e, 's) Stmt.Fixed.t list<|MERGE_RESOLUTION|>--- conflicted
+++ resolved
@@ -9,12 +9,7 @@
   { lower: [`None | `Nonlit | `Lit of float]
   ; upper: [`None | `Nonlit | `Lit of float] }
 
-<<<<<<< HEAD
 val trans_bounds_values : Expr.Typed.t Transformation.t -> bound_values
-val is_dist : string -> bool
-=======
-val trans_bounds_values : Expr.Typed.t Program.transformation -> bound_values
->>>>>>> 7de91659
 val chop_dist_name : string -> string Option.t
 val top_var_declarations : Stmt.Located.t -> string Set.Poly.t
 
