--- conflicted
+++ resolved
@@ -3,13 +3,8 @@
 open Core_kernel
 open Middle
 
-<<<<<<< HEAD
-=======
 exception Rejected of Location_span.t * string
 
-let preserve_stability = false
-
->>>>>>> 7de91659
 let is_int i Expr.Fixed.({pattern; _}) =
   let nums = List.map ~f:(fun s -> string_of_int i ^ s) [""; "."; ".0"] in
   match pattern with
@@ -925,18 +920,6 @@
     in
     {expr with pattern})
 
-<<<<<<< HEAD
-let eval_stmt_base ?(preserve_stability = false) =
-  Stmt.Fixed.Pattern.map
-    (Fn.compose (eval_expr ~preserve_stability) simplify_indices_expr)
-    Fn.id
-
-let eval_stmt ?(preserve_stability = false) =
-  map_rec_stmt_loc (eval_stmt_base ~preserve_stability)
-
-let eval_prog ?(preserve_stability = false) =
-  Program.map (eval_expr ~preserve_stability) (eval_stmt ~preserve_stability)
-=======
 let try_eval_expr expr = try eval_expr expr with Rejected _ -> expr
 
 let rec eval_stmt s =
@@ -952,5 +935,4 @@
         NRFunApp (CompilerInternal FnReject, [Expr.Helpers.str m])
     ; meta= loc }
 
-let eval_prog = Program.map try_eval_expr eval_stmt
->>>>>>> 7de91659
+let eval_prog = Program.map try_eval_expr eval_stmt