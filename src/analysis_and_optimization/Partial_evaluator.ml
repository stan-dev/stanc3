--- conflicted
+++ resolved
@@ -87,13 +87,8 @@
       | FunApp (kind, l) -> (
           let l = List.map ~f:eval_expr l in
           match kind with
-<<<<<<< HEAD
           | UserDefined _ | CompilerInternal _ | Closure _ -> FunApp (kind, l)
-          | StanLib (f, suffix) ->
-=======
-          | UserDefined _ | CompilerInternal _ -> FunApp (kind, l)
           | StanLib (f, suffix, mem_type) ->
->>>>>>> c320318d
               let get_fun_or_op_rt_opt name l' =
                 let argument_types =
                   List.map
