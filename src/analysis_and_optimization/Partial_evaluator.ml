(* A partial evaluator for use in static analysis and optimization *)

open Core_kernel
open Mir_utils
open Middle

let is_int i e =
  let nums = List.map ~f:(fun s -> string_of_int i ^ s) [""; "."; ".0"] in
  match e with
  | ({expr= Lit (Int, i); _} | {expr= Lit (Real, i); _})
    when List.mem nums i ~equal:String.equal ->
      true
  | _ -> false

let apply_prefix_operator_int (op : string) i =
  Lit
    ( Int
    , Int.to_string
        ( match op with
        | "PPlus__" -> i
        | "PMinus__" -> -i
        | "PNot__" -> if i = 0 then 1 else 0
        | s -> raise_s [%sexp (s : string)] ) )

let apply_prefix_operator_real (op : string) i =
  Lit
    ( Real
    , Float.to_string
        ( match op with
        | "PPlus__" -> i
        | "PMinus__" -> -.i
        | s -> raise_s [%sexp (s : string)] ) )

let apply_operator_int (op : string) i1 i2 =
  Lit
    ( Int
    , Int.to_string
        ( match op with
        | "Plus__" -> i1 + i2
        | "Minus__" -> i1 - i2
        | "Times__" -> i1 * i2
        | "Divide__" -> i1 / i2
        | "Modulo__" -> i1 % i2
        | "Equals__" -> Bool.to_int (i1 = i2)
        | "NEquals__" -> Bool.to_int (i1 <> i2)
        | "Less__" -> Bool.to_int (i1 < i2)
        | "Leq__" -> Bool.to_int (i1 <= i2)
        | "Greater__" -> Bool.to_int (i1 > i2)
        | "Geq__" -> Bool.to_int (i1 >= i2)
        | s -> raise_s [%sexp (s : string)] ) )

let apply_arithmetic_operator_real (op : string) r1 r2 =
  Lit
    ( Real
    , Float.to_string
        ( match op with
        | "Plus__" -> r1 +. r2
        | "Minus__" -> r1 -. r2
        | "Times__" -> r1 *. r2
        | "Divide__" -> r1 /. r2
        | s -> raise_s [%sexp (s : string)] ) )

let apply_logical_operator_real (op : string) r1 r2 =
  Lit
    ( Int
    , Int.to_string
        ( match op with
        | "Equals__" -> Bool.to_int (r1 = r2)
        | "NEquals__" -> Bool.to_int (r1 <> r2)
        | "Less__" -> Bool.to_int (r1 < r2)
        | "Leq__" -> Bool.to_int (r1 <= r2)
        | "Greater__" -> Bool.to_int (r1 > r2)
        | "Geq__" -> Bool.to_int (r1 >= r2)
        | s -> raise_s [%sexp (s : string)] ) )

let is_multi_index = function
  | MultiIndex _ | Upfrom _ | Between _ | All -> true
  | Single _ -> false

let rec eval_expr (e : Middle.expr_typed_located) =
  { e with
    expr=
      ( match e.expr with
      | Var _ | Lit (_, _) -> e.expr
      | FunApp (t, f, l) ->
          let l = List.map ~f:eval_expr l in
          let get_fun_or_op_rt_opt name l' =
            let argument_types =
              List.map ~f:(fun x -> (x.emeta.madlevel, x.emeta.mtype)) l' in
            try
              let op = Middle.operator_of_sexp (Sexp.of_string name) in
              operator_return_type op argument_types
            with _ -> Middle.stan_math_returntype name argument_types in
          let try_partially_evaluate_to e =
            match e with
            | FunApp (StanLib, f', l') -> (
              match get_fun_or_op_rt_opt f' l' with
              | Some _ -> FunApp (StanLib, f', l')
              | None -> FunApp (StanLib, f, l) )
            | e -> e in
          try_partially_evaluate_to
            ( match (f, l) with
            (* TODO: deal with tilde statements and unnormalized distributions properly here *)
            | ( "bernoulli_lpmf"
              , [ y
                ; { expr=
                      FunApp
                        ( StanLib
                        , "inv_logit"
                        , [ { expr=
                                FunApp
                                  ( StanLib
                                  , "Plus__"
                                  , [ alpha
                                    ; { expr=
                                          FunApp (StanLib, "Times__", [x; beta])
                                      ; _ } ] )
                            ; _ } ] )
                  ; _ } ] )
              when x.emeta.mtype = UMatrix ->
                FunApp
                  (StanLib, "bernoulli_logit_glm_lpmf", [y; x; alpha; beta])
            | ( "bernoulli_lpmf"
              , [ y
                ; { expr=
                      FunApp
                        ( StanLib
                        , "inv_logit"
                        , [ { expr=
                                FunApp
                                  ( StanLib
                                  , "Plus__"
                                  , [ { expr=
                                          FunApp (StanLib, "Times__", [x; beta])
                                      ; _ }
                                    ; alpha ] )
                            ; _ } ] )
                  ; _ } ] )
              when x.emeta.mtype = UMatrix ->
                FunApp
                  (StanLib, "bernoulli_logit_glm_lpmf", [y; x; alpha; beta])
            | ( "bernoulli_lpmf"
              , [ y
                ; { expr=
                      FunApp
                        ( StanLib
                        , "inv_logit"
                        , [{expr= FunApp (StanLib, "Times__", [x; beta]); _}]
                        )
                  ; _ } ] )
              when x.emeta.mtype = UMatrix ->
                FunApp (StanLib, "bernoulli_logit_glm_lpmf", [y; x; zero; beta])
            | ( "bernoulli_logit_lpmf"
              , [ y
                ; { expr=
                      FunApp
                        ( StanLib
                        , "Plus__"
                        , [ alpha
                          ; {expr= FunApp (StanLib, "Times__", [x; beta]); _}
                          ] )
                  ; _ } ] )
              when x.emeta.mtype = UMatrix ->
                FunApp
                  (StanLib, "bernoulli_logit_glm_lpmf", [y; x; alpha; beta])
            | ( "bernoulli_logit_lpmf"
              , [ y
                ; { expr=
                      FunApp
                        ( StanLib
                        , "Plus__"
                        , [ {expr= FunApp (StanLib, "Times__", [x; beta]); _}
                          ; alpha ] )
                  ; _ } ] )
              when x.emeta.mtype = UMatrix ->
                FunApp
                  (StanLib, "bernoulli_logit_glm_lpmf", [y; x; alpha; beta])
            | ( "bernoulli_logit_lpmf"
              , [y; {expr= FunApp (StanLib, "Times__", [x; beta]); _}] )
              when x.emeta.mtype = UMatrix ->
                FunApp (StanLib, "bernoulli_logit_glm_lpmf", [y; x; zero; beta])
            | ( "bernoulli_lpmf"
              , [y; {expr= FunApp (StanLib, "inv_logit", [alpha]); _}] ) ->
                FunApp (StanLib, "bernoulli_logit_lpmf", [y; alpha])
            | ( "bernoulli_rng"
              , [{expr= FunApp (StanLib, "inv_logit", [alpha]); _}] ) ->
                FunApp (StanLib, "bernoulli_logit_rng", [alpha])
            | ( "binomial_lpmf"
              , [y; n; {expr= FunApp (StanLib, "inv_logit", [alpha]); _}] ) ->
                FunApp (StanLib, "binomial_logit_lpmf", [y; n; alpha])
            | ( "categorical_lpmf"
              , [y; {expr= FunApp (StanLib, "inv_logit", [alpha]); _}] ) ->
                FunApp (StanLib, "categorical_logit_lpmf", [y; alpha])
            | ( "categorical_rng"
              , [{expr= FunApp (StanLib, "inv_logit", [alpha]); _}] ) ->
                FunApp (StanLib, "categorical_logit_rng", [alpha])
            | "columns_dot_product", [x; y]
              when compare_expr_typed_located x y = 0 ->
                FunApp (StanLib, "columns_dot_self", [x])
            | "dot_product", [x; y] when compare_expr_typed_located x y = 0 ->
                FunApp (StanLib, "dot_self", [x])
            | "inv", [{expr= FunApp (StanLib, "sqrt", l); _}] ->
                FunApp (StanLib, "inv_sqrt", l)
            | "inv", [{expr= FunApp (StanLib, "square", [x]); _}] ->
                FunApp (StanLib, "inv_square", [x])
            | ( "log"
              , [ { expr=
                      FunApp
                        ( StanLib
                        , "Minus__"
<<<<<<< HEAD
                        , [ {expr= Lit (Int, "1"); _}
                          ; {expr= FunApp (StanLib, "exp", [x]); _} ] )
                  ; _ } ] ) ->
=======
                        , [y; {expr= FunApp (StanLib, "exp", [x]); _}] ); _ }
                ] )
              when is_int 1 y ->
>>>>>>> eb689337
                FunApp (StanLib, "log1m_exp", [x])
            | ( "log"
              , [ { expr=
                      FunApp
                        ( StanLib
                        , "Minus__"
<<<<<<< HEAD
                        , [ {expr= Lit (Int, "1"); _}
                          ; {expr= FunApp (StanLib, "inv_logit", [x]); _} ] )
                  ; _ } ] ) ->
                FunApp (StanLib, "log1m_inv_logit", [x])
            | ( "log"
              , [ { expr=
                      FunApp
                        (StanLib, "Minus__", [{expr= Lit (Int, "1"); _}; x])
                  ; _ } ] ) ->
=======
                        , [y; {expr= FunApp (StanLib, "inv_logit", [x]); _}] ); _
                  } ] )
              when is_int 1 y ->
                FunApp (StanLib, "log1m_inv_logit", [x])
            | "log", [{expr= FunApp (StanLib, "Minus__", [y; x]); _}]
              when is_int 1 y ->
>>>>>>> eb689337
                FunApp (StanLib, "log1m", [x])
            | ( "log"
              , [ { expr=
                      FunApp
                        ( StanLib
                        , "Plus__"
<<<<<<< HEAD
                        , [ {expr= Lit (Int, "1"); _}
                          ; {expr= FunApp (StanLib, "exp", [x]); _} ] )
                  ; _ } ] ) ->
                FunApp (StanLib, "log1p_exp", [x])
            | ( "log"
              , [ { expr=
                      FunApp (StanLib, "Plus__", [{expr= Lit (Int, "1"); _}; x])
                  ; _ } ] ) ->
=======
                        , [y; {expr= FunApp (StanLib, "exp", [x]); _}] ); _ }
                ] )
              when is_int 1 y ->
                FunApp (StanLib, "log1p_exp", [x])
            | "log", [{expr= FunApp (StanLib, "Plus__", [y; x]); _}]
              when is_int 1 y ->
>>>>>>> eb689337
                FunApp (StanLib, "log1p", [x])
            | ( "log"
              , [ { expr=
                      FunApp
                        ( StanLib
                        , "fabs"
                        , [{expr= FunApp (StanLib, "determinant", [x]); _}] )
                  ; _ } ] ) ->
                FunApp (StanLib, "log_determinant", [x])
            | ( "log"
              , [ { expr=
                      FunApp
                        ( StanLib
                        , "Minus__"
                        , [ {expr= FunApp (StanLib, "exp", [x]); _}
                          ; {expr= FunApp (StanLib, "exp", [y]); _} ] )
                  ; _ } ] ) ->
                FunApp (StanLib, "log_diff_exp", [x; y])
            (* TODO: log_mix?*)
            | "log", [{expr= FunApp (StanLib, "falling_factorial", l); _}] ->
                FunApp (StanLib, "log_falling_factorial", l)
            | "log", [{expr= FunApp (StanLib, "rising_factorial", l); _}] ->
                FunApp (StanLib, "log_rising_factorial", l)
            | "log", [{expr= FunApp (StanLib, "inv_logit", l); _}] ->
                FunApp (StanLib, "log_inv_logit", l)
            | "log", [{expr= FunApp (StanLib, "softmax", l); _}] ->
                FunApp (StanLib, "log_softmax", l)
            | ( "log"
              , [ { expr=
                      FunApp
                        ( StanLib
                        , "sum"
                        , [{expr= FunApp (StanLib, "exp", l); _}] )
                  ; _ } ] ) ->
                FunApp (StanLib, "log_sum_exp", l)
            | ( "log"
              , [ { expr=
                      FunApp
                        ( StanLib
                        , "Plus__"
                        , [ {expr= FunApp (StanLib, "exp", [x]); _}
                          ; {expr= FunApp (StanLib, "exp", [y]); _} ] )
                  ; _ } ] ) ->
                FunApp (StanLib, "log_sum_exp", [x; y])
            | ( "multi_normal_lpdf"
              , [y; mu; {expr= FunApp (StanLib, "inverse", [tau]); _}] ) ->
                FunApp (StanLib, "multi_normal_prec_lpdf", [y; mu; tau])
            | ( "neg_binomial_2_lpmf"
              , [ y
                ; { expr=
                      FunApp
                        ( StanLib
                        , "exp"
                        , [ { expr=
                                FunApp
                                  ( StanLib
                                  , "Plus__"
                                  , [ alpha
                                    ; { expr=
                                          FunApp (StanLib, "Times__", [x; beta])
                                      ; _ } ] )
                            ; _ } ] )
                  ; _ }
                ; sigma ] )
              when x.emeta.mtype = UMatrix ->
                FunApp
                  ( StanLib
                  , "neg_binomial_2_log_glm_lpmf"
                  , [y; x; alpha; beta; sigma] )
            | ( "neg_binomial_2_lpmf"
              , [ y
                ; { expr=
                      FunApp
                        ( StanLib
                        , "exp"
                        , [ { expr=
                                FunApp
                                  ( StanLib
                                  , "Plus__"
                                  , [ { expr=
                                          FunApp (StanLib, "Times__", [x; beta])
                                      ; _ }
                                    ; alpha ] )
                            ; _ } ] )
                  ; _ }
                ; sigma ] )
              when x.emeta.mtype = UMatrix ->
                FunApp
                  ( StanLib
                  , "neg_binomial_2_log_glm_lpmf"
                  , [y; x; alpha; beta; sigma] )
            | ( "neg_binomial_2_lpmf"
              , [ y
                ; { expr=
                      FunApp
                        ( StanLib
                        , "exp"
                        , [{expr= FunApp (StanLib, "Times__", [x; beta]); _}]
                        )
                  ; _ }
                ; sigma ] )
              when x.emeta.mtype = UMatrix ->
                FunApp
                  ( StanLib
                  , "neg_binomial_2_log_glm_lpmf"
                  , [y; x; zero; beta; sigma] )
            | ( "neg_binomial_2_log_lpmf"
              , [ y
                ; { expr=
                      FunApp
                        ( StanLib
                        , "Plus__"
                        , [ alpha
                          ; {expr= FunApp (StanLib, "Times__", [x; beta]); _}
                          ] )
                  ; _ }
                ; sigma ] )
              when x.emeta.mtype = UMatrix ->
                FunApp
                  ( StanLib
                  , "neg_binomial_2_log_glm_lpmf"
                  , [y; x; alpha; beta; sigma] )
            | ( "neg_binomial_2_log_lpmf"
              , [ y
                ; { expr=
                      FunApp
                        ( StanLib
                        , "Plus__"
                        , [ {expr= FunApp (StanLib, "Times__", [x; beta]); _}
                          ; alpha ] )
                  ; _ }
                ; sigma ] )
              when x.emeta.mtype = UMatrix ->
                FunApp
                  ( StanLib
                  , "neg_binomial_2_log_glm_lpmf"
                  , [y; x; alpha; beta; sigma] )
            | ( "neg_binomial_2_log_lpmf"
              , [y; {expr= FunApp (StanLib, "Times__", [x; beta]); _}; sigma] )
              when x.emeta.mtype = UMatrix ->
                FunApp
                  ( StanLib
                  , "neg_binomial_2_log_glm_lpmf"
                  , [y; x; zero; beta; sigma] )
            | ( "neg_binomial_2_lpmf"
              , [y; {expr= FunApp (StanLib, "exp", [eta]); _}; phi] ) ->
                FunApp (StanLib, "neg_binomial_2_log_lpmf", [y; eta; phi])
            | ( "neg_binomial_2_rng"
              , [{expr= FunApp (StanLib, "exp", [eta]); _}; phi] ) ->
                FunApp (StanLib, "neg_binomial_2_log_rng", [eta; phi])
<<<<<<< HEAD
            | ( "poisson_lpmf"
              , [ y
                ; { expr=
                      FunApp
                        ( StanLib
                        , "exp"
                        , [ { expr=
                                FunApp
                                  ( StanLib
                                  , "Plus__"
                                  , [ alpha
                                    ; { expr=
                                          FunApp (StanLib, "Times__", [x; beta])
                                      ; _ } ] )
                            ; _ } ] )
                  ; _ } ] )
              when x.emeta.mtype = UMatrix ->
                FunApp (StanLib, "poisson_log_glm_lpmf", [y; x; alpha; beta])
=======
>>>>>>> eb689337
            | ( "normal_lpdf"
              , [ y
                ; { expr=
                      FunApp
                        ( StanLib
                        , "Plus__"
                        , [ alpha
                          ; {expr= FunApp (StanLib, "Times__", [x; beta]); _}
                          ] )
                  ; _ }
                ; sigma ] )
              when x.emeta.mtype = UMatrix ->
                FunApp
                  (StanLib, "normal_id_glm_lpdf", [y; x; alpha; beta; sigma])
            | ( "normal_lpdf"
              , [ y
                ; { expr=
                      FunApp
                        ( StanLib
                        , "Plus__"
                        , [ {expr= FunApp (StanLib, "Times__", [x; beta]); _}
                          ; alpha ] )
                  ; _ }
                ; sigma ] )
              when x.emeta.mtype = UMatrix ->
                FunApp
                  (StanLib, "normal_id_glm_lpdf", [y; x; alpha; beta; sigma])
            | ( "normal_lpdf"
              , [y; {expr= FunApp (StanLib, "Times__", [x; beta]); _}; sigma] )
              when x.emeta.mtype = UMatrix ->
                FunApp
                  (StanLib, "normal_id_glm_lpdf", [y; x; zero; beta; sigma])
            | ( "poisson_lpmf"
              , [ y
                ; { expr=
                      FunApp
                        ( StanLib
                        , "exp"
                        , [ { expr=
                                FunApp
                                  ( StanLib
                                  , "Plus__"
                                  , [ alpha
                                    ; { expr=
                                          FunApp (StanLib, "Times__", [x; beta]); _
                                      } ] ); _ } ] ); _ } ] )
              when x.emeta.mtype = UMatrix ->
                FunApp (StanLib, "poisson_log_glm_lpmf", [y; x; alpha; beta])
            | ( "poisson_lpmf"
              , [ y
                ; { expr=
                      FunApp
                        ( StanLib
                        , "exp"
                        , [ { expr=
                                FunApp
                                  ( StanLib
                                  , "Plus__"
                                  , [ { expr=
                                          FunApp (StanLib, "Times__", [x; beta])
                                      ; _ }
                                    ; alpha ] )
                            ; _ } ] )
                  ; _ } ] )
              when x.emeta.mtype = UMatrix ->
                FunApp (StanLib, "poisson_log_glm_lpmf", [y; x; alpha; beta])
            | ( "poisson_lpmf"
              , [ y
                ; { expr=
                      FunApp
                        ( StanLib
                        , "exp"
                        , [{expr= FunApp (StanLib, "Times__", [x; beta]); _}]
                        )
                  ; _ } ] )
              when x.emeta.mtype = UMatrix ->
                FunApp (StanLib, "poisson_log_glm_lpmf", [y; x; zero; beta])
            | ( "poisson_log_lpmf"
              , [ y
                ; { expr=
                      FunApp
                        ( StanLib
                        , "Plus__"
                        , [ alpha
                          ; {expr= FunApp (StanLib, "Times__", [x; beta]); _}
                          ] )
                  ; _ } ] )
              when x.emeta.mtype = UMatrix ->
                FunApp (StanLib, "poisson_log_glm_lpmf", [y; x; alpha; beta])
            | ( "poisson_log_lpmf"
              , [ y
                ; { expr=
                      FunApp
                        ( StanLib
                        , "Plus__"
                        , [ {expr= FunApp (StanLib, "Times__", [x; beta]); _}
                          ; alpha ] )
                  ; _ } ] )
              when x.emeta.mtype = UMatrix ->
                FunApp (StanLib, "poisson_log_glm_lpmf", [y; x; alpha; beta])
            | ( "poisson_log_lpmf"
              , [y; {expr= FunApp (StanLib, "Times__", [x; beta]); _}] )
              when x.emeta.mtype = UMatrix ->
                FunApp (StanLib, "poisson_log_glm_lpmf", [y; x; zero; beta])
            | "poisson_lpmf", [y; {expr= FunApp (StanLib, "exp", [eta]); _}] ->
                FunApp (StanLib, "poisson_log_lpmf", [y; eta])
            | "poisson_rng", [{expr= FunApp (StanLib, "exp", [eta]); _}] ->
                FunApp (StanLib, "poisson_log_rng", [eta])
            | "pow", [y; x] when is_int 2 y -> FunApp (StanLib, "exp2", [x])
            | "rows_dot_product", [x; y]
              when compare_expr_typed_located x y = 0 ->
                FunApp (StanLib, "rows_dot_self", [x])
            | "pow", [x; {expr= Lit (Int, "2"); _}] ->
                FunApp (StanLib, "square", [x])
<<<<<<< HEAD
            | "pow", [x; {expr= Lit (Real, "0.5"); _}]
             |( "pow"
              , [ x
                ; { expr=
                      FunApp
                        ( StanLib
                        , "Divide__"
                        , [{expr= Lit (Int, "1"); _}; {expr= Lit (Int, "2"); _}]
                        )
                  ; _ } ] ) ->
=======
            | "pow", [x; {expr= Lit (Real, "0.5"); _}] ->
                FunApp (StanLib, "sqrt", [x])
            | "pow", [x; {expr= FunApp (StanLib, "Divide__", [y; z]); _}]
              when is_int 1 y && is_int 2 z ->
>>>>>>> eb689337
                FunApp (StanLib, "sqrt", [x])
            | "square", [{expr= FunApp (StanLib, "sd", [x]); _}] ->
                FunApp (StanLib, "variance", [x])
            | "sqrt", [x] when is_int 2 x -> FunApp (StanLib, "sqrt2", [])
            | ( "sum"
              , [ { expr=
                      FunApp
                        ( StanLib
                        , "square"
                        , [{expr= FunApp (StanLib, "Minus__", [x; y]); _}] )
                  ; _ } ] ) ->
                FunApp (StanLib, "squared_distance", [x; y])
            | "sum", [{expr= FunApp (StanLib, "diagonal", l); _}] ->
                FunApp (StanLib, "trace", l)
            | ( "trace"
              , [ { expr=
                      FunApp
                        ( StanLib
                        , "Times__"
                        , [ { expr=
                                FunApp
                                  ( StanLib
                                  , "Times__"
                                  , [ { expr=
                                          FunApp
                                            ( StanLib
                                            , "Times__"
                                            , [ d
                                              ; { expr=
                                                    FunApp
                                                      ( StanLib
                                                      , "transpose"
                                                      , [b] )
                                                ; _ } ] )
                                      ; _ }
                                    ; a ] )
                            ; _ }
                          ; c ] )
                  ; _ } ] )
              when compare_expr_typed_located b c = 0 ->
                FunApp (StanLib, "trace_gen_quad_form", [d; a; b])
            | "trace", [{expr= FunApp (StanLib, "quad_form", [a; b]); _}] ->
                FunApp (StanLib, "trace_quad_form", [a; b])
            | "Minus__", [x; {expr= FunApp (StanLib, "erf", l); _}]
              when is_int 1 x ->
                FunApp (StanLib, "erfc", l)
            | "Minus__", [x; {expr= FunApp (StanLib, "erfc", l); _}]
              when is_int 1 x ->
                FunApp (StanLib, "erf", l)
            | "Minus__", [{expr= FunApp (StanLib, "exp", l'); _}; x]
              when is_int 1 x ->
                FunApp (StanLib, "expm1", l')
            | "Plus__", [{expr= FunApp (StanLib, "Times__", [x; y]); _}; z]
             |"Plus__", [z; {expr= FunApp (StanLib, "Times__", [x; y]); _}] ->
                FunApp (StanLib, "fma", [x; y; z])
            | "Minus__", [x; {expr= FunApp (StanLib, "gamma_p", l); _}]
              when is_int 1 x ->
                FunApp (StanLib, "gamma_q", l)
            | "Minus__", [x; {expr= FunApp (StanLib, "gamma_q", l); _}]
              when is_int 1 x ->
                FunApp (StanLib, "gamma_p", l)
            | ( "Times__"
              , [ { expr=
                      FunApp
                        ( StanLib
                        , "matrix_exp"
                        , [{expr= FunApp (StanLib, "Times__", [t; a]); _}] )
                  ; _ }
                ; b ] )
              when t.emeta.mtype = UInt || t.emeta.mtype = UReal ->
                FunApp (StanLib, "scale_matrix_exp_multiply", [t; a; b])
            | ( "Times__"
              , [ { expr=
                      FunApp
                        ( StanLib
                        , "matrix_exp"
                        , [{expr= FunApp (StanLib, "Times__", [a; t]); _}] )
                  ; _ }
                ; b ] )
              when t.emeta.mtype = UInt || t.emeta.mtype = UReal ->
                FunApp (StanLib, "scale_matrix_exp_multiply", [t; a; b])
            | "Times__", [{expr= FunApp (StanLib, "matrix_exp", [a]); _}; b] ->
                FunApp (StanLib, "matrix_exp_multiply", [a; b])
            | "Times__", [x; {expr= FunApp (StanLib, "log", [y]); _}]
             |"Times__", [{expr= FunApp (StanLib, "log", [y]); _}; x] ->
                FunApp (StanLib, "lmultiply", [x; y])
            | ( "Times__"
<<<<<<< HEAD
              , [ { expr=
                      FunApp
                        ( StanLib
                        , "transpose"
                        , [{expr= FunApp (StanLib, "diag_matrix", [v]); _}] )
                  ; _ }
                ; { expr=
                      FunApp
                        ( StanLib
                        , "Times__"
                        , [a; {expr= FunApp (StanLib, "diag_matrix", [w]); _}]
                        )
                  ; _ } ] )
              when compare_expr_typed_located v w = 0 ->
                FunApp (StanLib, "quad_form_diag", [a; v])
            | ( "Times__"
              , [ { expr=
                      FunApp
                        ( StanLib
                        , "Times__"
                        , [ { expr=
                                FunApp
                                  ( StanLib
                                  , "transpose"
                                  , [ { expr=
                                          FunApp (StanLib, "diag_matrix", [v])
                                      ; _ } ] )
                            ; _ }
                          ; a ] )
                  ; _ }
=======
              , [ {expr= FunApp (StanLib, "diag_matrix", [v]); _}
                ; {expr= FunApp (StanLib, "diag_post_multiply", [a; w]); _} ] )
              when compare_expr_typed_located v w = 0 ->
                FunApp (StanLib, "quad_form_diag", [a; v])
            | ( "Times__"
              , [ {expr= FunApp (StanLib, "diag_pre_multiply", [v; a]); _}
>>>>>>> eb689337
                ; {expr= FunApp (StanLib, "diag_matrix", [w]); _} ] )
              when compare_expr_typed_located v w = 0 ->
                FunApp (StanLib, "quad_form_diag", [a; v])
            | ( "Times__"
              , [ {expr= FunApp (StanLib, "transpose", [b]); _}
                ; {expr= FunApp (StanLib, "Times__", [a; c]); _} ] )
              when compare_expr_typed_located b c = 0 ->
                FunApp (StanLib, "quad_form", [a; b])
            | ( "Times__"
              , [ { expr=
                      FunApp
                        ( StanLib
                        , "Times__"
                        , [{expr= FunApp (StanLib, "transpose", [b]); _}; a] )
                  ; _ }
                ; c ] )
              when compare_expr_typed_located b c = 0 ->
                FunApp (StanLib, "quad_form", [a; b])
            | "Times__", [e1'; {expr= FunApp (StanLib, "diag_matrix", [v]); _}]
              ->
                FunApp (StanLib, "diag_post_multiply", [e1'; v])
            | "Times__", [{expr= FunApp (StanLib, "diag_matrix", [v]); _}; e2']
              ->
                FunApp (StanLib, "diag_pre_multiply", [v; e2'])
                (* Constant folding for operators *)
            | op, [{expr= Lit (Int, i); _}] -> (
              match op with
              | "PPlus__" | "PMinus__" | "PNot__" ->
                  apply_prefix_operator_int op (Int.of_string i)
              | _ -> FunApp (StanLib, op, l) )
            | op, [{expr= Lit (Real, r); _}] -> (
              match op with
              | "PPlus__" | "PMinus__" ->
                  apply_prefix_operator_real op (Float.of_string r)
              | _ -> FunApp (StanLib, op, l) )
            | op, [{expr= Lit (Int, i1); _}; {expr= Lit (Int, i2); _}] -> (
              match op with
              | "Plus__" | "Minus__" | "Times__" | "Divide__" | "Modulo__"
               |"Or__" | "And__" | "Equals__" | "NEquals__" | "Less__"
               |"Leq__" | "Greater__" | "Geq__" ->
                  apply_operator_int op (Int.of_string i1) (Int.of_string i2)
              | _ -> FunApp (StanLib, op, l) )
            | op, [{expr= Lit (Real, i1); _}; {expr= Lit (Real, i2); _}]
             |op, [{expr= Lit (Int, i1); _}; {expr= Lit (Real, i2); _}]
             |op, [{expr= Lit (Real, i1); _}; {expr= Lit (Int, i2); _}] -> (
              match op with
              | "Plus__" | "Minus__" | "Times__" | "Divide__" ->
                  apply_arithmetic_operator_real op (Float.of_string i1)
                    (Float.of_string i2)
              | "Or__" | "And__" | "Equals__" | "NEquals__" | "Less__"
               |"Leq__" | "Greater__" | "Geq__" ->
                  apply_logical_operator_real op (Float.of_string i1)
                    (Float.of_string i2)
              | _ -> FunApp (StanLib, op, l) )
            | _ -> FunApp (t, f, l) )
      | TernaryIf (e1, e2, e3) -> (
        match (eval_expr e1, eval_expr e2, eval_expr e3) with
        | x, _, e3' when is_int 0 x -> e3'.expr
        | {expr= Lit (Int, _); _}, e2', _ -> e2'.expr
        | e1', e2', e3' -> TernaryIf (e1', e2', e3') )
      | EAnd (e1, e2) -> (
        match (eval_expr e1, eval_expr e2) with
        | {expr= Lit (Int, s1); _}, {expr= Lit (Int, s2); _} ->
            let i1, i2 = (Int.of_string s1, Int.of_string s2) in
            Lit (Int, Int.to_string (Bool.to_int (i1 <> 0 && i2 <> 0)))
        | {expr= Lit (_, s1); _}, {expr= Lit (_, s2); _} ->
            let r1, r2 = (Float.of_string s1, Float.of_string s2) in
            Lit (Int, Int.to_string (Bool.to_int (r1 <> 0. && r2 <> 0.)))
        | e1', e2' -> EAnd (e1', e2') )
      | EOr (e1, e2) -> (
        match (eval_expr e1, eval_expr e2) with
        | {expr= Lit (Int, s1); _}, {expr= Lit (Int, s2); _} ->
            let i1, i2 = (Int.of_string s1, Int.of_string s2) in
            Lit (Int, Int.to_string (Bool.to_int (i1 <> 0 || i2 <> 0)))
        | {expr= Lit (_, s1); _}, {expr= Lit (_, s2); _} ->
            let r1, r2 = (Float.of_string s1, Float.of_string s2) in
            Lit (Int, Int.to_string (Bool.to_int (r1 <> 0. || r2 <> 0.)))
        | e1', e2' -> EOr (e1', e2') )
      | Indexed (e, l) ->
          (* TODO: do something clever with array and matrix expressions here?
       Note  that we could also constant fold array sizes if we keep those around on declarations. *)
          Indexed (eval_expr e, List.map ~f:(map_index eval_expr) l) ) }

let rec simplify_index_expr = function
  | Indexed
      ( { expr=
            Indexed (obj, inner_indices)
            (* , Single ({emeta= {type_= UArray UInt; _} as emeta; _} as multi)
               *   :: inner_tl ) *)
        ; emeta }
      , (Single ({emeta= {mtype= UInt; _}; _} as single_e) as single)
        :: outer_tl )
    when List.exists ~f:is_multi_index inner_indices -> (
    match List.split_while ~f:(Fn.non is_multi_index) inner_indices with
    | inner_singles, MultiIndex first_multi :: inner_tl ->
        (* foo [arr1, ..., arrN] [i1, ..., iN] ->
         foo [arr1[i1]] [arr[i2]] ... [arrN[iN]] *)
        simplify_index_expr
          (Indexed
             ( { expr=
                   Indexed
                     ( obj
                     , inner_singles
                       @ [ Single
                             { expr= Indexed (first_multi, [single])
                             ; emeta= {emeta with mtype= UInt} } ]
                       @ inner_tl )
               ; emeta }
             , outer_tl ))
    | inner_singles, All :: inner_tl ->
        (* v[:x][i] -> v[i] *)
        (* v[:][i] -> v[i] *)
        (* XXX generate check *)
        simplify_index_expr
          (Indexed
             ( {expr= Indexed (obj, inner_singles @ [single] @ inner_tl); emeta}
             , outer_tl ))
    | inner_singles, Between (bot, _) :: inner_tl
     |inner_singles, Upfrom bot :: inner_tl ->
        (* v[x:y][z] -> v[x+z-1] *)
        (* XXX generate check *)
        simplify_index_expr
          (Indexed
             ( { expr=
                   Indexed
                     ( obj
                     , inner_singles
                       @ [ Single
                             (binop (binop bot Plus single_e) Minus loop_bottom)
                         ]
                       @ inner_tl )
               ; emeta }
             , outer_tl ))
    | inner_singles, multis ->
        raise_s
          [%message
            "impossible"
              (inner_singles : expr_typed_located index list)
              (multis : expr_typed_located index list)] )
  | e -> e

let remove_trailing_alls_expr = function
  | Indexed (obj, indices) ->
      (* a[2][:] -> a[2] *)
      let rec remove_trailing_alls indices =
        match List.rev indices with
        | All :: tl -> remove_trailing_alls (List.rev tl)
        | _ -> indices in
      Indexed (obj, remove_trailing_alls indices)
  | e -> e

let rec simplify_indices_expr {expr; emeta} =
  let expr =
    expr |> remove_trailing_alls_expr |> simplify_index_expr
    |> map_expr simplify_indices_expr in
  {expr; emeta}

let eval_stmt_base =
  map_statement (Fn.compose eval_expr simplify_indices_expr) Fn.id

let eval_stmt = map_rec_stmt_loc eval_stmt_base
let eval_prog = map_prog eval_expr eval_stmt<|MERGE_RESOLUTION|>--- conflicted
+++ resolved
@@ -208,62 +208,33 @@
                       FunApp
                         ( StanLib
                         , "Minus__"
-<<<<<<< HEAD
-                        , [ {expr= Lit (Int, "1"); _}
-                          ; {expr= FunApp (StanLib, "exp", [x]); _} ] )
-                  ; _ } ] ) ->
-=======
                         , [y; {expr= FunApp (StanLib, "exp", [x]); _}] ); _ }
                 ] )
               when is_int 1 y ->
->>>>>>> eb689337
                 FunApp (StanLib, "log1m_exp", [x])
             | ( "log"
               , [ { expr=
                       FunApp
                         ( StanLib
                         , "Minus__"
-<<<<<<< HEAD
-                        , [ {expr= Lit (Int, "1"); _}
-                          ; {expr= FunApp (StanLib, "inv_logit", [x]); _} ] )
-                  ; _ } ] ) ->
-                FunApp (StanLib, "log1m_inv_logit", [x])
-            | ( "log"
-              , [ { expr=
-                      FunApp
-                        (StanLib, "Minus__", [{expr= Lit (Int, "1"); _}; x])
-                  ; _ } ] ) ->
-=======
                         , [y; {expr= FunApp (StanLib, "inv_logit", [x]); _}] ); _
                   } ] )
               when is_int 1 y ->
                 FunApp (StanLib, "log1m_inv_logit", [x])
             | "log", [{expr= FunApp (StanLib, "Minus__", [y; x]); _}]
               when is_int 1 y ->
->>>>>>> eb689337
                 FunApp (StanLib, "log1m", [x])
             | ( "log"
               , [ { expr=
                       FunApp
                         ( StanLib
                         , "Plus__"
-<<<<<<< HEAD
-                        , [ {expr= Lit (Int, "1"); _}
-                          ; {expr= FunApp (StanLib, "exp", [x]); _} ] )
-                  ; _ } ] ) ->
-                FunApp (StanLib, "log1p_exp", [x])
-            | ( "log"
-              , [ { expr=
-                      FunApp (StanLib, "Plus__", [{expr= Lit (Int, "1"); _}; x])
-                  ; _ } ] ) ->
-=======
                         , [y; {expr= FunApp (StanLib, "exp", [x]); _}] ); _ }
                 ] )
               when is_int 1 y ->
                 FunApp (StanLib, "log1p_exp", [x])
             | "log", [{expr= FunApp (StanLib, "Plus__", [y; x]); _}]
               when is_int 1 y ->
->>>>>>> eb689337
                 FunApp (StanLib, "log1p", [x])
             | ( "log"
               , [ { expr=
@@ -414,27 +385,6 @@
             | ( "neg_binomial_2_rng"
               , [{expr= FunApp (StanLib, "exp", [eta]); _}; phi] ) ->
                 FunApp (StanLib, "neg_binomial_2_log_rng", [eta; phi])
-<<<<<<< HEAD
-            | ( "poisson_lpmf"
-              , [ y
-                ; { expr=
-                      FunApp
-                        ( StanLib
-                        , "exp"
-                        , [ { expr=
-                                FunApp
-                                  ( StanLib
-                                  , "Plus__"
-                                  , [ alpha
-                                    ; { expr=
-                                          FunApp (StanLib, "Times__", [x; beta])
-                                      ; _ } ] )
-                            ; _ } ] )
-                  ; _ } ] )
-              when x.emeta.mtype = UMatrix ->
-                FunApp (StanLib, "poisson_log_glm_lpmf", [y; x; alpha; beta])
-=======
->>>>>>> eb689337
             | ( "normal_lpdf"
               , [ y
                 ; { expr=
@@ -549,23 +499,10 @@
                 FunApp (StanLib, "rows_dot_self", [x])
             | "pow", [x; {expr= Lit (Int, "2"); _}] ->
                 FunApp (StanLib, "square", [x])
-<<<<<<< HEAD
-            | "pow", [x; {expr= Lit (Real, "0.5"); _}]
-             |( "pow"
-              , [ x
-                ; { expr=
-                      FunApp
-                        ( StanLib
-                        , "Divide__"
-                        , [{expr= Lit (Int, "1"); _}; {expr= Lit (Int, "2"); _}]
-                        )
-                  ; _ } ] ) ->
-=======
             | "pow", [x; {expr= Lit (Real, "0.5"); _}] ->
                 FunApp (StanLib, "sqrt", [x])
             | "pow", [x; {expr= FunApp (StanLib, "Divide__", [y; z]); _}]
               when is_int 1 y && is_int 2 z ->
->>>>>>> eb689337
                 FunApp (StanLib, "sqrt", [x])
             | "square", [{expr= FunApp (StanLib, "sd", [x]); _}] ->
                 FunApp (StanLib, "variance", [x])
@@ -653,45 +590,12 @@
              |"Times__", [{expr= FunApp (StanLib, "log", [y]); _}; x] ->
                 FunApp (StanLib, "lmultiply", [x; y])
             | ( "Times__"
-<<<<<<< HEAD
-              , [ { expr=
-                      FunApp
-                        ( StanLib
-                        , "transpose"
-                        , [{expr= FunApp (StanLib, "diag_matrix", [v]); _}] )
-                  ; _ }
-                ; { expr=
-                      FunApp
-                        ( StanLib
-                        , "Times__"
-                        , [a; {expr= FunApp (StanLib, "diag_matrix", [w]); _}]
-                        )
-                  ; _ } ] )
-              when compare_expr_typed_located v w = 0 ->
-                FunApp (StanLib, "quad_form_diag", [a; v])
-            | ( "Times__"
-              , [ { expr=
-                      FunApp
-                        ( StanLib
-                        , "Times__"
-                        , [ { expr=
-                                FunApp
-                                  ( StanLib
-                                  , "transpose"
-                                  , [ { expr=
-                                          FunApp (StanLib, "diag_matrix", [v])
-                                      ; _ } ] )
-                            ; _ }
-                          ; a ] )
-                  ; _ }
-=======
               , [ {expr= FunApp (StanLib, "diag_matrix", [v]); _}
                 ; {expr= FunApp (StanLib, "diag_post_multiply", [a; w]); _} ] )
               when compare_expr_typed_located v w = 0 ->
                 FunApp (StanLib, "quad_form_diag", [a; v])
             | ( "Times__"
               , [ {expr= FunApp (StanLib, "diag_pre_multiply", [v; a]); _}
->>>>>>> eb689337
                 ; {expr= FunApp (StanLib, "diag_matrix", [w]); _} ] )
               when compare_expr_typed_located v w = 0 ->
                 FunApp (StanLib, "quad_form_diag", [a; v])
