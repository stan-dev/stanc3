--- conflicted
+++ resolved
@@ -110,11 +110,11 @@
           | None -> false )
         | _ -> false )
 
-<<<<<<< HEAD
   let query_stan_math_mem_pattern_support (name : string)
       (args : (UnsizedType.autodifftype * UnsizedType.t) list) =
     match name with
     | x when StdLibrary.is_variadic_function_name x -> false
+    | x when StdLibrary.is_special_function_name x -> false
     | _ ->
         let name =
           StdLibrary.string_operator_to_function_name
@@ -130,29 +130,6 @@
         let is_soa ((_ : UnsizedType.returntype), _, mem) =
           mem = Mem_pattern.SoA in
         List.exists ~f:is_soa filteredmatches
-=======
-let query_stan_math_mem_pattern_support (name : string)
-    (args : (UnsizedType.autodifftype * UnsizedType.t) list) =
-  let open Stan_math_signatures in
-  match name with
-  | x when is_stan_math_variadic_function_name x -> false
-  | x when is_reduce_sum_fn x -> false
-  | _ ->
-      let name =
-        string_operator_to_stan_math_fns (Utils.stdlib_distribution_name name)
-      in
-      let namematches = Hashtbl.find_multi stan_math_signatures name in
-      let filteredmatches =
-        List.filter
-          ~f:(fun x ->
-            Frontend.SignatureMismatch.check_compatible_arguments_mod_conv
-              (snd3 x) args
-            |> Result.is_ok )
-          namematches in
-      let is_soa ((_ : UnsizedType.returntype), _, mem) =
-        mem = Mem_pattern.SoA in
-      List.exists ~f:is_soa filteredmatches
->>>>>>> ab791f7c
 
   (*Validate whether a function can support SoA matrices*)
   let is_fun_soa_supported name exprs =
