--- conflicted
+++ resolved
@@ -44,37 +44,7 @@
     && (not (Set.Poly.is_empty set))
     && not (Set.Poly.is_empty subset)
 
-<<<<<<< HEAD
-  (**
- Check an expression to count how many times we see a single index.
- @param acc An accumulator from previous folds of multiple expressions.
- @param pattern The expression patterns to match against
- *)
-  let rec count_single_idx_exprs (acc : int) Expr.Fixed.{pattern; _} : int =
-    match pattern with
-    | Expr.Fixed.Pattern.FunApp (_, (exprs : Expr.Typed.t list)) ->
-        List.fold_left ~init:acc ~f:count_single_idx_exprs exprs
-    | TernaryIf (predicate, texpr, fexpr) ->
-        acc
-        + count_single_idx_exprs 0 predicate
-        + count_single_idx_exprs 0 texpr
-        + count_single_idx_exprs 0 fexpr
-    | Indexed (idx_expr, indexed) ->
-        acc
-        + count_single_idx_exprs 0 idx_expr
-        + List.fold_left ~init:0 ~f:count_single_idx indexed
-    | Promotion (expr, _, _) -> count_single_idx_exprs acc expr
-    | EAnd (lhs, rhs) ->
-        acc + count_single_idx_exprs 0 lhs + count_single_idx_exprs 0 rhs
-    | EOr (lhs, rhs) ->
-        acc + count_single_idx_exprs 0 lhs + count_single_idx_exprs 0 rhs
-    | Var (_ : string) | Lit ((_ : Expr.Fixed.Pattern.litType), (_ : string)) ->
-        acc
-
-  (**
-=======
-(**
->>>>>>> dcc107ae
+  (**
  Check an Index to count how many times we see a single index.
  @param acc An accumulator from previous folds of multiple expressions.
  @param idx An Index to match. For Single types this adds 1 to the
