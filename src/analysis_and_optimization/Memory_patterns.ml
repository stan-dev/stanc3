--- conflicted
+++ resolved
@@ -112,12 +112,8 @@
 let query_stan_math_mem_pattern_support (name : string)
     (args : (UnsizedType.autodifftype * UnsizedType.t) list) =
   match name with
-<<<<<<< HEAD
   | x when Frontend.Library.is_variadic_function_name x -> false
-=======
-  | x when is_stan_math_variadic_function_name x -> false
-  | x when is_reduce_sum_fn x -> false
->>>>>>> ab791f7c
+  | x when Frontend.Library.is_special_function_name x -> false
   | _ ->
       let name =
         Frontend.Library.string_operator_to_function_name
