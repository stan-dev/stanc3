--- conflicted
+++ resolved
@@ -308,14 +308,7 @@
             (* TODO: we are currently only propagating constants for scalars.
              We could do the same for matrix and array expressions if we wanted. *)
             | Assignment ((s, t, []), e) -> (
-<<<<<<< HEAD
-              match
-                Partial_evaluator.eval_expr ~preserve_stability
-                  (subst_expr m e)
-              with
-=======
               match Partial_evaluator.try_eval_expr (subst_expr m e) with
->>>>>>> 7de91659
               | {pattern= Lit (_, _); _} as e'
                 when not (preserve_stability && UnsizedType.is_autodiffable t)
                 ->
