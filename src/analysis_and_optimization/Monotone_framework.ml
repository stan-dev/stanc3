(** The common elements of a monotone framework *)

open Core_kernel
open Monotone_framework_sigs
open Mir_utils
open Middle

<<<<<<< HEAD
(** Debugging tool to print out MFP sets **) 
let print_mfp to_string (mfp : (int, 'a entry_exit) Map.Poly.t) (flowgraph_to_mir : (int, Stmt.Located.Non_recursive.t) Map.Poly.t) : unit =
=======
let preserve_stability = false

(** Debugging tool to print out MFP sets **)
let print_mfp to_string (mfp : (int, 'a entry_exit) Map.Poly.t)
    (flowgraph_to_mir : (int, Stmt.Located.Non_recursive.t) Map.Poly.t) : unit
    =
>>>>>>> 86267798
  let print_set s =
    [%sexp (Set.Poly.map ~f:to_string s : string Set.Poly.t)]
    |> Sexp.to_string_hum
  in
  let print_stmt s =
    [%sexp (s : Stmt.Located.Non_recursive.t)] |> Sexp.to_string_hum
  in
  Map.iteri mfp ~f:(fun ~key ~data ->
      print_endline
        ( string_of_int key ^ ":\n "
        ^ print_stmt (Map.Poly.find_exn flowgraph_to_mir key)
        ^ ":\n " ^ print_set data.entry ^ " \t-> " ^ print_set data.exit ) )

(** Calculate the free (non-bound) variables in an expression *)
let rec free_vars_expr (e : Expr.Typed.t) =
  match e.pattern with
  | Var x -> Set.Poly.singleton x
  | Lit (_, _) -> Set.Poly.empty
  | FunApp (kind, l) -> free_vars_fnapp kind l
  | TernaryIf (e1, e2, e3) ->
      Set.Poly.union_list (List.map ~f:free_vars_expr [e1; e2; e3])
  | Indexed (e, l) ->
      Set.Poly.union_list (free_vars_expr e :: List.map ~f:free_vars_idx l)
  | EAnd (e1, e2) | EOr (e1, e2) ->
      Set.Poly.union_list (List.map ~f:free_vars_expr [e1; e2])

(** Calculate the free (non-bound) variables in an index*)
and free_vars_idx (i : Expr.Typed.t Index.t) =
  match i with
  | All -> Set.Poly.empty
  | Single e | Upfrom e | MultiIndex e -> free_vars_expr e
  | Between (e1, e2) -> Set.Poly.union (free_vars_expr e1) (free_vars_expr e2)

and free_vars_fnapp kind l =
  let arg_vars = List.map ~f:free_vars_expr l in
  match kind with
  | Fun_kind.UserDefined f ->
      Set.Poly.union_list (Set.Poly.singleton f :: List.map ~f:free_vars_expr l)
  | _ -> Set.Poly.union_list arg_vars

(** Calculate the free (non-bound) variables in a statement *)
let rec free_vars_stmt
    (s : (Expr.Typed.t, Stmt.Located.t) Stmt.Fixed.Pattern.t) =
  match s with
  | Assignment ((_, _, []), e) | Return (Some e) | TargetPE e ->
      free_vars_expr e
  | Assignment ((_, _, l), e) ->
      Set.Poly.union_list (free_vars_expr e :: List.map ~f:free_vars_idx l)
  | NRFunApp (kind, l) -> free_vars_fnapp kind l
  | IfElse (e, b1, Some b2) ->
      Set.Poly.union_list
        [free_vars_expr e; free_vars_stmt b1.pattern; free_vars_stmt b2.pattern]
  | IfElse (e, b, None) | While (e, b) ->
      Set.Poly.union (free_vars_expr e) (free_vars_stmt b.pattern)
  | For {lower= e1; upper= e2; body= b; _} ->
      Set.Poly.union_list
        [free_vars_expr e1; free_vars_expr e2; free_vars_stmt b.pattern]
  | Profile (_, l) | Block l | SList l ->
      Set.Poly.union_list (List.map ~f:(fun s -> free_vars_stmt s.pattern) l)
  | Decl _ | Break | Continue | Return None | Skip -> Set.Poly.empty

(** A variation on free_vars_stmt, where we do not recursively count free
    variables in sub statements  *)
let top_free_vars_stmt
    (flowgraph_to_mir : (int, Stmt.Located.Non_recursive.t) Map.Poly.t)
    (s : (Expr.Typed.t, int) Stmt.Fixed.Pattern.t) =
  match s with
  | Assignment _ | Return _ | TargetPE _ | NRFunApp _ | Decl _ | Break
   |Continue | Skip ->
      free_vars_stmt
        (statement_stmt_loc_of_statement_stmt_loc_num flowgraph_to_mir s)
  | While (e, _) | IfElse (e, _, _) -> free_vars_expr e
  | For {lower= e1; upper= e2; _} ->
      Set.Poly.union_list [free_vars_expr e1; free_vars_expr e2]
  | Profile _ | Block _ | SList _ -> Set.Poly.empty

(** Compute the inverse flowgraph of a Stan statement (for reverse analyses) *)
let inverse_flowgraph_of_stmt ?(flatten_loops = false)
    ?(blocks_after_body = true) (stmt : Stmt.Located.t) :
    (module FLOWGRAPH with type labels = int)
    * (int, Stmt.Located.Non_recursive.t) Map.Poly.t =
  let flowgraph_to_mir =
    Dataflow_utils.build_statement_map
      (fun Stmt.Fixed.({pattern; _}) -> pattern)
      (fun Stmt.Fixed.({meta; _}) -> meta)
      stmt
  in
  let initials, successors =
    Dataflow_utils.build_predecessor_graph ~flatten_loops ~blocks_after_body
      flowgraph_to_mir
  in
  ( ( module struct
      type labels = int
      type t = labels

      let compare = Int.compare
      let hash = Int.hash
      let sexp_of_t = Int.sexp_of_t
      let initials = initials
      let successors = successors
    end
    : FLOWGRAPH
      with type labels = int )
  , Map.Poly.map
      ~f:(fun (pattern, meta) -> Stmt.Located.Non_recursive.{pattern; meta})
      flowgraph_to_mir )

(** Reverse flowgraphs to be used for reverse analyses.
    Observe that this respects the invariants listed for a FLOWGRAPH *)
let reverse (type l) (module F : FLOWGRAPH with type labels = l) =
  ( module struct
    type labels = F.labels
    type t = labels

    let compare = F.compare
    let hash = F.hash
    let sexp_of_t = F.sexp_of_t
    let initials = Set.of_map_keys (Map.filter F.successors ~f:Set.is_empty)

    let successors =
      Map.fold F.successors
        ~init:(Map.map F.successors ~f:(fun _ -> Set.Poly.empty))
        ~f:(fun ~key:old_pred ~data:old_succs accum ->
          Set.fold old_succs ~init:accum ~f:(fun accum old_succ ->
              Map.set accum ~key:old_succ
                ~data:(Set.add (Map.find_exn accum old_succ) old_pred) ) )
  end
  : FLOWGRAPH
    with type labels = l )

(** Compute the forward flowgraph of a Stan statement (for forward analyses) *)
let forward_flowgraph_of_stmt ?(flatten_loops = false)
    ?(blocks_after_body = true) stmt =
  let inv_flowgraph =
    inverse_flowgraph_of_stmt ~flatten_loops ~blocks_after_body stmt
  in
  (reverse (fst inv_flowgraph), snd inv_flowgraph)

(**  The lattice of sets of some values, with the inclusion order, set union
     and the empty set *)
let powerset_lattice (type v) (module S : INITIALTYPE with type vals = v) =
  ( module struct
    type properties = S.vals Set.Poly.t

    let bottom = Set.Poly.empty
    let lub s1 s2 = Set.Poly.union s1 s2
    let leq s1 s2 = Set.Poly.is_subset s1 ~of_:s2
    let initial = S.initial
  end
  : LATTICE
    with type properties = v Set.Poly.t )

(**  The lattice of subsets of some set, with the inverse inclusion order,
     set intersection and the total set *)
let dual_powerset_lattice (type v)
    (module S : INITIALTOTALTYPE with type vals = v) =
  ( module struct
    type properties = S.vals Set.Poly.t

    let bottom = S.total
    let lub s1 s2 = Set.Poly.inter s1 s2
    let leq s1 s2 = Set.Poly.is_subset s2 ~of_:s1
    let initial = S.initial
  end
  : LATTICE
    with type properties = v Set.Poly.t )

let powerset_lattice_expressions (initial : Expr.Typed.Set.t) =
  ( module struct
    type properties = Expr.Typed.Set.t

    let bottom = Expr.Typed.Set.empty
    let lub s1 s2 = Expr.Typed.Set.union s1 s2
    let leq s1 s2 = Expr.Typed.Set.is_subset s1 ~of_:s2
    let initial = initial
  end
  : LATTICE
    with type properties = Expr.Typed.Set.t )

let dual_powerset_lattice_expressions (initial : Expr.Typed.Set.t)
    (total : Expr.Typed.Set.t) =
  ( module struct
    type properties = Expr.Typed.Set.t

    let bottom = total
    let lub s1 s2 = Expr.Typed.Set.inter s1 s2
    let leq s1 s2 = Expr.Typed.Set.is_subset s2 ~of_:s1
    let initial = initial
  end
  : LATTICE
    with type properties = Expr.Typed.Set.t )

(**  Add a fresh bottom element to a lattice (possibly without bottom) *)
let new_bot (type p) (module L : LATTICE_NO_BOT with type properties = p) =
  ( module struct
    type properties = L.properties option

    let bottom = None

    let lub = function
      | Some s1 -> (
          function Some s2 -> Some (L.lub s1 s2) | None -> Some s1 )
      | None -> fun x -> x

    let leq = function
      | Some s1 -> ( function Some s2 -> L.leq s1 s2 | None -> false )
      | None -> fun _ -> true

    let initial = Some L.initial
  end
  : LATTICE
    with type properties = p option )

(** The lattice (without bottom) of partial functions, ordered under
    inverse graph inclusion, with intersection *)
let dual_partial_function_lattice (type dv cv)
    (module Dom : TOTALTYPE with type vals = dv)
    (module Codom : TYPE with type vals = cv) =
  ( module struct
    type properties = (Dom.vals, Codom.vals) Map.Poly.t

    (* intersection *)
    let lub s1 s2 =
      let f ~key ~data = Map.find s2 key = Some data in
      Map.filteri ~f s1

    let leq s1 s2 =
      Set.for_all Dom.total ~f:(fun k ->
          match (Map.find s1 k, Map.find s2 k) with
          | Some x, Some y -> x = y
          | Some _, None | None, None -> true
          | None, Some _ -> false )

    let initial = Map.Poly.empty
  end
  : LATTICE_NO_BOT
    with type properties = (dv, cv) Map.Poly.t )

(* The lattice of partial functions, where we add a fresh bottom element,
   to represent an inconsistent combination of functions *)
let dual_partial_function_lattice_with_bot (type dv cv)
    (module Dom : TOTALTYPE with type vals = dv)
    (module Codom : TYPE with type vals = cv) =
  new_bot (dual_partial_function_lattice (module Dom) (module Codom))

(* A dual powerset lattice, where we set the initial set to be empty *)
let dual_powerset_lattice_empty_initial (type v)
    (module T : TOTALTYPE with type vals = v) =
  dual_powerset_lattice
    ( module struct
      type vals = T.vals

      let initial = Set.Poly.empty
      let total = T.total
    end )

(* A powerset lattice, where we set the initial set to be empty *)
let powerset_lattice_empty_initial (type v)
    (module T : TYPE with type vals = v) =
  powerset_lattice
    (module struct type vals = T.vals

                   let initial = Set.Poly.empty end)

(* The specific powerset lattice we use for reaching definitions analysis *)
let reaching_definitions_lattice (type v l)
    (module Variables : INITIALTYPE with type vals = v)
    (module Labels : TYPE with type vals = l) =
  powerset_lattice
    ( module struct
      type vals = Variables.vals * Labels.vals option

      let initial = Set.Poly.map ~f:(fun x -> (x, None)) Variables.initial
    end )

(* Autodiff-level lattice *)
let autodiff_level_lattice autodiff_variables =
  powerset_lattice
    (module struct type vals = string

                   let initial = autodiff_variables end)

(* The transfer function for a constant propagation analysis *)
let constant_propagation_transfer
  ?(preserve_stability=false)
  (flowgraph_to_mir : (int, Stmt.Located.Non_recursive.t) Map.Poly.t) =
  ( module struct
    type labels = int
    type properties = (string, Expr.Typed.t) Map.Poly.t option

    let transfer_function l p =
      match p with
      | None -> None
      | Some m ->
          let mir_node = (Map.find_exn flowgraph_to_mir l).pattern in
          Some
            ( match mir_node with
            (* TODO: we are currently only propagating constants for scalars.
             We could do the same for matrix and array expressions if we wanted. *)
            | Assignment ((s, t, []), e) -> (
<<<<<<< HEAD
              match Partial_evaluator.eval_expr ~preserve_stability (subst_expr m e) with
                | {pattern= Lit (_, _); _} as e'
                  when not (preserve_stability &&
                            UnsizedType.is_autodiffable t) ->
=======
              match Partial_evaluator.eval_expr (subst_expr m e) with
              | {pattern= Lit (_, _); _} as e'
                when not (preserve_stability && UnsizedType.is_autodiffable t)
                ->
>>>>>>> 86267798
                  Map.set m ~key:s ~data:e'
              | _ -> Map.remove m s )
            | Decl {decl_id= s; _} | Assignment ((s, _, _ :: _), _) ->
                Map.remove m s
            | TargetPE _
             |NRFunApp (_, _)
             |Break | Continue | Return _ | Skip
             |IfElse (_, _, _)
             |While (_, _)
             |For _ | Profile _ | Block _ | SList _ ->
                m )
  end
  : TRANSFER_FUNCTION
    with type labels = int
     and type properties = (string, Expr.Typed.t) Map.Poly.t option )

let label_top_decls
    (flowgraph_to_mir : (int, Middle.Stmt.Located.Non_recursive.t) Map.Poly.t)
    label : string Set.Poly.t =
  let stmt = Map.Poly.find_exn flowgraph_to_mir label in
  match stmt.pattern with
  | Decl {decl_id= s; _} -> Set.Poly.singleton s
  | _ -> Set.Poly.empty

(** The transfer function for an expression propagation analysis,
    AKA forward substitution (see page 396 of Muchnick) *)
let expression_propagation_transfer
    ?(preserve_stability=false)
    (can_side_effect_expr : Middle.Expr.Typed.t -> bool)
    (flowgraph_to_mir : (int, Middle.Stmt.Located.Non_recursive.t) Map.Poly.t)
    =
  ( module struct
    type labels = int
    type properties = (string, Expr.Typed.t) Map.Poly.t option

    let transfer_function l p =
      match p with
      | None -> None
      | Some m ->
          let mir_node = (Map.find_exn flowgraph_to_mir l).pattern in
          let kill_var m v =
            Map.filteri m ~f:(fun ~key ~data ->
                not (key = v || Set.Poly.mem (free_vars_expr data) v) )
          in
          Some
            ( match mir_node with
            (* TODO: we are currently only propagating constants for scalars.
             We could do the same for matrix and array expressions if we wanted. *)
            | Middle.Stmt.Fixed.Pattern.Assignment ((s, t, []), e) ->
                let m' = kill_var m s in
                if
                  can_side_effect_expr e
                  || Set.Poly.mem (free_vars_expr e) s
                  || (preserve_stability && UnsizedType.is_autodiffable t)
                then m'
                else Map.set m ~key:s ~data:(subst_expr m e)
            | Decl {decl_id= s; _} | Assignment ((s, _, _ :: _), _) ->
                kill_var m s
            | Profile (_, b) | Block b ->
                let kills =
                  Set.Poly.union_list
                    (List.map ~f:(label_top_decls flowgraph_to_mir) b)
                in
                Set.Poly.fold kills ~init:m ~f:kill_var
            | TargetPE _
             |NRFunApp (_, _)
             |Break | Continue | Return _ | Skip
             |IfElse (_, _, _)
             |While (_, _)
             |For _ | SList _ ->
                m )
  end
  : TRANSFER_FUNCTION
    with type labels = int
     and type properties = (string, Expr.Typed.t) Map.Poly.t option )

(** The transfer function for a copy propagation analysis *)
let copy_propagation_transfer (globals : string Set.Poly.t)
    (flowgraph_to_mir : (int, Stmt.Located.Non_recursive.t) Map.Poly.t) =
  ( module struct
    type labels = int
    type properties = (string, Expr.Typed.t) Map.Poly.t option

    let transfer_function l p =
      match p with
      | None -> None
      | Some m ->
          let mir_node = (Map.find_exn flowgraph_to_mir l).pattern in
          let kill_var m v =
            Map.filteri m ~f:(fun ~key ~(data : Expr.Typed.t) ->
                not (key = v || data.pattern = Var v) )
          in
          Some
            ( match mir_node with
            | Assignment ((s, _, []), {pattern= Var t; meta}) ->
                let m' = kill_var m s in
                if Set.Poly.mem globals s then m'
                else Map.set m' ~key:s ~data:Expr.Fixed.{pattern= Var t; meta}
            | Decl {decl_id= s; _} | Assignment ((s, _, _), _) -> kill_var m s
            | Profile (_, b) | Block b ->
                let kills =
                  Set.Poly.union_list
                    (List.map ~f:(label_top_decls flowgraph_to_mir) b)
                in
                Set.Poly.fold kills ~init:m ~f:kill_var
            | TargetPE _
             |NRFunApp (_, _)
             |Break | Continue | Return _ | Skip
             |IfElse (_, _, _)
             |While (_, _)
             |For _ | SList _ ->
                m )
  end
  : TRANSFER_FUNCTION
    with type labels = int
     and type properties = (string, Expr.Typed.t) Map.Poly.t option )

(** A helper function for building transfer functions from gen and kill sets *)
let transfer_gen_kill p gen kill = Set.union gen (Set.diff p kill)

(* TODO: from here *)

(** Calculate the set of variables that a statement can assign to *)
let assigned_vars_stmt (s : (Expr.Typed.t, 'a) Stmt.Fixed.Pattern.t) =
  match s with
  | Assignment ((x, _, _), _) -> Set.Poly.singleton x
  | TargetPE _ -> Set.Poly.singleton "target"
  | NRFunApp ((UserDefined s | StanLib s), _) when String.suffix s 3 = "_lp" ->
      Set.Poly.singleton "target"
  | For {loopvar= x; _} -> Set.Poly.singleton x
  | Decl {decl_id= _; _}
   |NRFunApp (_, _)
   |Break | Continue | Return _ | Skip
   |IfElse (_, _, _)
   |While (_, _)
   |Profile _ | Block _ | SList _ ->
      Set.Poly.empty

(** Calculate the set of variables that a statement can declare *)
let declared_vars_stmt (s : (Expr.Typed.t, 'a) Stmt.Fixed.Pattern.t) =
  match s with
  | Decl {decl_id= x; _} -> Set.Poly.singleton x
  | _ -> Set.Poly.empty

(** Calculate the set of variables that a statement can assign to or declare *)
let assigned_or_declared_vars_stmt
    (s : (Expr.Typed.t, 'a) Stmt.Fixed.Pattern.t) =
  Set.Poly.union (assigned_vars_stmt s) (declared_vars_stmt s)

(** The transfer function for a reaching definitions analysis *)
let reaching_definitions_transfer
    (flowgraph_to_mir : (int, Stmt.Located.Non_recursive.t) Map.Poly.t) =
  ( module struct
    type labels = int
    type properties = (string * labels option) Set.Poly.t

    let transfer_function l p =
      let mir_node = (Map.find_exn flowgraph_to_mir l).pattern in
      let gen =
        Set.Poly.map
          ~f:(fun x -> (x, Some l))
          (assigned_or_declared_vars_stmt mir_node)
      in
      let kill =
        match mir_node with
        | Decl {decl_id= x; _}
         |Assignment ((x, _, []), _)
         |For {loopvar= x; _} ->
            Set.filter p ~f:(fun (y, _) -> y = x)
        | TargetPE _ -> Set.filter p ~f:(fun (y, _) -> y = "target")
        | NRFunApp ((UserDefined s | StanLib s), _)
          when String.suffix s 3 = "_lp" ->
            Set.filter p ~f:(fun (y, _) -> y = "target")
        | NRFunApp (_, _)
         |Break | Continue | Return _ | Skip
         |IfElse (_, _, _)
         |While (_, _)
         |Profile _ | Block _ | SList _ | Assignment _ ->
            Set.Poly.empty
      in
      transfer_gen_kill p gen kill
  end
  : TRANSFER_FUNCTION
    with type labels = int
     and type properties = (string * int option) Set.Poly.t )

(** The transfer function for an initialized variables analysis *)
let initialized_vars_transfer
    (flowgraph_to_mir : (int, Stmt.Located.Non_recursive.t) Map.Poly.t) =
  ( module struct
    type labels = int
    type properties = string Set.Poly.t

    let transfer_function l p =
      let mir_node = (Map.find_exn flowgraph_to_mir l).pattern in
      let gen = assigned_vars_stmt mir_node in
      transfer_gen_kill p gen Set.Poly.empty
  end
  : TRANSFER_FUNCTION
    with type labels = int and type properties = string Set.Poly.t )

(** The transfer function for a live variables analysis *)
let live_variables_transfer (never_kill : string Set.Poly.t)
    (flowgraph_to_mir : (int, Stmt.Located.Non_recursive.t) Map.Poly.t) =
  ( module struct
    type labels = int
    type properties = string Set.Poly.t

    let transfer_function l p =
      let mir_node = (Map.find_exn flowgraph_to_mir l).pattern in
      let gen = top_free_vars_stmt flowgraph_to_mir mir_node in
      let kill =
        match mir_node with
        | Assignment ((x, _, []), _) | Decl {decl_id= x; _} ->
            Set.Poly.singleton x
        | TargetPE _
         |NRFunApp (_, _)
         |Break | Continue | Return _ | Skip
         |IfElse (_, _, _)
         |While (_, _)
         |For _ | Profile _ | Block _ | SList _
         |Assignment ((_, _, _ :: _), _) ->
            Set.Poly.empty
      in
      transfer_gen_kill p gen (Set.Poly.diff kill never_kill)
  end
  : TRANSFER_FUNCTION
    with type labels = int and type properties = string Set.Poly.t )

(** Calculate the set of sub-expressions of an expression *)
let rec used_subexpressions_expr (e : Expr.Typed.t) =
  Expr.Typed.Set.union
    (Expr.Typed.Set.singleton e)
    ( match e.pattern with
    | Var _ | Lit (_, _) -> Expr.Typed.Set.empty
    | FunApp (_, l) ->
        Expr.Typed.Set.union_list (List.map ~f:used_subexpressions_expr l)
    | TernaryIf (e1, e2, e3) ->
        Expr.Typed.Set.union_list
          [ used_subexpressions_expr e1
          ; used_subexpressions_expr e2
          ; used_subexpressions_expr e3 ]
    | Indexed (e, l) ->
        Expr.Typed.Set.union_list
          ( used_subexpressions_expr e
          :: List.map ~f:(used_expressions_idx_help used_subexpressions_expr) l
          )
    | EAnd (e1, e2) | EOr (e1, e2) ->
        Expr.Typed.Set.union_list
          [used_subexpressions_expr e1; used_subexpressions_expr e2] )

and used_expressions_idx_help f (i : Expr.Typed.t Index.t) =
  match i with
  | All -> Expr.Typed.Set.empty
  | Single e | Upfrom e | MultiIndex e -> f e
  | Between (e1, e2) -> Expr.Typed.Set.union (f e1) (f e2)

(** Calculate the set of expressions of an expression *)
let used_expressions_expr e = Expr.Typed.Set.singleton e

let rec used_expressions_stmt_help f
    (s : (Expr.Typed.t, Stmt.Located.t) Stmt.Fixed.Pattern.t) =
  match s with
  | Assignment ((_, _, []), e) | TargetPE e | Return (Some e) -> f e
  | Assignment ((_, _, l), e) ->
      Expr.Typed.Set.union (f e)
        (Expr.Typed.Set.union_list
           (List.map ~f:(used_expressions_idx_help f) l))
  | IfElse (e, b1, Some b2) ->
      Expr.Typed.Set.union_list
        [ f e
        ; used_expressions_stmt_help f b1.pattern
        ; used_expressions_stmt_help f b2.pattern ]
  | NRFunApp (_, l) -> Expr.Typed.Set.union_list (List.map ~f l)
  | Decl _ | Return None | Break | Continue | Skip -> Expr.Typed.Set.empty
  | IfElse (e, b, None) | While (e, b) ->
      Expr.Typed.Set.union (f e) (used_expressions_stmt_help f b.pattern)
  | For {lower= e1; upper= e2; body= b; loopvar= s} ->
      Expr.Typed.Set.union_list
        [ f e1; f e2
        ; used_expressions_stmt_help f b.pattern
        ; Expr.Typed.Set.singleton
            { pattern= Var s
            ; meta=
                Expr.Typed.Meta.
                  {type_= UInt; adlevel= DataOnly; loc= Location_span.empty} }
        ]
  | Profile (_, l) | Block l | SList l ->
      Expr.Typed.Set.union_list
        (List.map ~f:(fun s -> used_expressions_stmt_help f s.pattern) l)

(** Calculate the set of sub-expressions in a statement *)
let used_subexpressions_stmt =
  used_expressions_stmt_help used_subexpressions_expr

(** Calculate the set of expressions in a statement *)
let used_expressions_stmt = used_expressions_stmt_help used_expressions_expr

let top_used_expressions_stmt_help f
    (s : (Expr.Typed.t, int) Stmt.Fixed.Pattern.t) =
  match s with
  | Assignment ((_, _, []), e) | TargetPE e | Return (Some e) -> f e
  | Assignment ((_, _, l), e) ->
      Expr.Typed.Set.union (f e)
        (Expr.Typed.Set.union_list
           (List.map ~f:(used_expressions_idx_help f) l))
  | While (e, _) | IfElse (e, _, _) -> f e
  | NRFunApp (_, l) -> Expr.Typed.Set.union_list (List.map ~f l)
  | Profile _ | Block _ | SList _ | Decl _
   |Return None
   |Break | Continue | Skip ->
      Expr.Typed.Set.empty
  | For {lower= e1; upper= e2; _} -> Expr.Typed.Set.union_list [f e1; f e2]

(** Calculate the set of sub-expressions at the top level in a statement *)
let top_used_subexpressions_stmt =
  top_used_expressions_stmt_help used_subexpressions_expr

(** Calculate the set of expressions at the top level in a statement *)
let top_used_expressions_stmt =
  top_used_expressions_stmt_help used_expressions_expr

(** Calculate the subset (of p) of expressions that will need to be recomputed as a
    consequence of evaluating the statement s (because of writes to variables performed
    by s) *)
let killed_expressions_stmt (p : Expr.Typed.Set.t)
    (s : (Expr.Typed.t, int) Stmt.Fixed.Pattern.t) =
  Expr.Typed.Set.filter p ~f:(fun e ->
      let free_vars = free_vars_expr e in
      (* Note: a simple test for membership would be more efficient here,
         but it would require us to duplicate some code. *)
      let assigned_vars = assigned_or_declared_vars_stmt s in
      not (Set.Poly.is_empty (Set.Poly.inter free_vars assigned_vars)) )

(** Calculate the set of subexpressions that needs to be computed at each node
    in the flowgraph *)
let used (flowgraph_to_mir : (int, Stmt.Located.Non_recursive.t) Map.Poly.t) =
  Map.Poly.fold flowgraph_to_mir ~init:Map.Poly.empty
    ~f:(fun ~key ~data accum ->
      Map.Poly.set accum ~key ~data:(top_used_subexpressions_stmt data.pattern)
  )

(* TODO: figure out whether we will also want to reuse the computation of killed *)

(** The transfer function for an anticipated expressions analysis (as a part of lazy
    code motion) *)
let anticipated_expressions_transfer
    (flowgraph_to_mir : (int, Stmt.Located.Non_recursive.t) Map.Poly.t)
    (used : (int, Expr.Typed.Set.t) Map.Poly.t) =
  ( module struct
    type labels = int
    type properties = Expr.Typed.Set.t

    let transfer_function l p =
      let mir_node = (Map.find_exn flowgraph_to_mir l).pattern in
      let gen = Map.Poly.find_exn used l in
      let kill = killed_expressions_stmt p mir_node in
      transfer_gen_kill p gen kill
  end
  : TRANSFER_FUNCTION
    with type labels = int and type properties = Expr.Typed.Set.t )

(** A helper function for defining transfer functions in terms of gen and kill sets
    in an alternative way, that is used in some of the subanalyses of lazy code motion *)
let transfer_gen_kill_alt p gen kill = Set.diff (Set.union p gen) kill

(* NOTE: we want to implement lazy code motion. Aho describes a slightly
   more general available expression pass for that that uses the anticipated
   expression pass.
   QUESTION: does this give the traditional available expressions analysis if
   anticipated expressions is empty? *)

(** An available expressions analysis, to be used in lazy code motion *)
let available_expressions_transfer
    (flowgraph_to_mir : (int, Stmt.Located.Non_recursive.t) Map.Poly.t)
    (anticipated_expressions : (int, Expr.Typed.Set.t entry_exit) Map.Poly.t) =
  ( module struct
    type labels = int
    type properties = Expr.Typed.Set.t

    let transfer_function l p =
      let mir_node = (Map.find_exn flowgraph_to_mir l).pattern in
      let gen = (Map.find_exn anticipated_expressions l).exit in
      let kill =
        killed_expressions_stmt (Expr.Typed.Set.union p gen) mir_node
      in
      transfer_gen_kill_alt p gen kill
  end
  : TRANSFER_FUNCTION
    with type labels = int and type properties = Expr.Typed.Set.t )

(** Calculates the set of expressions that can be calculated for the first time
    at each node in the flow graph *)
let earliest
    (anticipated_expressions : (int, Expr.Typed.Set.t entry_exit) Map.Poly.t)
    (available_expressions : (int, Expr.Typed.Set.t entry_exit) Map.Poly.t) =
  Map.fold anticipated_expressions ~init:Map.Poly.empty
    ~f:(fun ~key ~data accum ->
      Map.set accum ~key
        ~data:
          (Set.diff data.exit (Map.find_exn available_expressions key).entry)
  )

(** The transfer function for a postponable expressions analysis (as a part of lazy code motion) *)
let postponable_expressions_transfer
    (earliest : (int, Expr.Typed.Set.t) Map.Poly.t)
    (used : (int, Expr.Typed.Set.t) Map.Poly.t) =
  ( module struct
    type labels = int
    type properties = Expr.Typed.Set.t

    let transfer_function l p =
      let gen = Map.find_exn earliest l in
      let kill = Map.find_exn used l in
      transfer_gen_kill_alt p gen kill
  end
  : TRANSFER_FUNCTION
    with type labels = int and type properties = Expr.Typed.Set.t )

(** Calculates the set of expressions that can be computed at the latest at each node *)
let latest (successors : (int, int Set.Poly.t) Map.Poly.t)
    (earliest : (int, Expr.Typed.Set.t) Map.Poly.t)
    (postponable_expressions : (int, Expr.Typed.Set.t entry_exit) Map.Poly.t)
    (used : (int, Expr.Typed.Set.t) Map.Poly.t) =
  let earliest_or_postponable key =
    Expr.Typed.Set.union
      (Map.Poly.find_exn earliest key)
      (Map.Poly.find_exn postponable_expressions key).entry
  in
  let latest key =
    Set.filter (earliest_or_postponable key) ~f:(fun e ->
        Set.mem (Map.Poly.find_exn used key) e
        || Set.Poly.exists (Map.Poly.find_exn successors key) ~f:(fun s ->
               not (Set.mem (earliest_or_postponable s) e) ) )
  in
  Map.fold successors ~init:Map.Poly.empty ~f:(fun ~key ~data:_ accum ->
      Map.set accum ~key ~data:(latest key) )

(** The transfer function for a used-not-latest expressions analysis, as a part of lazy code motion *)
let used_not_latest_expressions_transfer
    (used : (int, Expr.Typed.Set.t) Map.Poly.t)
    (latest : (int, Expr.Typed.Set.t) Map.Poly.t) =
  ( module struct
    type labels = int
    type properties = Expr.Typed.Set.t

    let transfer_function l p =
      let gen = Map.find_exn used l in
      let kill = Map.find_exn latest l in
      transfer_gen_kill_alt p gen kill
  end
  : TRANSFER_FUNCTION
    with type labels = int and type properties = Expr.Typed.Set.t )

(** The transfer function for the first forward analysis part of determining optimal ad-levels for variables *)
let autodiff_level_fwd1_transfer
    (flowgraph_to_mir : (int, Stmt.Located.Non_recursive.t) Map.Poly.t) =
  ( module struct
    type labels = int
    type properties = string Set.Poly.t

    let transfer_function l p =
      let mir_node = (Map.find_exn flowgraph_to_mir l).pattern in
      let gen =
        match mir_node with
        | Assignment ((x, _, _), e)
          when Expr.Typed.adlevel_of (update_expr_ad_levels p e) = AutoDiffable
          ->
            Set.Poly.singleton x
        | _ -> Set.Poly.empty
      in
      let kill =
        match mir_node with
        | Decl {decl_id; decl_adtype= DataOnly; _} ->
            Set.Poly.singleton decl_id
        | _ -> Set.Poly.empty
      in
      transfer_gen_kill p gen kill
  end
  : TRANSFER_FUNCTION
    with type labels = int and type properties = string Set.Poly.t )

(** The transfer function for the reverse analysis part of determining optimal ad-levels for variables *)
let autodiff_level_rev_transfer
    (flowgraph_to_mir : (int, Stmt.Located.Non_recursive.t) Map.Poly.t)
    (fwd_ad_levels : (int, string Set.Poly.t) Map.Poly.t) =
  ( module struct
    type labels = int
    type properties = string Set.Poly.t

    let transfer_function l p =
      let mir_node = (Map.find_exn flowgraph_to_mir l).pattern in
      let gen = Map.find_exn fwd_ad_levels l in
      let kill =
        match mir_node with
        | Decl {decl_id; _} -> Set.Poly.singleton decl_id
        | _ -> Set.Poly.empty
      in
      transfer_gen_kill_alt p gen kill

    (* gens and then kills *)
  end
  : TRANSFER_FUNCTION
    with type labels = int and type properties = string Set.Poly.t )

(** The transfer function for the second forward analysis part of determining optimal ad-levels for variables *)
let autodiff_level_fwd2_transfer
    (flowgraph_to_mir : (int, Stmt.Located.Non_recursive.t) Map.Poly.t)
    (rev_ad_levels : (int, string Set.Poly.t) Map.Poly.t) =
  ( module struct
    type labels = int
    type properties = string Set.Poly.t

    let transfer_function l p =
      let mir_node = (Map.find_exn flowgraph_to_mir l).pattern in
      let gen = Map.find_exn rev_ad_levels l in
      let kill =
        match mir_node with
        | Decl {decl_id; _} -> Set.Poly.singleton decl_id
        | _ -> Set.Poly.empty
      in
      transfer_gen_kill p gen kill
  end
  : TRANSFER_FUNCTION
    with type labels = int and type properties = string Set.Poly.t )

(** The central definition of a monotone dataflow analysis framework.
    Given a compatible flowgraph, lattice and transfer function, we can
    run the mfp (maximal fixed point) algorithm, which computes a maximal
    fixed point (MFP) for the set of equations/inequalities of properties at the
    entry and exit of each node in the flow graph, as defined by the triple.
    Note that this gives a safe approximation to the MOP (meet over all paths)
    solution that we would really be interested in, but which is often incomputable.
    In case of a distributive lattice of properties, the MFP and MOP solutions coincide.
    *)
let monotone_framework (type l p) (module F : FLOWGRAPH with type labels = l)
    (module L : LATTICE with type properties = p)
    (module T : TRANSFER_FUNCTION with type labels = l and type properties = p)
    =
  ( module struct
    type labels = l
    type properties = p

    let mfp () =
      (* STEP 1: initialize data structures *)
      let workstack = Stack.create () in
      (* TODO: does the order matter a lot for efficiency here? *)
      Map.iteri F.successors ~f:(fun ~key ~data ->
          Set.iter data ~f:(fun succ -> Stack.push workstack (key, succ)) ) ;
      let analysis_in = Hashtbl.create (module F) in
      Map.iter_keys
        ~f:(fun l ->
          Hashtbl.add_exn analysis_in ~key:l
            ~data:(if Set.mem F.initials l then L.initial else L.bottom) )
        F.successors ;
      (* STEP 2: iterate *)
      while Stack.length workstack <> 0 do
        let l, l' = Stack.pop_exn workstack in
        let old_analysis_in_l' = Hashtbl.find_exn analysis_in l' in
        let new_analysis_in_l' =
          T.transfer_function l (Hashtbl.find_exn analysis_in l)
        in
        if not (L.leq new_analysis_in_l' old_analysis_in_l') then
          let () =
            Hashtbl.set analysis_in ~key:l'
              ~data:(L.lub old_analysis_in_l' new_analysis_in_l')
          in
          Set.iter (Map.find_exn F.successors l') ~f:(fun l'' ->
              Stack.push workstack (l', l'') )
      done ;
      (* STEP 3: present final results *)
      let analysis_in_out =
        Map.fold ~init:Map.Poly.empty
          ~f:(fun ~key ~data:_ accum ->
            let analysis_in_data = Hashtbl.find_exn analysis_in key in
            Map.add_exn accum ~key
              ~data:
                { entry= analysis_in_data
                ; exit= T.transfer_function key analysis_in_data } )
          F.successors
      in
      analysis_in_out
  end
  : MONOTONE_FRAMEWORK
    with type labels = l and type properties = p )

let rec declared_variables_stmt
    (s : (Expr.Typed.t, Stmt.Located.t) Stmt.Fixed.Pattern.t) =
  match s with
  | Decl {decl_id= x; _} -> Set.Poly.singleton x
  | Assignment (_, _)
   |TargetPE _
   |NRFunApp (_, _)
   |Break | Continue | Return _ | Skip ->
      Set.Poly.empty
  | IfElse (_, b1, Some b2) ->
      Set.Poly.union
        (declared_variables_stmt b1.pattern)
        (declared_variables_stmt b2.pattern)
  | While (_, b) | IfElse (_, b, None) -> declared_variables_stmt b.pattern
  | For {loopvar= s; body= b; _} ->
      Set.Poly.add (declared_variables_stmt b.pattern) s
  | Profile (_, l) | Block l | SList l ->
      Set.Poly.union_list
        (List.map ~f:(fun x -> declared_variables_stmt x.pattern) l)

let propagation_mfp (prog : Program.Typed.t)
    (module Flowgraph : Monotone_framework_sigs.FLOWGRAPH
      with type labels = int)
    (flowgraph_to_mir : (int, Stmt.Located.Non_recursive.t) Map.Poly.t)
    (propagation_transfer :
         (int, Stmt.Located.Non_recursive.t) Map.Poly.t
      -> (module
          TRANSFER_FUNCTION
            with type labels = int
             and type properties = (string, Expr.Typed.t) Map.Poly.t option)) =
  let mir = Map.find_exn flowgraph_to_mir 1 in
  let domain =
    ( module struct
      type vals = string

      let total =
        Set.Poly.union_list
          [ Set.Poly.of_list (List.map ~f:fst prog.input_vars)
          ; Set.Poly.of_list (List.map ~f:fst prog.output_vars)
          ; declared_variables_stmt
              (stmt_loc_of_stmt_loc_num flowgraph_to_mir mir).pattern ]
    end
    : TOTALTYPE
      with type vals = string )
  in
  let codomain =
    (module struct type vals = Expr.Typed.t
    end
    : TYPE
      with type vals = Expr.Typed.t )
  in
  let (module Lattice) =
    dual_partial_function_lattice_with_bot domain codomain
  in
  let (module Transfer) = propagation_transfer flowgraph_to_mir in
  let (module Mf) =
    monotone_framework (module Flowgraph) (module Lattice) (module Transfer)
  in
  Mf.mfp ()

let reaching_definitions_mfp (mir : Program.Typed.t)
    (module Flowgraph : Monotone_framework_sigs.FLOWGRAPH
      with type labels = int)
    (flowgraph_to_mir : (int, Stmt.Located.Non_recursive.t) Map.Poly.t) =
  let variables =
    ( module struct
      type vals = string

      let initial =
        Set.Poly.union_list
          [ Set.Poly.of_list (List.map ~f:fst mir.input_vars)
          ; Set.Poly.of_list (List.map ~f:fst mir.output_vars) ]
    end
    : INITIALTYPE
      with type vals = string )
  in
  let labels =
    (module struct type vals = int end : TYPE with type vals = int)
  in
  let (module Lattice) = reaching_definitions_lattice variables labels in
  let (module Transfer) = reaching_definitions_transfer flowgraph_to_mir in
  let (module Mf) =
    monotone_framework (module Flowgraph) (module Lattice) (module Transfer)
  in
  Mf.mfp ()

let initialized_vars_mfp (total : string Set.Poly.t)
    (module Flowgraph : Monotone_framework_sigs.FLOWGRAPH
      with type labels = int)
    (flowgraph_to_mir : (int, Stmt.Located.Non_recursive.t) Map.Poly.t) =
  let (module Lattice) =
    dual_powerset_lattice_empty_initial
      (module struct type vals = string

                     let total = total end)
  in
  let (module Transfer) = initialized_vars_transfer flowgraph_to_mir in
  let (module Mf) =
    monotone_framework (module Flowgraph) (module Lattice) (module Transfer)
  in
  Mf.mfp ()

let globals (prog : Program.Typed.t) =
  Set.Poly.union_list
    [ Set.Poly.of_list (List.map ~f:fst prog.output_vars)
      (* It is not strictly necessary to exclude data variables from DCE.
       However,
       1. We don't currently check for usage of data variables in
          corners of the MIR, such as in the sizes of parameters
       2. There is code added in codegen that is never represented in
          the MIR that may use data variables as if they're initialized
    *)
    ; Set.Poly.of_list (List.map ~f:fst prog.input_vars)
    ; Set.Poly.union_list (List.map ~f:var_declarations prog.prepare_data)
    ; Set.Poly.singleton "target" ]

(** Monotone framework instance for live_variables analysis. Expects reverse
    flowgraph. *)
let live_variables_mfp (prog : Program.Typed.t)
    (module Rev_Flowgraph : Monotone_framework_sigs.FLOWGRAPH
      with type labels = int)
    (flowgraph_to_mir : (int, Stmt.Located.Non_recursive.t) Map.Poly.t) =
  let never_kill = globals prog in
  let variables =
    ( module struct
      type vals = string

      (* NOTE: global generated quantities, (transformed) parameters and target are always observable
   so should be live. *)
      let initial = never_kill
    end
    : INITIALTYPE
      with type vals = string )
  in
  let (module Lattice) = powerset_lattice variables in
  let (module Transfer) =
    live_variables_transfer never_kill flowgraph_to_mir
  in
  let (module Mf) =
    monotone_framework (module Rev_Flowgraph) (module Lattice) (module Transfer)
  in
  Mf.mfp ()

(** Instantiate all four instances of the monotone framework for lazy
    code motion, reusing code between them *)
let lazy_expressions_mfp
    (module Flowgraph : Monotone_framework_sigs.FLOWGRAPH
      with type labels = int)
    (module Rev_Flowgraph : Monotone_framework_sigs.FLOWGRAPH
      with type labels = int)
    (flowgraph_to_mir : (int, Stmt.Located.Non_recursive.t) Map.Poly.t) =
  let all_expressions =
    used_subexpressions_stmt
      (stmt_loc_of_stmt_loc_num flowgraph_to_mir
         (Map.Poly.find_exn flowgraph_to_mir 1))
        .pattern
  in
  (* TODO: this could probably be done in a nicer way *)
  let used_expr = used flowgraph_to_mir in
  let (module Lattice1) =
    dual_powerset_lattice_expressions Expr.Typed.Set.empty all_expressions
  in
  let (module Lattice2) = powerset_lattice_expressions Expr.Typed.Set.empty in
  let (module Transfer1) =
    anticipated_expressions_transfer flowgraph_to_mir used_expr
  in
  let (module Mf1) =
    monotone_framework
      (module Rev_Flowgraph)
      (module Lattice1)
      (module Transfer1)
  in
  let anticipated_expressions_mfp = Mf1.mfp () in
  let (module Transfer2) =
    available_expressions_transfer flowgraph_to_mir anticipated_expressions_mfp
  in
  let (module Mf2) =
    monotone_framework (module Flowgraph) (module Lattice1) (module Transfer2)
  in
  let available_expressions_mfp = Mf2.mfp () in
  let earliest_expr =
    earliest anticipated_expressions_mfp available_expressions_mfp
  in
  let (module Transfer3) =
    postponable_expressions_transfer earliest_expr used_expr
  in
  let (module Mf3) =
    monotone_framework (module Flowgraph) (module Lattice1) (module Transfer3)
  in
  let postponable_expressions_mfp = Mf3.mfp () in
  let latest_expr =
    latest Flowgraph.successors earliest_expr postponable_expressions_mfp
      used_expr
  in
  let (module Transfer4) =
    used_not_latest_expressions_transfer used_expr latest_expr
  in
  let (module Mf4) =
    monotone_framework
      (module Rev_Flowgraph)
      (module Lattice2)
      (module Transfer4)
  in
  let used_not_latest_expressions_mfp = Mf4.mfp () in
  (latest_expr, used_not_latest_expressions_mfp)

(** Perform the analysis for ad-levels, using both the fwd and reverse pass *)
let autodiff_level_mfp
    (module Flowgraph : Monotone_framework_sigs.FLOWGRAPH
      with type labels = int)
    (module Rev_Flowgraph : Monotone_framework_sigs.FLOWGRAPH
      with type labels = int)
    (flowgraph_to_mir : (int, Stmt.Located.Non_recursive.t) Map.Poly.t)
    (autodiff_variables : string Set.Poly.t) =
  let (module Lattice1) = autodiff_level_lattice autodiff_variables in
  let (module Lattice2) = autodiff_level_lattice Set.Poly.empty in
  let (module Transfer1) = autodiff_level_fwd1_transfer flowgraph_to_mir in
  let (module Mf1) =
    monotone_framework (module Flowgraph) (module Lattice1) (module Transfer1)
  in
  let fwd1_ad_levels_mfp = Mf1.mfp () in
  let (module Transfer2) =
    autodiff_level_rev_transfer flowgraph_to_mir
      (Map.map ~f:(fun x -> x.exit) fwd1_ad_levels_mfp)
  in
  let (module Mf2) =
    monotone_framework
      (module Rev_Flowgraph)
      (module Lattice2)
      (module Transfer2)
  in
  let rev_ad_levels_mfp = Mf2.mfp () in
  let (module Transfer3) =
    autodiff_level_fwd2_transfer flowgraph_to_mir
      (Map.map ~f:(fun x -> x.entry) rev_ad_levels_mfp)
  in
  let (module Mf3) =
    monotone_framework (module Flowgraph) (module Lattice2) (module Transfer3)
  in
  let fwd2_ad_levels_mfp = Mf3.mfp () in
  fwd2_ad_levels_mfp<|MERGE_RESOLUTION|>--- conflicted
+++ resolved
@@ -5,17 +5,10 @@
 open Mir_utils
 open Middle
 
-<<<<<<< HEAD
-(** Debugging tool to print out MFP sets **) 
-let print_mfp to_string (mfp : (int, 'a entry_exit) Map.Poly.t) (flowgraph_to_mir : (int, Stmt.Located.Non_recursive.t) Map.Poly.t) : unit =
-=======
-let preserve_stability = false
-
 (** Debugging tool to print out MFP sets **)
 let print_mfp to_string (mfp : (int, 'a entry_exit) Map.Poly.t)
     (flowgraph_to_mir : (int, Stmt.Located.Non_recursive.t) Map.Poly.t) : unit
     =
->>>>>>> 86267798
   let print_set s =
     [%sexp (Set.Poly.map ~f:to_string s : string Set.Poly.t)]
     |> Sexp.to_string_hum
@@ -299,9 +292,8 @@
                    let initial = autodiff_variables end)
 
 (* The transfer function for a constant propagation analysis *)
-let constant_propagation_transfer
-  ?(preserve_stability=false)
-  (flowgraph_to_mir : (int, Stmt.Located.Non_recursive.t) Map.Poly.t) =
+let constant_propagation_transfer ?(preserve_stability = false)
+    (flowgraph_to_mir : (int, Stmt.Located.Non_recursive.t) Map.Poly.t) =
   ( module struct
     type labels = int
     type properties = (string, Expr.Typed.t) Map.Poly.t option
@@ -316,17 +308,13 @@
             (* TODO: we are currently only propagating constants for scalars.
              We could do the same for matrix and array expressions if we wanted. *)
             | Assignment ((s, t, []), e) -> (
-<<<<<<< HEAD
-              match Partial_evaluator.eval_expr ~preserve_stability (subst_expr m e) with
-                | {pattern= Lit (_, _); _} as e'
-                  when not (preserve_stability &&
-                            UnsizedType.is_autodiffable t) ->
-=======
-              match Partial_evaluator.eval_expr (subst_expr m e) with
+              match
+                Partial_evaluator.eval_expr ~preserve_stability
+                  (subst_expr m e)
+              with
               | {pattern= Lit (_, _); _} as e'
                 when not (preserve_stability && UnsizedType.is_autodiffable t)
                 ->
->>>>>>> 86267798
                   Map.set m ~key:s ~data:e'
               | _ -> Map.remove m s )
             | Decl {decl_id= s; _} | Assignment ((s, _, _ :: _), _) ->
@@ -353,8 +341,7 @@
 
 (** The transfer function for an expression propagation analysis,
     AKA forward substitution (see page 396 of Muchnick) *)
-let expression_propagation_transfer
-    ?(preserve_stability=false)
+let expression_propagation_transfer ?(preserve_stability = false)
     (can_side_effect_expr : Middle.Expr.Typed.t -> bool)
     (flowgraph_to_mir : (int, Middle.Stmt.Located.Non_recursive.t) Map.Poly.t)
     =
