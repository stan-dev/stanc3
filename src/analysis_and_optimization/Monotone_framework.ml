(** The common elements of a monotone framework *)

open Core_kernel
open Core_kernel.Poly
open Monotone_framework_sigs
open Mir_utils
open Middle

(** Debugging tool to print out MFP sets **)
let print_mfp to_string (mfp : (int, 'a entry_exit) Map.Poly.t)
    (flowgraph_to_mir : (int, Stmt.Located.Non_recursive.t) Map.Poly.t) : unit =
  let print_set s =
    [%sexp (Set.Poly.map ~f:to_string s : string Set.Poly.t)]
    |> Sexp.to_string_hum in
  let print_stmt s =
    [%sexp (s : Stmt.Located.Non_recursive.t)] |> Sexp.to_string_hum in
  Map.iteri mfp ~f:(fun ~key ~data ->
      print_endline
        ( string_of_int key ^ ":\n "
        ^ print_stmt (Map.Poly.find_exn flowgraph_to_mir key)
        ^ ":\n " ^ print_set data.entry ^ " \t-> " ^ print_set data.exit ) )

(** Calculate the free (non-bound) variables in an expression *)
let rec free_vars_expr (e : Expr.Typed.t) =
  match e.pattern with
  | Var x -> Set.Poly.singleton x
  | Promotion (expr, _, _) -> free_vars_expr expr
  | Lit (_, _) -> Set.Poly.empty
  | FunApp (kind, l) -> free_vars_fnapp kind l
  | TernaryIf (e1, e2, e3) ->
      Set.Poly.union_list (List.map ~f:free_vars_expr [e1; e2; e3])
  | Indexed (e, l) ->
      Set.Poly.union_list (free_vars_expr e :: List.map ~f:free_vars_idx l)
  | EAnd (e1, e2) | EOr (e1, e2) ->
      Set.Poly.union_list (List.map ~f:free_vars_expr [e1; e2])
  | TupleProjection (e, _) -> free_vars_expr e

(** Calculate the free (non-bound) variables in an index*)
and free_vars_idx (i : Expr.Typed.t Index.t) =
  match i with
  | All -> Set.Poly.empty
  | Single e | Upfrom e | MultiIndex e -> free_vars_expr e
  | Between (e1, e2) -> Set.Poly.union (free_vars_expr e1) (free_vars_expr e2)

and free_vars_fnapp kind l =
  let arg_vars = List.map ~f:free_vars_expr (l @ Fun_kind.collect_exprs kind) in
  match kind with
  | Fun_kind.UserDefined (f, _) ->
      Set.Poly.union_list (Set.Poly.singleton f :: List.map ~f:free_vars_expr l)
  | _ -> Set.Poly.union_list arg_vars

(** Calculate the free (non-bound) variables in a statement *)
let rec free_vars_stmt (s : (Expr.Typed.t, Stmt.Located.t) Stmt.Fixed.Pattern.t)
    =
  match s with
  | Assignment ((LVariable _ | LTupleProjection _), _, e)
   |Return (Some e)
   |TargetPE e ->
      free_vars_expr e
  | Assignment (LIndexed (_, l), _, e) ->
      Set.Poly.union_list (free_vars_expr e :: List.map ~f:free_vars_idx l)
  | NRFunApp (kind, l) -> free_vars_fnapp kind l
  | IfElse (e, b1, Some b2) ->
      Set.Poly.union_list
        [free_vars_expr e; free_vars_stmt b1.pattern; free_vars_stmt b2.pattern]
  | IfElse (e, b, None) | While (e, b) ->
      Set.Poly.union (free_vars_expr e) (free_vars_stmt b.pattern)
  | For {lower= e1; upper= e2; body= b; _} ->
      Set.Poly.union_list
        [free_vars_expr e1; free_vars_expr e2; free_vars_stmt b.pattern]
  | Profile (_, l) | Block l | SList l ->
      Set.Poly.union_list (List.map ~f:(fun s -> free_vars_stmt s.pattern) l)
  | Decl _ | Break | Continue | Return None | Skip -> Set.Poly.empty

(** A variation on free_vars_stmt, where we do not recursively count free
    variables in sub statements  *)
let top_free_vars_stmt
    (flowgraph_to_mir : (int, Stmt.Located.Non_recursive.t) Map.Poly.t)
    (s : (Expr.Typed.t, int) Stmt.Fixed.Pattern.t) =
  match s with
  | Assignment _ | Return _ | TargetPE _ | NRFunApp _ | Decl _ | Break
   |Continue | Skip ->
      free_vars_stmt
        (statement_stmt_loc_of_statement_stmt_loc_num flowgraph_to_mir s)
  | While (e, _) | IfElse (e, _, _) -> free_vars_expr e
  | For {lower= e1; upper= e2; _} ->
      Set.Poly.union_list [free_vars_expr e1; free_vars_expr e2]
  | Profile _ | Block _ | SList _ -> Set.Poly.empty

(** Compute the inverse flowgraph of a Stan statement (for reverse analyses) *)
let inverse_flowgraph_of_stmt ?(flatten_loops = false)
    ?(blocks_after_body = true) (stmt : Stmt.Located.t) :
    (module FLOWGRAPH with type labels = int)
    * (int, Stmt.Located.Non_recursive.t) Map.Poly.t =
  let flowgraph_to_mir =
    Dataflow_utils.build_statement_map
      (fun Stmt.Fixed.{pattern; _} -> pattern)
      (fun Stmt.Fixed.{meta; _} -> meta)
      stmt in
  let initials, successors =
    Dataflow_utils.build_predecessor_graph ~flatten_loops ~blocks_after_body
      flowgraph_to_mir in
  ( ( module struct
      type labels = int
      type t = labels

      let compare = Int.compare
      let hash = Int.hash
      let sexp_of_t = Int.sexp_of_t
      let initials = initials
      let successors = successors end : FLOWGRAPH
      with type labels = int )
  , Map.Poly.map
      ~f:(fun (pattern, meta) -> Stmt.Located.Non_recursive.{pattern; meta})
      flowgraph_to_mir )

(** Reverse flowgraphs to be used for reverse analyses.
    Observe that this respects the invariants listed for a FLOWGRAPH *)
let reverse (type l) (module F : FLOWGRAPH with type labels = l) =
  ( module struct
    type labels = F.labels
    type t = labels

    let compare = F.compare
    let hash = F.hash
    let sexp_of_t = F.sexp_of_t
    let initials = Set.of_map_keys (Map.filter F.successors ~f:Set.is_empty)

    let successors =
      Map.fold F.successors
        ~init:(Map.map F.successors ~f:(fun _ -> Set.Poly.empty))
        ~f:(fun ~key:old_pred ~data:old_succs accum ->
          Set.fold old_succs ~init:accum ~f:(fun accum old_succ ->
              Map.set accum ~key:old_succ
                ~data:(Set.add (Map.find_exn accum old_succ) old_pred) ) ) end
  : FLOWGRAPH
    with type labels = l )

(** Modify the end nodes of a flowgraph to depend on its inits
  To force the monotone framework to run until the program never changes
   this function modifies the input [Flowgraph] so that it's end nodes
   depend on it's initial nodes. The inits of the reverse flowgraph are used
   for this since we normally have both the forward and reverse flowgraphs
   available.
  @param l Type of the label for each flowgraph, most commonly an int
  @param Flowgraph The flowgraph to modify
  @param RevFlowgraph The same flowgraph as [Flowgraph] but reversed.
 *
 *)
let make_circular_flowgraph (type l)
    (module Flowgraph : FLOWGRAPH with type labels = l)
    (module RevFlowgraph : FLOWGRAPH with type labels = l) =
  ( module struct
    type labels = Flowgraph.labels
    type t = labels

    let compare = Flowgraph.compare
    let hash = Flowgraph.hash
    let sexp_of_t = Flowgraph.sexp_of_t
    let initials = Flowgraph.initials

    let successors =
      let set_exits_to_depend_on_inits ~key ~data =
        if Set.Poly.mem RevFlowgraph.initials key then
          Set.Poly.union data Flowgraph.initials
        else data in
      Map.mapi Flowgraph.successors ~f:set_exits_to_depend_on_inits end
  : FLOWGRAPH
    with type labels = l )

(** Compute the forward flowgraph of a Stan statement (for forward analyses) *)
let forward_flowgraph_of_stmt ?(flatten_loops = false)
    ?(blocks_after_body = true) stmt =
  let inv_flowgraph =
    inverse_flowgraph_of_stmt ~flatten_loops ~blocks_after_body stmt in
  (reverse (fst inv_flowgraph), snd inv_flowgraph)

(**  The lattice of sets of some values, with the inclusion order, set union
     and the empty set *)
let powerset_lattice (type v) (module S : INITIALTYPE with type vals = v) =
  ( module struct
    type properties = S.vals Set.Poly.t

    let bottom = Set.Poly.empty
    let lub s1 s2 = Set.Poly.union s1 s2
    let leq s1 s2 = Set.Poly.is_subset s1 ~of_:s2
    let initial = S.initial end : LATTICE
    with type properties = v Set.Poly.t )

(**  The lattice of subsets of some set, with the inverse inclusion order,
     set intersection and the total set *)
let dual_powerset_lattice (type v)
    (module S : INITIALTOTALTYPE with type vals = v) =
  ( module struct
    type properties = S.vals Set.Poly.t

    let bottom = S.total
    let lub s1 s2 = Set.Poly.inter s1 s2
    let leq s1 s2 = Set.Poly.is_subset s2 ~of_:s1
    let initial = S.initial end : LATTICE
    with type properties = v Set.Poly.t )

let powerset_lattice_expressions (initial : Expr.Typed.Set.t) =
  ( module struct
    type properties = Expr.Typed.Set.t

    let bottom = Expr.Typed.Set.empty
    let lub s1 s2 = Expr.Typed.Set.union s1 s2
    let leq s1 s2 = Expr.Typed.Set.is_subset s1 ~of_:s2
    let initial = initial end : LATTICE
    with type properties = Expr.Typed.Set.t )

let dual_powerset_lattice_expressions (initial : Expr.Typed.Set.t)
    (total : Expr.Typed.Set.t) =
  ( module struct
    type properties = Expr.Typed.Set.t

    let bottom = total
    let lub s1 s2 = Expr.Typed.Set.inter s1 s2
    let leq s1 s2 = Expr.Typed.Set.is_subset s2 ~of_:s1
    let initial = initial end : LATTICE
    with type properties = Expr.Typed.Set.t )

(**  Add a fresh bottom element to a lattice (possibly without bottom) *)
let new_bot (type p) (module L : LATTICE_NO_BOT with type properties = p) =
  ( module struct
    type properties = L.properties option

    let bottom = None

    let lub = function
      | Some s1 -> (
          function Some s2 -> Some (L.lub s1 s2) | None -> Some s1 )
      | None -> fun x -> x

    let leq = function
      | Some s1 -> ( function Some s2 -> L.leq s1 s2 | None -> false )
      | None -> fun _ -> true

    let initial = Some L.initial end : LATTICE
    with type properties = p option )

(** The lattice (without bottom) of partial functions, ordered under
    inverse graph inclusion, with intersection *)
let dual_partial_function_lattice (type dv cv)
    (module Dom : TOTALTYPE with type vals = dv)
    (module Codom : TYPE with type vals = cv) =
  ( module struct
    type properties = (Dom.vals, Codom.vals) Map.Poly.t

    (* intersection *)
    let lub s1 s2 =
      let f ~key ~data = Map.find s2 key = Some data in
      Map.filteri ~f s1

    let leq s1 s2 =
      Set.for_all Dom.total ~f:(fun k ->
          match (Map.find s1 k, Map.find s2 k) with
          | Some x, Some y -> x = y
          | Some _, None | None, None -> true
          | None, Some _ -> false )

    let initial = Map.Poly.empty end : LATTICE_NO_BOT
    with type properties = (dv, cv) Map.Poly.t )

(** The lattice of partial functions, where we add a fresh bottom element,
   to represent an inconsistent combination of functions *)
let dual_partial_function_lattice_with_bot (type dv cv)
    (module Dom : TOTALTYPE with type vals = dv)
    (module Codom : TYPE with type vals = cv) =
  new_bot (dual_partial_function_lattice (module Dom) (module Codom))

(** A dual powerset lattice, where we set the initial set to be empty *)
let dual_powerset_lattice_empty_initial (type v)
    (module T : TOTALTYPE with type vals = v) =
  dual_powerset_lattice
    ( module struct
      type vals = T.vals

      let initial = Set.Poly.empty
      let total = T.total
    end )

(** A powerset lattice, where we set the initial set to be empty *)
let powerset_lattice_empty_initial (type v) (module T : TYPE with type vals = v)
    =
  powerset_lattice
    ( module struct
      type vals = T.vals

      let initial = Set.Poly.empty
    end )

(** The specific powerset lattice we use for reaching definitions analysis *)
let reaching_definitions_lattice (type v l)
    (module Variables : INITIALTYPE with type vals = v)
    (module Labels : TYPE with type vals = l) =
  powerset_lattice
    ( module struct
      type vals = Variables.vals * Labels.vals option

      let initial = Set.Poly.map ~f:(fun x -> (x, None)) Variables.initial
    end )

(** Lattice for finding the smallest set that satisfies some criterion *)
let minimal_variables_lattice initial_variables =
  powerset_lattice
    ( module struct
      type vals = string

      let initial = initial_variables
    end )

(* The transfer function for a constant propagation analysis *)
let constant_propagation_transfer ?(preserve_stability = false)
    (flowgraph_to_mir : (int, Stmt.Located.Non_recursive.t) Map.Poly.t) =
  ( module struct
    type labels = int
    type properties = (string, Expr.Typed.t) Map.Poly.t option

    let transfer_function l p =
      match p with
      | None -> None
      | Some m ->
          let mir_node = (Map.find_exn flowgraph_to_mir l).pattern in
          Some
            ( match mir_node with
            (* TODO: we are currently only propagating constants for scalars.
               We could do the same for matrix and array expressions if we wanted. *)
            (* TODO: We could propagate tuple elements if we make the map more flexible *)
            | Assignment (LVariable s, t, e) -> (
              match Partial_evaluator.try_eval_expr (subst_expr m e) with
              | { pattern=
                    Promotion ({pattern= Lit (_, _); _}, _, _) | Lit (_, _)
                ; _ } as e'
                when not (preserve_stability && UnsizedType.is_autodiffable t)
                ->
                  Map.set m ~key:s ~data:e'
              | _ -> Map.remove m s )
            | Decl {decl_id= s; _} -> Map.remove m s
            | Assignment (lhs, _, _) ->
                Map.remove m (Middle.Stmt.Helpers.lhs_variable lhs)
            | TargetPE _
             |NRFunApp (_, _)
             |Break | Continue | Return _ | Skip
             |IfElse (_, _, _)
             |While (_, _)
             |For _ | Profile _ | Block _ | SList _ ->
                m ) end : TRANSFER_FUNCTION
    with type labels = int
     and type properties = (string, Expr.Typed.t) Map.Poly.t option )

let rec label_top_decls
    (flowgraph_to_mir : (int, Middle.Stmt.Located.Non_recursive.t) Map.Poly.t)
    label : string Set.Poly.t =
  let stmt = Map.Poly.find_exn flowgraph_to_mir label in
  match stmt.pattern with
  | Decl {decl_id= s; _} -> Set.Poly.singleton s
  | SList ids ->
      Set.Poly.union_list (List.map ~f:(label_top_decls flowgraph_to_mir) ids)
  | _ -> Set.Poly.empty

(** The transfer function for an expression propagation analysis,
    AKA forward substitution (see page 396 of Muchnick) *)
let expression_propagation_transfer ?(preserve_stability = false)
    (can_side_effect_expr : Middle.Expr.Typed.t -> bool)
    (flowgraph_to_mir : (int, Middle.Stmt.Located.Non_recursive.t) Map.Poly.t) =
  ( module struct
    type labels = int
    type properties = (string, Expr.Typed.t) Map.Poly.t option

    let transfer_function l p =
      match p with
      | None -> None
      | Some m ->
          let mir_node = (Map.find_exn flowgraph_to_mir l).pattern in
          let kill_var m v =
            Map.filteri m ~f:(fun ~key ~data ->
                not (key = v || Set.Poly.mem (free_vars_expr data) v) ) in
          Some
            ( match mir_node with
            (* TODO: we are currently only propagating constants for scalars.
               We could do the same for matrix and array expressions if we wanted. *)
            | Middle.Stmt.Fixed.Pattern.Assignment (LVariable s, t, e) ->
                let m' = kill_var m s in
                if
                  can_side_effect_expr e
                  || Set.Poly.mem (free_vars_expr e) s
                  || (preserve_stability && UnsizedType.is_autodiffable t)
                then m'
                else Map.set m ~key:s ~data:(subst_expr m e)
            | Decl {decl_id= s; _} -> kill_var m s
            | Assignment (lhs, _, _) ->
                kill_var m (Middle.Stmt.Helpers.lhs_variable lhs)
            | Profile (_, b) | Block b ->
                let kills =
                  Set.Poly.union_list
                    (List.map ~f:(label_top_decls flowgraph_to_mir) b) in
                Set.Poly.fold kills ~init:m ~f:kill_var
            | TargetPE _
             |NRFunApp (_, _)
             |Break | Continue | Return _ | Skip
             |IfElse (_, _, _)
             |While (_, _)
             |For _ | SList _ ->
                m ) end : TRANSFER_FUNCTION
    with type labels = int
     and type properties = (string, Expr.Typed.t) Map.Poly.t option )

(** The transfer function for a copy propagation analysis *)
let copy_propagation_transfer (globals : string Set.Poly.t)
    (flowgraph_to_mir : (int, Stmt.Located.Non_recursive.t) Map.Poly.t) =
  ( module struct
    type labels = int
    type properties = (string, Expr.Typed.t) Map.Poly.t option

    let transfer_function int_label optional_map =
      match optional_map with
      | None -> None
      | Some expr_map ->
          let mir_node = (Map.find_exn flowgraph_to_mir int_label).pattern in
          let kill_var m var_name =
            Map.filteri m ~f:(fun ~key ~(data : Expr.Typed.t) ->
                not (key = var_name || data.pattern = Var var_name) ) in
          Some
            ( match mir_node with
<<<<<<< HEAD
            | Assignment (LVariable s, _, {pattern= Var t; meta}) ->
                let m' = kill_var m s in
                if Set.Poly.mem globals s then m'
                else Map.set m' ~key:s ~data:Expr.Fixed.{pattern= Var t; meta}
            | Decl {decl_id= s; _} -> kill_var m s
            | Assignment (lhs, _, _) ->
                kill_var m (Middle.Stmt.Helpers.lhs_variable lhs)
            | Profile (_, b) | Block b ->
=======
            | Assignment ((assignee, _, []), {pattern= Var assigner; meta}) ->
                let m' = kill_var expr_map assignee in
                if Set.Poly.mem globals assignee then expr_map
                else
                  Map.set m' ~key:assignee
                    ~data:Expr.Fixed.{pattern= Var assigner; meta}
            | Decl {decl_id= name; _} | Assignment ((name, _, _), _) ->
                kill_var expr_map name
            | Profile (_, stmt_lst) | Block stmt_lst ->
>>>>>>> fd75a924
                let kills =
                  Set.Poly.union_list
                    (List.map ~f:(label_top_decls flowgraph_to_mir) stmt_lst)
                in
                Set.Poly.fold kills ~init:expr_map ~f:kill_var
            | TargetPE _
             |NRFunApp (_, _)
             |Break | Continue | Return _ | Skip | SList _
             |IfElse (_, _, _)
             |While (_, _)
             |For _ ->
                expr_map ) end : TRANSFER_FUNCTION
    with type labels = int
     and type properties = (string, Expr.Typed.t) Map.Poly.t option )

(** A helper function for building transfer functions from gen and kill sets *)
let transfer_gen_kill p gen kill = Set.union gen (Set.diff p kill)

(* TODO: from here *)

(** Calculate the set of variables that a statement can assign to *)
let assigned_vars_stmt (s : (Expr.Typed.t, 'a) Stmt.Fixed.Pattern.t) =
  match s with
  | Assignment (lhs, _, _) ->
      Set.Poly.singleton (Middle.Stmt.Helpers.lhs_variable lhs)
  | TargetPE _ -> Set.Poly.singleton "target"
  | NRFunApp ((UserDefined (_, FnTarget) | StanLib (_, FnTarget, _)), _) ->
      Set.Poly.singleton "target"
  | For {loopvar= x; _} -> Set.Poly.singleton x
  | Decl {decl_id= _; _}
   |NRFunApp (_, _)
   |Break | Continue | Return _ | Skip
   |IfElse (_, _, _)
   |While (_, _)
   |Profile _ | Block _ | SList _ ->
      Set.Poly.empty

(** Calculate the set of variables that a statement can declare *)
let declared_vars_stmt (s : (Expr.Typed.t, 'a) Stmt.Fixed.Pattern.t) =
  match s with
  | Decl {decl_id= x; _} -> Set.Poly.singleton x
  | _ -> Set.Poly.empty

(** Calculate the set of variables that a statement can assign to or declare *)
let assigned_or_declared_vars_stmt (s : (Expr.Typed.t, 'a) Stmt.Fixed.Pattern.t)
    =
  Set.Poly.union (assigned_vars_stmt s) (declared_vars_stmt s)

(** The transfer function for a reaching definitions analysis *)
let reaching_definitions_transfer
    (flowgraph_to_mir : (int, Stmt.Located.Non_recursive.t) Map.Poly.t) =
  ( module struct
    type labels = int
    type properties = (string * labels option) Set.Poly.t

    let transfer_function l p =
      let mir_node = (Map.find_exn flowgraph_to_mir l).pattern in
      let gen =
        Set.Poly.map
          ~f:(fun x -> (x, Some l))
          (assigned_or_declared_vars_stmt mir_node) in
      let kill =
        match mir_node with
        | Decl {decl_id= x; _}
         |Assignment (LVariable x, _, _)
         |For {loopvar= x; _} ->
            Set.filter p ~f:(fun (y, _) -> y = x)
        | TargetPE _ -> Set.filter p ~f:(fun (y, _) -> y = "target")
        | NRFunApp ((UserDefined (_, FnTarget) | StanLib (_, FnTarget, _)), _)
          ->
            Set.filter p ~f:(fun (y, _) -> y = "target")
        | NRFunApp (_, _)
         |Break | Continue | Return _ | Skip
         |IfElse (_, _, _)
         |While (_, _)
         |Profile _ | Block _ | SList _ | Assignment _ ->
            Set.Poly.empty in
      transfer_gen_kill p gen kill end : TRANSFER_FUNCTION
    with type labels = int
     and type properties = (string * int option) Set.Poly.t )

(** The transfer function for an initialized variables analysis *)
let initialized_vars_transfer
    (flowgraph_to_mir : (int, Stmt.Located.Non_recursive.t) Map.Poly.t) =
  ( module struct
    type labels = int
    type properties = string Set.Poly.t

    let transfer_function l p =
      let mir_node = (Map.find_exn flowgraph_to_mir l).pattern in
      let gen = assigned_vars_stmt mir_node in
      transfer_gen_kill p gen Set.Poly.empty end : TRANSFER_FUNCTION
    with type labels = int
     and type properties = string Set.Poly.t )

(** The transfer function for a live variables analysis *)
let live_variables_transfer (never_kill : string Set.Poly.t)
    (flowgraph_to_mir : (int, Stmt.Located.Non_recursive.t) Map.Poly.t) =
  ( module struct
    type labels = int
    type properties = string Set.Poly.t

    let transfer_function l p =
      let mir_node = (Map.find_exn flowgraph_to_mir l).pattern in
      let gen = top_free_vars_stmt flowgraph_to_mir mir_node in
      let kill =
        match mir_node with
        | Assignment (LVariable x, _, _) | Decl {decl_id= x; _} ->
            Set.Poly.singleton x
        | TargetPE _
         |NRFunApp (_, _)
         |Break | Continue | Return _ | Skip
         |IfElse (_, _, _)
         |While (_, _)
         |For _ | Profile _ | Block _ | SList _
         |Assignment (_, _, _) ->
            Set.Poly.empty in
      transfer_gen_kill p gen (Set.Poly.diff kill never_kill) end
  : TRANSFER_FUNCTION
    with type labels = int
     and type properties = string Set.Poly.t )

(** Calculate the set of sub-expressions of an expression *)
let rec used_subexpressions_expr (e : Expr.Typed.t) =
  Expr.Typed.Set.union
    (Expr.Typed.Set.singleton e)
    ( match e.pattern with
    | Var _ | Lit (_, _) -> Expr.Typed.Set.empty
    | Promotion (expr, _, _) -> used_subexpressions_expr expr
    | FunApp (k, l) ->
        Expr.Typed.Set.union_list
          (List.map ~f:used_subexpressions_expr (l @ Fun_kind.collect_exprs k))
    | TernaryIf (e1, e2, e3) ->
        Expr.Typed.Set.union_list
          [ used_subexpressions_expr e1; used_subexpressions_expr e2
          ; used_subexpressions_expr e3 ]
    | Indexed (e, l) ->
        Expr.Typed.Set.union_list
          ( used_subexpressions_expr e
          :: List.map ~f:(used_expressions_idx_help used_subexpressions_expr) l
          )
    | TupleProjection (e, _) -> used_subexpressions_expr e
    | EAnd (e1, e2) | EOr (e1, e2) ->
        Expr.Typed.Set.union_list
          [used_subexpressions_expr e1; used_subexpressions_expr e2] )

and used_expressions_idx_help f (i : Expr.Typed.t Index.t) =
  match i with
  | All -> Expr.Typed.Set.empty
  | Single e | Upfrom e | MultiIndex e -> f e
  | Between (e1, e2) -> Expr.Typed.Set.union (f e1) (f e2)

(** Calculate the set of expressions of an expression *)
let used_expressions_expr e = Expr.Typed.Set.singleton e

let rec used_expressions_stmt_help f
    (s : (Expr.Typed.t, Stmt.Located.t) Stmt.Fixed.Pattern.t) =
  match s with
  | Assignment ((LVariable _ | LTupleProjection _), _, e)
   |TargetPE e
   |Return (Some e) ->
      f e
  | Assignment (LIndexed (_, l), _, e) ->
      Expr.Typed.Set.union (f e)
        (Expr.Typed.Set.union_list
           (List.map ~f:(used_expressions_idx_help f) l) )
  | IfElse (e, b1, Some b2) ->
      Expr.Typed.Set.union_list
        [ f e; used_expressions_stmt_help f b1.pattern
        ; used_expressions_stmt_help f b2.pattern ]
  | NRFunApp (k, l) ->
      Expr.Typed.Set.union_list (List.map ~f (l @ Fun_kind.collect_exprs k))
  | Decl _ | Return None | Break | Continue | Skip -> Expr.Typed.Set.empty
  | IfElse (e, b, None) | While (e, b) ->
      Expr.Typed.Set.union (f e) (used_expressions_stmt_help f b.pattern)
  | For {lower= e1; upper= e2; body= b; loopvar= s} ->
      Expr.Typed.Set.union_list
        [ f e1; f e2; used_expressions_stmt_help f b.pattern
        ; Expr.Typed.Set.singleton
            { pattern= Var s
            ; meta=
                Expr.Typed.Meta.
                  {type_= UInt; adlevel= DataOnly; loc= Location_span.empty} }
        ]
  | Profile (_, l) | Block l | SList l ->
      Expr.Typed.Set.union_list
        (List.map ~f:(fun s -> used_expressions_stmt_help f s.pattern) l)

(** Calculate the set of sub-expressions in a statement *)
let used_subexpressions_stmt =
  used_expressions_stmt_help used_subexpressions_expr

(** Calculate the set of expressions in a statement *)
let used_expressions_stmt = used_expressions_stmt_help used_expressions_expr

let top_used_expressions_stmt_help f
    (s : (Expr.Typed.t, int) Stmt.Fixed.Pattern.t) =
  match s with
  | Assignment ((LVariable _ | LTupleProjection _), _, e)
   |TargetPE e
   |Return (Some e) ->
      f e
  | Assignment (LIndexed (_, l), _, e) ->
      Expr.Typed.Set.union (f e)
        (Expr.Typed.Set.union_list
           (List.map ~f:(used_expressions_idx_help f) l) )
  | While (e, _) | IfElse (e, _, _) -> f e
  | NRFunApp (k, l) ->
      Expr.Typed.Set.union_list (List.map ~f (l @ Fun_kind.collect_exprs k))
  | Profile _ | Block _ | SList _ | Decl _
   |Return None
   |Break | Continue | Skip ->
      Expr.Typed.Set.empty
  | For {lower= e1; upper= e2; _} -> Expr.Typed.Set.union_list [f e1; f e2]

(** Calculate the set of sub-expressions at the top level in a statement *)
let top_used_subexpressions_stmt =
  top_used_expressions_stmt_help used_subexpressions_expr

(** Calculate the set of expressions at the top level in a statement *)
let top_used_expressions_stmt =
  top_used_expressions_stmt_help used_expressions_expr

(** Calculate the subset (of p) of expressions that will need to be recomputed as a
    consequence of evaluating the statement s (because of writes to variables performed
    by s) *)
let killed_expressions_stmt (p : Expr.Typed.Set.t)
    (s : (Expr.Typed.t, int) Stmt.Fixed.Pattern.t) =
  Expr.Typed.Set.filter p ~f:(fun e ->
      let free_vars = free_vars_expr e in
      (* Note: a simple test for membership would be more efficient here,
         but it would require us to duplicate some code. *)
      let assigned_vars = assigned_or_declared_vars_stmt s in
      not (Set.Poly.is_empty (Set.Poly.inter free_vars assigned_vars)) )

(** Calculate the set of subexpressions that needs to be computed at each node
    in the flowgraph *)
let used (flowgraph_to_mir : (int, Stmt.Located.Non_recursive.t) Map.Poly.t) =
  Map.Poly.fold flowgraph_to_mir ~init:Map.Poly.empty
    ~f:(fun ~key ~data accum ->
      Map.Poly.set accum ~key ~data:(top_used_subexpressions_stmt data.pattern) )

(* TODO: figure out whether we will also want to reuse the computation of killed *)

(** The transfer function for an anticipated expressions analysis (as a part of lazy
    code motion) *)
let anticipated_expressions_transfer
    (flowgraph_to_mir : (int, Stmt.Located.Non_recursive.t) Map.Poly.t)
    (used : (int, Expr.Typed.Set.t) Map.Poly.t) =
  ( module struct
    type labels = int
    type properties = Expr.Typed.Set.t

    let transfer_function l p =
      let mir_node = (Map.find_exn flowgraph_to_mir l).pattern in
      let gen = Map.Poly.find_exn used l in
      let kill = killed_expressions_stmt p mir_node in
      transfer_gen_kill p gen kill end : TRANSFER_FUNCTION
    with type labels = int
     and type properties = Expr.Typed.Set.t )

(** A helper function for defining transfer functions in terms of gen and kill sets
    in an alternative way, that is used in some of the subanalyses of lazy code motion *)
let transfer_gen_kill_alt p gen kill = Set.diff (Set.union p gen) kill

(* NOTE: we want to implement lazy code motion. Aho describes a slightly
   more general available expression pass for that that uses the anticipated
   expression pass.
   QUESTION: does this give the traditional available expressions analysis if
   anticipated expressions is empty? *)

(** An available expressions analysis, to be used in lazy code motion *)
let available_expressions_transfer
    (flowgraph_to_mir : (int, Stmt.Located.Non_recursive.t) Map.Poly.t)
    (anticipated_expressions : (int, Expr.Typed.Set.t entry_exit) Map.Poly.t) =
  ( module struct
    type labels = int
    type properties = Expr.Typed.Set.t

    let transfer_function l p =
      let mir_node = (Map.find_exn flowgraph_to_mir l).pattern in
      let gen = (Map.find_exn anticipated_expressions l).exit in
      let kill = killed_expressions_stmt (Expr.Typed.Set.union p gen) mir_node in
      transfer_gen_kill_alt p gen kill end : TRANSFER_FUNCTION
    with type labels = int
     and type properties = Expr.Typed.Set.t )

(** Calculates the set of expressions that can be calculated for the first time
    at each node in the flow graph *)
let earliest
    (anticipated_expressions : (int, Expr.Typed.Set.t entry_exit) Map.Poly.t)
    (available_expressions : (int, Expr.Typed.Set.t entry_exit) Map.Poly.t) =
  Map.fold anticipated_expressions ~init:Map.Poly.empty
    ~f:(fun ~key ~data accum ->
      Map.set accum ~key
        ~data:
          (Set.diff data.exit (Map.find_exn available_expressions key).entry) )

(** The transfer function for a postponable expressions analysis (as a part of lazy code motion) *)
let postponable_expressions_transfer
    (earliest : (int, Expr.Typed.Set.t) Map.Poly.t)
    (used : (int, Expr.Typed.Set.t) Map.Poly.t) =
  ( module struct
    type labels = int
    type properties = Expr.Typed.Set.t

    let transfer_function l p =
      let gen = Map.find_exn earliest l in
      let kill = Map.find_exn used l in
      transfer_gen_kill_alt p gen kill end : TRANSFER_FUNCTION
    with type labels = int
     and type properties = Expr.Typed.Set.t )

(** Calculates the set of expressions that can be computed at the latest at each node *)
let latest (successors : (int, int Set.Poly.t) Map.Poly.t)
    (earliest : (int, Expr.Typed.Set.t) Map.Poly.t)
    (postponable_expressions : (int, Expr.Typed.Set.t entry_exit) Map.Poly.t)
    (used : (int, Expr.Typed.Set.t) Map.Poly.t) =
  let earliest_or_postponable key =
    Expr.Typed.Set.union
      (Map.Poly.find_exn earliest key)
      (Map.Poly.find_exn postponable_expressions key).entry in
  let latest key =
    Set.filter (earliest_or_postponable key) ~f:(fun e ->
        Set.mem (Map.Poly.find_exn used key) e
        || Set.Poly.exists (Map.Poly.find_exn successors key) ~f:(fun s ->
               not (Set.mem (earliest_or_postponable s) e) ) ) in
  Map.fold successors ~init:Map.Poly.empty ~f:(fun ~key ~data:_ accum ->
      Map.set accum ~key ~data:(latest key) )

(** The transfer function for a used-not-latest expressions analysis, as a part of lazy code motion *)
let used_not_latest_expressions_transfer
    (used : (int, Expr.Typed.Set.t) Map.Poly.t)
    (latest : (int, Expr.Typed.Set.t) Map.Poly.t) =
  ( module struct
    type labels = int
    type properties = Expr.Typed.Set.t

    let transfer_function l p =
      let gen = Map.find_exn used l in
      let kill = Map.find_exn latest l in
      transfer_gen_kill_alt p gen kill end : TRANSFER_FUNCTION
    with type labels = int
     and type properties = Expr.Typed.Set.t )

(** The transfer function for the first forward analysis part of determining optimal ad-levels for variables *)
let minimal_variables_fwd_transfer
    (gen_variable :
         (int, Stmt.Located.Non_recursive.t) Map.Poly.t
      -> int
      -> string Set.Poly.t
      -> string Set.Poly.t )
    (flowgraph_to_mir : (int, Stmt.Located.Non_recursive.t) Map.Poly.t) =
  ( module struct
    type labels = int
    type properties = string Set.Poly.t

    let transfer_function l p =
      let mir_node = (Map.find_exn flowgraph_to_mir l).pattern in
      let gen = gen_variable flowgraph_to_mir l p in
      let kill =
        match mir_node with
        (* This probably isn't necessary because Stan doesn't allow shadowing, right? *)
        | Decl {decl_id; decl_adtype= DataOnly; _} -> Set.Poly.singleton decl_id
        | _ -> Set.Poly.empty in
      transfer_gen_kill p gen kill end : TRANSFER_FUNCTION
    with type labels = int
     and type properties = string Set.Poly.t )

(** The central definition of a monotone dataflow analysis framework.
    Given a compatible flowgraph, lattice and transfer function, we can
    run the mfp (maximal fixed point) algorithm, which computes a maximal
    fixed point (MFP) for the set of equations/inequalities of properties at the
    entry and exit of each node in the flow graph, as defined by the triple.
    Note that this gives a safe approximation to the MOP (meet over all paths)
    solution that we would really be interested in, but which is often incomputable.
    In case of a distributive lattice of properties, the MFP and MOP solutions coincide.
    *)
let monotone_framework (type l p) (module F : FLOWGRAPH with type labels = l)
    (module L : LATTICE with type properties = p)
    (module T : TRANSFER_FUNCTION with type labels = l and type properties = p)
    =
  ( module struct
    type labels = l
    type properties = p

    let mfp () =
      (* STEP 1: initialize data structures *)
      let workstack = Stack.create () in
      (* TODO: does the order matter a lot for efficiency here? *)
      Map.iteri F.successors ~f:(fun ~key ~data ->
          Set.iter data ~f:(fun succ -> Stack.push workstack (key, succ)) ) ;
      let analysis_in = Hashtbl.create (module F) in
      Map.iter_keys
        ~f:(fun l ->
          Hashtbl.add_exn analysis_in ~key:l
            ~data:(if Set.mem F.initials l then L.initial else L.bottom) )
        F.successors ;
      (* STEP 2: iterate *)
      while Stack.length workstack <> 0 do
        let l, l' = Stack.pop_exn workstack in
        let old_analysis_in_l' = Hashtbl.find_exn analysis_in l' in
        let new_analysis_in_l' =
          T.transfer_function l (Hashtbl.find_exn analysis_in l) in
        if not (L.leq new_analysis_in_l' old_analysis_in_l') then
          let () =
            Hashtbl.set analysis_in ~key:l'
              ~data:(L.lub old_analysis_in_l' new_analysis_in_l') in
          Set.iter (Map.find_exn F.successors l') ~f:(fun l'' ->
              Stack.push workstack (l', l'') )
      done ;
      (* STEP 3: present final results *)
      let analysis_in_out =
        Map.fold ~init:Map.Poly.empty
          ~f:(fun ~key ~data:_ accum ->
            let analysis_in_data = Hashtbl.find_exn analysis_in key in
            Map.add_exn accum ~key
              ~data:
                { entry= analysis_in_data
                ; exit= T.transfer_function key analysis_in_data } )
          F.successors in
      analysis_in_out end : MONOTONE_FRAMEWORK
    with type labels = l
     and type properties = p )

let rec declared_variables_stmt
    (s : (Expr.Typed.t, Stmt.Located.t) Stmt.Fixed.Pattern.t) =
  match s with
  | Decl {decl_id= x; _} -> Set.Poly.singleton x
  | Assignment (_, _, _)
   |TargetPE _
   |NRFunApp (_, _)
   |Break | Continue | Return _ | Skip ->
      Set.Poly.empty
  | IfElse (_, b1, Some b2) ->
      Set.Poly.union
        (declared_variables_stmt b1.pattern)
        (declared_variables_stmt b2.pattern)
  | While (_, b) | IfElse (_, b, None) -> declared_variables_stmt b.pattern
  | For {loopvar= s; body= b; _} ->
      Set.Poly.add (declared_variables_stmt b.pattern) s
  | Profile (_, l) | Block l | SList l ->
      Set.Poly.union_list
        (List.map ~f:(fun x -> declared_variables_stmt x.pattern) l)

let propagation_mfp (prog : Program.Typed.t)
    (module Flowgraph : Monotone_framework_sigs.FLOWGRAPH with type labels = int)
    (flowgraph_to_mir : (int, Stmt.Located.Non_recursive.t) Map.Poly.t)
    (propagation_transfer :
         (int, Stmt.Located.Non_recursive.t) Map.Poly.t
      -> (module TRANSFER_FUNCTION
            with type labels = int
             and type properties = (string, Expr.Typed.t) Map.Poly.t option ) )
    =
  let mir = Map.find_exn flowgraph_to_mir 1 in
  let domain =
    ( module struct
      type vals = string

      let total =
        Set.Poly.union_list
          [ Set.Poly.of_list (List.map ~f:fst prog.input_vars)
          ; Set.Poly.of_list (List.map ~f:fst prog.output_vars)
          ; declared_variables_stmt
              (stmt_loc_of_stmt_loc_num flowgraph_to_mir mir).pattern ] end
    : TOTALTYPE
      with type vals = string ) in
  let codomain =
    (module struct type vals = Expr.Typed.t end : TYPE
      with type vals = Expr.Typed.t ) in
  let (module Lattice) =
    dual_partial_function_lattice_with_bot domain codomain in
  let (module Transfer) = propagation_transfer flowgraph_to_mir in
  let (module Mf) =
    monotone_framework (module Flowgraph) (module Lattice) (module Transfer)
  in
  Mf.mfp ()

let reaching_definitions_mfp (mir : Program.Typed.t)
    (module Flowgraph : Monotone_framework_sigs.FLOWGRAPH with type labels = int)
    (flowgraph_to_mir : (int, Stmt.Located.Non_recursive.t) Map.Poly.t) =
  let variables =
    ( module struct
      type vals = string

      let initial =
        Set.Poly.union_list
          [ Set.Poly.of_list (List.map ~f:fst mir.input_vars)
          ; Set.Poly.of_list (List.map ~f:fst mir.output_vars) ] end
    : INITIALTYPE
      with type vals = string ) in
  let labels = (module struct type vals = int end : TYPE with type vals = int) in
  let (module Lattice) = reaching_definitions_lattice variables labels in
  let (module Transfer) = reaching_definitions_transfer flowgraph_to_mir in
  let (module Mf) =
    monotone_framework (module Flowgraph) (module Lattice) (module Transfer)
  in
  Mf.mfp ()

let initialized_vars_mfp (total : string Set.Poly.t)
    (module Flowgraph : Monotone_framework_sigs.FLOWGRAPH with type labels = int)
    (flowgraph_to_mir : (int, Stmt.Located.Non_recursive.t) Map.Poly.t) =
  let (module Lattice) =
    dual_powerset_lattice_empty_initial
      ( module struct
        type vals = string

        let total = total
      end ) in
  let (module Transfer) = initialized_vars_transfer flowgraph_to_mir in
  let (module Mf) =
    monotone_framework (module Flowgraph) (module Lattice) (module Transfer)
  in
  Mf.mfp ()

let globals (prog : Program.Typed.t) =
  Set.Poly.union_list
    [ Set.Poly.of_list (List.map ~f:fst prog.output_vars)
      (* It is not strictly necessary to exclude data variables from DCE.
         However,
         1. We don't currently check for usage of data variables in
            corners of the MIR, such as in the sizes of parameters
         2. There is code added in codegen that is never represented in
            the MIR that may use data variables as if they're initialized
      *); Set.Poly.of_list (List.map ~f:fst prog.input_vars)
    ; Set.Poly.union_list (List.map ~f:var_declarations prog.prepare_data)
    ; Set.Poly.singleton "target" ]

(** Monotone framework instance for live_variables analysis. Expects reverse
    flowgraph. *)
let live_variables_mfp (prog : Program.Typed.t)
    (module Rev_Flowgraph : Monotone_framework_sigs.FLOWGRAPH
      with type labels = int )
    (flowgraph_to_mir : (int, Stmt.Located.Non_recursive.t) Map.Poly.t) =
  let never_kill = globals prog in
  let variables =
    ( module struct
      type vals = string

      (* NOTE: global generated quantities, (transformed) parameters and target are always observable
         so should be live. *)
      let initial = never_kill end : INITIALTYPE
      with type vals = string ) in
  let (module Lattice) = powerset_lattice variables in
  let (module Transfer) = live_variables_transfer never_kill flowgraph_to_mir in
  let (module Mf) =
    monotone_framework (module Rev_Flowgraph) (module Lattice) (module Transfer)
  in
  Mf.mfp ()

(** Instantiate all four instances of the monotone framework for lazy
    code motion, reusing code between them *)
let lazy_expressions_mfp
    (module Flowgraph : Monotone_framework_sigs.FLOWGRAPH with type labels = int)
    (module Rev_Flowgraph : Monotone_framework_sigs.FLOWGRAPH
      with type labels = int )
    (flowgraph_to_mir : (int, Stmt.Located.Non_recursive.t) Map.Poly.t) =
  let all_expressions =
    used_subexpressions_stmt
      (stmt_loc_of_stmt_loc_num flowgraph_to_mir
         (Map.Poly.find_exn flowgraph_to_mir 1) )
        .pattern in
  (* TODO: this could probably be done in a nicer way *)
  let used_expr = used flowgraph_to_mir in
  let (module Lattice1) =
    dual_powerset_lattice_expressions Expr.Typed.Set.empty all_expressions in
  let (module Lattice2) = powerset_lattice_expressions Expr.Typed.Set.empty in
  let (module Transfer1) =
    anticipated_expressions_transfer flowgraph_to_mir used_expr in
  let (module Mf1) =
    monotone_framework
      (module Rev_Flowgraph)
      (module Lattice1)
      (module Transfer1) in
  let anticipated_expressions_mfp = Mf1.mfp () in
  let (module Transfer2) =
    available_expressions_transfer flowgraph_to_mir anticipated_expressions_mfp
  in
  let (module Mf2) =
    monotone_framework (module Flowgraph) (module Lattice1) (module Transfer2)
  in
  let available_expressions_mfp = Mf2.mfp () in
  let earliest_expr =
    earliest anticipated_expressions_mfp available_expressions_mfp in
  let (module Transfer3) =
    postponable_expressions_transfer earliest_expr used_expr in
  let (module Mf3) =
    monotone_framework (module Flowgraph) (module Lattice1) (module Transfer3)
  in
  let postponable_expressions_mfp = Mf3.mfp () in
  let latest_expr =
    latest Flowgraph.successors earliest_expr postponable_expressions_mfp
      used_expr in
  let (module Transfer4) =
    used_not_latest_expressions_transfer used_expr latest_expr in
  let (module Mf4) =
    monotone_framework
      (module Rev_Flowgraph)
      (module Lattice2)
      (module Transfer4) in
  let used_not_latest_expressions_mfp = Mf4.mfp () in
  (latest_expr, used_not_latest_expressions_mfp)

(** Run the minimal fixed point algorithm to deduce the smallest set of
    variables that satisfy a set of conditions.
  @param Flowgraph The set of nodes to analyze
  @param flowgraph_to_mir Map of nodes to their actual values in the MIR
  @param initial_variables The set of variables to start in the set
  @param gen_variable Used in the transfer function to deduce variables
   that should be in the set
 *
 *)
let minimal_variables_mfp
    (module Circular_Fwd_Flowgraph : Monotone_framework_sigs.FLOWGRAPH
      with type labels = int )
    (flowgraph_to_mir : (int, Stmt.Located.Non_recursive.t) Map.Poly.t)
    (initial_variables : string Set.Poly.t)
    (gen_variable :
         (int, Stmt.Located.Non_recursive.t) Map.Poly.t
      -> int
      -> string Set.Poly.t
      -> string Set.Poly.t ) =
  let (module Lattice) = minimal_variables_lattice initial_variables in
  let (module Transfer) =
    minimal_variables_fwd_transfer gen_variable flowgraph_to_mir in
  let (module Mf) =
    monotone_framework
      (module Circular_Fwd_Flowgraph)
      (module Lattice)
      (module Transfer) in
  Mf.mfp ()<|MERGE_RESOLUTION|>--- conflicted
+++ resolved
@@ -424,26 +424,17 @@
                 not (key = var_name || data.pattern = Var var_name) ) in
           Some
             ( match mir_node with
-<<<<<<< HEAD
-            | Assignment (LVariable s, _, {pattern= Var t; meta}) ->
-                let m' = kill_var m s in
-                if Set.Poly.mem globals s then m'
-                else Map.set m' ~key:s ~data:Expr.Fixed.{pattern= Var t; meta}
-            | Decl {decl_id= s; _} -> kill_var m s
-            | Assignment (lhs, _, _) ->
-                kill_var m (Middle.Stmt.Helpers.lhs_variable lhs)
-            | Profile (_, b) | Block b ->
-=======
-            | Assignment ((assignee, _, []), {pattern= Var assigner; meta}) ->
+            | Assignment (LVariable assignee, _, {pattern= Var assigner; meta})
+              ->
                 let m' = kill_var expr_map assignee in
                 if Set.Poly.mem globals assignee then expr_map
                 else
                   Map.set m' ~key:assignee
                     ~data:Expr.Fixed.{pattern= Var assigner; meta}
-            | Decl {decl_id= name; _} | Assignment ((name, _, _), _) ->
-                kill_var expr_map name
+            | Decl {decl_id= name; _} -> kill_var expr_map name
+            | Assignment (lhs, _, _) ->
+                kill_var expr_map (Stmt.Helpers.lhs_variable lhs)
             | Profile (_, stmt_lst) | Block stmt_lst ->
->>>>>>> fd75a924
                 let kills =
                   Set.Poly.union_list
                     (List.map ~f:(label_top_decls flowgraph_to_mir) stmt_lst)
