open Core_kernel
open Middle

let rec transpose = function
  | [] :: _ -> []
  | rows ->
      let hd = List.map ~f:List.hd_exn rows in
      let tl = List.map ~f:List.tl_exn rows in
      hd :: transpose tl

let dotproduct xs ys =
  List.fold2_exn xs ys ~init:0. ~f:(fun accum x y -> accum +. (x *. y))

let matprod x y =
  let y_T = transpose y in
  if List.length x <> List.length y_T then
    Common.FatalError.fatal_error_msg
      [%message "Matrix multiplication dim. mismatch"]
  else List.map ~f:(fun row -> List.map ~f:(dotproduct row) y_T) x

let rec vect_to_mat l m =
  let len = List.length l in
  if len % m <> 0 then
    Common.FatalError.fatal_error_msg
      [%message "The length has to be a whole multiple of the partition size"]
  else if len = m then [l]
  else
    let hd, tl = List.split_n l m in
    hd :: vect_to_mat tl m

let eval_expr m e =
  let e = Mir_utils.subst_expr m e in
  let e = Partial_evaluator.eval_expr e in
  let rec strip_promotions (e : Middle.Expr.Typed.t) =
    match e.pattern with Promotion (e, _, _) -> strip_promotions e | _ -> e
  in
  strip_promotions e

let unwrap_num_exn m e =
  let e = eval_expr m e in
  match e.pattern with
  | Lit (_, s) -> Float.of_string s
  | _ ->
      Common.FatalError.fatal_error_msg
        [%message "Cannot convert size to number."]

let unwrap_int_exn m e = Int.of_float (unwrap_num_exn m e)

let gen_num_int m t =
  let def_low, diff = (2, 4) in
  let low, up =
    match t with
    | Transformation.Lower e -> (unwrap_int_exn m e, unwrap_int_exn m e + diff)
    | Upper e -> (unwrap_int_exn m e - diff, unwrap_int_exn m e)
    | LowerUpper (e1, e2) -> (unwrap_int_exn m e1, unwrap_int_exn m e2)
    | _ -> (def_low, def_low + diff) in
  let low = if low = 0 && up <> 1 then low + 1 else low in
  Random.int (up - low + 1) + low

let gen_num_real m t =
  let def_low, diff = (2., 5.) in
  let low, up =
    match t with
    | Transformation.Lower e -> (unwrap_num_exn m e, unwrap_num_exn m e +. diff)
    | Upper e -> (unwrap_num_exn m e -. diff, unwrap_num_exn m e)
    | LowerUpper (e1, e2) -> (unwrap_num_exn m e1, unwrap_num_exn m e2)
    | _ -> (def_low, def_low +. diff) in
  Random.float_range low up

let rec repeat n e =
  match n with n when n <= 0 -> [] | m -> e :: repeat (m - 1) e

let rec repeat_th n f =
  match n with n when n <= 0 -> [] | m -> f () :: repeat_th (m - 1) f

let gen_bounded m gen e =
  match Expr.Helpers.try_unpack (eval_expr m e) with
  | Some unpacked_e -> List.map ~f:gen unpacked_e
  | None ->
      Common.FatalError.fatal_error_msg
        [%message "Bad bounded (upper OR lower) expr: " (e : Expr.Typed.t)]

let gen_ul_bounded m gen e1 e2 =
  let create_bounds l u =
    List.map2_exn ~f:(fun x y -> gen (Transformation.LowerUpper (x, y))) l u
  in
  let e1, e2 = (eval_expr m e1, eval_expr m e2) in
  match Expr.Helpers.(try_unpack e1, try_unpack e2) with
  | Some unpacked_e1, Some unpacked_e2 -> create_bounds unpacked_e1 unpacked_e2
  | None, Some unpacked_e2 ->
      create_bounds
        (List.init (List.length unpacked_e2) ~f:(fun _ -> e1))
        unpacked_e2
  | Some unpacked_e1, None ->
      create_bounds unpacked_e1
        (List.init (List.length unpacked_e1) ~f:(fun _ -> e2))
  | _ ->
      Common.FatalError.fatal_error_msg
        [%message
          "Bad bounded upper and lower expr: "
            (e1 : Expr.Typed.t)
            " and "
            (e2 : Expr.Typed.t)]

let gen_row_vector m n t =
  match (t : Expr.Typed.t Transformation.t) with
  | Transformation.Lower ({meta= {type_= UVector | URowVector; _}; _} as e) ->
      gen_bounded m (fun x -> gen_num_real m (Transformation.Lower x)) e
      |> Expr.Helpers.row_vector
  | Transformation.Upper ({meta= {type_= UVector | URowVector; _}; _} as e) ->
      gen_bounded m (fun x -> gen_num_real m (Transformation.Upper x)) e
      |> Expr.Helpers.row_vector
  | Transformation.LowerUpper
      ( ({meta= {type_= UVector | URowVector | UReal | UInt; _}; _} as e1)
      , ({meta= {type_= UVector | URowVector; _}; _} as e2) )
   |Transformation.LowerUpper
      ( ({meta= {type_= UVector | URowVector; _}; _} as e1)
      , ({meta= {type_= UReal | UInt; _}; _} as e2) ) ->
      gen_ul_bounded m (gen_num_real m) e1 e2 |> Expr.Helpers.row_vector
  | _ -> Expr.Helpers.row_vector (repeat_th n (fun _ -> gen_num_real m t))

let gen_vector m n t =
  let gen_ordered n =
    let l = repeat_th n (fun _ -> Random.float 1.) in
    List.fold_map l ~init:0. ~f:(fun accum elt ->
        let elt = accum +. elt in
        (elt, elt) ) in
  match t with
  | Transformation.Simplex ->
      let l = repeat_th n (fun _ -> Random.float 1.) in
      let sum = List.fold l ~init:0. ~f:(fun accum elt -> accum +. elt) in
      let l = List.map l ~f:(fun x -> x /. sum) in
      Expr.Helpers.vector l
  | Ordered ->
      let max, l = gen_ordered n in
      let l = List.map l ~f:(fun x -> x -. (max /. 2.0)) in
      Expr.Helpers.vector l
  | PositiveOrdered ->
      let _, l = gen_ordered n in
      Expr.Helpers.vector l
  | UnitVector ->
      let l = repeat_th n (fun _ -> Random.float 1.) in
      let sum =
        Float.sqrt
          (List.fold l ~init:0. ~f:(fun accum elt -> accum +. (elt ** 2.)))
      in
      let l = List.map l ~f:(fun x -> x /. sum) in
      Expr.Helpers.vector l
  | _ ->
      let v = Expr.Helpers.unary_op Transpose (gen_row_vector m n t) in
      {v with meta= {v.meta with type_= UVector}}

let gen_cov_unwrapped n =
  let l = repeat_th (n * n) (fun _ -> Random.float 2.) in
  let l_mat = vect_to_mat l n in
  matprod l_mat (transpose l_mat)

let wrap_real_mat m = Expr.Helpers.matrix m

let gen_diag_mat l =
  let n = List.length l in
  List.map
    (List.range 1 (n + 1))
    ~f:(fun k ->
      repeat (min (k - 1) n) 0.
      @ (if k <= n then [List.nth_exn l (k - 1)] else [])
      @ repeat (n - k) 0. )

let fill_lower_triangular m =
  let fill_row i l =
    let _, tl = List.split_n l i in
    List.init ~f:(fun _ -> Random.float 2.) i @ tl in
  List.mapi ~f:fill_row m

let pad_mat mm m n =
  let padding_mat =
    List.init (m - n) ~f:(fun _ -> List.init n ~f:(fun _ -> Random.float 2.))
  in
  wrap_real_mat (mm @ padding_mat)

let gen_cov_cholesky m n =
  let diag_mat = gen_diag_mat (List.init ~f:(fun _ -> Random.float 2.) n) in
  let filled_mat = fill_lower_triangular diag_mat in
  if m <= n then wrap_real_mat filled_mat else pad_mat filled_mat m n

let gen_corr_cholesky_unwrapped n =
  let diag_mat = gen_diag_mat (List.init ~f:(fun _ -> Random.float 2.) n) in
  let filled_mat = fill_lower_triangular diag_mat in
  let row_normalizer l =
    let row_norm =
      Float.sqrt (List.fold ~init:0. ~f:(fun accum x -> accum +. (x *. x)) l)
    in
    List.map ~f:(fun x -> x /. row_norm) l in
  List.map ~f:row_normalizer filled_mat

let gen_corr_cholesky n = wrap_real_mat (gen_corr_cholesky_unwrapped n)

(* let gen_identity_matrix m n =
   let id_mat = gen_diag_mat (List.init ~f:(fun _ -> 1.) n) in
   if m <= n then wrap_real_mat id_mat else pad_mat id_mat m n *)

let gen_cov_matrix n =
  let cov = gen_cov_unwrapped n in
  wrap_real_mat cov

let gen_corr_matrix n =
  let corr_chol = gen_corr_cholesky_unwrapped n in
  wrap_real_mat (matprod corr_chol (transpose corr_chol))

let gen_matrix mm m n t =
  match (t : Expr.Typed.t Transformation.t) with
  | Covariance -> gen_cov_matrix m
  | Correlation -> gen_corr_matrix m
  | CholeskyCov -> gen_cov_cholesky m n
  | CholeskyCorr -> gen_corr_cholesky m
  | Lower ({meta= {type_= UMatrix; _}; _} as e) ->
      Expr.Helpers.matrix_from_rows
        (gen_bounded mm (fun x -> gen_row_vector mm n (Lower x)) e)
  | Upper ({meta= {type_= UMatrix; _}; _} as e) ->
      Expr.Helpers.matrix_from_rows
        (gen_bounded mm (fun x -> gen_row_vector mm n (Upper x)) e)
  | LowerUpper (({meta= {type_= UMatrix; _}; _} as e1), e2)
   |LowerUpper (e1, ({meta= {type_= UMatrix; _}; _} as e2)) ->
      Expr.Helpers.matrix_from_rows
        (gen_ul_bounded mm (gen_row_vector mm n) e1 e2)
  | _ ->
      Expr.Helpers.matrix_from_rows
        (repeat_th m (fun () -> gen_row_vector mm n t))

let gen_complex_unwrapped () =
  ( gen_num_real Map.Poly.empty Transformation.Identity
  , gen_num_real Map.Poly.empty Transformation.Identity )

let gen_complex () = Expr.Helpers.complex (gen_complex_unwrapped ())

let gen_complex_row_vector n =
  Expr.Helpers.complex_row_vector (repeat_th n gen_complex_unwrapped)

let gen_complex_vector n =
  Expr.Helpers.complex_vector (repeat_th n gen_complex_unwrapped)

let gen_complex_matrix m n =
  Expr.Helpers.complex_matrix_from_rows
    (repeat_th m (fun () -> gen_complex_row_vector n))

let rec gen_array m st n t =
  let elt () = generate_value m st t in
  match (t : Expr.Typed.t Transformation.t) with
  | Lower ({meta= {type_= UArray _; _}; _} as e) ->
      Expr.Helpers.array_expr
        (gen_bounded m (fun x -> generate_value m st (Lower x)) e)
  | Upper ({meta= {type_= UArray _; _}; _} as e) ->
      Expr.Helpers.array_expr
        (gen_bounded m (fun x -> generate_value m st (Upper x)) e)
  | LowerUpper (({meta= {type_= UArray _; _}; _} as e1), e2)
   |LowerUpper (e1, ({meta= {type_= UArray _; _}; _} as e2)) ->
      Expr.Helpers.array_expr (gen_ul_bounded m (generate_value m st) e1 e2)
  | _ -> Expr.Helpers.array_expr (repeat_th n elt)

and gen_tuple m st t =
  Expr.Helpers.tuple_expr
    ( Utils.zip_stuple_trans_exn st t
    |> List.map ~f:(fun (x, y) -> generate_value m x y) )

and generate_value m st t =
  match st with
  | SizedType.SInt -> Expr.Helpers.int (gen_num_int m t)
  | SReal -> Expr.Helpers.float (gen_num_real m t)
  | SComplex ->
      (* when serialzied, a complex number looks just like a 2-array of reals *)
      gen_complex ()
  | SVector (_, e) -> gen_vector m (unwrap_int_exn m e) t
  | SRowVector (_, e) -> gen_row_vector m (unwrap_int_exn m e) t
  | SMatrix (_, e1, e2) ->
      gen_matrix m (unwrap_int_exn m e1) (unwrap_int_exn m e2) t
  | SComplexVector e -> gen_complex_vector (unwrap_int_exn m e)
  | SComplexRowVector e -> gen_complex_row_vector (unwrap_int_exn m e)
  | SComplexMatrix (e1, e2) ->
      gen_complex_matrix (unwrap_int_exn m e1) (unwrap_int_exn m e2)
  | SArray (st, e) -> gen_array m st (unwrap_int_exn m e) t
  | STuple _ -> gen_tuple m st t

<<<<<<< HEAD
let rec pp_value_json ppf e =
  let open Fmt in
  match e.Expr.Fixed.pattern with
  | Lit (Real, s) when String.is_suffix s ~suffix:"." -> string ppf (s ^ "0")
  | Lit ((Int | Real), s) -> string ppf s
  | FunApp (CompilerInternal (FnMakeRowVec | FnMakeArray), l) ->
      pf ppf "[@[<hov 1>%a@]]" (list ~sep:comma pp_value_json) l
  | FunApp (StanLib (transpose, _, _), [e])
    when String.equal transpose (Operator.to_string Transpose) ->
      pp_value_json ppf e
  | FunApp (StanLib ("to_complex", _, _), [r; i]) ->
      pf ppf "[@[<hov 1>%a, %a@]]" pp_value_json r pp_value_json i
  | FunApp (CompilerInternal FnMakeTuple, l) ->
      pf ppf "[@[<hov 1>%a@]]" (list ~sep:comma pp_value_json) l
  | _ ->
      Common.FatalError.fatal_error_msg
        [%message "Could not evaluate expression " (e : Expr.Typed.t)]

let print_data_prog s =
  let l, _ =
    List.fold s ~init:([], Map.Poly.empty)
      ~f:(fun (l, m) (sizedtype, transformation, name) ->
        let value = generate_value m sizedtype transformation in
        ((name, value) :: l, Map.set m ~key:name ~data:value) ) in
  let pp ppf (id, value) =
    Fmt.pf ppf {|@[<hov 2>"%s":@ %a@]|} id pp_value_json value in
  Fmt.(str "{@ @[<hov>%a@]@ }" (list ~sep:comma pp) (List.rev l))
=======
let generate_expressions data =
  List.fold data ~init:([], Map.Poly.empty)
    ~f:(fun (l, m) (sizedtype, transformation, name) ->
      let value = generate_value m sizedtype transformation in
      ((name, value) :: l, Map.set m ~key:name ~data:value) )
  |> fst |> List.rev

open Yojson

let generate_json_entries (name, expr) : string * t =
  let rec expr_to_json e : t =
    match e.Expr.Fixed.pattern with
    | Lit (Real, s) when String.is_suffix s ~suffix:"." -> `Floatlit (s ^ "0")
    | Lit (Int, s) -> `Intlit s
    | Lit (Real, s) -> `Floatlit s
    | FunApp (CompilerInternal (FnMakeRowVec | FnMakeArray), l)
     |FunApp (StanLib ("to_complex", _, _), l) ->
        `List (List.map ~f:expr_to_json l)
    | FunApp (StanLib (transpose, _, _), [e])
      when String.equal transpose (Operator.to_string Transpose) ->
        expr_to_json e
    | _ ->
        Common.FatalError.fatal_error_msg
          [%message "Could not evaluate expression " (e : Expr.Typed.t)] in
  (name, expr_to_json expr)

let print_data_prog data =
  let ids_and_values = generate_expressions data in
  let json_entries = List.map ~f:generate_json_entries ids_and_values in
  let json = `Assoc json_entries in
  pretty_to_string json
>>>>>>> 38828a7d
<|MERGE_RESOLUTION|>--- conflicted
+++ resolved
@@ -280,35 +280,6 @@
   | SArray (st, e) -> gen_array m st (unwrap_int_exn m e) t
   | STuple _ -> gen_tuple m st t
 
-<<<<<<< HEAD
-let rec pp_value_json ppf e =
-  let open Fmt in
-  match e.Expr.Fixed.pattern with
-  | Lit (Real, s) when String.is_suffix s ~suffix:"." -> string ppf (s ^ "0")
-  | Lit ((Int | Real), s) -> string ppf s
-  | FunApp (CompilerInternal (FnMakeRowVec | FnMakeArray), l) ->
-      pf ppf "[@[<hov 1>%a@]]" (list ~sep:comma pp_value_json) l
-  | FunApp (StanLib (transpose, _, _), [e])
-    when String.equal transpose (Operator.to_string Transpose) ->
-      pp_value_json ppf e
-  | FunApp (StanLib ("to_complex", _, _), [r; i]) ->
-      pf ppf "[@[<hov 1>%a, %a@]]" pp_value_json r pp_value_json i
-  | FunApp (CompilerInternal FnMakeTuple, l) ->
-      pf ppf "[@[<hov 1>%a@]]" (list ~sep:comma pp_value_json) l
-  | _ ->
-      Common.FatalError.fatal_error_msg
-        [%message "Could not evaluate expression " (e : Expr.Typed.t)]
-
-let print_data_prog s =
-  let l, _ =
-    List.fold s ~init:([], Map.Poly.empty)
-      ~f:(fun (l, m) (sizedtype, transformation, name) ->
-        let value = generate_value m sizedtype transformation in
-        ((name, value) :: l, Map.set m ~key:name ~data:value) ) in
-  let pp ppf (id, value) =
-    Fmt.pf ppf {|@[<hov 2>"%s":@ %a@]|} id pp_value_json value in
-  Fmt.(str "{@ @[<hov>%a@]@ }" (list ~sep:comma pp) (List.rev l))
-=======
 let generate_expressions data =
   List.fold data ~init:([], Map.Poly.empty)
     ~f:(fun (l, m) (sizedtype, transformation, name) ->
@@ -324,7 +295,7 @@
     | Lit (Real, s) when String.is_suffix s ~suffix:"." -> `Floatlit (s ^ "0")
     | Lit (Int, s) -> `Intlit s
     | Lit (Real, s) -> `Floatlit s
-    | FunApp (CompilerInternal (FnMakeRowVec | FnMakeArray), l)
+    | FunApp (CompilerInternal (FnMakeRowVec | FnMakeArray | FnMakeTuple), l)
      |FunApp (StanLib ("to_complex", _, _), l) ->
         `List (List.map ~f:expr_to_json l)
     | FunApp (StanLib (transpose, _, _), [e])
@@ -339,5 +310,4 @@
   let ids_and_values = generate_expressions data in
   let json_entries = List.map ~f:generate_json_entries ids_and_values in
   let json = `Assoc json_entries in
-  pretty_to_string json
->>>>>>> 38828a7d
+  pretty_to_string json