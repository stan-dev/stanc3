(** Code for optimization passes on the MIR *)

open Core_kernel
open Core_kernel.Poly
open Common
open Middle
open Mir_utils
open Optimize_intf

let settings_const b =
  { function_inlining= b
  ; static_loop_unrolling= b
  ; one_step_loop_unrolling= b
  ; list_collapsing= b
  ; block_fixing= b
  ; allow_uninitialized_decls= b
  ; constant_propagation= b
  ; expression_propagation= b
  ; copy_propagation= b
  ; dead_code_elimination= b
  ; partial_evaluation= b
  ; lazy_code_motion= b
  ; optimize_ad_levels= b
  ; preserve_stability= not b
  ; optimize_soa= b }

let all_optimizations : optimization_settings = settings_const true
let no_optimizations : optimization_settings = settings_const false

type optimization_level = O0 | O1 | Oexperimental

let level_optimizations (lvl : optimization_level) : optimization_settings =
  match lvl with
  | O0 -> no_optimizations
  | O1 ->
      { function_inlining= true
      ; static_loop_unrolling= false
      ; one_step_loop_unrolling= false
      ; list_collapsing= true
      ; block_fixing= true
      ; constant_propagation= true
      ; expression_propagation= false
      ; copy_propagation= true
      ; dead_code_elimination= true
      ; partial_evaluation= true
      ; lazy_code_motion= false
      ; allow_uninitialized_decls= true
      ; optimize_ad_levels= false
      ; preserve_stability= false
      ; optimize_soa= true }
  | Oexperimental -> all_optimizations

module Make (StdLibrary : Frontend.Std_library_utils.Library) : OPTIMIZER =
struct
  module Mem = Memory_patterns.Make (StdLibrary)
  module Partial_evaluator = Partial_evaluation.Make (StdLibrary)

  (**
   Apply the transformation to each function body and to the rest of the program as one
   block.
*)
  let transform_program (mir : Program.Typed.t)
      (transform : Stmt.Located.t -> Stmt.Located.t) : Program.Typed.t =
    let packed_prog_body =
      transform
        { pattern=
            SList
              (List.map
                 ~f:(fun x ->
                   Stmt.Fixed.{pattern= SList x; meta= Location_span.empty} )
                 [ mir.prepare_data; mir.transform_inits; mir.log_prob
                 ; mir.generate_quantities ] )
        ; meta= Location_span.empty } in
    let transformed_prog_body = transform packed_prog_body in
    let transformed_functions =
      List.map mir.functions_block ~f:(fun fs ->
          {fs with fdbody= Option.map ~f:transform fs.fdbody} ) in
    match transformed_prog_body with
    | { pattern=
          SList
            [ {pattern= SList prepare_data'; _}
            ; {pattern= SList transform_inits'; _}; {pattern= SList log_prob'; _}
            ; {pattern= SList generate_quantities'; _} ]
      ; _ } ->
        { mir with
          functions_block= transformed_functions
        ; prepare_data= prepare_data'
        ; transform_inits= transform_inits'
        ; log_prob= log_prob'
        ; generate_quantities= generate_quantities' }
    | _ ->
        raise
          (Failure "Something went wrong with program transformation packing!")

  (**
   Apply the transformation to each function body and to each program block separately.
*)
  let transform_program_blockwise (mir : Program.Typed.t)
      (transform :
           Stmt.Located.t Program.fun_def option
        -> Stmt.Located.t
        -> Stmt.Located.t ) : Program.Typed.t =
    let transform' fd s =
      match transform fd {pattern= SList s; meta= Location_span.empty} with
      | {pattern= SList l; _} -> l
      | _ ->
          raise
            (Failure "Something went wrong with program transformation packing!")
    in
    let transformed_functions =
      List.map mir.functions_block ~f:(fun fs ->
          {fs with fdbody= Option.map ~f:(transform (Some fs)) fs.fdbody} )
    in
    { mir with
      functions_block= transformed_functions
    ; prepare_data= transform' None mir.prepare_data
    ; transform_inits= transform' None mir.transform_inits
    ; log_prob= transform' None mir.log_prob
    ; generate_quantities= transform' None mir.generate_quantities }

  let map_no_loc l =
    List.map ~f:(fun s -> Stmt.Fixed.{pattern= s; meta= Location_span.empty}) l

  let slist_no_loc l = Stmt.Fixed.Pattern.SList (map_no_loc l)
  let block_no_loc l = Stmt.Fixed.Pattern.Block (map_no_loc l)

  let slist_concat_no_loc l stmt =
    match l with [] -> stmt | l -> slist_no_loc (l @ [stmt])

  let gen_inline_var (name : string) (id_var : string) =
    Gensym.generate ~prefix:("inline_" ^ name ^ "_" ^ id_var ^ "_") ()

  let replace_fresh_local_vars (fname : string) stmt =
    let f (m : (string, string) Core_kernel.Map.Poly.t) = function
      | Stmt.Fixed.Pattern.Decl {decl_adtype; decl_type; decl_id; initialize} ->
          let new_name =
            match Map.Poly.find m decl_id with
            | Some existing -> existing
            | None -> gen_inline_var fname decl_id in
          ( Stmt.Fixed.Pattern.Decl
              {decl_adtype; decl_id= new_name; decl_type; initialize}
          , Map.Poly.set m ~key:decl_id ~data:new_name )
      | Stmt.Fixed.Pattern.For {loopvar; lower; upper; body} ->
          let new_name =
            match Map.Poly.find m loopvar with
            | Some existing -> existing
            | None -> gen_inline_var fname loopvar in
          ( Stmt.Fixed.Pattern.For {loopvar= new_name; lower; upper; body}
          , Map.Poly.set m ~key:loopvar ~data:new_name )
      | Assignment ((var_name, ut, l), e) ->
          let var_name =
            match Map.Poly.find m var_name with
            | None -> var_name
            | Some var_name -> var_name in
          (Stmt.Fixed.Pattern.Assignment ((var_name, ut, l), e), m)
      | x -> (x, m) in
    let s, m = map_rec_state_stmt_loc f Map.Poly.empty stmt in
    name_subst_stmt m s

  let subst_args_stmt args es =
    let m = Map.Poly.of_alist_exn (List.zip_exn args es) in
    subst_stmt m

  (**
 * Count the number of returns that happen in a statement
 *)
  let rec count_returns Stmt.Fixed.{pattern; _} : int =
    Stmt.Fixed.Pattern.fold
      (fun acc _ -> acc)
      (fun acc -> function
        | Stmt.Fixed.{pattern= Return _; _} -> acc + 1
        | stmt -> acc + count_returns stmt )
      0 pattern

  (* The strategy here is to wrap the function body in a dummy loop, then replace
     returns with breaks. One issue is early return from internal loops - in
     those cases, a break would only break out of the inner loop. The solution is
     a flag variable to indicate whether a 'return' break has been called, and
     then to check if that flag is set after each loop. Then, if a 'return' break
     is called from an inner loop, there's a cascade of breaks all the way out of
     the dummy loop. *)
  let handle_early_returns (fname : string) opt_var stmt =
    let returned = gen_inline_var fname "early_ret_check" in
    let generate_inner_breaks num_returns stmt_pattern =
      match stmt_pattern with
      | Stmt.Fixed.Pattern.Return opt_ret -> (
        match (opt_var, opt_ret) with
        | None, None when num_returns > 1 -> Stmt.Fixed.Pattern.Break
        | None, None -> Stmt.Fixed.Pattern.Block []
        | Some name, Some e when num_returns > 1 ->
            SList
              [ Stmt.Fixed.
                  { pattern=
                      Assignment
                        ( (returned, UInt, [])
                        , Expr.Fixed.
                            { pattern= Lit (Int, "1")
                            ; meta=
                                Expr.Typed.Meta.
                                  { type_= UInt
                                  ; adlevel= DataOnly
                                  ; loc= Location_span.empty } } )
                  ; meta= Location_span.empty }
              ; Stmt.Fixed.
                  { pattern= Assignment ((name, Expr.Typed.type_of e, []), e)
                  ; meta= Location_span.empty }
              ; {pattern= Break; meta= Location_span.empty} ]
        | Some name, Some e -> Assignment ((name, Expr.Typed.type_of e, []), e)
        | Some _, None ->
            Common.FatalError.fatal_error_msg
              [%message
                ( "Function should return a value but found an empty return \
                   statement."
                  : string )]
        | None, Some _ ->
            Common.FatalError.fatal_error_msg
              [%message
                ( "Expected a void function but found a non-empty return \
                   statement."
                  : string )] )
      | Stmt.Fixed.Pattern.For _ as loop when num_returns > 1 ->
          Stmt.Fixed.Pattern.SList
            [ Stmt.Fixed.{pattern= loop; meta= Location_span.empty}
            ; Stmt.Fixed.
                { pattern=
                    IfElse
                      ( Expr.Fixed.
                          { pattern= Var returned
                          ; meta=
                              Expr.Typed.Meta.
                                { type_= UInt
                                ; adlevel= DataOnly
                                ; loc= Location_span.empty } }
                      , {pattern= Break; meta= Location_span.empty}
                      , None )
                ; meta= Location_span.empty } ]
      | x -> x in
    let num_returns = count_returns stmt in
    if num_returns > 1 then
      Stmt.Fixed.Pattern.SList
        [ Stmt.Fixed.
            { pattern=
                Decl
                  { decl_adtype= DataOnly
                  ; decl_id= returned
                  ; decl_type= Sized SInt
                  ; initialize= true }
            ; meta= Location_span.empty }
        ; Stmt.Fixed.
            { pattern=
                Assignment
                  ( (returned, UInt, [])
                  , Expr.Fixed.
                      { pattern= Lit (Int, "0")
                      ; meta=
                          Expr.Typed.Meta.
                            { type_= UInt
                            ; adlevel= DataOnly
                            ; loc= Location_span.empty } } )
            ; meta= Location_span.empty }
        ; Stmt.Fixed.
            { pattern=
                Stmt.Fixed.Pattern.For
                  { loopvar= gen_inline_var fname "iterator"
                  ; lower=
                      Expr.Fixed.
                        { pattern= Lit (Int, "1")
                        ; meta=
                            Expr.Typed.Meta.
                              { type_= UInt
                              ; adlevel= DataOnly
                              ; loc= Location_span.empty } }
                  ; upper=
                      { pattern= Lit (Int, "1")
                      ; meta=
                          { type_= UInt
                          ; adlevel= DataOnly
                          ; loc= Location_span.empty } }
                  ; body=
                      map_rec_stmt_loc (generate_inner_breaks num_returns) stmt
                  }
            ; meta= Location_span.empty } ]
    else (map_rec_stmt_loc (generate_inner_breaks num_returns) stmt).pattern

  let inline_list f es =
    let dse_list = List.map ~f es in
    (* function arguments are evaluated from right to left in C++, so we need to reverse *)
    let d_list =
      List.concat (List.rev (List.map ~f:(function x, _, _ -> x) dse_list))
    in
    let s_list =
      List.concat (List.rev (List.map ~f:(function _, x, _ -> x) dse_list))
    in
    let es = List.map ~f:(function _, _, x -> x) dse_list in
    (d_list, s_list, es)

  (* Triple is (declaration list, statement list, return expression) *)
  let rec inline_function_expression propto adt fim
      (Expr.Fixed.{pattern; _} as e) =
    match pattern with
    | Var _ -> ([], [], e)
    | Lit (_, _) -> ([], [], e)
    | Promotion (expr, ut, ad) ->
        let d, sl, expr' = inline_function_expression propto adt fim expr in
        (d, sl, {e with pattern= Promotion (expr', ut, ad)})
    | FunApp (kind, es) -> (
        let d_list, s_list, es =
          inline_list (inline_function_expression propto adt fim) es in
        match kind with
        | CompilerInternal _ ->
            (d_list, s_list, {e with pattern= FunApp (kind, es)})
        | UserDefined (fname, suffix) | StanLib (fname, suffix, _) -> (
            let suffix, fname' =
              match suffix with
              | FnLpdf propto' when propto' && propto ->
                  ( Fun_kind.FnLpdf true
                  , Utils.with_unnormalized_suffix fname
                    |> Option.value ~default:fname )
              | FnLpdf _ -> (Fun_kind.FnLpdf false, fname)
              | _ -> (suffix, fname) in
            match Map.find fim fname' with
            | None ->
                let fun_kind =
                  match kind with
                  | Fun_kind.UserDefined _ ->
                      Fun_kind.UserDefined (fname, suffix)
                  | _ -> StanLib (fname, suffix, AoS) in
                (d_list, s_list, {e with pattern= FunApp (fun_kind, es)})
            | Some (rt, args, body) ->
                let inline_return_name = gen_inline_var fname "return" in
                let handle =
                  handle_early_returns fname (Some inline_return_name) in
                let d_list2, s_list2, (e : Expr.Typed.t) =
                  let decl_type =
                    Option.map ~f:Mir_utils.unsafe_unsized_to_sized_type rt
                    |> Option.value_exn in
                  ( [ Stmt.Fixed.Pattern.Decl
                        { decl_adtype= adt
                        ; decl_id= inline_return_name
                        ; decl_type
                        ; initialize= false } ]
                    (* We should minimize the code that's having its variables
                       replaced to avoid conflict with the (two) new dummy
                       variables introduced by inlining *)
                  , [ handle
                        (subst_args_stmt args es
                           (replace_fresh_local_vars fname body) ) ]
                  , { pattern= Var inline_return_name
                    ; meta=
                        Expr.Typed.Meta.
                          { type_= Type.to_unsized decl_type
                          ; adlevel= adt
                          ; loc= Location_span.empty } } ) in
                let d_list = d_list @ d_list2 in
                let s_list = s_list @ s_list2 in
                (d_list, s_list, e) ) )
    | TernaryIf (e1, e2, e3) ->
        let dl1, sl1, e1 = inline_function_expression propto adt fim e1 in
        let dl2, sl2, e2 = inline_function_expression propto adt fim e2 in
        let dl3, sl3, e3 = inline_function_expression propto adt fim e3 in
        ( dl1 @ dl2 @ dl3
        , sl1
          @ [ Stmt.Fixed.(
                Pattern.IfElse
                  ( e1
                  , {pattern= block_no_loc sl2; meta= Location_span.empty}
                  , Some {pattern= block_no_loc sl3; meta= Location_span.empty}
                  )) ]
        , {e with pattern= TernaryIf (e1, e2, e3)} )
    | Indexed (e', i_list) ->
        let dl, sl, e' = inline_function_expression propto adt fim e' in
        let d_list, s_list, i_list =
          inline_list (inline_function_index propto adt fim) i_list in
        (d_list @ dl, s_list @ sl, {e with pattern= Indexed (e', i_list)})
    | EAnd (e1, e2) ->
        let dl1, sl1, e1 = inline_function_expression propto adt fim e1 in
        let dl2, sl2, e2 = inline_function_expression propto adt fim e2 in
        let sl2 =
          [ Stmt.Fixed.(
              Pattern.IfElse
                ( e1
                , {pattern= Block (map_no_loc sl2); meta= Location_span.empty}
                , None )) ] in
        (dl1 @ dl2, sl1 @ sl2, {e with pattern= EAnd (e1, e2)})
    | EOr (e1, e2) ->
        let dl1, sl1, e1 = inline_function_expression propto adt fim e1 in
        let dl2, sl2, e2 = inline_function_expression propto adt fim e2 in
        let sl2 =
          [ Stmt.Fixed.(
              Pattern.IfElse
                ( e1
                , {pattern= Skip; meta= Location_span.empty}
                , Some
                    {pattern= Block (map_no_loc sl2); meta= Location_span.empty}
                )) ] in
        (dl1 @ dl2, sl1 @ sl2, {e with pattern= EOr (e1, e2)})

  and inline_function_index propto adt fim i =
    match i with
    | All -> ([], [], All)
    | Single e ->
        let dl, sl, e = inline_function_expression propto adt fim e in
        (dl, sl, Single e)
    | Upfrom e ->
        let dl, sl, e = inline_function_expression propto adt fim e in
        (dl, sl, Upfrom e)
    | Between (e1, e2) ->
        let dl1, sl1, e1 = inline_function_expression propto adt fim e1 in
        let dl2, sl2, e2 = inline_function_expression propto adt fim e2 in
        (dl1 @ dl2, sl1 @ sl2, Between (e1, e2))
    | MultiIndex e ->
        let dl, sl, e = inline_function_expression propto adt fim e in
        (dl, sl, MultiIndex e)

  let rec inline_function_statement propto adt fim Stmt.Fixed.{pattern; meta} =
    Stmt.Fixed.
      { pattern=
          ( match pattern with
          | Assignment ((assignee, ut, idx_lst), rhs) ->
              let dl1, sl1, new_idx_lst =
                inline_list (inline_function_index propto adt fim) idx_lst in
              let dl2, sl2, new_rhs =
                inline_function_expression propto adt fim rhs in
              slist_concat_no_loc
                (dl2 @ dl1 @ sl2 @ sl1)
                (Assignment ((assignee, ut, new_idx_lst), new_rhs))
          | TargetPE e ->
              let d, s, e = inline_function_expression propto adt fim e in
              slist_concat_no_loc (d @ s) (TargetPE e)
          | NRFunApp (kind, exprs) ->
              let d_list, s_list, es =
                inline_list (inline_function_expression propto adt fim) exprs
              in
              slist_concat_no_loc (d_list @ s_list)
                ( match kind with
                | CompilerInternal _ -> NRFunApp (kind, es)
                | UserDefined (s, _) | StanLib (s, _, _) -> (
                  match Map.find fim s with
                  | None -> NRFunApp (kind, es)
                  | Some (_, args, b) ->
                      let b = replace_fresh_local_vars s b in
                      let b = handle_early_returns s None b in
                      (subst_args_stmt args es
                         {pattern= b; meta= Location_span.empty} )
                        .pattern ) )
          | Return e -> (
            match e with
            | None -> Return None
            | Some expr ->
                let d, s, e = inline_function_expression propto adt fim expr in
                slist_concat_no_loc (d @ s) (Return (Some e)) )
          | IfElse (expr, s1, s2) ->
              let d, s, e = inline_function_expression propto adt fim expr in
              slist_concat_no_loc (d @ s)
                (IfElse
                   ( e
                   , inline_function_statement propto adt fim s1
                   , Option.map ~f:(inline_function_statement propto adt fim) s2
                   ) )
          | While (expr, stmt) ->
              let d', s', e = inline_function_expression propto adt fim expr in
              slist_concat_no_loc (d' @ s')
                (While
                   ( e
                   , match s' with
                     | [] -> inline_function_statement propto adt fim stmt
                     | _ ->
                         { pattern=
                             Block
                               ( [inline_function_statement propto adt fim stmt]
                               @ map_no_loc s' )
                         ; meta= Location_span.empty } ) )
          | For {loopvar; lower; upper; body} ->
              let d_lower, s_lower, lower =
                inline_function_expression propto adt fim lower in
              let d_upper, s_upper, upper =
                inline_function_expression propto adt fim upper in
              slist_concat_no_loc
                (d_lower @ d_upper @ s_lower @ s_upper)
                (For
                   { loopvar
                   ; lower
                   ; upper
                   ; body=
                       ( match s_upper with
                       | [] -> inline_function_statement propto adt fim body
                       | _ ->
                           { pattern=
                               Block
                                 ( [ inline_function_statement propto adt fim
                                       body ]
                                 @ map_no_loc s_upper )
                           ; meta= Location_span.empty } ) } )
          | Profile (name, l) ->
              Profile
                (name, List.map l ~f:(inline_function_statement propto adt fim))
          | Block l ->
              Block (List.map l ~f:(inline_function_statement propto adt fim))
          | SList l ->
              SList (List.map l ~f:(inline_function_statement propto adt fim))
          | Decl r -> Decl r
          | Skip -> Skip
          | Break -> Break
          | Continue -> Continue )
      ; meta }

  let create_function_inline_map adt l =
    let f accum Program.{fdname; fdargs; fdbody; fdrt; _} =
      match fdbody with
      | None -> accum
      | Some fdbody -> (
          let create_data propto =
            ( Option.map
                ~f:(fun x -> Type.Unsized x)
                (UnsizedType.returntype_to_type_opt fdrt)
            , List.map ~f:(fun (_, name, _) -> name) fdargs
            , inline_function_statement propto adt accum fdbody ) in
          match Middle.Utils.with_unnormalized_suffix fdname with
          | None -> (
              let data = create_data true in
              match Map.add accum ~key:fdname ~data with
              | `Ok m -> m
              | `Duplicate -> accum )
          | Some fdname' ->
              let data = create_data false in
              let data' = create_data true in
              let m = Map.Poly.of_alist_exn [(fdname, data); (fdname', data')] in
              Map.merge_skewed accum m ~combine:(fun ~key:_ f _ -> f) ) in
    List.fold l ~init:Map.Poly.empty ~f

<<<<<<< HEAD
  let function_inlining (mir : Program.Typed.t) =
    (* We add only the functions with a single definition to the inline map.
       Overloaded functions cannot be inlined. *)
    let can_inline =
      List.fold mir.functions_block ~init:String.Map.empty
        ~f:(fun accum Program.{fdname; _} ->
          Map.update accum fdname
            ~f:(Option.value_map ~default:true ~f:(fun _ -> false)) ) in
    let inlineable_functions =
      List.filter mir.functions_block ~f:(fun Program.{fdname; _} ->
          Map.find_exn can_inline fdname ) in
    let dataonly_inline_map =
      create_function_inline_map UnsizedType.DataOnly inlineable_functions in
    let autodiff_inline_map =
      create_function_inline_map UnsizedType.AutoDiffable inlineable_functions
    in
    let dataonly_inline_function_statements =
      List.map
        ~f:
          (inline_function_statement true UnsizedType.DataOnly
             dataonly_inline_map ) in
    let autodiffable_inline_function_statements =
      List.map
        ~f:
          (inline_function_statement true UnsizedType.AutoDiffable
             autodiff_inline_map ) in
    { mir with
      transform_inits=
        autodiffable_inline_function_statements mir.transform_inits
    ; log_prob= autodiffable_inline_function_statements mir.log_prob
    ; generate_quantities=
        dataonly_inline_function_statements mir.generate_quantities }
=======
let function_inlining (mir : Program.Typed.t) =
  (* We add only the functions with a single definition to the inline map.
     Overloaded functions cannot be inlined. *)
  let can_inline =
    List.fold mir.functions_block ~init:String.Map.empty
      ~f:(fun accum Program.{fdname; _} ->
        Map.update accum fdname
          ~f:(Option.value_map ~default:true ~f:(fun _ -> false)) ) in
  let inlineable_functions =
    List.filter mir.functions_block ~f:(fun Program.{fdname; _} ->
        Map.find_exn can_inline fdname ) in
  let dataonly_inline_map =
    create_function_inline_map UnsizedType.DataOnly inlineable_functions in
  let autodiff_inline_map =
    create_function_inline_map UnsizedType.AutoDiffable inlineable_functions
  in
  let dataonly_inline_function_statements =
    List.map
      ~f:
        (inline_function_statement true UnsizedType.DataOnly dataonly_inline_map)
  in
  let autodiffable_inline_function_statements =
    List.map
      ~f:
        (inline_function_statement true UnsizedType.AutoDiffable
           autodiff_inline_map ) in
  { mir with
    transform_inits= autodiffable_inline_function_statements mir.transform_inits
  ; unconstrain_array=
      autodiffable_inline_function_statements mir.unconstrain_array
  ; log_prob= autodiffable_inline_function_statements mir.log_prob
  ; generate_quantities=
      dataonly_inline_function_statements mir.generate_quantities }
>>>>>>> b992e95c

  let rec contains_top_break_or_continue Stmt.Fixed.{pattern; _} =
    match pattern with
    | Break | Continue -> true
    | Assignment (_, _)
     |TargetPE _
     |NRFunApp (_, _)
     |Return _ | Decl _
     |While (_, _)
     |For _ | Skip ->
        false
    | Profile (_, l) | Block l | SList l ->
        List.exists l ~f:contains_top_break_or_continue
    | IfElse (_, b1, b2) -> (
        contains_top_break_or_continue b1
        ||
        match b2 with
        | None -> false
        | Some b -> contains_top_break_or_continue b )

  let unroll_static_limit = 32

  let unroll_static_loops_statement _ =
    let f stmt =
      match stmt with
      | Stmt.Fixed.Pattern.For {loopvar; lower; upper; body} -> (
          let lower = Partial_evaluator.try_eval_expr lower in
          let upper = Partial_evaluator.try_eval_expr upper in
          match
            (contains_top_break_or_continue body, lower.pattern, upper.pattern)
          with
          | false, Lit (Int, low_str), Lit (Int, up_str) ->
              let low = Int.of_string low_str in
              let up = Int.of_string up_str in
              if up - low > unroll_static_limit then stmt
              else
                let range =
                  List.map
                    ~f:(fun i ->
                      Expr.Fixed.
                        { pattern= Lit (Int, Int.to_string i)
                        ; meta=
                            Expr.Typed.Meta.
                              { type_= UInt
                              ; loc= Location_span.empty
                              ; adlevel= DataOnly } } )
                    (List.range ~start:`inclusive ~stop:`inclusive low up) in
                let stmts =
                  List.map
                    ~f:(fun i ->
                      subst_args_stmt [loopvar] [i]
                        {pattern= body.pattern; meta= Location_span.empty} )
                    range in
                Stmt.Fixed.Pattern.SList stmts
          | _ -> stmt )
      | _ -> stmt in
    top_down_map_rec_stmt_loc f

  let static_loop_unrolling mir =
    transform_program_blockwise mir unroll_static_loops_statement

  let unroll_loop_one_step_statement _ =
    let f stmt =
      match stmt with
      | Stmt.Fixed.Pattern.For {loopvar; lower; upper; body} ->
          if contains_top_break_or_continue body then stmt
          else
            IfElse
              ( Expr.Fixed.
                  { lower with
                    pattern=
                      FunApp (StanLib ("Geq__", FnPlain, AoS), [upper; lower])
                  }
              , { pattern=
                    (let body_unrolled =
                       subst_args_stmt [loopvar] [lower]
                         {pattern= body.pattern; meta= Location_span.empty}
                     in
                     let (body' : Stmt.Located.t) =
                       { pattern=
                           Stmt.Fixed.Pattern.For
                             { loopvar
                             ; upper
                             ; body
                             ; lower=
                                 { lower with
                                   pattern=
                                     FunApp
                                       ( StanLib ("Plus__", FnPlain, AoS)
                                       , [lower; Expr.Helpers.loop_bottom] ) }
                             }
                       ; meta= Location_span.empty } in
                     match body_unrolled.pattern with
                     | Block stmts -> Block (stmts @ [body'])
                     | _ -> Stmt.Fixed.Pattern.Block [body_unrolled; body'] )
                ; meta= Location_span.empty }
              , None )
      | While (e, body) ->
          if contains_top_break_or_continue body then stmt
          else
            IfElse
              ( e
              , { pattern= Block [body; {body with pattern= While (e, body)}]
                ; meta= Location_span.empty }
              , None )
      | _ -> stmt in
    map_rec_stmt_loc f

  let one_step_loop_unrolling mir =
    transform_program_blockwise mir unroll_loop_one_step_statement

  let collapse_lists_statement _ =
    let rec collapse_lists l =
      match l with
      | [] -> []
      | Stmt.Fixed.{pattern= SList l'; _} :: rest -> l' @ collapse_lists rest
      | x :: rest -> x :: collapse_lists rest in
    let f = function
      | Stmt.Fixed.Pattern.Block l ->
          Stmt.Fixed.Pattern.Block (collapse_lists l)
      | SList l -> SList (collapse_lists l)
      | x -> x in
    map_rec_stmt_loc f

  let list_collapsing (mir : Program.Typed.t) =
    transform_program_blockwise mir collapse_lists_statement

  let propagation
      (propagation_transfer :
           (int, Stmt.Located.Non_recursive.t) Map.Poly.t
        -> (module Monotone_framework_intf.TRANSFER_FUNCTION
              with type labels = int
               and type properties = (string, Middle.Expr.Typed.t) Map.Poly.t
                                     option ) ) (mir : Program.Typed.t) =
    let transform stmt =
      let flowgraph, flowgraph_to_mir =
        Monotone_framework.forward_flowgraph_of_stmt stmt in
      let (module Flowgraph) = flowgraph in
      let values =
        Monotone_framework.propagation_mfp mir
          (module Flowgraph)
          flowgraph_to_mir propagation_transfer in
      let propagate_stmt =
        map_rec_stmt_loc_num flowgraph_to_mir (fun i ->
            subst_stmt_base
              (Option.value ~default:Map.Poly.empty
                 (Map.find_exn values i).entry ) ) in
      propagate_stmt (Map.find_exn flowgraph_to_mir 1) in
    transform_program mir transform

  let constant_propagation ?(preserve_stability = false) =
    propagation
      (Monotone_framework.constant_propagation_transfer
         (module Partial_evaluator)
         ~preserve_stability )

  let rec expr_any pred (e : Expr.Typed.t) =
    match e.pattern with
    | Indexed (e, is) -> expr_any pred e || List.exists ~f:(idx_any pred) is
    | _ -> pred e || Expr.Fixed.Pattern.fold (accum_any pred) false e.pattern

  and idx_any pred (i : Expr.Typed.t Index.t) =
    Index.fold (accum_any pred) false i

  and accum_any pred b e = b || expr_any pred e

  let can_side_effect_top_expr (e : Expr.Typed.t) =
    match e.pattern with
    | FunApp ((UserDefined (_, FnTarget) | StanLib (_, FnTarget, _)), _) -> true
    | FunApp (CompilerInternal internal_fn, _) ->
        Internal_fun.can_side_effect internal_fn
    | _ -> false

  let cannot_duplicate_expr ?(preserve_stability = false) (e : Expr.Typed.t) =
    let pred e =
      can_side_effect_top_expr e
      || ( match e.pattern with
         | FunApp ((UserDefined (_, FnRng) | StanLib (_, FnRng, _)), _) -> true
         | _ -> false )
      || (preserve_stability && UnsizedType.is_autodiffable e.meta.type_) in
    expr_any pred e

  let cannot_remove_expr (e : Expr.Typed.t) =
    expr_any can_side_effect_top_expr e

  let expression_propagation ?(preserve_stability = false) mir =
    propagation
      (Monotone_framework.expression_propagation_transfer ~preserve_stability
         (cannot_duplicate_expr ~preserve_stability) )
      mir

  let copy_propagation mir =
    let globals = Monotone_framework.globals mir in
    propagation (Monotone_framework.copy_propagation_transfer globals) mir

  let is_skip_break_continue s =
    match s with
    | Stmt.Fixed.Pattern.Skip | Break | Continue -> true
    | _ -> false

  (* TODO: could also implement partial dead code elimination *)
  let dead_code_elimination (mir : Program.Typed.t) =
    (* TODO: think about whether we should treat function bodies as local scopes in the statement
       from the POV of a live variables analysis.
       (Obviously, this shouldn't be the case for the purposes of reaching definitions,
       constant propagation, expressions analyses. But I do think that's the right way to
       go about live variables. *)
    let transform s =
      let rev_flowgraph, flowgraph_to_mir =
        Monotone_framework.inverse_flowgraph_of_stmt s in
      let (module Rev_Flowgraph) = rev_flowgraph in
      let live_variables =
        Monotone_framework.live_variables_mfp mir
          (module Rev_Flowgraph)
          flowgraph_to_mir in
      let dead_code_elim_stmt_base i stmt =
        (* NOTE: entry in the reverse flowgraph, so exit in the forward flowgraph *)
        let live_variables_s =
          (Map.find_exn live_variables i).Monotone_framework_intf.entry in
        match stmt with
        | Stmt.Fixed.Pattern.Assignment ((x, _, []), rhs) ->
            if Set.Poly.mem live_variables_s x || cannot_remove_expr rhs then
              stmt
            else Skip
        | Assignment ((x, _, is), rhs) ->
            if
              Set.Poly.mem live_variables_s x
              || cannot_remove_expr rhs
              || List.exists ~f:(idx_any cannot_remove_expr) is
            then stmt
            else Skip
        (* NOTE: we never get rid of declarations as we might not be able to
           remove an assignment to a variable
              due to side effects. *)
        (* TODO: maybe we should revisit that. *)
        | Decl _ | TargetPE _
         |NRFunApp (_, _)
         |Break | Continue | Return _ | Skip ->
            stmt
        | IfElse (e, b1, b2) -> (
            if
              (* TODO: check if e has side effects, like print, reject, then don't optimize? *)
              (not (cannot_remove_expr e))
              && b1.Stmt.Fixed.pattern = Skip
              && ( Option.map ~f:(fun Stmt.Fixed.{pattern; _} -> pattern) b2
                   = Some Skip
                 || Option.map ~f:(fun Stmt.Fixed.{pattern; _} -> pattern) b2
                    = None )
            then Skip
            else
              match e.pattern with
              | Lit (Int, "0") | Lit (Real, "0.0") -> (
                match b2 with Some x -> x.pattern | None -> Skip )
              | Lit (_, _) -> b1.pattern
              | _ -> IfElse (e, b1, b2) )
        | While (e, b) -> (
            if (not (cannot_remove_expr e)) && b.pattern = Break then Skip
            else
              match e.pattern with
              | Lit (Int, "0") | Lit (Real, "0.0") -> Skip
              | _ -> While (e, b) )
        | For {loopvar; lower; upper; body} ->
            if
              (not (cannot_remove_expr lower))
              && (not (cannot_remove_expr upper))
              && is_skip_break_continue body.pattern
            then Skip
            else For {loopvar; lower; upper; body}
        | Profile (name, l) ->
            let l' = List.filter ~f:(fun x -> x.pattern <> Skip) l in
            if List.length l' = 0 then Skip else Profile (name, l')
        | Block l ->
            let l' = List.filter ~f:(fun x -> x.pattern <> Skip) l in
            if List.length l' = 0 then Skip else Block l'
        | SList l ->
            let l' = List.filter ~f:(fun x -> x.pattern <> Skip) l in
            SList l' in
      let dead_code_elim_stmt =
        map_rec_stmt_loc_num flowgraph_to_mir dead_code_elim_stmt_base in
      dead_code_elim_stmt (Map.find_exn flowgraph_to_mir 1) in
    transform_program mir transform

  let partial_evaluation = Partial_evaluator.eval_prog

  (**
 * Given a name and Stmt, search the statement for the first assignment
 * where that name is the assignee.
 *)
  let rec find_assignment_idx (name : string) Stmt.Fixed.{pattern; _} =
    match pattern with
    | Stmt.Fixed.Pattern.Assignment
        ((assign_name, lhs_ut, idx_lst), (rhs : 'a Expr.Fixed.t))
      when name = assign_name
           && (not (Set.Poly.mem (expr_var_names_set rhs) assign_name))
           && not
                ( rhs.meta.adlevel = UnsizedType.DataOnly
                && UnsizedType.is_array lhs_ut ) ->
        Some idx_lst
    | _ -> None

  (**
 * Given a list of Stmts, find Decls whose objects are fully assigned to
 *  in their first assignment and mark them as not needing to be
 *  initialized.
 *)
  and unenforce_initialize (lst : Stmt.Located.t list) =
    let rec unenforce_initialize_patt (Stmt.Fixed.{pattern; _} as stmt) sub_lst
        =
      match pattern with
      | Stmt.Fixed.Pattern.Decl ({decl_id; _} as decl_pat) -> (
        match List.hd sub_lst with
        | Some next_stmt -> (
          match find_assignment_idx decl_id next_stmt with
          | Some [] | Some [Index.All] | Some [Index.All; Index.All] ->
              { stmt with
                pattern=
                  Stmt.Fixed.Pattern.Decl {decl_pat with initialize= false} }
          | None | Some _ -> stmt )
        | None -> stmt )
      | Block block_lst ->
          {stmt with pattern= Block (unenforce_initialize block_lst)}
      | SList s_lst -> {stmt with pattern= SList (unenforce_initialize s_lst)}
      (*[] here because we do not want to check out of scope*)
      | While (expr, stmt) ->
          {stmt with pattern= While (expr, unenforce_initialize_patt stmt [])}
      | For ({body; _} as pat) ->
          { stmt with
            pattern= For {pat with body= unenforce_initialize_patt body []} }
      | Profile ((pname : string), stmts) ->
          {stmt with pattern= Profile (pname, unenforce_initialize stmts)}
      | IfElse ((expr : 'a Expr.Fixed.t), true_stmt, op_false_stmt) ->
          let mod_false_stmt =
            Option.map
              ~f:(fun x -> unenforce_initialize_patt x [])
              op_false_stmt in
          { stmt with
            pattern=
              IfElse
                (expr, unenforce_initialize_patt true_stmt [], mod_false_stmt)
          }
      | _ -> stmt in
    match List.hd lst with
    | Some stmt -> (
      match List.tl lst with
      | Some sub_lst ->
          List.cons
            (unenforce_initialize_patt stmt sub_lst)
            (unenforce_initialize sub_lst)
      | None -> lst )
    | None -> lst

  (**
 * Take the Mir and perform a transform that requires searching
 *  across the list inside of each piece of the Mir.
 *  @param mir The mir
 *  @param transformer a function that takes in and returns a list of
 *    Stmts.
 *)
<<<<<<< HEAD
  let transform_mir_blocks (mir : (Expr.Typed.t, Stmt.Located.t) Program.t)
      (transformer : Stmt.Located.t list -> Stmt.Located.t list) :
      (Expr.Typed.t, Stmt.Located.t) Program.t =
    let transformed_functions =
      List.map mir.functions_block ~f:(fun fs ->
          let new_body =
            match fs.fdbody with
            | Some (Stmt.Fixed.{pattern= SList lst; _} as stmt) ->
                Some {stmt with pattern= SList (transformer lst)}
            | Some (Stmt.Fixed.{pattern= Block lst; _} as stmt) ->
                Some {stmt with pattern= Block (transformer lst)}
            | alt -> alt in
          {fs with fdbody= new_body} ) in
    { Program.functions_block= transformed_functions
    ; input_vars= mir.input_vars
    ; prepare_data= transformer mir.prepare_data
    ; log_prob= transformer mir.log_prob
    ; generate_quantities= transformer mir.generate_quantities
    ; transform_inits= transformer mir.transform_inits
    ; output_vars= mir.output_vars
    ; prog_name= mir.prog_name
    ; prog_path= mir.prog_path }
=======
let transform_mir_blocks (mir : (Expr.Typed.t, Stmt.Located.t) Program.t)
    (transformer : Stmt.Located.t list -> Stmt.Located.t list) :
    (Expr.Typed.t, Stmt.Located.t) Program.t =
  let transformed_functions =
    List.map mir.functions_block ~f:(fun fs ->
        let new_body =
          match fs.fdbody with
          | Some (Stmt.Fixed.{pattern= SList lst; _} as stmt) ->
              Some {stmt with pattern= SList (transformer lst)}
          | Some (Stmt.Fixed.{pattern= Block lst; _} as stmt) ->
              Some {stmt with pattern= Block (transformer lst)}
          | alt -> alt in
        {fs with fdbody= new_body} ) in
  { Program.functions_block= transformed_functions
  ; input_vars= mir.input_vars
  ; prepare_data= transformer mir.prepare_data
  ; log_prob= transformer mir.log_prob
  ; generate_quantities= transformer mir.generate_quantities
  ; transform_inits= transformer mir.transform_inits
  ; unconstrain_array= transformer mir.unconstrain_array
  ; output_vars= mir.output_vars
  ; prog_name= mir.prog_name
  ; prog_path= mir.prog_path }
>>>>>>> b992e95c

  let allow_uninitialized_decls mir =
    transform_mir_blocks mir unenforce_initialize

  let lazy_code_motion ?(preserve_stability = false) (mir : Program.Typed.t) =
    (* TODO: clean up this code. It is not very pretty. *)
    (* TODO: make lazy code motion operate on transformed parameters and models blocks
       simultaneously *)
    let preprocess_flowgraph =
      let preprocess_flowgraph_base
          (stmt : (Expr.Typed.t, Stmt.Located.t) Stmt.Fixed.Pattern.t) =
        match stmt with
        | IfElse (e, b1, Some b2) ->
            Stmt.Fixed.(
              Pattern.IfElse
                ( e
                , { pattern=
                      Block [b1; {pattern= Skip; meta= Location_span.empty}]
                  ; meta= Location_span.empty }
                , Some
                    { pattern=
                        Block [b2; {pattern= Skip; meta= Location_span.empty}]
                    ; meta= Location_span.empty } ))
        | IfElse (e, b, None) ->
            IfElse
              ( e
              , { pattern= Block [b; {pattern= Skip; meta= Location_span.empty}]
                ; meta= Location_span.empty }
              , Some {pattern= Skip; meta= Location_span.empty} )
        | While (e, b) ->
            While
              ( e
              , { pattern= Block [b; {pattern= Skip; meta= Location_span.empty}]
                ; meta= Location_span.empty } )
        | For {loopvar; lower; upper; body= b} ->
            For
              { loopvar
              ; lower
              ; upper
              ; body=
                  { pattern=
                      Block [b; {pattern= Skip; meta= Location_span.empty}]
                  ; meta= Location_span.empty } }
        | _ -> stmt in
      map_rec_stmt_loc preprocess_flowgraph_base in
    let transform s =
      let rev_flowgraph, flowgraph_to_mir =
        Monotone_framework.inverse_flowgraph_of_stmt ~blocks_after_body:false s
      in
      let fwd_flowgraph = Monotone_framework.reverse rev_flowgraph in
      let latest_expr, used_not_latest_expressions_mfp =
        Monotone_framework.lazy_expressions_mfp fwd_flowgraph rev_flowgraph
          flowgraph_to_mir in
      let expression_map =
        let rec collect_expressions accum (e : Expr.Typed.t) =
          match e.pattern with
          | Lit (_, _) -> accum
          | Var _ -> accum
          | _ when cannot_duplicate_expr ~preserve_stability e ->
              (* Immovable expressions might have movable subexpressions *)
              Expr.Fixed.Pattern.fold collect_expressions accum e.pattern
          | _ -> Map.set accum ~key:e ~data:(Gensym.generate ~prefix:"lcm_" ())
        in
        Set.fold
          (Monotone_framework.used_expressions_stmt s.pattern)
          ~init:Expr.Typed.Map.empty ~f:collect_expressions in
      (* TODO: it'd be more efficient to just not accumulate constants in the static analysis *)
      let declarations_list =
        Map.fold expression_map ~init:[] ~f:(fun ~key ~data accum ->
            Stmt.Fixed.
              { pattern=
                  Pattern.Decl
                    { decl_adtype= Expr.Typed.adlevel_of key
                    ; decl_id= data
                    ; decl_type= Type.Unsized (Expr.Typed.type_of key)
                    ; initialize= true }
              ; meta= Location_span.empty }
            :: accum ) in
      let lazy_code_motion_base i stmt =
        let latest_and_used_after_i =
          Set.inter
            (Map.find_exn latest_expr i)
            (Map.find_exn used_not_latest_expressions_mfp i).entry in
        let to_assign_in_s =
          latest_and_used_after_i
          |> Set.filter ~f:(fun x -> Map.mem expression_map x)
          |> Set.to_list
          |> List.sort ~compare:(fun e e' ->
                 compare_int (expr_depth e) (expr_depth e') ) in
        (* TODO: is this sort doing anything or are they already stored in the right order by
           chance? It appears to not do anything. *)
        let assignments_to_add_to_s =
          List.map
            ~f:(fun e ->
              Stmt.Fixed.
                { pattern=
                    Assignment
                      ((Map.find_exn expression_map e, e.meta.type_, []), e)
                ; meta= Location_span.empty } )
            to_assign_in_s in
        let expr_subst_stmt_except_initial_assign m =
          let f stmt =
            match stmt with
            | Stmt.Fixed.Pattern.Assignment ((x, _, []), e')
              when Map.mem m e'
                   && Expr.Typed.equal {e' with pattern= Var x}
                        (Map.find_exn m e') ->
                expr_subst_stmt_base (Map.remove m e') stmt
            | _ -> expr_subst_stmt_base m stmt in
          map_rec_stmt_loc f in
        let expr_map =
          Map.filter_keys
            ~f:(fun key ->
              Set.mem latest_and_used_after_i key
              || Set.mem (Map.find_exn used_not_latest_expressions_mfp i).exit
                   key )
            (Map.mapi expression_map ~f:(fun ~key ~data ->
                 {key with pattern= Var data} ) ) in
        let f = expr_subst_stmt_except_initial_assign expr_map in
        if List.length assignments_to_add_to_s = 0 then
          (f Stmt.Fixed.{pattern= stmt; meta= Location_span.empty}).pattern
        else
          SList
            (List.map ~f
               ( assignments_to_add_to_s
               @ [{pattern= stmt; meta= Location_span.empty}] ) ) in
      let lazy_code_motion_stmt =
        map_rec_stmt_loc_num flowgraph_to_mir lazy_code_motion_base in
      Stmt.Fixed.
        { pattern=
            SList
              ( declarations_list
              @ [lazy_code_motion_stmt (Map.find_exn flowgraph_to_mir 1)] )
        ; meta= Location_span.empty } in
    let cleanup =
      let cleanup_base
          (stmt : (Expr.Typed.t, Stmt.Located.t) Stmt.Fixed.Pattern.t) :
          (Expr.Typed.t, Stmt.Located.t) Stmt.Fixed.Pattern.t =
        match stmt with
        | Stmt.Fixed.(
            Pattern.IfElse
              ( e
              , {pattern= Block [b1; {pattern= Skip; _}]; _}
              , Some {pattern= Block [b2; {pattern= Skip; _}]; _} )) ->
            IfElse (e, b1, Some b2)
        | IfElse
            ( e
            , {pattern= Block [b; {pattern= Skip; _}]; _}
            , Some {pattern= Skip; _} ) ->
            IfElse (e, b, None)
        | While (e, {pattern= Block [b; {pattern= Skip; _}]; _}) -> While (e, b)
        | For
            { loopvar
            ; lower
            ; upper
            ; body= {pattern= Block [b; {pattern= Skip; _}]; _} } ->
            For {loopvar; lower; upper; body= b}
        | _ -> stmt in
      map_rec_stmt_loc cleanup_base in
    transform_program_blockwise mir (fun _ x ->
        cleanup (transform (preprocess_flowgraph x)) )

  let block_fixing mir =
    transform_program_blockwise mir (fun _ x ->
        (map_rec_stmt_loc (fun stmt ->
             match stmt with
             | IfElse
                 ( e
                 , {pattern= SList l; meta}
                 , Some {pattern= SList l'; meta= smeta'} ) ->
                 IfElse
                   ( e
                   , {pattern= Block l; meta}
                   , Some {pattern= Block l'; meta= smeta'} )
             | IfElse (e, {pattern= SList l; meta}, b) ->
                 IfElse (e, {pattern= Block l; meta}, b)
             | IfElse (e, b, Some {pattern= SList l'; meta= smeta'}) ->
                 IfElse (e, b, Some {pattern= Block l'; meta= smeta'})
             | While (e, {pattern= SList l; meta}) ->
                 While (e, {pattern= Block l; meta})
             | For {loopvar; lower; upper; body= {pattern= SList l; meta}} ->
                 For {loopvar; lower; upper; body= {pattern= Block l; meta}}
             | _ -> stmt ) )
          x )

  (* TODO: implement SlicStan style optimizer for choosing best program block for each statement. *)
  (* TODO: add optimization pass to move declarations down as much as possible and introduce as
     tight as possible local scopes *)
  (* TODO: add tests *)
  (* TODO: add pass to get rid of redundant declarations? *)

  (**
 * A generic optimization pass for finding a minimal set of variables that
 * are generated by some circumstance, and then updating the MIR with that set.
 * @param gen_variables: the variables that must be added to the set at
 *  the given statement
 * @param update_expr: update an MIR expression given the variable set
 * @param update_stmt: Function for updating an MIR statement given the
 *  variable set
 * @param extra_variables: the set of variables that are implied
 *  to be in the set by a given variable in the set
 *  (usually empty, sometimes unrepresented variables like _in__ variables)
 * @param initial_variables: the initial known members of the set of variables
 * @param stmt the MIR statement to optimize.
*)
  let optimize_minimal_variables
      ~(gen_variables :
            (int, Stmt.Located.Non_recursive.t) Map.Poly.t
         -> int
         -> string Set.Poly.t
         -> string Set.Poly.t )
      ~(update_expr : string Set.Poly.t -> Expr.Typed.t -> Expr.Typed.t)
      ~(update_stmt :
            ( Expr.Typed.t
            , (Expr.Typed.Meta.t, 'a) Stmt.Fixed.t )
            Stmt.Fixed.Pattern.t
         -> string Core_kernel.Set.Poly.t
         -> ( Expr.Typed.t
            , (Expr.Typed.Meta.t, 'a) Stmt.Fixed.t )
            Stmt.Fixed.Pattern.t )
      ~(extra_variables : string -> string Set.Poly.t)
      ~(initial_variables : string Set.Poly.t) (stmt : Stmt.Located.t) =
    let rev_flowgraph, flowgraph_to_mir =
      Monotone_framework.inverse_flowgraph_of_stmt stmt in
    let fwd_flowgraph = Monotone_framework.reverse rev_flowgraph in
    let (module Circular_Fwd_Flowgraph) =
      Monotone_framework.make_circular_flowgraph fwd_flowgraph rev_flowgraph
    in
    let mfp_variables =
      Monotone_framework.minimal_variables_mfp
        (module Circular_Fwd_Flowgraph)
        flowgraph_to_mir initial_variables gen_variables in
    let optimize_min_vars_stmt_base i stmt_pattern =
      let variable_set =
        let exits = (Map.find_exn mfp_variables i).exit in
        Set.Poly.union exits (union_map exits ~f:extra_variables) in
      let stmt_val =
        Stmt.Fixed.Pattern.map (update_expr variable_set)
          (fun x -> x)
          stmt_pattern in
      update_stmt stmt_val variable_set in
    map_rec_stmt_loc_num flowgraph_to_mir optimize_min_vars_stmt_base
      (Map.find_exn flowgraph_to_mir 1)

  let optimize_ad_levels (mir : Program.Typed.t) =
    let gen_ad_variables
        (flowgraph_to_mir : (int, Stmt.Located.Non_recursive.t) Map.Poly.t)
        (l : int) (ad_variables : string Set.Poly.t) =
      let mir_node = (Map.find_exn flowgraph_to_mir l).pattern in
      match mir_node with
      | Assignment ((x, _, _), e)
        when Expr.Typed.adlevel_of (update_expr_ad_levels ad_variables e)
             = AutoDiffable ->
          Set.Poly.singleton x
      | _ -> Set.Poly.empty in
    let global_initial_ad_variables =
      Set.Poly.of_list
        (List.filter_map
           ~f:(fun (v, Program.{out_block; _}) ->
             match out_block with Parameters -> Some v | _ -> None )
           mir.output_vars ) in
    let initial_ad_variables fundef_opt _ =
      match (fundef_opt : Stmt.Located.t Program.fun_def option) with
      | None -> global_initial_ad_variables
      | Some {fdargs; _} ->
          Set.Poly.union global_initial_ad_variables
            (Set.Poly.of_list
               (List.filter_map fdargs ~f:(fun (_, name, ut) ->
                    if UnsizedType.is_autodiffable ut then Some name else None )
               ) ) in
    let extra_variables v = Set.Poly.singleton (v ^ "_in__") in
    let update_stmt stmt_pattern variable_set =
      match stmt_pattern with
      | Stmt.Fixed.Pattern.Decl ({decl_id; _} as decl)
        when Set.mem variable_set decl_id ->
          Stmt.Fixed.Pattern.Decl
            {decl with decl_adtype= UnsizedType.AutoDiffable}
      | Decl ({decl_id; _} as decl) when not (Set.mem variable_set decl_id) ->
          Decl {decl with decl_adtype= DataOnly}
      | s -> s in
    let transform fundef_opt stmt =
      optimize_minimal_variables ~gen_variables:gen_ad_variables
        ~update_expr:update_expr_ad_levels ~update_stmt ~extra_variables
        ~initial_variables:(initial_ad_variables fundef_opt stmt)
        stmt in
    transform_program_blockwise mir transform

  (**
  * Deduces whether types can be Structures of Arrays (SoA/fast) or
  *  Arrays of Structs (AoS/slow). See the docs in
  *  Mem_pattern.query_demote_stmt/exprs* functions for
  *  details on the rules surrounding when demotion from
  *  SoA -> AoS needs to happen.
  *
  * This first does a simple iter over
  * the log_prob portion of the MIR, finding the names of all matrices
  * (and arrays of matrices) where either the Stan math function
  * does not support SoA or the object is single cell accesed within a
  * For or While loop. These are the initial variables
  * given to the monotone framework. Then log_prob has all matrix like objects
  * and the functions that use them to SoA. After that the
  * Monotone framework is used to deduce assignment paths of AoS <-> SoA
  * and vice versa which need to be demoted to AoS as well as updating
  * functions and objects after these assignment passes that then
  * also need to be AoS.
  *
  * @param mir: The program's whole MIR.
  *)
  let optimize_soa (mir : Program.Typed.t) =
    let gen_aos_variables
        (flowgraph_to_mir : (int, Stmt.Located.Non_recursive.t) Map.Poly.t)
        (l : int) (aos_variables : string Set.Poly.t) =
      let mir_node mir_idx = Map.find_exn flowgraph_to_mir mir_idx in
      match (mir_node l).pattern with
      | stmt -> Mem.query_demotable_stmt aos_variables stmt in
    let initial_variables =
      List.fold ~init:Set.Poly.empty
        ~f:(Mem.query_initial_demotable_stmt false)
        mir.log_prob in
    let mod_exprs aos_exits mod_expr =
      Mir_utils.map_rec_expr (Mem.modify_expr_pattern aos_exits) mod_expr in
    let modify_stmt_patt stmt_pattern variable_set =
      Mem.modify_stmt_pattern stmt_pattern variable_set in
    let transform stmt =
      optimize_minimal_variables ~gen_variables:gen_aos_variables
        ~update_expr:mod_exprs ~update_stmt:modify_stmt_patt ~initial_variables
        stmt ~extra_variables:(fun _ -> initial_variables) in
    let transform' s =
      match transform {pattern= SList s; meta= Location_span.empty} with
      | {pattern= SList (l : Stmt.Located.t list); _} -> l
      | _ ->
          raise
            (Failure "Something went wrong with program transformation packing!")
    in
    {mir with log_prob= transform' mir.log_prob}

  let optimization_suite ?(settings = all_optimizations) mir =
    let preserve_stability = settings.preserve_stability in
    let maybe_optimizations =
      [ (* Phase order. See phase-ordering-nodes.org for details *)
        (* Book section A *)
        (* Book section B *)
        (* Book: Procedure integration *)
        (function_inlining, settings.function_inlining)
        (* Book: Sparse conditional constant propagation *)
      ; (constant_propagation ~preserve_stability, settings.constant_propagation)
        (* Book section C *)
        (* Book: Local and global copy propagation *)
      ; (copy_propagation, settings.copy_propagation)
        (* Book: Sparse conditional constant propagation *)
      ; (constant_propagation ~preserve_stability, settings.constant_propagation)
        (* Book: Dead-code elimination *)
      ; (dead_code_elimination, settings.dead_code_elimination)
        (* Matthijs: Before lazy code motion to get loop-invariant code motion *)
      ; (one_step_loop_unrolling, settings.one_step_loop_unrolling)
        (* Matthjis: expression_propagation < partial_evaluation *)
      ; ( expression_propagation ~preserve_stability
        , settings.expression_propagation )
        (* Matthjis: partial_evaluation < lazy_code_motion *)
      ; (partial_evaluation, settings.partial_evaluation)
        (* Book: Loop-invariant code motion *)
      ; (lazy_code_motion ~preserve_stability, settings.lazy_code_motion)
        (* Matthijs: lazy_code_motion < copy_propagation TODO: Check if this is necessary *)
      ; (copy_propagation, settings.copy_propagation)
        (* Matthijs: Constant propagation before static loop unrolling *)
      ; (constant_propagation ~preserve_stability, settings.constant_propagation)
        (* Book: Loop simplification *)
      ; (static_loop_unrolling, settings.static_loop_unrolling)
        (* Book: Dead-code elimination *)
        (* Matthijs: Everything < Dead-code elimination *)
      ; (dead_code_elimination, settings.dead_code_elimination)
        (* Book: Machine idioms and instruction combining *)
      ; (list_collapsing, settings.list_collapsing)
        (* Book: Machine idioms and instruction combining *)
      ; (optimize_ad_levels, settings.optimize_ad_levels)
        (*Remove decls immediately assigned to*)
      ; (allow_uninitialized_decls, settings.allow_uninitialized_decls)
        (* Book: Machine idioms and instruction combining *)
        (* Matthijs: Everything < block_fixing *)
      ; (block_fixing, settings.block_fixing)
      ; (optimize_soa, settings.optimize_soa) ] in
    let optimizations =
      List.filter_map maybe_optimizations ~f:(fun (fn, flag) ->
          if flag then Some fn else None ) in
    List.fold optimizations ~init:mir ~f:(fun mir opt -> opt mir)
end<|MERGE_RESOLUTION|>--- conflicted
+++ resolved
@@ -528,7 +528,6 @@
               Map.merge_skewed accum m ~combine:(fun ~key:_ f _ -> f) ) in
     List.fold l ~init:Map.Poly.empty ~f
 
-<<<<<<< HEAD
   let function_inlining (mir : Program.Typed.t) =
     (* We add only the functions with a single definition to the inline map.
        Overloaded functions cannot be inlined. *)
@@ -558,44 +557,11 @@
     { mir with
       transform_inits=
         autodiffable_inline_function_statements mir.transform_inits
+    ; unconstrain_array=
+        autodiffable_inline_function_statements mir.unconstrain_array
     ; log_prob= autodiffable_inline_function_statements mir.log_prob
     ; generate_quantities=
         dataonly_inline_function_statements mir.generate_quantities }
-=======
-let function_inlining (mir : Program.Typed.t) =
-  (* We add only the functions with a single definition to the inline map.
-     Overloaded functions cannot be inlined. *)
-  let can_inline =
-    List.fold mir.functions_block ~init:String.Map.empty
-      ~f:(fun accum Program.{fdname; _} ->
-        Map.update accum fdname
-          ~f:(Option.value_map ~default:true ~f:(fun _ -> false)) ) in
-  let inlineable_functions =
-    List.filter mir.functions_block ~f:(fun Program.{fdname; _} ->
-        Map.find_exn can_inline fdname ) in
-  let dataonly_inline_map =
-    create_function_inline_map UnsizedType.DataOnly inlineable_functions in
-  let autodiff_inline_map =
-    create_function_inline_map UnsizedType.AutoDiffable inlineable_functions
-  in
-  let dataonly_inline_function_statements =
-    List.map
-      ~f:
-        (inline_function_statement true UnsizedType.DataOnly dataonly_inline_map)
-  in
-  let autodiffable_inline_function_statements =
-    List.map
-      ~f:
-        (inline_function_statement true UnsizedType.AutoDiffable
-           autodiff_inline_map ) in
-  { mir with
-    transform_inits= autodiffable_inline_function_statements mir.transform_inits
-  ; unconstrain_array=
-      autodiffable_inline_function_statements mir.unconstrain_array
-  ; log_prob= autodiffable_inline_function_statements mir.log_prob
-  ; generate_quantities=
-      dataonly_inline_function_statements mir.generate_quantities }
->>>>>>> b992e95c
 
   let rec contains_top_break_or_continue Stmt.Fixed.{pattern; _} =
     match pattern with
@@ -954,7 +920,6 @@
  *  @param transformer a function that takes in and returns a list of
  *    Stmts.
  *)
-<<<<<<< HEAD
   let transform_mir_blocks (mir : (Expr.Typed.t, Stmt.Located.t) Program.t)
       (transformer : Stmt.Located.t list -> Stmt.Located.t list) :
       (Expr.Typed.t, Stmt.Located.t) Program.t =
@@ -974,34 +939,10 @@
     ; log_prob= transformer mir.log_prob
     ; generate_quantities= transformer mir.generate_quantities
     ; transform_inits= transformer mir.transform_inits
+    ; unconstrain_array= transformer mir.unconstrain_array
     ; output_vars= mir.output_vars
     ; prog_name= mir.prog_name
     ; prog_path= mir.prog_path }
-=======
-let transform_mir_blocks (mir : (Expr.Typed.t, Stmt.Located.t) Program.t)
-    (transformer : Stmt.Located.t list -> Stmt.Located.t list) :
-    (Expr.Typed.t, Stmt.Located.t) Program.t =
-  let transformed_functions =
-    List.map mir.functions_block ~f:(fun fs ->
-        let new_body =
-          match fs.fdbody with
-          | Some (Stmt.Fixed.{pattern= SList lst; _} as stmt) ->
-              Some {stmt with pattern= SList (transformer lst)}
-          | Some (Stmt.Fixed.{pattern= Block lst; _} as stmt) ->
-              Some {stmt with pattern= Block (transformer lst)}
-          | alt -> alt in
-        {fs with fdbody= new_body} ) in
-  { Program.functions_block= transformed_functions
-  ; input_vars= mir.input_vars
-  ; prepare_data= transformer mir.prepare_data
-  ; log_prob= transformer mir.log_prob
-  ; generate_quantities= transformer mir.generate_quantities
-  ; transform_inits= transformer mir.transform_inits
-  ; unconstrain_array= transformer mir.unconstrain_array
-  ; output_vars= mir.output_vars
-  ; prog_name= mir.prog_name
-  ; prog_path= mir.prog_path }
->>>>>>> b992e95c
 
   let allow_uninitialized_decls mir =
     transform_mir_blocks mir unenforce_initialize
