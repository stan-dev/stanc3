--- conflicted
+++ resolved
@@ -504,51 +504,43 @@
           | Continue -> Continue )
       ; meta }
 
-<<<<<<< HEAD
   let create_function_inline_map adt l =
-    (* We only add the first definition for each function to the inline map.
-       This will make sure we do not inline recursive functions.
-       We also don't want to add any function declaration (as opposed to
-       definitions), because that would replace the function call with a Skip.
-    *)
-    let f (accum, visited) Program.{fdname; fdargs; fdbody; fdrt; _} =
-      (* If we see a function more than once,
-         remove it to prevent inlining of overloaded functions
-      *)
-      if Set.mem visited fdname then (Map.remove accum fdname, visited)
-      else
-        let accum' =
-          match fdbody with
-          | None -> accum
-          | Some fdbody -> (
-              let create_data propto =
-                ( Option.map ~f:(fun x -> Type.Unsized x) fdrt
-                , List.map ~f:(fun (_, name, _) -> name) fdargs
-                , inline_function_statement propto adt accum fdbody ) in
-              match Middle.Utils.with_unnormalized_suffix fdname with
-              | None -> (
-                  let data = create_data true in
-                  match Map.add accum ~key:fdname ~data with
-                  | `Ok m -> m
-                  | `Duplicate -> accum )
-              | Some fdname' ->
-                  let data = create_data false in
-                  let data' = create_data true in
-                  let m =
-                    Map.Poly.of_alist_exn [(fdname, data); (fdname', data')]
-                  in
-                  Map.merge_skewed accum m ~combine:(fun ~key:_ f _ -> f) )
-        in
-        let visited' = Set.add visited fdname in
-        (accum', visited') in
-    let accum, _ = List.fold l ~init:(Map.Poly.empty, Set.Poly.empty) ~f in
-    accum
+    let f accum Program.{fdname; fdargs; fdbody; fdrt; _} =
+      match fdbody with
+      | None -> accum
+      | Some fdbody -> (
+          let create_data propto =
+            ( Option.map ~f:(fun x -> Type.Unsized x) fdrt
+            , List.map ~f:(fun (_, name, _) -> name) fdargs
+            , inline_function_statement propto adt accum fdbody ) in
+          match Middle.Utils.with_unnormalized_suffix fdname with
+          | None -> (
+              let data = create_data true in
+              match Map.add accum ~key:fdname ~data with
+              | `Ok m -> m
+              | `Duplicate -> accum )
+          | Some fdname' ->
+              let data = create_data false in
+              let data' = create_data true in
+              let m = Map.Poly.of_alist_exn [(fdname, data); (fdname', data')] in
+              Map.merge_skewed accum m ~combine:(fun ~key:_ f _ -> f) ) in
+    List.fold l ~init:Map.Poly.empty ~f
 
   let function_inlining (mir : Program.Typed.t) =
+    (* We add only the functions with a single definition to the inline map.
+       Overloaded functions cannot be inlined. *)
+    let can_inline =
+      List.fold mir.functions_block ~init:String.Map.empty
+        ~f:(fun accum Program.{fdname; _} ->
+          Map.update accum fdname
+            ~f:(Option.value_map ~default:true ~f:(fun _ -> false)) ) in
+    let inlineable_functions =
+      List.filter mir.functions_block ~f:(fun Program.{fdname; _} ->
+          Map.find_exn can_inline fdname ) in
     let dataonly_inline_map =
-      create_function_inline_map UnsizedType.DataOnly mir.functions_block in
+      create_function_inline_map UnsizedType.DataOnly inlineable_functions in
     let autodiff_inline_map =
-      create_function_inline_map UnsizedType.AutoDiffable mir.functions_block
+      create_function_inline_map UnsizedType.AutoDiffable inlineable_functions
     in
     let dataonly_inline_function_statements =
       List.map
@@ -566,61 +558,6 @@
     ; log_prob= autodiffable_inline_function_statements mir.log_prob
     ; generate_quantities=
         dataonly_inline_function_statements mir.generate_quantities }
-=======
-let create_function_inline_map adt l =
-  let f accum Program.{fdname; fdargs; fdbody; fdrt; _} =
-    match fdbody with
-    | None -> accum
-    | Some fdbody -> (
-        let create_data propto =
-          ( Option.map ~f:(fun x -> Type.Unsized x) fdrt
-          , List.map ~f:(fun (_, name, _) -> name) fdargs
-          , inline_function_statement propto adt accum fdbody ) in
-        match Middle.Utils.with_unnormalized_suffix fdname with
-        | None -> (
-            let data = create_data true in
-            match Map.add accum ~key:fdname ~data with
-            | `Ok m -> m
-            | `Duplicate -> accum )
-        | Some fdname' ->
-            let data = create_data false in
-            let data' = create_data true in
-            let m = Map.Poly.of_alist_exn [(fdname, data); (fdname', data')] in
-            Map.merge_skewed accum m ~combine:(fun ~key:_ f _ -> f) ) in
-  List.fold l ~init:Map.Poly.empty ~f
-
-let function_inlining (mir : Program.Typed.t) =
-  (* We add only the functions with a single definition to the inline map.
-     Overloaded functions cannot be inlined. *)
-  let can_inline =
-    List.fold mir.functions_block ~init:String.Map.empty
-      ~f:(fun accum Program.{fdname; _} ->
-        Map.update accum fdname
-          ~f:(Option.value_map ~default:true ~f:(fun _ -> false)) ) in
-  let inlineable_functions =
-    List.filter mir.functions_block ~f:(fun Program.{fdname; _} ->
-        Map.find_exn can_inline fdname ) in
-  let dataonly_inline_map =
-    create_function_inline_map UnsizedType.DataOnly inlineable_functions in
-  let autodiff_inline_map =
-    create_function_inline_map UnsizedType.AutoDiffable inlineable_functions
-  in
-  let dataonly_inline_function_statements =
-    List.map
-      ~f:
-        (inline_function_statement true UnsizedType.DataOnly dataonly_inline_map)
-  in
-  let autodiffable_inline_function_statements =
-    List.map
-      ~f:
-        (inline_function_statement true UnsizedType.AutoDiffable
-           autodiff_inline_map ) in
-  { mir with
-    transform_inits= autodiffable_inline_function_statements mir.transform_inits
-  ; log_prob= autodiffable_inline_function_statements mir.log_prob
-  ; generate_quantities=
-      dataonly_inline_function_statements mir.generate_quantities }
->>>>>>> 1c5a68d3
 
   let rec contains_top_break_or_continue Stmt.Fixed.{pattern; _} =
     match pattern with
