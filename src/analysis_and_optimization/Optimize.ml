--- conflicted
+++ resolved
@@ -294,7 +294,6 @@
     let es = List.map ~f:(function _, _, x -> x) dse_list in
     (d_list, s_list, es)
 
-<<<<<<< HEAD
   (* Triple is (declaration list, statement list, return expression) *)
   let rec inline_function_expression propto adt fim
       (Expr.Fixed.{pattern; _} as e) =
@@ -344,8 +343,8 @@
                        replaced to avoid conflict with the (two) new dummy
                        variables introduced by inlining *)
                   , [ handle
-                        (replace_fresh_local_vars fname
-                           (subst_args_stmt args es body) ) ]
+                        (subst_args_stmt args es
+                           (replace_fresh_local_vars fname body) ) ]
                   , { pattern= Var inline_return_name
                     ; meta=
                         Expr.Typed.Meta.
@@ -378,74 +377,6 @@
         let dl2, sl2, e2 = inline_function_expression propto adt fim e2 in
         let sl2 =
           [ Stmt.Fixed.(
-=======
-(* Triple is (declaration list, statement list, return expression) *)
-let rec inline_function_expression propto adt fim (Expr.Fixed.{pattern; _} as e)
-    =
-  match pattern with
-  | Var _ -> ([], [], e)
-  | Lit (_, _) -> ([], [], e)
-  | Promotion (expr, ut, ad) ->
-      let d, sl, expr' = inline_function_expression propto adt fim expr in
-      (d, sl, {e with pattern= Promotion (expr', ut, ad)})
-  | FunApp (kind, es) -> (
-      let d_list, s_list, es =
-        inline_list (inline_function_expression propto adt fim) es in
-      match kind with
-      | CompilerInternal _ ->
-          (d_list, s_list, {e with pattern= FunApp (kind, es)})
-      | UserDefined (fname, suffix) | StanLib (fname, suffix, _) -> (
-          let suffix, fname' =
-            match suffix with
-            | FnLpdf propto' when propto' && propto ->
-                ( Fun_kind.FnLpdf true
-                , Utils.with_unnormalized_suffix fname
-                  |> Option.value ~default:fname )
-            | FnLpdf _ -> (Fun_kind.FnLpdf false, fname)
-            | _ -> (suffix, fname) in
-          match Map.find fim fname' with
-          | None ->
-              let fun_kind =
-                match kind with
-                | Fun_kind.UserDefined _ -> Fun_kind.UserDefined (fname, suffix)
-                | _ -> StanLib (fname, suffix, AoS) in
-              (d_list, s_list, {e with pattern= FunApp (fun_kind, es)})
-          | Some (rt, args, body) ->
-              let inline_return_name = gen_inline_var fname "return" in
-              let handle =
-                handle_early_returns fname (Some inline_return_name) in
-              let d_list2, s_list2, (e : Expr.Typed.t) =
-                let decl_type =
-                  Option.map ~f:Mir_utils.unsafe_unsized_to_sized_type rt
-                  |> Option.value_exn in
-                ( [ Stmt.Fixed.Pattern.Decl
-                      { decl_adtype= adt
-                      ; decl_id= inline_return_name
-                      ; decl_type
-                      ; initialize= false } ]
-                  (* We should minimize the code that's having its variables
-                     replaced to avoid conflict with the (two) new dummy
-                     variables introduced by inlining *)
-                , [ handle
-                      (subst_args_stmt args es
-                         (replace_fresh_local_vars fname body) ) ]
-                , { pattern= Var inline_return_name
-                  ; meta=
-                      Expr.Typed.Meta.
-                        { type_= Type.to_unsized decl_type
-                        ; adlevel= adt
-                        ; loc= Location_span.empty } } ) in
-              let d_list = d_list @ d_list2 in
-              let s_list = s_list @ s_list2 in
-              (d_list, s_list, e) ) )
-  | TernaryIf (e1, e2, e3) ->
-      let dl1, sl1, e1 = inline_function_expression propto adt fim e1 in
-      let dl2, sl2, e2 = inline_function_expression propto adt fim e2 in
-      let dl3, sl3, e3 = inline_function_expression propto adt fim e3 in
-      ( dl1 @ dl2 @ dl3
-      , sl1
-        @ [ Stmt.Fixed.(
->>>>>>> 8fce5fb2
               Pattern.IfElse
                 ( e1
                 , {pattern= Block (map_no_loc sl2); meta= Location_span.empty}
