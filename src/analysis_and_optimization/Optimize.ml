(** Code for optimization passes on the MIR *)

open Core_kernel
open Core_kernel.Poly
open Common
open Middle
open Mir_utils
open Optimize_intf

let settings_const b =
  { function_inlining= b
  ; static_loop_unrolling= b
  ; one_step_loop_unrolling= b
  ; list_collapsing= b
  ; block_fixing= b
  ; allow_uninitialized_decls= b
  ; constant_propagation= b
  ; expression_propagation= b
  ; copy_propagation= b
  ; dead_code_elimination= b
  ; partial_evaluation= b
  ; lazy_code_motion= b
  ; optimize_ad_levels= b
  ; preserve_stability= not b
  ; optimize_soa= b }

let all_optimizations : optimization_settings = settings_const true
let no_optimizations : optimization_settings = settings_const false

type optimization_level = O0 | O1 | Oexperimental

let level_optimizations (lvl : optimization_level) : optimization_settings =
  match lvl with
  | O0 -> no_optimizations
  | O1 ->
      { function_inlining= true
      ; static_loop_unrolling= false
      ; one_step_loop_unrolling= false
      ; list_collapsing= true
      ; block_fixing= true
      ; constant_propagation= true
      ; expression_propagation= false
      ; copy_propagation= true
      ; dead_code_elimination= true
      ; partial_evaluation= true
      ; lazy_code_motion= false
      ; allow_uninitialized_decls= true
      ; optimize_ad_levels= false
      ; preserve_stability= false
      ; optimize_soa= true }
  | Oexperimental -> all_optimizations

module Make (StdLibrary : Frontend.Std_library_utils.Library) : OPTIMIZER =
struct
  module Mem = Memory_patterns.Make (StdLibrary)
  module Partial_evaluator = Partial_evaluation.Make (StdLibrary)

  (**
   Apply the transformation to each function body and to the rest of the program as one
   block.
*)
  let transform_program (mir : Program.Typed.t)
      (transform : Stmt.Located.t -> Stmt.Located.t) : Program.Typed.t =
    let packed_prog_body =
      transform
        { pattern=
            SList
              (List.map
                 ~f:(fun x ->
                   Stmt.Fixed.{pattern= SList x; meta= Location_span.empty} )
                 [ mir.prepare_data; mir.transform_inits; mir.log_prob
                 ; mir.generate_quantities ] )
        ; meta= Location_span.empty } in
    let transformed_prog_body = transform packed_prog_body in
    let transformed_functions =
      List.map mir.functions_block ~f:(fun fs ->
          {fs with fdbody= Option.map ~f:transform fs.fdbody} ) in
    match transformed_prog_body with
    | { pattern=
          SList
            [ {pattern= SList prepare_data'; _}
            ; {pattern= SList transform_inits'; _}; {pattern= SList log_prob'; _}
            ; {pattern= SList generate_quantities'; _} ]
      ; _ } ->
        { mir with
          functions_block= transformed_functions
        ; prepare_data= prepare_data'
        ; transform_inits= transform_inits'
        ; log_prob= log_prob'
        ; generate_quantities= generate_quantities' }
    | _ ->
        raise
          (Failure "Something went wrong with program transformation packing!")

  (**
   Apply the transformation to each function body and to each program block separately.
*)
  let transform_program_blockwise (mir : Program.Typed.t)
      (transform :
           Stmt.Located.t Program.fun_def option
        -> Stmt.Located.t
        -> Stmt.Located.t ) : Program.Typed.t =
    let transform' fd s =
      match transform fd {pattern= SList s; meta= Location_span.empty} with
      | {pattern= SList l; _} -> l
      | _ ->
          raise
            (Failure "Something went wrong with program transformation packing!")
    in
    let transformed_functions =
      List.map mir.functions_block ~f:(fun fs ->
          {fs with fdbody= Option.map ~f:(transform (Some fs)) fs.fdbody} )
    in
    { mir with
      functions_block= transformed_functions
    ; prepare_data= transform' None mir.prepare_data
    ; transform_inits= transform' None mir.transform_inits
    ; log_prob= transform' None mir.log_prob
    ; generate_quantities= transform' None mir.generate_quantities }

  let map_no_loc l =
    List.map ~f:(fun s -> Stmt.Fixed.{pattern= s; meta= Location_span.empty}) l

  let slist_no_loc l = Stmt.Fixed.Pattern.SList (map_no_loc l)
  let block_no_loc l = Stmt.Fixed.Pattern.Block (map_no_loc l)

  let slist_concat_no_loc l stmt =
    match l with [] -> stmt | l -> slist_no_loc (l @ [stmt])

  let gen_inline_var (name : string) (id_var : string) =
    Gensym.generate ~prefix:("inline_" ^ name ^ "_" ^ id_var ^ "_") ()

  let replace_fresh_local_vars (fname : string) stmt =
    let f (m : (string, string) Core_kernel.Map.Poly.t) = function
      | Stmt.Fixed.Pattern.Decl {decl_adtype; decl_type; decl_id; initialize} ->
          let new_name =
            match Map.Poly.find m decl_id with
            | Some existing -> existing
            | None -> gen_inline_var fname decl_id in
          ( Stmt.Fixed.Pattern.Decl
              {decl_adtype; decl_id= new_name; decl_type; initialize}
          , Map.Poly.set m ~key:decl_id ~data:new_name )
      | Stmt.Fixed.Pattern.For {loopvar; lower; upper; body} ->
          let new_name =
            match Map.Poly.find m loopvar with
            | Some existing -> existing
            | None -> gen_inline_var fname loopvar in
          ( Stmt.Fixed.Pattern.For {loopvar= new_name; lower; upper; body}
          , Map.Poly.set m ~key:loopvar ~data:new_name )
      | Assignment ((var_name, ut, l), e) ->
          let var_name =
            match Map.Poly.find m var_name with
            | None -> var_name
            | Some var_name -> var_name in
          (Stmt.Fixed.Pattern.Assignment ((var_name, ut, l), e), m)
      | x -> (x, m) in
    let s, m = map_rec_state_stmt_loc f Map.Poly.empty stmt in
    name_subst_stmt m s

  let subst_args_stmt args es =
    let m = Map.Poly.of_alist_exn (List.zip_exn args es) in
    subst_stmt m

  (**
 * Count the number of returns that happen in a statement
 *)
  let rec count_returns Stmt.Fixed.{pattern; _} : int =
    Stmt.Fixed.Pattern.fold
      (fun acc _ -> acc)
      (fun acc -> function
        | Stmt.Fixed.{pattern= Return _; _} -> acc + 1
        | stmt -> acc + count_returns stmt )
      0 pattern

  (* The strategy here is to wrap the function body in a dummy loop, then replace
     returns with breaks. One issue is early return from internal loops - in
     those cases, a break would only break out of the inner loop. The solution is
     a flag variable to indicate whether a 'return' break has been called, and
     then to check if that flag is set after each loop. Then, if a 'return' break
     is called from an inner loop, there's a cascade of breaks all the way out of
     the dummy loop. *)
  let handle_early_returns (fname : string) opt_var stmt =
    let returned = gen_inline_var fname "early_ret_check" in
    let generate_inner_breaks num_returns stmt_pattern =
      match stmt_pattern with
      | Stmt.Fixed.Pattern.Return opt_ret -> (
        match (opt_var, opt_ret) with
        | None, None when num_returns > 1 -> Stmt.Fixed.Pattern.Break
        | None, None -> Stmt.Fixed.Pattern.Block []
        | Some name, Some e when num_returns > 1 ->
            SList
              [ Stmt.Fixed.
                  { pattern=
                      Assignment
                        ( (returned, UInt, [])
                        , Expr.Fixed.
                            { pattern= Lit (Int, "1")
                            ; meta=
                                Expr.Typed.Meta.
                                  { type_= UInt
                                  ; adlevel= DataOnly
                                  ; loc= Location_span.empty } } )
                  ; meta= Location_span.empty }
              ; Stmt.Fixed.
                  { pattern= Assignment ((name, Expr.Typed.type_of e, []), e)
                  ; meta= Location_span.empty }
              ; {pattern= Break; meta= Location_span.empty} ]
        | Some name, Some e -> Assignment ((name, Expr.Typed.type_of e, []), e)
        | Some _, None ->
            Common.FatalError.fatal_error_msg
              [%message
                ( "Function should return a value but found an empty return \
                   statement."
                  : string )]
        | None, Some _ ->
            Common.FatalError.fatal_error_msg
              [%message
                ( "Expected a void function but found a non-empty return \
                   statement."
                  : string )] )
      | Stmt.Fixed.Pattern.For _ as loop when num_returns > 1 ->
          Stmt.Fixed.Pattern.SList
            [ Stmt.Fixed.{pattern= loop; meta= Location_span.empty}
            ; Stmt.Fixed.
                { pattern=
                    IfElse
                      ( Expr.Fixed.
                          { pattern= Var returned
                          ; meta=
                              Expr.Typed.Meta.
                                { type_= UInt
                                ; adlevel= DataOnly
                                ; loc= Location_span.empty } }
                      , {pattern= Break; meta= Location_span.empty}
                      , None )
                ; meta= Location_span.empty } ]
      | x -> x in
    let num_returns = count_returns stmt in
    if num_returns > 1 then
      Stmt.Fixed.Pattern.SList
        [ Stmt.Fixed.
            { pattern=
                Decl
                  { decl_adtype= DataOnly
                  ; decl_id= returned
                  ; decl_type= Sized SInt
                  ; initialize= true }
            ; meta= Location_span.empty }
        ; Stmt.Fixed.
            { pattern=
                Assignment
                  ( (returned, UInt, [])
                  , Expr.Fixed.
                      { pattern= Lit (Int, "0")
                      ; meta=
                          Expr.Typed.Meta.
                            { type_= UInt
                            ; adlevel= DataOnly
                            ; loc= Location_span.empty } } )
            ; meta= Location_span.empty }
        ; Stmt.Fixed.
            { pattern=
                Stmt.Fixed.Pattern.For
                  { loopvar= gen_inline_var fname "iterator"
                  ; lower=
                      Expr.Fixed.
                        { pattern= Lit (Int, "1")
                        ; meta=
                            Expr.Typed.Meta.
                              { type_= UInt
                              ; adlevel= DataOnly
                              ; loc= Location_span.empty } }
                  ; upper=
                      { pattern= Lit (Int, "1")
                      ; meta=
                          { type_= UInt
                          ; adlevel= DataOnly
                          ; loc= Location_span.empty } }
                  ; body=
                      map_rec_stmt_loc (generate_inner_breaks num_returns) stmt
                  }
            ; meta= Location_span.empty } ]
    else (map_rec_stmt_loc (generate_inner_breaks num_returns) stmt).pattern

  let inline_list f es =
    let dse_list = List.map ~f es in
    (* function arguments are evaluated from right to left in C++, so we need to reverse *)
    let d_list =
      List.concat (List.rev (List.map ~f:(function x, _, _ -> x) dse_list))
    in
    let s_list =
      List.concat (List.rev (List.map ~f:(function _, x, _ -> x) dse_list))
    in
    let es = List.map ~f:(function _, _, x -> x) dse_list in
    (d_list, s_list, es)

  (* Triple is (declaration list, statement list, return expression) *)
  let rec inline_function_expression propto adt fim
      (Expr.Fixed.{pattern; _} as e) =
    match pattern with
    | Var _ -> ([], [], e)
    | Lit (_, _) -> ([], [], e)
    | Promotion (expr, ut, ad) ->
        let d, sl, expr' = inline_function_expression propto adt fim expr in
        (d, sl, {e with pattern= Promotion (expr', ut, ad)})
    | FunApp (kind, es) -> (
        let d_list, s_list, es =
          inline_list (inline_function_expression propto adt fim) es in
        match kind with
        | CompilerInternal _ ->
            (d_list, s_list, {e with pattern= FunApp (kind, es)})
        | UserDefined (fname, suffix) | StanLib (fname, suffix, _) -> (
            let suffix, fname' =
              match suffix with
              | FnLpdf propto' when propto' && propto ->
                  ( Fun_kind.FnLpdf true
                  , Utils.with_unnormalized_suffix fname
                    |> Option.value ~default:fname )
              | FnLpdf _ -> (Fun_kind.FnLpdf false, fname)
              | _ -> (suffix, fname) in
            match Map.find fim fname' with
            | None ->
                let fun_kind =
                  match kind with
                  | Fun_kind.UserDefined _ ->
                      Fun_kind.UserDefined (fname, suffix)
                  | _ -> StanLib (fname, suffix, AoS) in
                (d_list, s_list, {e with pattern= FunApp (fun_kind, es)})
            | Some (rt, args, body) ->
                let inline_return_name = gen_inline_var fname "return" in
                let handle =
                  handle_early_returns fname (Some inline_return_name) in
                let d_list2, s_list2, (e : Expr.Typed.t) =
                  let decl_type =
                    Option.map ~f:Mir_utils.unsafe_unsized_to_sized_type rt
                    |> Option.value_exn in
                  ( [ Stmt.Fixed.Pattern.Decl
                        { decl_adtype= adt
                        ; decl_id= inline_return_name
                        ; decl_type
                        ; initialize= false } ]
                    (* We should minimize the code that's having its variables
                       replaced to avoid conflict with the (two) new dummy
                       variables introduced by inlining *)
                  , [ handle
                        (subst_args_stmt args es
                           (replace_fresh_local_vars fname body) ) ]
                  , { pattern= Var inline_return_name
                    ; meta=
                        Expr.Typed.Meta.
                          { type_= Type.to_unsized decl_type
                          ; adlevel= adt
                          ; loc= Location_span.empty } } ) in
                let d_list = d_list @ d_list2 in
                let s_list = s_list @ s_list2 in
                (d_list, s_list, e) ) )
    | TernaryIf (e1, e2, e3) ->
        let dl1, sl1, e1 = inline_function_expression propto adt fim e1 in
        let dl2, sl2, e2 = inline_function_expression propto adt fim e2 in
        let dl3, sl3, e3 = inline_function_expression propto adt fim e3 in
        ( dl1 @ dl2 @ dl3
        , sl1
          @ [ Stmt.Fixed.(
                Pattern.IfElse
                  ( e1
                  , {pattern= block_no_loc sl2; meta= Location_span.empty}
                  , Some {pattern= block_no_loc sl3; meta= Location_span.empty}
                  )) ]
        , {e with pattern= TernaryIf (e1, e2, e3)} )
    | Indexed (e', i_list) ->
        let dl, sl, e' = inline_function_expression propto adt fim e' in
        let d_list, s_list, i_list =
          inline_list (inline_function_index propto adt fim) i_list in
        (d_list @ dl, s_list @ sl, {e with pattern= Indexed (e', i_list)})
    | EAnd (e1, e2) ->
        let dl1, sl1, e1 = inline_function_expression propto adt fim e1 in
        let dl2, sl2, e2 = inline_function_expression propto adt fim e2 in
        let sl2 =
          [ Stmt.Fixed.(
              Pattern.IfElse
                ( e1
                , {pattern= Block (map_no_loc sl2); meta= Location_span.empty}
                , None )) ] in
        (dl1 @ dl2, sl1 @ sl2, {e with pattern= EAnd (e1, e2)})
    | EOr (e1, e2) ->
        let dl1, sl1, e1 = inline_function_expression propto adt fim e1 in
        let dl2, sl2, e2 = inline_function_expression propto adt fim e2 in
        let sl2 =
          [ Stmt.Fixed.(
              Pattern.IfElse
                ( e1
                , {pattern= Skip; meta= Location_span.empty}
                , Some
                    {pattern= Block (map_no_loc sl2); meta= Location_span.empty}
                )) ] in
        (dl1 @ dl2, sl1 @ sl2, {e with pattern= EOr (e1, e2)})

  and inline_function_index propto adt fim i =
    match i with
    | All -> ([], [], All)
    | Single e ->
        let dl, sl, e = inline_function_expression propto adt fim e in
        (dl, sl, Single e)
    | Upfrom e ->
        let dl, sl, e = inline_function_expression propto adt fim e in
        (dl, sl, Upfrom e)
    | Between (e1, e2) ->
        let dl1, sl1, e1 = inline_function_expression propto adt fim e1 in
        let dl2, sl2, e2 = inline_function_expression propto adt fim e2 in
        (dl1 @ dl2, sl1 @ sl2, Between (e1, e2))
    | MultiIndex e ->
        let dl, sl, e = inline_function_expression propto adt fim e in
        (dl, sl, MultiIndex e)

  let rec inline_function_statement propto adt fim Stmt.Fixed.{pattern; meta} =
    Stmt.Fixed.
      { pattern=
          ( match pattern with
          | Assignment ((assignee, ut, idx_lst), rhs) ->
              let dl1, sl1, new_idx_lst =
                inline_list (inline_function_index propto adt fim) idx_lst in
              let dl2, sl2, new_rhs =
                inline_function_expression propto adt fim rhs in
              slist_concat_no_loc
                (dl2 @ dl1 @ sl2 @ sl1)
                (Assignment ((assignee, ut, new_idx_lst), new_rhs))
          | TargetPE e ->
              let d, s, e = inline_function_expression propto adt fim e in
              slist_concat_no_loc (d @ s) (TargetPE e)
          | NRFunApp (kind, exprs) ->
              let d_list, s_list, es =
                inline_list (inline_function_expression propto adt fim) exprs
              in
              slist_concat_no_loc (d_list @ s_list)
                ( match kind with
                | CompilerInternal _ -> NRFunApp (kind, es)
                | UserDefined (s, _) | StanLib (s, _, _) -> (
                  match Map.find fim s with
                  | None -> NRFunApp (kind, es)
                  | Some (_, args, b) ->
                      let b = replace_fresh_local_vars s b in
                      let b = handle_early_returns s None b in
                      (subst_args_stmt args es
                         {pattern= b; meta= Location_span.empty} )
                        .pattern ) )
          | Return e -> (
            match e with
            | None -> Return None
            | Some expr ->
                let d, s, e = inline_function_expression propto adt fim expr in
                slist_concat_no_loc (d @ s) (Return (Some e)) )
          | IfElse (expr, s1, s2) ->
              let d, s, e = inline_function_expression propto adt fim expr in
              slist_concat_no_loc (d @ s)
                (IfElse
                   ( e
                   , inline_function_statement propto adt fim s1
                   , Option.map ~f:(inline_function_statement propto adt fim) s2
                   ) )
          | While (expr, stmt) ->
              let d', s', e = inline_function_expression propto adt fim expr in
              slist_concat_no_loc (d' @ s')
                (While
                   ( e
                   , match s' with
                     | [] -> inline_function_statement propto adt fim stmt
                     | _ ->
                         { pattern=
                             Block
                               ( [inline_function_statement propto adt fim stmt]
                               @ map_no_loc s' )
                         ; meta= Location_span.empty } ) )
          | For {loopvar; lower; upper; body} ->
              let d_lower, s_lower, lower =
                inline_function_expression propto adt fim lower in
              let d_upper, s_upper, upper =
                inline_function_expression propto adt fim upper in
              slist_concat_no_loc
                (d_lower @ d_upper @ s_lower @ s_upper)
                (For
                   { loopvar
                   ; lower
                   ; upper
                   ; body=
                       ( match s_upper with
                       | [] -> inline_function_statement propto adt fim body
                       | _ ->
                           { pattern=
                               Block
                                 ( [ inline_function_statement propto adt fim
                                       body ]
                                 @ map_no_loc s_upper )
                           ; meta= Location_span.empty } ) } )
          | Profile (name, l) ->
              Profile
                (name, List.map l ~f:(inline_function_statement propto adt fim))
          | Block l ->
              Block (List.map l ~f:(inline_function_statement propto adt fim))
          | SList l ->
              SList (List.map l ~f:(inline_function_statement propto adt fim))
          | Decl r -> Decl r
          | Skip -> Skip
          | Break -> Break
          | Continue -> Continue )
      ; meta }

  let create_function_inline_map adt l =
    let f accum Program.{fdname; fdargs; fdbody; fdrt; _} =
      match fdbody with
      | None -> accum
      | Some fdbody -> (
          let create_data propto =
            ( Option.map
                ~f:(fun x -> Type.Unsized x)
                (UnsizedType.returntype_to_type_opt fdrt)
            , List.map ~f:(fun (_, name, _) -> name) fdargs
            , inline_function_statement propto adt accum fdbody ) in
          match Middle.Utils.with_unnormalized_suffix fdname with
          | None -> (
              let data = create_data true in
              match Map.add accum ~key:fdname ~data with
              | `Ok m -> m
              | `Duplicate -> accum )
          | Some fdname' ->
              let data = create_data false in
              let data' = create_data true in
              let m = Map.Poly.of_alist_exn [(fdname, data); (fdname', data')] in
              Map.merge_skewed accum m ~combine:(fun ~key:_ f _ -> f) ) in
    List.fold l ~init:Map.Poly.empty ~f

  let function_inlining (mir : Program.Typed.t) =
    (* We add only the functions with a single definition to the inline map.
       Overloaded functions cannot be inlined. *)
    let can_inline =
      List.fold mir.functions_block ~init:String.Map.empty
        ~f:(fun accum Program.{fdname; _} ->
          Map.update accum fdname
            ~f:(Option.value_map ~default:true ~f:(fun _ -> false)) ) in
    let inlineable_functions =
      List.filter mir.functions_block ~f:(fun Program.{fdname; _} ->
          Map.find_exn can_inline fdname ) in
    let dataonly_inline_map =
      create_function_inline_map UnsizedType.DataOnly inlineable_functions in
    let autodiff_inline_map =
      create_function_inline_map UnsizedType.AutoDiffable inlineable_functions
    in
    let dataonly_inline_function_statements =
      List.map
        ~f:
          (inline_function_statement true UnsizedType.DataOnly
             dataonly_inline_map ) in
    let autodiffable_inline_function_statements =
      List.map
        ~f:
          (inline_function_statement true UnsizedType.AutoDiffable
             autodiff_inline_map ) in
    { mir with
      transform_inits=
        autodiffable_inline_function_statements mir.transform_inits
    ; unconstrain_array=
        autodiffable_inline_function_statements mir.unconstrain_array
    ; log_prob= autodiffable_inline_function_statements mir.log_prob
    ; generate_quantities=
        dataonly_inline_function_statements mir.generate_quantities }

  let rec contains_top_break_or_continue Stmt.Fixed.{pattern; _} =
    match pattern with
    | Break | Continue -> true
    | Assignment (_, _)
     |TargetPE _
     |NRFunApp (_, _)
     |Return _ | Decl _
     |While (_, _)
     |For _ | Skip ->
        false
    | Profile (_, l) | Block l | SList l ->
        List.exists l ~f:contains_top_break_or_continue
    | IfElse (_, b1, b2) -> (
        contains_top_break_or_continue b1
        ||
        match b2 with
        | None -> false
        | Some b -> contains_top_break_or_continue b )

  let unroll_static_limit = 32

  let unroll_static_loops_statement _ =
    let f stmt =
      match stmt with
      | Stmt.Fixed.Pattern.For {loopvar; lower; upper; body} -> (
          let lower = Partial_evaluator.try_eval_expr lower in
          let upper = Partial_evaluator.try_eval_expr upper in
          match
            (contains_top_break_or_continue body, lower.pattern, upper.pattern)
          with
          | false, Lit (Int, low_str), Lit (Int, up_str) ->
              let low = Int.of_string low_str in
              let up = Int.of_string up_str in
              if up - low > unroll_static_limit then stmt
              else
                let range =
                  List.map
                    ~f:(fun i ->
                      Expr.Fixed.
                        { pattern= Lit (Int, Int.to_string i)
                        ; meta=
                            Expr.Typed.Meta.
                              { type_= UInt
                              ; loc= Location_span.empty
                              ; adlevel= DataOnly } } )
                    (List.range ~start:`inclusive ~stop:`inclusive low up) in
                let stmts =
                  List.map
                    ~f:(fun i ->
                      subst_args_stmt [loopvar] [i]
                        {pattern= body.pattern; meta= Location_span.empty} )
                    range in
                Stmt.Fixed.Pattern.SList stmts
          | _ -> stmt )
      | _ -> stmt in
    top_down_map_rec_stmt_loc f

  let static_loop_unrolling mir =
    transform_program_blockwise mir unroll_static_loops_statement

  let unroll_loop_one_step_statement _ =
    let f stmt =
      match stmt with
      | Stmt.Fixed.Pattern.For {loopvar; lower; upper; body} ->
          if contains_top_break_or_continue body then stmt
          else
            IfElse
              ( Expr.Fixed.
                  { lower with
                    pattern=
                      FunApp (StanLib ("Geq__", FnPlain, AoS), [upper; lower])
                  }
              , { pattern=
                    (let body_unrolled =
                       subst_args_stmt [loopvar] [lower]
                         {pattern= body.pattern; meta= Location_span.empty}
                     in
                     let (body' : Stmt.Located.t) =
                       { pattern=
                           Stmt.Fixed.Pattern.For
                             { loopvar
                             ; upper
                             ; body
                             ; lower=
                                 { lower with
                                   pattern=
                                     FunApp
                                       ( StanLib ("Plus__", FnPlain, AoS)
                                       , [lower; Expr.Helpers.loop_bottom] ) }
                             }
                       ; meta= Location_span.empty } in
                     match body_unrolled.pattern with
                     | Block stmts -> Block (stmts @ [body'])
                     | _ -> Stmt.Fixed.Pattern.Block [body_unrolled; body'] )
                ; meta= Location_span.empty }
              , None )
      | While (e, body) ->
          if contains_top_break_or_continue body then stmt
          else
            IfElse
              ( e
              , { pattern= Block [body; {body with pattern= While (e, body)}]
                ; meta= Location_span.empty }
              , None )
      | _ -> stmt in
    map_rec_stmt_loc f

  let one_step_loop_unrolling mir =
    transform_program_blockwise mir unroll_loop_one_step_statement

  let collapse_lists_statement _ =
    let rec collapse_lists l =
      match l with
      | [] -> []
      | Stmt.Fixed.{pattern= SList l'; _} :: rest -> l' @ collapse_lists rest
      | x :: rest -> x :: collapse_lists rest in
    let f = function
      | Stmt.Fixed.Pattern.Block l ->
          Stmt.Fixed.Pattern.Block (collapse_lists l)
      | SList l -> SList (collapse_lists l)
      | x -> x in
    map_rec_stmt_loc f

  let list_collapsing (mir : Program.Typed.t) =
    transform_program_blockwise mir collapse_lists_statement

  let propagation
      (propagation_transfer :
           (int, Stmt.Located.Non_recursive.t) Map.Poly.t
        -> (module Monotone_framework_intf.TRANSFER_FUNCTION
              with type labels = int
               and type properties = (string, Middle.Expr.Typed.t) Map.Poly.t
                                     option ) ) (mir : Program.Typed.t) =
    let transform stmt =
      let flowgraph, flowgraph_to_mir =
        Monotone_framework.forward_flowgraph_of_stmt stmt in
      let (module Flowgraph) = flowgraph in
      let values =
        Monotone_framework.propagation_mfp mir
          (module Flowgraph)
          flowgraph_to_mir propagation_transfer in
      let propagate_stmt =
        map_rec_stmt_loc_num flowgraph_to_mir (fun i ->
            subst_stmt_base
              (Option.value ~default:Map.Poly.empty
                 (Map.find_exn values i).entry ) ) in
      propagate_stmt (Map.find_exn flowgraph_to_mir 1) in
    transform_program mir transform

  let constant_propagation ?(preserve_stability = false) =
    propagation
      (Monotone_framework.constant_propagation_transfer
         (module Partial_evaluator)
         ~preserve_stability )

  let rec expr_any pred (e : Expr.Typed.t) =
    match e.pattern with
    | Indexed (e, is) -> expr_any pred e || List.exists ~f:(idx_any pred) is
    | _ -> pred e || Expr.Fixed.Pattern.fold (accum_any pred) false e.pattern

  and idx_any pred (i : Expr.Typed.t Index.t) =
    Index.fold (accum_any pred) false i

  and accum_any pred b e = b || expr_any pred e

  let can_side_effect_top_expr (e : Expr.Typed.t) =
    match e.pattern with
    | FunApp ((UserDefined (_, FnTarget) | StanLib (_, FnTarget, _)), _) -> true
    | FunApp (CompilerInternal internal_fn, _) ->
        Internal_fun.can_side_effect internal_fn
    | _ -> false

  let cannot_duplicate_expr ?(preserve_stability = false) (e : Expr.Typed.t) =
    let pred e =
      can_side_effect_top_expr e
      || ( match e.pattern with
         | FunApp ((UserDefined (_, FnRng) | StanLib (_, FnRng, _)), _) -> true
         | _ -> false )
      || (preserve_stability && UnsizedType.is_autodiffable e.meta.type_) in
    expr_any pred e

  let cannot_remove_expr (e : Expr.Typed.t) =
    expr_any can_side_effect_top_expr e

  let expression_propagation ?(preserve_stability = false) mir =
    propagation
      (Monotone_framework.expression_propagation_transfer ~preserve_stability
         (cannot_duplicate_expr ~preserve_stability) )
      mir

  let copy_propagation mir =
    let globals = Monotone_framework.globals mir in
    propagation (Monotone_framework.copy_propagation_transfer globals) mir

  let is_skip_break_continue s =
    match s with
    | Stmt.Fixed.Pattern.Skip | Break | Continue -> true
    | _ -> false

  (* TODO: could also implement partial dead code elimination *)
  let dead_code_elimination (mir : Program.Typed.t) =
    (* TODO: think about whether we should treat function bodies as local scopes in the statement
       from the POV of a live variables analysis.
       (Obviously, this shouldn't be the case for the purposes of reaching definitions,
       constant propagation, expressions analyses. But I do think that's the right way to
       go about live variables. *)
    let transform s =
      let rev_flowgraph, flowgraph_to_mir =
        Monotone_framework.inverse_flowgraph_of_stmt s in
      let (module Rev_Flowgraph) = rev_flowgraph in
      let live_variables =
        Monotone_framework.live_variables_mfp mir
          (module Rev_Flowgraph)
          flowgraph_to_mir in
      let dead_code_elim_stmt_base i stmt =
        (* NOTE: entry in the reverse flowgraph, so exit in the forward flowgraph *)
        let live_variables_s =
          (Map.find_exn live_variables i).Monotone_framework_intf.entry in
        match stmt with
        | Stmt.Fixed.Pattern.Assignment ((x, _, []), rhs) ->
            if Set.Poly.mem live_variables_s x || cannot_remove_expr rhs then
              stmt
            else Skip
        | Assignment ((x, _, is), rhs) ->
            if
              Set.Poly.mem live_variables_s x
              || cannot_remove_expr rhs
              || List.exists ~f:(idx_any cannot_remove_expr) is
            then stmt
            else Skip
        (* NOTE: we never get rid of declarations as we might not be able to
           remove an assignment to a variable
              due to side effects. *)
        (* TODO: maybe we should revisit that. *)
        | Decl _ | TargetPE _
         |NRFunApp (_, _)
         |Break | Continue | Return _ | Skip ->
            stmt
        | IfElse (e, b1, b2) -> (
            if
              (* TODO: check if e has side effects, like print, reject, then don't optimize? *)
              (not (cannot_remove_expr e))
              && b1.Stmt.Fixed.pattern = Skip
              && ( Option.map ~f:(fun Stmt.Fixed.{pattern; _} -> pattern) b2
                   = Some Skip
                 || Option.map ~f:(fun Stmt.Fixed.{pattern; _} -> pattern) b2
                    = None )
            then Skip
            else
              match e.pattern with
              | Lit (Int, "0") | Lit (Real, "0.0") -> (
                match b2 with Some x -> x.pattern | None -> Skip )
              | Lit (_, _) -> b1.pattern
              | _ -> IfElse (e, b1, b2) )
        | While (e, b) -> (
            if (not (cannot_remove_expr e)) && b.pattern = Break then Skip
            else
              match e.pattern with
              | Lit (Int, "0") | Lit (Real, "0.0") -> Skip
              | _ -> While (e, b) )
        | For {loopvar; lower; upper; body} ->
            if
              (not (cannot_remove_expr lower))
              && (not (cannot_remove_expr upper))
              && is_skip_break_continue body.pattern
            then Skip
            else For {loopvar; lower; upper; body}
        | Profile (name, l) ->
            let l' = List.filter ~f:(fun x -> x.pattern <> Skip) l in
            if List.length l' = 0 then Skip else Profile (name, l')
        | Block l ->
            let l' = List.filter ~f:(fun x -> x.pattern <> Skip) l in
            if List.length l' = 0 then Skip else Block l'
        | SList l ->
            let l' = List.filter ~f:(fun x -> x.pattern <> Skip) l in
            SList l' in
      let dead_code_elim_stmt =
        map_rec_stmt_loc_num flowgraph_to_mir dead_code_elim_stmt_base in
      dead_code_elim_stmt (Map.find_exn flowgraph_to_mir 1) in
    transform_program mir transform

  let partial_evaluation = Partial_evaluator.eval_prog

  (**
 * Given a name and Stmt, search the statement for the first assignment
 * where that name is the assignee.
 *)
<<<<<<< HEAD
  let rec find_assignment_idx (name : string) Stmt.Fixed.{pattern; _} =
    match pattern with
    | Stmt.Fixed.Pattern.Assignment
        ((assign_name, lhs_ut, idx_lst), (rhs : 'a Expr.Fixed.t))
      when name = assign_name
           && (not (Set.Poly.mem (expr_var_names_set rhs) assign_name))
           && not
                ( rhs.meta.adlevel = UnsizedType.DataOnly
                && UnsizedType.is_array lhs_ut ) ->
        Some idx_lst
    | _ -> None
=======
let rec find_assignment_idx (name : string) Stmt.Fixed.{pattern; _} =
  let is_index = function Expr.Fixed.Pattern.Indexed _ -> true | _ -> false in
  match pattern with
  | Stmt.Fixed.Pattern.Assignment
      ((assign_name, lhs_ut, idx_lst), (rhs : 'a Expr.Fixed.t))
    when name = assign_name
         && (not (Set.Poly.mem (expr_var_names_set rhs) assign_name))
         && not
              ( rhs.meta.adlevel = UnsizedType.DataOnly
              && UnsizedType.is_array lhs_ut ) ->
      Some (idx_lst, is_index rhs.pattern)
  | _ -> None
>>>>>>> 4d6664c5

  (**
 * Given a list of Stmts, find Decls whose objects are fully assigned to
 *  in their first assignment and mark them as not needing to be
 *  initialized.
 *)
<<<<<<< HEAD
  and unenforce_initialize (lst : Stmt.Located.t list) =
    let rec unenforce_initialize_patt (Stmt.Fixed.{pattern; _} as stmt) sub_lst
        =
      match pattern with
      | Stmt.Fixed.Pattern.Decl ({decl_id; _} as decl_pat) -> (
        match List.hd sub_lst with
        | Some next_stmt -> (
          match find_assignment_idx decl_id next_stmt with
          | Some [] | Some [Index.All] | Some [Index.All; Index.All] ->
=======
and unenforce_initialize (lst : Stmt.Located.t list) =
  let rec unenforce_initialize_patt (Stmt.Fixed.{pattern; _} as stmt) sub_lst =
    match pattern with
    | Stmt.Fixed.Pattern.Decl ({decl_id; decl_type; _} as decl_pat) -> (
        let is_soa =
          match decl_type with
          | Type.Sized s -> SizedType.get_mem_pattern s = Mem_pattern.SoA
          | _ -> false in
        match List.hd sub_lst with
        | Some next_stmt -> (
          match find_assignment_idx decl_id next_stmt with
          | Some
              (([] | [Index.All] | [Index.All; Index.All]), is_assigned_to_index)
            when not (is_soa && is_assigned_to_index) ->
>>>>>>> 4d6664c5
              { stmt with
                pattern=
                  Stmt.Fixed.Pattern.Decl {decl_pat with initialize= false} }
          | None | Some _ -> stmt )
        | None -> stmt )
<<<<<<< HEAD
      | Block block_lst ->
          {stmt with pattern= Block (unenforce_initialize block_lst)}
      | SList s_lst -> {stmt with pattern= SList (unenforce_initialize s_lst)}
      (*[] here because we do not want to check out of scope*)
      | While (expr, stmt) ->
          {stmt with pattern= While (expr, unenforce_initialize_patt stmt [])}
      | For ({body; _} as pat) ->
          { stmt with
            pattern= For {pat with body= unenforce_initialize_patt body []} }
      | Profile ((pname : string), stmts) ->
          {stmt with pattern= Profile (pname, unenforce_initialize stmts)}
      | IfElse ((expr : 'a Expr.Fixed.t), true_stmt, op_false_stmt) ->
          let mod_false_stmt =
            Option.map
              ~f:(fun x -> unenforce_initialize_patt x [])
              op_false_stmt in
          { stmt with
            pattern=
              IfElse
                (expr, unenforce_initialize_patt true_stmt [], mod_false_stmt)
          }
      | _ -> stmt in
    match List.hd lst with
    | Some stmt -> (
      match List.tl lst with
      | Some sub_lst ->
          List.cons
            (unenforce_initialize_patt stmt sub_lst)
            (unenforce_initialize sub_lst)
      | None -> lst )
    | None -> lst
=======
    | Block block_lst ->
        {stmt with pattern= Block (unenforce_initialize block_lst)}
    | SList s_lst -> {stmt with pattern= SList (unenforce_initialize s_lst)}
    (*[] here because we do not want to check out of scope*)
    | While (expr, stmt) ->
        {stmt with pattern= While (expr, unenforce_initialize_patt stmt [])}
    | For ({body; _} as pat) ->
        { stmt with
          pattern= For {pat with body= unenforce_initialize_patt body []} }
    | Profile ((pname : string), stmts) ->
        {stmt with pattern= Profile (pname, unenforce_initialize stmts)}
    | IfElse ((expr : 'a Expr.Fixed.t), true_stmt, op_false_stmt) ->
        let mod_false_stmt =
          Option.map ~f:(fun x -> unenforce_initialize_patt x []) op_false_stmt
        in
        { stmt with
          pattern=
            IfElse (expr, unenforce_initialize_patt true_stmt [], mod_false_stmt)
        }
    | _ -> stmt in
  match List.hd lst with
  | Some stmt -> (
    match List.tl lst with
    | Some sub_lst ->
        List.cons
          (unenforce_initialize_patt stmt sub_lst)
          (unenforce_initialize sub_lst)
    | None -> lst )
  | None -> lst
>>>>>>> 4d6664c5

  (**
 * Take the Mir and perform a transform that requires searching
 *  across the list inside of each piece of the Mir.
 *  @param mir The mir
 *  @param transformer a function that takes in and returns a list of
 *    Stmts.
 *)
<<<<<<< HEAD
  let transform_mir_blocks (mir : (Expr.Typed.t, Stmt.Located.t) Program.t)
      (transformer : Stmt.Located.t list -> Stmt.Located.t list) :
      (Expr.Typed.t, Stmt.Located.t) Program.t =
    let transformed_functions =
      List.map mir.functions_block ~f:(fun fs ->
          let new_body =
            match fs.fdbody with
            | Some (Stmt.Fixed.{pattern= SList lst; _} as stmt) ->
                Some {stmt with pattern= SList (transformer lst)}
            | Some (Stmt.Fixed.{pattern= Block lst; _} as stmt) ->
                Some {stmt with pattern= Block (transformer lst)}
            | alt -> alt in
          {fs with fdbody= new_body} ) in
    { Program.functions_block= transformed_functions
    ; input_vars= mir.input_vars
    ; prepare_data= transformer mir.prepare_data
    ; log_prob= transformer mir.log_prob
    ; generate_quantities= transformer mir.generate_quantities
    ; transform_inits= transformer mir.transform_inits
    ; unconstrain_array= transformer mir.unconstrain_array
    ; output_vars= mir.output_vars
    ; prog_name= mir.prog_name
    ; prog_path= mir.prog_path }
=======
let transform_mir_blocks (mir : Program.Typed.t)
    (transformer : Stmt.Located.t list -> Stmt.Located.t list) : Program.Typed.t
    =
  let transformed_functions =
    List.map mir.functions_block ~f:(fun fs ->
        let new_body =
          match fs.fdbody with
          | Some (Stmt.Fixed.{pattern= SList lst; _} as stmt) ->
              Some {stmt with pattern= SList (transformer lst)}
          | Some (Stmt.Fixed.{pattern= Block lst; _} as stmt) ->
              Some {stmt with pattern= Block (transformer lst)}
          | alt -> alt in
        {fs with fdbody= new_body} ) in
  { Program.functions_block= transformed_functions
  ; input_vars= mir.input_vars
  ; prepare_data= transformer mir.prepare_data
  ; log_prob= transformer mir.log_prob
  ; generate_quantities= transformer mir.generate_quantities
  ; transform_inits= transformer mir.transform_inits
  ; unconstrain_array= transformer mir.unconstrain_array
  ; output_vars= mir.output_vars
  ; prog_name= mir.prog_name
  ; prog_path= mir.prog_path }
>>>>>>> 4d6664c5

  let allow_uninitialized_decls mir =
    transform_mir_blocks mir unenforce_initialize

  let lazy_code_motion ?(preserve_stability = false) (mir : Program.Typed.t) =
    (* TODO: clean up this code. It is not very pretty. *)
    (* TODO: make lazy code motion operate on transformed parameters and models blocks
       simultaneously *)
    let preprocess_flowgraph =
      let preprocess_flowgraph_base
          (stmt : (Expr.Typed.t, Stmt.Located.t) Stmt.Fixed.Pattern.t) =
        match stmt with
        | IfElse (e, b1, Some b2) ->
            Stmt.Fixed.(
              Pattern.IfElse
                ( e
                , { pattern=
                      Block [b1; {pattern= Skip; meta= Location_span.empty}]
                  ; meta= Location_span.empty }
                , Some
                    { pattern=
                        Block [b2; {pattern= Skip; meta= Location_span.empty}]
                    ; meta= Location_span.empty } ))
        | IfElse (e, b, None) ->
            IfElse
              ( e
              , { pattern= Block [b; {pattern= Skip; meta= Location_span.empty}]
                ; meta= Location_span.empty }
              , Some {pattern= Skip; meta= Location_span.empty} )
        | While (e, b) ->
            While
              ( e
              , { pattern= Block [b; {pattern= Skip; meta= Location_span.empty}]
                ; meta= Location_span.empty } )
        | For {loopvar; lower; upper; body= b} ->
            For
              { loopvar
              ; lower
              ; upper
              ; body=
                  { pattern=
                      Block [b; {pattern= Skip; meta= Location_span.empty}]
                  ; meta= Location_span.empty } }
        | _ -> stmt in
      map_rec_stmt_loc preprocess_flowgraph_base in
    let transform s =
      let rev_flowgraph, flowgraph_to_mir =
        Monotone_framework.inverse_flowgraph_of_stmt ~blocks_after_body:false s
      in
      let fwd_flowgraph = Monotone_framework.reverse rev_flowgraph in
      let latest_expr, used_not_latest_expressions_mfp =
        Monotone_framework.lazy_expressions_mfp fwd_flowgraph rev_flowgraph
          flowgraph_to_mir in
      let expression_map =
        let rec collect_expressions accum (e : Expr.Typed.t) =
          match e.pattern with
          | Lit (_, _) -> accum
          | Var _ -> accum
          | _ when cannot_duplicate_expr ~preserve_stability e ->
              (* Immovable expressions might have movable subexpressions *)
              Expr.Fixed.Pattern.fold collect_expressions accum e.pattern
          | _ -> Map.set accum ~key:e ~data:(Gensym.generate ~prefix:"lcm_" ())
        in
        Set.fold
          (Monotone_framework.used_expressions_stmt s.pattern)
          ~init:Expr.Typed.Map.empty ~f:collect_expressions in
      (* TODO: it'd be more efficient to just not accumulate constants in the static analysis *)
      let declarations_list =
        Map.fold expression_map ~init:[] ~f:(fun ~key ~data accum ->
            Stmt.Fixed.
              { pattern=
                  Pattern.Decl
                    { decl_adtype= Expr.Typed.adlevel_of key
                    ; decl_id= data
                    ; decl_type= Type.Unsized (Expr.Typed.type_of key)
                    ; initialize= true }
              ; meta= Location_span.empty }
            :: accum ) in
      let lazy_code_motion_base i stmt =
        let latest_and_used_after_i =
          Set.inter
            (Map.find_exn latest_expr i)
            (Map.find_exn used_not_latest_expressions_mfp i).entry in
        let to_assign_in_s =
          latest_and_used_after_i
          |> Set.filter ~f:(fun x -> Map.mem expression_map x)
          |> Set.to_list
          |> List.sort ~compare:(fun e e' ->
                 compare_int (expr_depth e) (expr_depth e') ) in
        (* TODO: is this sort doing anything or are they already stored in the right order by
           chance? It appears to not do anything. *)
        let assignments_to_add_to_s =
          List.map
            ~f:(fun e ->
              Stmt.Fixed.
                { pattern=
                    Assignment
                      ((Map.find_exn expression_map e, e.meta.type_, []), e)
                ; meta= Location_span.empty } )
            to_assign_in_s in
        let expr_subst_stmt_except_initial_assign m =
          let f stmt =
            match stmt with
            | Stmt.Fixed.Pattern.Assignment ((x, _, []), e')
              when Map.mem m e'
                   && Expr.Typed.equal {e' with pattern= Var x}
                        (Map.find_exn m e') ->
                expr_subst_stmt_base (Map.remove m e') stmt
            | _ -> expr_subst_stmt_base m stmt in
          map_rec_stmt_loc f in
        let expr_map =
          Map.filter_keys
            ~f:(fun key ->
              Set.mem latest_and_used_after_i key
              || Set.mem (Map.find_exn used_not_latest_expressions_mfp i).exit
                   key )
            (Map.mapi expression_map ~f:(fun ~key ~data ->
                 {key with pattern= Var data} ) ) in
        let f = expr_subst_stmt_except_initial_assign expr_map in
        if List.length assignments_to_add_to_s = 0 then
          (f Stmt.Fixed.{pattern= stmt; meta= Location_span.empty}).pattern
        else
          SList
            (List.map ~f
               ( assignments_to_add_to_s
               @ [{pattern= stmt; meta= Location_span.empty}] ) ) in
      let lazy_code_motion_stmt =
        map_rec_stmt_loc_num flowgraph_to_mir lazy_code_motion_base in
      Stmt.Fixed.
        { pattern=
            SList
              ( declarations_list
              @ [lazy_code_motion_stmt (Map.find_exn flowgraph_to_mir 1)] )
        ; meta= Location_span.empty } in
    let cleanup =
      let cleanup_base
          (stmt : (Expr.Typed.t, Stmt.Located.t) Stmt.Fixed.Pattern.t) :
          (Expr.Typed.t, Stmt.Located.t) Stmt.Fixed.Pattern.t =
        match stmt with
        | Stmt.Fixed.(
            Pattern.IfElse
              ( e
              , {pattern= Block [b1; {pattern= Skip; _}]; _}
              , Some {pattern= Block [b2; {pattern= Skip; _}]; _} )) ->
            IfElse (e, b1, Some b2)
        | IfElse
            ( e
            , {pattern= Block [b; {pattern= Skip; _}]; _}
            , Some {pattern= Skip; _} ) ->
            IfElse (e, b, None)
        | While (e, {pattern= Block [b; {pattern= Skip; _}]; _}) -> While (e, b)
        | For
            { loopvar
            ; lower
            ; upper
            ; body= {pattern= Block [b; {pattern= Skip; _}]; _} } ->
            For {loopvar; lower; upper; body= b}
        | _ -> stmt in
      map_rec_stmt_loc cleanup_base in
    transform_program_blockwise mir (fun _ x ->
        cleanup (transform (preprocess_flowgraph x)) )

  let block_fixing mir =
    transform_program_blockwise mir (fun _ x ->
        (map_rec_stmt_loc (fun stmt ->
             match stmt with
             | IfElse
                 ( e
                 , {pattern= SList l; meta}
                 , Some {pattern= SList l'; meta= smeta'} ) ->
                 IfElse
                   ( e
                   , {pattern= Block l; meta}
                   , Some {pattern= Block l'; meta= smeta'} )
             | IfElse (e, {pattern= SList l; meta}, b) ->
                 IfElse (e, {pattern= Block l; meta}, b)
             | IfElse (e, b, Some {pattern= SList l'; meta= smeta'}) ->
                 IfElse (e, b, Some {pattern= Block l'; meta= smeta'})
             | While (e, {pattern= SList l; meta}) ->
                 While (e, {pattern= Block l; meta})
             | For {loopvar; lower; upper; body= {pattern= SList l; meta}} ->
                 For {loopvar; lower; upper; body= {pattern= Block l; meta}}
             | _ -> stmt ) )
          x )

  (* TODO: implement SlicStan style optimizer for choosing best program block for each statement. *)
  (* TODO: add optimization pass to move declarations down as much as possible and introduce as
     tight as possible local scopes *)
  (* TODO: add tests *)
  (* TODO: add pass to get rid of redundant declarations? *)

  (**
 * A generic optimization pass for finding a minimal set of variables that
 * are generated by some circumstance, and then updating the MIR with that set.
 * @param gen_variables: the variables that must be added to the set at
 *  the given statement
 * @param update_expr: update an MIR expression given the variable set
 * @param update_stmt: Function for updating an MIR statement given the
 *  variable set
 * @param extra_variables: the set of variables that are implied
 *  to be in the set by a given variable in the set
 *  (usually empty, sometimes unrepresented variables like _in__ variables)
 * @param initial_variables: the initial known members of the set of variables
 * @param stmt the MIR statement to optimize.
*)
  let optimize_minimal_variables
      ~(gen_variables :
            (int, Stmt.Located.Non_recursive.t) Map.Poly.t
         -> int
         -> string Set.Poly.t
         -> string Set.Poly.t )
      ~(update_expr : string Set.Poly.t -> Expr.Typed.t -> Expr.Typed.t)
      ~(update_stmt :
            ( Expr.Typed.t
            , (Expr.Typed.Meta.t, 'a) Stmt.Fixed.t )
            Stmt.Fixed.Pattern.t
         -> string Core_kernel.Set.Poly.t
         -> ( Expr.Typed.t
            , (Expr.Typed.Meta.t, 'a) Stmt.Fixed.t )
            Stmt.Fixed.Pattern.t )
      ~(extra_variables : string -> string Set.Poly.t)
      ~(initial_variables : string Set.Poly.t) (stmt : Stmt.Located.t) =
    let rev_flowgraph, flowgraph_to_mir =
      Monotone_framework.inverse_flowgraph_of_stmt stmt in
    let fwd_flowgraph = Monotone_framework.reverse rev_flowgraph in
    let (module Circular_Fwd_Flowgraph) =
      Monotone_framework.make_circular_flowgraph fwd_flowgraph rev_flowgraph
    in
    let mfp_variables =
      Monotone_framework.minimal_variables_mfp
        (module Circular_Fwd_Flowgraph)
        flowgraph_to_mir initial_variables gen_variables in
    let optimize_min_vars_stmt_base i stmt_pattern =
      let variable_set =
        let exits = (Map.find_exn mfp_variables i).exit in
        Set.Poly.union exits (union_map exits ~f:extra_variables) in
      let stmt_val =
        Stmt.Fixed.Pattern.map (update_expr variable_set)
          (fun x -> x)
          stmt_pattern in
      update_stmt stmt_val variable_set in
    map_rec_stmt_loc_num flowgraph_to_mir optimize_min_vars_stmt_base
      (Map.find_exn flowgraph_to_mir 1)

<<<<<<< HEAD
  let optimize_ad_levels (mir : Program.Typed.t) =
    let gen_ad_variables
        (flowgraph_to_mir : (int, Stmt.Located.Non_recursive.t) Map.Poly.t)
        (l : int) (ad_variables : string Set.Poly.t) =
      let mir_node = (Map.find_exn flowgraph_to_mir l).pattern in
      match mir_node with
      | Assignment ((x, _, _), e)
        when Expr.Typed.adlevel_of (update_expr_ad_levels ad_variables e)
             = AutoDiffable ->
          Set.Poly.singleton x
      | _ -> Set.Poly.empty in
    let global_initial_ad_variables =
      Set.Poly.of_list
        (List.filter_map
           ~f:(fun (v, Program.{out_block; _}) ->
             match out_block with Parameters -> Some v | _ -> None )
           mir.output_vars ) in
    let initial_ad_variables fundef_opt _ =
      match (fundef_opt : Stmt.Located.t Program.fun_def option) with
      | None -> global_initial_ad_variables
      | Some {fdargs; _} ->
          Set.Poly.union global_initial_ad_variables
            (Set.Poly.of_list
               (List.filter_map fdargs ~f:(fun (_, name, ut) ->
                    if UnsizedType.is_autodiffable ut then Some name else None )
               ) ) in
    let extra_variables v = Set.Poly.singleton (v ^ "_in__") in
    let update_stmt stmt_pattern variable_set =
      match stmt_pattern with
      | Stmt.Fixed.Pattern.Decl ({decl_id; _} as decl)
        when Set.mem variable_set decl_id ->
          Stmt.Fixed.Pattern.Decl
            {decl with decl_adtype= UnsizedType.AutoDiffable}
      | Decl ({decl_id; _} as decl) when not (Set.mem variable_set decl_id) ->
          Decl {decl with decl_adtype= DataOnly}
      | s -> s in
    let transform fundef_opt stmt =
      optimize_minimal_variables ~gen_variables:gen_ad_variables
        ~update_expr:update_expr_ad_levels ~update_stmt ~extra_variables
        ~initial_variables:(initial_ad_variables fundef_opt stmt)
        stmt in
    transform_program_blockwise mir transform
=======
let optimize_ad_levels (mir : Program.Typed.t) =
  let gen_ad_variables
      (flowgraph_to_mir : (int, Stmt.Located.Non_recursive.t) Map.Poly.t)
      (l : int) (ad_variables : string Set.Poly.t) =
    let mir_node = (Map.find_exn flowgraph_to_mir l).pattern in
    match mir_node with
    | Assignment ((x, _, _), e)
      when Expr.Typed.adlevel_of (update_expr_ad_levels ad_variables e)
           = AutoDiffable ->
        Set.Poly.singleton x
    | _ -> Set.Poly.empty in
  let global_initial_ad_variables =
    Set.Poly.of_list
      (List.filter_map
         ~f:(fun (v, _, Program.{out_block; _}) ->
           match out_block with Parameters -> Some v | _ -> None )
         mir.output_vars ) in
  let initial_ad_variables fundef_opt _ =
    match (fundef_opt : Stmt.Located.t Program.fun_def option) with
    | None -> global_initial_ad_variables
    | Some {fdargs; _} ->
        Set.Poly.union global_initial_ad_variables
          (Set.Poly.of_list
             (List.filter_map fdargs ~f:(fun (_, name, ut) ->
                  if UnsizedType.is_autodiffable ut then Some name else None )
             ) ) in
  let extra_variables v = Set.Poly.singleton (v ^ "_in__") in
  let update_stmt stmt_pattern variable_set =
    match stmt_pattern with
    | Stmt.Fixed.Pattern.Decl ({decl_id; _} as decl)
      when Set.mem variable_set decl_id ->
        Stmt.Fixed.Pattern.Decl {decl with decl_adtype= UnsizedType.AutoDiffable}
    | Decl ({decl_id; _} as decl) when not (Set.mem variable_set decl_id) ->
        Decl {decl with decl_adtype= DataOnly}
    | s -> s in
  let transform fundef_opt stmt =
    optimize_minimal_variables ~gen_variables:gen_ad_variables
      ~update_expr:update_expr_ad_levels ~update_stmt ~extra_variables
      ~initial_variables:(initial_ad_variables fundef_opt stmt)
      stmt in
  transform_program_blockwise mir transform
>>>>>>> 4d6664c5

  (**
  * Deduces whether types can be Structures of Arrays (SoA/fast) or
  *  Arrays of Structs (AoS/slow). See the docs in
  *  Mem_pattern.query_demote_stmt/exprs* functions for
  *  details on the rules surrounding when demotion from
  *  SoA -> AoS needs to happen.
  *
  * This first does a simple iter over
  * the log_prob portion of the MIR, finding the names of all matrices
  * (and arrays of matrices) where either the Stan math function
  * does not support SoA or the object is single cell accesed within a
  * For or While loop. These are the initial variables
  * given to the monotone framework. Then log_prob has all matrix like objects
  * and the functions that use them to SoA. After that the
  * Monotone framework is used to deduce assignment paths of AoS <-> SoA
  * and vice versa which need to be demoted to AoS as well as updating
  * functions and objects after these assignment passes that then
  * also need to be AoS.
  *
  * @param mir: The program's whole MIR.
  *)
  let optimize_soa (mir : Program.Typed.t) =
    let gen_aos_variables
        (flowgraph_to_mir : (int, Stmt.Located.Non_recursive.t) Map.Poly.t)
        (l : int) (aos_variables : string Set.Poly.t) =
      let mir_node mir_idx = Map.find_exn flowgraph_to_mir mir_idx in
      match (mir_node l).pattern with
      | stmt -> Mem.query_demotable_stmt aos_variables stmt in
    let initial_variables =
      List.fold ~init:Set.Poly.empty
        ~f:(Mem.query_initial_demotable_stmt false)
        mir.log_prob in
    let mod_exprs aos_exits mod_expr =
      Mir_utils.map_rec_expr (Mem.modify_expr_pattern aos_exits) mod_expr in
    let modify_stmt_patt stmt_pattern variable_set =
      Mem.modify_stmt_pattern stmt_pattern variable_set in
    let transform stmt =
      optimize_minimal_variables ~gen_variables:gen_aos_variables
        ~update_expr:mod_exprs ~update_stmt:modify_stmt_patt ~initial_variables
        stmt ~extra_variables:(fun _ -> initial_variables) in
    let transform' s =
      match transform {pattern= SList s; meta= Location_span.empty} with
      | {pattern= SList (l : Stmt.Located.t list); _} -> l
      | _ ->
          raise
            (Failure "Something went wrong with program transformation packing!")
    in
    {mir with log_prob= transform' mir.log_prob}

<<<<<<< HEAD
  let optimization_suite ?(settings = all_optimizations) mir =
    let preserve_stability = settings.preserve_stability in
    let maybe_optimizations =
      [ (* Phase order. See phase-ordering-nodes.org for details *)
        (* Book section A *)
        (* Book section B *)
        (* Book: Procedure integration *)
        (function_inlining, settings.function_inlining)
        (* Book: Sparse conditional constant propagation *)
      ; (constant_propagation ~preserve_stability, settings.constant_propagation)
        (* Book section C *)
        (* Book: Local and global copy propagation *)
      ; (copy_propagation, settings.copy_propagation)
        (* Book: Sparse conditional constant propagation *)
      ; (constant_propagation ~preserve_stability, settings.constant_propagation)
        (* Book: Dead-code elimination *)
      ; (dead_code_elimination, settings.dead_code_elimination)
        (* Matthijs: Before lazy code motion to get loop-invariant code motion *)
      ; (one_step_loop_unrolling, settings.one_step_loop_unrolling)
        (* Matthjis: expression_propagation < partial_evaluation *)
      ; ( expression_propagation ~preserve_stability
        , settings.expression_propagation )
        (* Matthjis: partial_evaluation < lazy_code_motion *)
      ; (partial_evaluation, settings.partial_evaluation)
        (* Book: Loop-invariant code motion *)
      ; (lazy_code_motion ~preserve_stability, settings.lazy_code_motion)
        (* Matthijs: lazy_code_motion < copy_propagation TODO: Check if this is necessary *)
      ; (copy_propagation, settings.copy_propagation)
        (* Matthijs: Constant propagation before static loop unrolling *)
      ; (constant_propagation ~preserve_stability, settings.constant_propagation)
        (* Book: Loop simplification *)
      ; (static_loop_unrolling, settings.static_loop_unrolling)
        (* Book: Dead-code elimination *)
        (* Matthijs: Everything < Dead-code elimination *)
      ; (dead_code_elimination, settings.dead_code_elimination)
        (* Book: Machine idioms and instruction combining *)
      ; (list_collapsing, settings.list_collapsing)
        (* Book: Machine idioms and instruction combining *)
      ; (optimize_ad_levels, settings.optimize_ad_levels)
        (*Remove decls immediately assigned to*)
      ; (allow_uninitialized_decls, settings.allow_uninitialized_decls)
        (* Book: Machine idioms and instruction combining *)
        (* Matthijs: Everything < block_fixing *)
      ; (block_fixing, settings.block_fixing)
      ; (optimize_soa, settings.optimize_soa) ] in
    let optimizations =
      List.filter_map maybe_optimizations ~f:(fun (fn, flag) ->
          if flag then Some fn else None ) in
    List.fold optimizations ~init:mir ~f:(fun mir opt -> opt mir)
end
=======
let optimization_suite ?(settings = all_optimizations) mir =
  let preserve_stability = settings.preserve_stability in
  let maybe_optimizations =
    [ (* Phase order. See phase-ordering-nodes.org for details *)
      (* Book section A *)
      (* Book section B *)
      (* Book: Procedure integration *)
      (function_inlining, settings.function_inlining)
      (* Book: Sparse conditional constant propagation *)
    ; (constant_propagation ~preserve_stability, settings.constant_propagation)
      (* Book section C *)
      (* Book: Local and global copy propagation *)
    ; (copy_propagation, settings.copy_propagation)
      (* Book: Sparse conditional constant propagation *)
    ; (constant_propagation ~preserve_stability, settings.constant_propagation)
      (* Book: Dead-code elimination *)
    ; (dead_code_elimination, settings.dead_code_elimination)
      (* Matthijs: Before lazy code motion to get loop-invariant code motion *)
    ; (one_step_loop_unrolling, settings.one_step_loop_unrolling)
      (* Matthjis: expression_propagation < partial_evaluation *)
    ; ( expression_propagation ~preserve_stability
      , settings.expression_propagation )
      (* Matthjis: partial_evaluation < lazy_code_motion *)
    ; (partial_evaluation, settings.partial_evaluation)
      (* Book: Loop-invariant code motion *)
    ; (lazy_code_motion ~preserve_stability, settings.lazy_code_motion)
      (* Matthijs: lazy_code_motion < copy_propagation TODO: Check if this is necessary *)
    ; (copy_propagation, settings.copy_propagation)
      (* Matthijs: Constant propagation before static loop unrolling *)
    ; (constant_propagation ~preserve_stability, settings.constant_propagation)
      (* Book: Loop simplification *)
    ; (static_loop_unrolling, settings.static_loop_unrolling)
      (* Book: Dead-code elimination *)
      (* Matthijs: Everything < Dead-code elimination *)
    ; (dead_code_elimination, settings.dead_code_elimination)
      (* Book: Machine idioms and instruction combining *)
    ; (list_collapsing, settings.list_collapsing)
      (* Book: Machine idioms and instruction combining *)
    ; (optimize_ad_levels, settings.optimize_ad_levels)
    ; (optimize_soa, settings.optimize_soa)
      (*Remove decls immediately assigned to*)
    ; (allow_uninitialized_decls, settings.allow_uninitialized_decls)
      (* Book: Machine idioms and instruction combining *)
      (* Matthijs: Everything < block_fixing *)
    ; (block_fixing, settings.block_fixing) ] in
  let optimizations =
    List.filter_map maybe_optimizations ~f:(fun (fn, flag) ->
        if flag then Some fn else None ) in
  List.fold optimizations ~init:mir ~f:(fun mir opt -> opt mir)
>>>>>>> 4d6664c5
<|MERGE_RESOLUTION|>--- conflicted
+++ resolved
@@ -850,8 +850,10 @@
  * Given a name and Stmt, search the statement for the first assignment
  * where that name is the assignee.
  *)
-<<<<<<< HEAD
   let rec find_assignment_idx (name : string) Stmt.Fixed.{pattern; _} =
+    let is_index = function
+      | Expr.Fixed.Pattern.Indexed _ -> true
+      | _ -> false in
     match pattern with
     | Stmt.Fixed.Pattern.Assignment
         ((assign_name, lhs_ut, idx_lst), (rhs : 'a Expr.Fixed.t))
@@ -860,60 +862,35 @@
            && not
                 ( rhs.meta.adlevel = UnsizedType.DataOnly
                 && UnsizedType.is_array lhs_ut ) ->
-        Some idx_lst
+        Some (idx_lst, is_index rhs.pattern)
     | _ -> None
-=======
-let rec find_assignment_idx (name : string) Stmt.Fixed.{pattern; _} =
-  let is_index = function Expr.Fixed.Pattern.Indexed _ -> true | _ -> false in
-  match pattern with
-  | Stmt.Fixed.Pattern.Assignment
-      ((assign_name, lhs_ut, idx_lst), (rhs : 'a Expr.Fixed.t))
-    when name = assign_name
-         && (not (Set.Poly.mem (expr_var_names_set rhs) assign_name))
-         && not
-              ( rhs.meta.adlevel = UnsizedType.DataOnly
-              && UnsizedType.is_array lhs_ut ) ->
-      Some (idx_lst, is_index rhs.pattern)
-  | _ -> None
->>>>>>> 4d6664c5
 
   (**
  * Given a list of Stmts, find Decls whose objects are fully assigned to
  *  in their first assignment and mark them as not needing to be
  *  initialized.
  *)
-<<<<<<< HEAD
   and unenforce_initialize (lst : Stmt.Located.t list) =
     let rec unenforce_initialize_patt (Stmt.Fixed.{pattern; _} as stmt) sub_lst
         =
       match pattern with
-      | Stmt.Fixed.Pattern.Decl ({decl_id; _} as decl_pat) -> (
-        match List.hd sub_lst with
-        | Some next_stmt -> (
-          match find_assignment_idx decl_id next_stmt with
-          | Some [] | Some [Index.All] | Some [Index.All; Index.All] ->
-=======
-and unenforce_initialize (lst : Stmt.Located.t list) =
-  let rec unenforce_initialize_patt (Stmt.Fixed.{pattern; _} as stmt) sub_lst =
-    match pattern with
-    | Stmt.Fixed.Pattern.Decl ({decl_id; decl_type; _} as decl_pat) -> (
-        let is_soa =
-          match decl_type with
-          | Type.Sized s -> SizedType.get_mem_pattern s = Mem_pattern.SoA
-          | _ -> false in
-        match List.hd sub_lst with
-        | Some next_stmt -> (
-          match find_assignment_idx decl_id next_stmt with
-          | Some
-              (([] | [Index.All] | [Index.All; Index.All]), is_assigned_to_index)
-            when not (is_soa && is_assigned_to_index) ->
->>>>>>> 4d6664c5
-              { stmt with
-                pattern=
-                  Stmt.Fixed.Pattern.Decl {decl_pat with initialize= false} }
-          | None | Some _ -> stmt )
-        | None -> stmt )
-<<<<<<< HEAD
+      | Stmt.Fixed.Pattern.Decl ({decl_id; decl_type; _} as decl_pat) -> (
+          let is_soa =
+            match decl_type with
+            | Type.Sized s -> SizedType.get_mem_pattern s = Mem_pattern.SoA
+            | _ -> false in
+          match List.hd sub_lst with
+          | Some next_stmt -> (
+            match find_assignment_idx decl_id next_stmt with
+            | Some
+                ( ([] | [Index.All] | [Index.All; Index.All])
+                , is_assigned_to_index )
+              when not (is_soa && is_assigned_to_index) ->
+                { stmt with
+                  pattern=
+                    Stmt.Fixed.Pattern.Decl {decl_pat with initialize= false} }
+            | None | Some _ -> stmt )
+          | None -> stmt )
       | Block block_lst ->
           {stmt with pattern= Block (unenforce_initialize block_lst)}
       | SList s_lst -> {stmt with pattern= SList (unenforce_initialize s_lst)}
@@ -945,37 +922,6 @@
             (unenforce_initialize sub_lst)
       | None -> lst )
     | None -> lst
-=======
-    | Block block_lst ->
-        {stmt with pattern= Block (unenforce_initialize block_lst)}
-    | SList s_lst -> {stmt with pattern= SList (unenforce_initialize s_lst)}
-    (*[] here because we do not want to check out of scope*)
-    | While (expr, stmt) ->
-        {stmt with pattern= While (expr, unenforce_initialize_patt stmt [])}
-    | For ({body; _} as pat) ->
-        { stmt with
-          pattern= For {pat with body= unenforce_initialize_patt body []} }
-    | Profile ((pname : string), stmts) ->
-        {stmt with pattern= Profile (pname, unenforce_initialize stmts)}
-    | IfElse ((expr : 'a Expr.Fixed.t), true_stmt, op_false_stmt) ->
-        let mod_false_stmt =
-          Option.map ~f:(fun x -> unenforce_initialize_patt x []) op_false_stmt
-        in
-        { stmt with
-          pattern=
-            IfElse (expr, unenforce_initialize_patt true_stmt [], mod_false_stmt)
-        }
-    | _ -> stmt in
-  match List.hd lst with
-  | Some stmt -> (
-    match List.tl lst with
-    | Some sub_lst ->
-        List.cons
-          (unenforce_initialize_patt stmt sub_lst)
-          (unenforce_initialize sub_lst)
-    | None -> lst )
-  | None -> lst
->>>>>>> 4d6664c5
 
   (**
  * Take the Mir and perform a transform that requires searching
@@ -984,10 +930,9 @@
  *  @param transformer a function that takes in and returns a list of
  *    Stmts.
  *)
-<<<<<<< HEAD
-  let transform_mir_blocks (mir : (Expr.Typed.t, Stmt.Located.t) Program.t)
+  let transform_mir_blocks (mir : Program.Typed.t)
       (transformer : Stmt.Located.t list -> Stmt.Located.t list) :
-      (Expr.Typed.t, Stmt.Located.t) Program.t =
+      Program.Typed.t =
     let transformed_functions =
       List.map mir.functions_block ~f:(fun fs ->
           let new_body =
@@ -1008,31 +953,6 @@
     ; output_vars= mir.output_vars
     ; prog_name= mir.prog_name
     ; prog_path= mir.prog_path }
-=======
-let transform_mir_blocks (mir : Program.Typed.t)
-    (transformer : Stmt.Located.t list -> Stmt.Located.t list) : Program.Typed.t
-    =
-  let transformed_functions =
-    List.map mir.functions_block ~f:(fun fs ->
-        let new_body =
-          match fs.fdbody with
-          | Some (Stmt.Fixed.{pattern= SList lst; _} as stmt) ->
-              Some {stmt with pattern= SList (transformer lst)}
-          | Some (Stmt.Fixed.{pattern= Block lst; _} as stmt) ->
-              Some {stmt with pattern= Block (transformer lst)}
-          | alt -> alt in
-        {fs with fdbody= new_body} ) in
-  { Program.functions_block= transformed_functions
-  ; input_vars= mir.input_vars
-  ; prepare_data= transformer mir.prepare_data
-  ; log_prob= transformer mir.log_prob
-  ; generate_quantities= transformer mir.generate_quantities
-  ; transform_inits= transformer mir.transform_inits
-  ; unconstrain_array= transformer mir.unconstrain_array
-  ; output_vars= mir.output_vars
-  ; prog_name= mir.prog_name
-  ; prog_path= mir.prog_path }
->>>>>>> 4d6664c5
 
   let allow_uninitialized_decls mir =
     transform_mir_blocks mir unenforce_initialize
@@ -1277,7 +1197,6 @@
     map_rec_stmt_loc_num flowgraph_to_mir optimize_min_vars_stmt_base
       (Map.find_exn flowgraph_to_mir 1)
 
-<<<<<<< HEAD
   let optimize_ad_levels (mir : Program.Typed.t) =
     let gen_ad_variables
         (flowgraph_to_mir : (int, Stmt.Located.Non_recursive.t) Map.Poly.t)
@@ -1292,7 +1211,7 @@
     let global_initial_ad_variables =
       Set.Poly.of_list
         (List.filter_map
-           ~f:(fun (v, Program.{out_block; _}) ->
+           ~f:(fun (v, _, Program.{out_block; _}) ->
              match out_block with Parameters -> Some v | _ -> None )
            mir.output_vars ) in
     let initial_ad_variables fundef_opt _ =
@@ -1320,49 +1239,6 @@
         ~initial_variables:(initial_ad_variables fundef_opt stmt)
         stmt in
     transform_program_blockwise mir transform
-=======
-let optimize_ad_levels (mir : Program.Typed.t) =
-  let gen_ad_variables
-      (flowgraph_to_mir : (int, Stmt.Located.Non_recursive.t) Map.Poly.t)
-      (l : int) (ad_variables : string Set.Poly.t) =
-    let mir_node = (Map.find_exn flowgraph_to_mir l).pattern in
-    match mir_node with
-    | Assignment ((x, _, _), e)
-      when Expr.Typed.adlevel_of (update_expr_ad_levels ad_variables e)
-           = AutoDiffable ->
-        Set.Poly.singleton x
-    | _ -> Set.Poly.empty in
-  let global_initial_ad_variables =
-    Set.Poly.of_list
-      (List.filter_map
-         ~f:(fun (v, _, Program.{out_block; _}) ->
-           match out_block with Parameters -> Some v | _ -> None )
-         mir.output_vars ) in
-  let initial_ad_variables fundef_opt _ =
-    match (fundef_opt : Stmt.Located.t Program.fun_def option) with
-    | None -> global_initial_ad_variables
-    | Some {fdargs; _} ->
-        Set.Poly.union global_initial_ad_variables
-          (Set.Poly.of_list
-             (List.filter_map fdargs ~f:(fun (_, name, ut) ->
-                  if UnsizedType.is_autodiffable ut then Some name else None )
-             ) ) in
-  let extra_variables v = Set.Poly.singleton (v ^ "_in__") in
-  let update_stmt stmt_pattern variable_set =
-    match stmt_pattern with
-    | Stmt.Fixed.Pattern.Decl ({decl_id; _} as decl)
-      when Set.mem variable_set decl_id ->
-        Stmt.Fixed.Pattern.Decl {decl with decl_adtype= UnsizedType.AutoDiffable}
-    | Decl ({decl_id; _} as decl) when not (Set.mem variable_set decl_id) ->
-        Decl {decl with decl_adtype= DataOnly}
-    | s -> s in
-  let transform fundef_opt stmt =
-    optimize_minimal_variables ~gen_variables:gen_ad_variables
-      ~update_expr:update_expr_ad_levels ~update_stmt ~extra_variables
-      ~initial_variables:(initial_ad_variables fundef_opt stmt)
-      stmt in
-  transform_program_blockwise mir transform
->>>>>>> 4d6664c5
 
   (**
   * Deduces whether types can be Structures of Arrays (SoA/fast) or
@@ -1413,7 +1289,6 @@
     in
     {mir with log_prob= transform' mir.log_prob}
 
-<<<<<<< HEAD
   let optimization_suite ?(settings = all_optimizations) mir =
     let preserve_stability = settings.preserve_stability in
     let maybe_optimizations =
@@ -1453,65 +1328,14 @@
       ; (list_collapsing, settings.list_collapsing)
         (* Book: Machine idioms and instruction combining *)
       ; (optimize_ad_levels, settings.optimize_ad_levels)
+      ; (optimize_soa, settings.optimize_soa)
         (*Remove decls immediately assigned to*)
       ; (allow_uninitialized_decls, settings.allow_uninitialized_decls)
         (* Book: Machine idioms and instruction combining *)
         (* Matthijs: Everything < block_fixing *)
-      ; (block_fixing, settings.block_fixing)
-      ; (optimize_soa, settings.optimize_soa) ] in
+      ; (block_fixing, settings.block_fixing) ] in
     let optimizations =
       List.filter_map maybe_optimizations ~f:(fun (fn, flag) ->
           if flag then Some fn else None ) in
     List.fold optimizations ~init:mir ~f:(fun mir opt -> opt mir)
-end
-=======
-let optimization_suite ?(settings = all_optimizations) mir =
-  let preserve_stability = settings.preserve_stability in
-  let maybe_optimizations =
-    [ (* Phase order. See phase-ordering-nodes.org for details *)
-      (* Book section A *)
-      (* Book section B *)
-      (* Book: Procedure integration *)
-      (function_inlining, settings.function_inlining)
-      (* Book: Sparse conditional constant propagation *)
-    ; (constant_propagation ~preserve_stability, settings.constant_propagation)
-      (* Book section C *)
-      (* Book: Local and global copy propagation *)
-    ; (copy_propagation, settings.copy_propagation)
-      (* Book: Sparse conditional constant propagation *)
-    ; (constant_propagation ~preserve_stability, settings.constant_propagation)
-      (* Book: Dead-code elimination *)
-    ; (dead_code_elimination, settings.dead_code_elimination)
-      (* Matthijs: Before lazy code motion to get loop-invariant code motion *)
-    ; (one_step_loop_unrolling, settings.one_step_loop_unrolling)
-      (* Matthjis: expression_propagation < partial_evaluation *)
-    ; ( expression_propagation ~preserve_stability
-      , settings.expression_propagation )
-      (* Matthjis: partial_evaluation < lazy_code_motion *)
-    ; (partial_evaluation, settings.partial_evaluation)
-      (* Book: Loop-invariant code motion *)
-    ; (lazy_code_motion ~preserve_stability, settings.lazy_code_motion)
-      (* Matthijs: lazy_code_motion < copy_propagation TODO: Check if this is necessary *)
-    ; (copy_propagation, settings.copy_propagation)
-      (* Matthijs: Constant propagation before static loop unrolling *)
-    ; (constant_propagation ~preserve_stability, settings.constant_propagation)
-      (* Book: Loop simplification *)
-    ; (static_loop_unrolling, settings.static_loop_unrolling)
-      (* Book: Dead-code elimination *)
-      (* Matthijs: Everything < Dead-code elimination *)
-    ; (dead_code_elimination, settings.dead_code_elimination)
-      (* Book: Machine idioms and instruction combining *)
-    ; (list_collapsing, settings.list_collapsing)
-      (* Book: Machine idioms and instruction combining *)
-    ; (optimize_ad_levels, settings.optimize_ad_levels)
-    ; (optimize_soa, settings.optimize_soa)
-      (*Remove decls immediately assigned to*)
-    ; (allow_uninitialized_decls, settings.allow_uninitialized_decls)
-      (* Book: Machine idioms and instruction combining *)
-      (* Matthijs: Everything < block_fixing *)
-    ; (block_fixing, settings.block_fixing) ] in
-  let optimizations =
-    List.filter_map maybe_optimizations ~f:(fun (fn, flag) ->
-        if flag then Some fn else None ) in
-  List.fold optimizations ~init:mir ~f:(fun mir opt -> opt mir)
->>>>>>> 4d6664c5
+end