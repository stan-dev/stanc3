--- conflicted
+++ resolved
@@ -155,7 +155,7 @@
                 { pattern= Assignment (LVariable name, Expr.Typed.type_of e, e)
                 ; meta= Location_span.empty }
             ; {pattern= Break; meta= Location_span.empty} ]
-      | Some name, Some e -> Assignment ((name, Expr.Typed.type_of e, []), e)
+      | Some name, Some e -> Assignment (LVariable name, Expr.Typed.type_of e, e)
       | Some _, None ->
           Common.FatalError.fatal_error_msg
             [%message
@@ -185,37 +185,6 @@
                     , None )
               ; meta= Location_span.empty } ]
     | x -> x in
-<<<<<<< HEAD
-  Stmt.Fixed.Pattern.SList
-    [ Stmt.Fixed.
-        { pattern=
-            Decl
-              { decl_adtype= DataOnly
-              ; decl_id= returned
-              ; decl_type= Sized SInt
-              ; initialize= true }
-        ; meta= Location_span.empty }
-    ; Stmt.Fixed.
-        { pattern=
-            Assignment
-              ( LVariable returned
-              , UInt
-              , Expr.Fixed.
-                  { pattern= Lit (Int, "0")
-                  ; meta=
-                      Expr.Typed.Meta.
-                        { type_= UInt
-                        ; adlevel= DataOnly
-                        ; loc= Location_span.empty } } )
-        ; meta= Location_span.empty }
-    ; Stmt.Fixed.
-        { pattern=
-            Stmt.Fixed.Pattern.For
-              { loopvar= Gensym.generate ~prefix:"inline_" ()
-              ; lower=
-                  Expr.Fixed.
-                    { pattern= Lit (Int, "1")
-=======
   let num_returns = count_returns stmt in
   if num_returns > 1 then
     Stmt.Fixed.Pattern.SList
@@ -230,10 +199,10 @@
       ; Stmt.Fixed.
           { pattern=
               Assignment
-                ( (returned, UInt, [])
+                ( LVariable returned
+                , UInt
                 , Expr.Fixed.
                     { pattern= Lit (Int, "0")
->>>>>>> fd75a924
                     ; meta=
                         Expr.Typed.Meta.
                           { type_= UInt
@@ -396,7 +365,6 @@
   Stmt.Fixed.
     { pattern=
         ( match pattern with
-<<<<<<< HEAD
         | Assignment (lhs, ut, e2) ->
             let e1 = Middle.Stmt.Helpers.expr_of_lvalue lhs ~meta:e2.meta in
             (* This inner e2 is wrong. We are giving the wrong type to Var x. But it doens't really matter as we discard it later. *)
@@ -411,16 +379,6 @@
             slist_concat_no_loc
               (dl2 @ dl1 @ sl2 @ sl1)
               (Assignment (lhs', ut, e2))
-=======
-        | Assignment ((assignee, ut, idx_lst), rhs) ->
-            let dl1, sl1, new_idx_lst =
-              inline_list (inline_function_index propto adt fim) idx_lst in
-            let dl2, sl2, new_rhs =
-              inline_function_expression propto adt fim rhs in
-            slist_concat_no_loc
-              (dl2 @ dl1 @ sl2 @ sl1)
-              (Assignment ((assignee, ut, new_idx_lst), new_rhs))
->>>>>>> fd75a924
         | TargetPE e ->
             let d, s, e = inline_function_expression propto adt fim e in
             slist_concat_no_loc (d @ s) (TargetPE e)
