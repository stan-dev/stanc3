(** Code for optimization passes on the MIR *)

open Core_kernel
open Core_kernel.Poly
open Common
open Middle
open Mir_utils

(**
   Apply the transformation to each function body and to the rest of the program as one
   block.
*)
let transform_program (mir : Program.Typed.t)
    (transform : Stmt.Located.t -> Stmt.Located.t) : Program.Typed.t =
  let packed_prog_body =
    transform
      { pattern=
          SList
            (List.map
               ~f:(fun x ->
                 Stmt.Fixed.{pattern= SList x; meta= Location_span.empty} )
               [ mir.prepare_data; mir.transform_inits; mir.log_prob
               ; mir.generate_quantities ] )
      ; meta= Location_span.empty } in
  let transformed_prog_body = transform packed_prog_body in
  let transformed_functions =
    List.map mir.functions_block ~f:(fun fs ->
        {fs with fdbody= Option.map ~f:transform fs.fdbody} ) in
  match transformed_prog_body with
  | { pattern=
        SList
          [ {pattern= SList prepare_data'; _}
          ; {pattern= SList transform_inits'; _}; {pattern= SList log_prob'; _}
          ; {pattern= SList generate_quantities'; _} ]
    ; _ } ->
      { mir with
        functions_block= transformed_functions
      ; prepare_data= prepare_data'
      ; transform_inits= transform_inits'
      ; log_prob= log_prob'
      ; generate_quantities= generate_quantities' }
  | _ ->
      raise (Failure "Something went wrong with program transformation packing!")

(**
   Apply the transformation to each function body and to each program block separately.
*)
let transform_program_blockwise (mir : Program.Typed.t)
    (transform :
      Stmt.Located.t Program.fun_def option -> Stmt.Located.t -> Stmt.Located.t
      ) : Program.Typed.t =
  let transform' fd s =
    match transform fd {pattern= SList s; meta= Location_span.empty} with
    | {pattern= SList l; _} -> l
    | _ ->
        raise
          (Failure "Something went wrong with program transformation packing!")
  in
  let transformed_functions =
    List.map mir.functions_block ~f:(fun fs ->
        {fs with fdbody= Option.map ~f:(transform (Some fs)) fs.fdbody} ) in
  { mir with
    functions_block= transformed_functions
  ; prepare_data= transform' None mir.prepare_data
  ; transform_inits= transform' None mir.transform_inits
  ; log_prob= transform' None mir.log_prob
  ; generate_quantities= transform' None mir.generate_quantities }

let map_no_loc l =
  List.map ~f:(fun s -> Stmt.Fixed.{pattern= s; meta= Location_span.empty}) l

let slist_no_loc l = Stmt.Fixed.Pattern.SList (map_no_loc l)
let block_no_loc l = Stmt.Fixed.Pattern.Block (map_no_loc l)

let slist_concat_no_loc l stmt =
  match l with [] -> stmt | l -> slist_no_loc (l @ [stmt])

let replace_fresh_local_vars s' =
  let f m = function
    | Stmt.Fixed.Pattern.Decl {decl_adtype; decl_type; decl_id; initialize} ->
        let new_name =
          match Map.Poly.find m decl_id with
          | Some existing -> existing
          | None -> Gensym.generate ~prefix:"inline_" () in
        ( Stmt.Fixed.Pattern.Decl
            {decl_adtype; decl_id= new_name; decl_type; initialize}
        , Map.Poly.set m ~key:decl_id ~data:new_name )
    | Stmt.Fixed.Pattern.For {loopvar; lower; upper; body} ->
        let new_name =
          match Map.Poly.find m loopvar with
          | Some existing -> existing
          | None -> Gensym.generate ~prefix:"inline_" () in
        ( Stmt.Fixed.Pattern.For {loopvar= new_name; lower; upper; body}
        , Map.Poly.set m ~key:loopvar ~data:new_name )
    | Assignment ((var_name, ut, l), e) ->
        let var_name =
          match Map.Poly.find m var_name with
          | None -> var_name
          | Some var_name -> var_name in
        (Stmt.Fixed.Pattern.Assignment ((var_name, ut, l), e), m)
    | x -> (x, m) in
  let s, m = map_rec_state_stmt_loc f Map.Poly.empty s' in
  name_subst_stmt m s

let subst_args_stmt args es =
  let m = Map.Poly.of_alist_exn (List.zip_exn args es) in
  subst_stmt m

(* TODO: only handle early returns if that's necessary *)
(* The strategy here is to wrap the function body in a dummy loop, then replace
   returns with breaks. One issue is early return from internal loops - in
   those cases, a break would only break out of the inner loop. The solution is
   a flag variable to indicate whether a 'return' break has been called, and
   then to check if that flag is set after each loop. Then, if a 'return' break
   is called from an inner loop, there's a cascade of breaks all the way out of
   the dummy loop. *)
let handle_early_returns opt_var b =
  let returned = Gensym.generate ~prefix:"inline_" () in
  let f = function
    | Stmt.Fixed.Pattern.Return opt_ret -> (
      match (opt_var, opt_ret) with
      | None, None -> Stmt.Fixed.Pattern.Break
      | Some name, Some e ->
          SList
            [ Stmt.Fixed.
                { pattern=
                    Assignment
                      ( (returned, UInt, [])
                      , Expr.Fixed.
                          { pattern= Lit (Int, "1")
                          ; meta=
                              Expr.Typed.Meta.
                                { type_= UInt
                                ; adlevel= DataOnly
                                ; loc= Location_span.empty } } )
                ; meta= Location_span.empty }
            ; Stmt.Fixed.
                { pattern= Assignment ((name, Expr.Typed.type_of e, []), e)
                ; meta= Location_span.empty }
            ; {pattern= Break; meta= Location_span.empty} ]
      | Some _, None ->
          Common.FatalError.fatal_error_msg
            [%message
              ( "Function should return a value but found an empty return \
                 statement."
                : string )]
      | None, Some _ ->
          Common.FatalError.fatal_error_msg
            [%message
              ( "Expected a void function but found a non-empty return \
                 statement."
                : string )] )
    | Stmt.Fixed.Pattern.For _ as loop ->
        Stmt.Fixed.Pattern.SList
          [ Stmt.Fixed.{pattern= loop; meta= Location_span.empty}
          ; Stmt.Fixed.
              { pattern=
                  IfElse
                    ( Expr.Fixed.
                        { pattern= Var returned
                        ; meta=
                            Expr.Typed.Meta.
                              { type_= UInt
                              ; adlevel= DataOnly
                              ; loc= Location_span.empty } }
                    , {pattern= Break; meta= Location_span.empty}
                    , None )
              ; meta= Location_span.empty } ]
    | x -> x in
  Stmt.Fixed.Pattern.SList
    [ Stmt.Fixed.
        { pattern=
            Decl
              { decl_adtype= DataOnly
              ; decl_id= returned
              ; decl_type= Sized SInt
              ; initialize= true }
        ; meta= Location_span.empty }
    ; Stmt.Fixed.
        { pattern=
            Assignment
              ( (returned, UInt, [])
              , Expr.Fixed.
                  { pattern= Lit (Int, "0")
                  ; meta=
                      Expr.Typed.Meta.
                        { type_= UInt
                        ; adlevel= DataOnly
                        ; loc= Location_span.empty } } )
        ; meta= Location_span.empty }
    ; Stmt.Fixed.
        { pattern=
            Stmt.Fixed.Pattern.For
              { loopvar= Gensym.generate ~prefix:"inline_" ()
              ; lower=
                  Expr.Fixed.
                    { pattern= Lit (Int, "1")
                    ; meta=
                        Expr.Typed.Meta.
                          { type_= UInt
                          ; adlevel= DataOnly
                          ; loc= Location_span.empty } }
              ; upper=
                  { pattern= Lit (Int, "1")
                  ; meta=
                      {type_= UInt; adlevel= DataOnly; loc= Location_span.empty}
                  }
              ; body= map_rec_stmt_loc f b }
        ; meta= Location_span.empty } ]

let inline_list f es =
  let dse_list = List.map ~f es in
  (* function arguments are evaluated from right to left in C++, so we need to reverse *)
  let d_list =
    List.concat (List.rev (List.map ~f:(function x, _, _ -> x) dse_list)) in
  let s_list =
    List.concat (List.rev (List.map ~f:(function _, x, _ -> x) dse_list)) in
  let es = List.map ~f:(function _, _, x -> x) dse_list in
  (d_list, s_list, es)

(* Triple is (declaration list, statement list, return expression) *)
let rec inline_function_expression propto adt fim (Expr.Fixed.{pattern; _} as e)
    =
  match pattern with
  | Var _ -> ([], [], e)
  | Lit (_, _) -> ([], [], e)
  | FunApp (kind, es) -> (
      let d_list, s_list, es =
        inline_list (inline_function_expression propto adt fim) es in
      match kind with
      | CompilerInternal _ ->
          (d_list, s_list, {e with pattern= FunApp (kind, es)})
      | UserDefined (fname, suffix) | StanLib (fname, suffix, _) -> (
          let suffix, fname' =
            match suffix with
            | FnLpdf propto' when propto' && propto ->
                ( Fun_kind.FnLpdf true
                , Utils.with_unnormalized_suffix fname |> Option.value_exn )
            | FnLpdf _ -> (Fun_kind.FnLpdf false, fname)
            | _ -> (suffix, fname) in
          match Map.find fim fname' with
          | None ->
              let fun_kind =
                match kind with
                | Fun_kind.UserDefined _ -> Fun_kind.UserDefined (fname, suffix)
                | _ -> StanLib (fname, suffix, AoS) in
              (d_list, s_list, {e with pattern= FunApp (fun_kind, es)})
          | Some (rt, args, b) ->
              let x = Gensym.generate ~prefix:"inline_" () in
              let handle = handle_early_returns (Some x) in
              let d_list2, s_list2, (e : Expr.Typed.t) =
                ( [ Stmt.Fixed.Pattern.Decl
                      { decl_adtype= adt
                      ; decl_id= x
                      ; decl_type= Option.value_exn rt
                      ; initialize= true } ]
                  (* We should minimize the code that's having its variables
                     replaced to avoid conflict with the (two) new dummy
                     variables introduced by inlining *)
                , [handle (replace_fresh_local_vars (subst_args_stmt args es b))]
                , { pattern= Var x
                  ; meta=
                      Expr.Typed.Meta.
                        { type_= Type.to_unsized (Option.value_exn rt)
                        ; adlevel= adt
                        ; loc= Location_span.empty } } ) in
              let d_list = d_list @ d_list2 in
              let s_list = s_list @ s_list2 in
              (d_list, s_list, e) ) )
  | TernaryIf (e1, e2, e3) ->
      let dl1, sl1, e1 = inline_function_expression propto adt fim e1 in
      let dl2, sl2, e2 = inline_function_expression propto adt fim e2 in
      let dl3, sl3, e3 = inline_function_expression propto adt fim e3 in
      ( dl1 @ dl2 @ dl3
      , sl1
        @ [ Stmt.Fixed.(
              Pattern.IfElse
                ( e1
                , {pattern= block_no_loc sl2; meta= Location_span.empty}
                , Some {pattern= block_no_loc sl3; meta= Location_span.empty} ))
          ]
      , {e with pattern= TernaryIf (e1, e2, e3)} )
  | Indexed (e', i_list) ->
      let dl, sl, e' = inline_function_expression propto adt fim e' in
      let d_list, s_list, i_list =
        inline_list (inline_function_index propto adt fim) i_list in
      (d_list @ dl, s_list @ sl, {e with pattern= Indexed (e', i_list)})
  | EAnd (e1, e2) ->
      let dl1, sl1, e1 = inline_function_expression propto adt fim e1 in
      let dl2, sl2, e2 = inline_function_expression propto adt fim e2 in
      let sl2 =
        [ Stmt.Fixed.(
            Pattern.IfElse
              ( e1
              , {pattern= Block (map_no_loc sl2); meta= Location_span.empty}
              , None )) ] in
      (dl1 @ dl2, sl1 @ sl2, {e with pattern= EAnd (e1, e2)})
  | EOr (e1, e2) ->
      let dl1, sl1, e1 = inline_function_expression propto adt fim e1 in
      let dl2, sl2, e2 = inline_function_expression propto adt fim e2 in
      let sl2 =
        [ Stmt.Fixed.(
            Pattern.IfElse
              ( e1
              , {pattern= Skip; meta= Location_span.empty}
              , Some {pattern= Block (map_no_loc sl2); meta= Location_span.empty}
              )) ] in
      (dl1 @ dl2, sl1 @ sl2, {e with pattern= EOr (e1, e2)})

and inline_function_index propto adt fim i =
  match i with
  | All -> ([], [], All)
  | Single e ->
      let dl, sl, e = inline_function_expression propto adt fim e in
      (dl, sl, Single e)
  | Upfrom e ->
      let dl, sl, e = inline_function_expression propto adt fim e in
      (dl, sl, Upfrom e)
  | Between (e1, e2) ->
      let dl1, sl1, e1 = inline_function_expression propto adt fim e1 in
      let dl2, sl2, e2 = inline_function_expression propto adt fim e2 in
      (dl1 @ dl2, sl1 @ sl2, Between (e1, e2))
  | MultiIndex e ->
      let dl, sl, e = inline_function_expression propto adt fim e in
      (dl, sl, MultiIndex e)

let rec inline_function_statement propto adt fim Stmt.Fixed.{pattern; meta} =
  Stmt.Fixed.
    { pattern=
        ( match pattern with
        | Assignment ((x, ut, l), e2) ->
            let dl1, sl1, l =
              inline_list (inline_function_index propto adt fim) l in
            let dl2, sl2, e2 = inline_function_expression propto adt fim e2 in
            slist_concat_no_loc
              (dl2 @ dl1 @ sl2 @ sl1)
              (Assignment ((x, ut, l), e2))
        | TargetPE e ->
            let d, s, e = inline_function_expression propto adt fim e in
            slist_concat_no_loc (d @ s) (TargetPE e)
        | NRFunApp (kind, es) ->
            let d_list, s_list, es =
              inline_list (inline_function_expression propto adt fim) es in
            slist_concat_no_loc (d_list @ s_list)
              ( match kind with
              | CompilerInternal _ -> NRFunApp (kind, es)
              | UserDefined (s, _) | StanLib (s, _, _) -> (
                match Map.find fim s with
                | None -> NRFunApp (kind, es)
                | Some (_, args, b) ->
                    let b = replace_fresh_local_vars b in
                    let b = handle_early_returns None b in
                    (subst_args_stmt args es
                       {pattern= b; meta= Location_span.empty} )
                      .pattern ) )
        | Return e -> (
          match e with
          | None -> Return None
          | Some e ->
              let d, s, e = inline_function_expression propto adt fim e in
              slist_concat_no_loc (d @ s) (Return (Some e)) )
        | IfElse (e, s1, s2) ->
            let d, s, e = inline_function_expression propto adt fim e in
            slist_concat_no_loc (d @ s)
              (IfElse
                 ( e
                 , inline_function_statement propto adt fim s1
                 , Option.map ~f:(inline_function_statement propto adt fim) s2
                 ) )
        | While (e, s) ->
            let d', s', e = inline_function_expression propto adt fim e in
            slist_concat_no_loc (d' @ s')
              (While
                 ( e
                 , match s' with
                   | [] -> inline_function_statement propto adt fim s
                   | _ ->
                       { pattern=
                           Block
                             ( [inline_function_statement propto adt fim s]
                             @ map_no_loc s' )
                       ; meta= Location_span.empty } ) )
        | For {loopvar; lower; upper; body} ->
            let d_lower, s_lower, lower =
              inline_function_expression propto adt fim lower in
            let d_upper, s_upper, upper =
              inline_function_expression propto adt fim upper in
            slist_concat_no_loc
              (d_lower @ d_upper @ s_lower @ s_upper)
              (For
                 { loopvar
                 ; lower
                 ; upper
                 ; body=
                     ( match s_upper with
                     | [] -> inline_function_statement propto adt fim body
                     | _ ->
                         { pattern=
                             Block
                               ( [inline_function_statement propto adt fim body]
                               @ map_no_loc s_upper )
                         ; meta= Location_span.empty } ) } )
        | Profile (_, l) | Block l ->
            Block (List.map l ~f:(inline_function_statement propto adt fim))
        | SList l ->
            SList (List.map l ~f:(inline_function_statement propto adt fim))
        | Decl r -> Decl r
        | Skip -> Skip
        | Break -> Break
        | Continue -> Continue )
    ; meta }

let create_function_inline_map adt l =
  (* We only add the first definition for each function to the inline map.
     This will make sure we do not inline recursive functions.
     We also don't want to add any function declaration (as opposed to
     definitions), because that would replace the function call with a Skip.
  *)
  let f (accum, visited) Program.{fdname; fdargs; fdbody; fdrt; _} =
    if Set.mem visited fdname then (accum, visited)
    else
      let accum' =
        match fdbody with
        | None -> accum
        | Some fdbody -> (
            let create_data propto =
              ( Option.map ~f:(fun x -> Type.Unsized x) fdrt
              , List.map ~f:(fun (_, name, _) -> name) fdargs
              , inline_function_statement propto adt accum fdbody ) in
            match Middle.Utils.with_unnormalized_suffix fdname with
            | None -> (
                let data = create_data true in
                match Map.add accum ~key:fdname ~data with
                | `Ok m -> m
                | `Duplicate -> accum )
            | Some fdname' ->
                let data = create_data false in
                let data' = create_data true in
                let m =
                  Map.Poly.of_alist_exn [(fdname, data); (fdname', data')] in
                Map.merge_skewed accum m ~combine:(fun ~key:_ f _ -> f) ) in
      let visited' = Set.add visited fdname in
      (accum', visited') in
  let accum, _ = List.fold l ~init:(Map.Poly.empty, Set.Poly.empty) ~f in
  accum

let function_inlining (mir : Program.Typed.t) =
  let dataonly_inline_map =
    create_function_inline_map UnsizedType.DataOnly mir.functions_block in
  let autodiff_inline_map =
    create_function_inline_map UnsizedType.AutoDiffable mir.functions_block
  in
  let dataonly_inline_function_statements =
    List.map
      ~f:
        (inline_function_statement true UnsizedType.DataOnly dataonly_inline_map)
  in
  let autodiffable_inline_function_statements =
    List.map
      ~f:
        (inline_function_statement true UnsizedType.AutoDiffable
           autodiff_inline_map ) in
  { mir with
    prepare_data= dataonly_inline_function_statements mir.prepare_data
  ; transform_inits= autodiffable_inline_function_statements mir.transform_inits
  ; log_prob= autodiffable_inline_function_statements mir.log_prob
  ; generate_quantities=
      dataonly_inline_function_statements mir.generate_quantities }

let rec contains_top_break_or_continue Stmt.Fixed.{pattern; _} =
  match pattern with
  | Break | Continue -> true
  | Assignment (_, _)
   |TargetPE _
   |NRFunApp (_, _)
   |Return _ | Decl _
   |While (_, _)
   |For _ | Skip ->
      false
  | Profile (_, l) | Block l | SList l ->
      List.exists l ~f:contains_top_break_or_continue
  | IfElse (_, b1, b2) -> (
      contains_top_break_or_continue b1
      ||
      match b2 with None -> false | Some b -> contains_top_break_or_continue b )

let unroll_static_limit = 32

let unroll_static_loops_statement _ =
  let f stmt =
    match stmt with
    | Stmt.Fixed.Pattern.For {loopvar; lower; upper; body} -> (
        let lower = Partial_evaluator.try_eval_expr lower in
        let upper = Partial_evaluator.try_eval_expr upper in
        match
          (contains_top_break_or_continue body, lower.pattern, upper.pattern)
        with
        | false, Lit (Int, low_str), Lit (Int, up_str) ->
            let low = Int.of_string low_str in
            let up = Int.of_string up_str in
            if up - low > unroll_static_limit then stmt
            else
              let range =
                List.map
                  ~f:(fun i ->
                    Expr.Fixed.
                      { pattern= Lit (Int, Int.to_string i)
                      ; meta=
                          Expr.Typed.Meta.
                            { type_= UInt
                            ; loc= Location_span.empty
                            ; adlevel= DataOnly } } )
                  (List.range ~start:`inclusive ~stop:`inclusive low up) in
              let stmts =
                List.map
                  ~f:(fun i ->
                    subst_args_stmt [loopvar] [i]
                      {pattern= body.pattern; meta= Location_span.empty} )
                  range in
              Stmt.Fixed.Pattern.SList stmts
        | _ -> stmt )
    | _ -> stmt in
  top_down_map_rec_stmt_loc f

let static_loop_unrolling mir =
  transform_program_blockwise mir unroll_static_loops_statement

let unroll_loop_one_step_statement _ =
  let f stmt =
    match stmt with
    | Stmt.Fixed.Pattern.For {loopvar; lower; upper; body} ->
        if contains_top_break_or_continue body then stmt
        else
          IfElse
            ( Expr.Fixed.
                { lower with
                  pattern=
                    FunApp (StanLib ("Geq__", FnPlain, SoA), [upper; lower]) }
            , { pattern=
                  (let body_unrolled =
                     subst_args_stmt [loopvar] [lower]
                       {pattern= body.pattern; meta= Location_span.empty} in
                   let (body' : Stmt.Located.t) =
                     { pattern=
                         Stmt.Fixed.Pattern.For
                           { loopvar
                           ; upper
                           ; body
                           ; lower=
                               { lower with
                                 pattern=
                                   FunApp
                                     ( StanLib ("Plus__", FnPlain, SoA)
                                     , [lower; Expr.Helpers.loop_bottom] ) } }
                     ; meta= Location_span.empty } in
                   match body_unrolled.pattern with
                   | Block stmts -> Block (stmts @ [body'])
                   | _ -> Stmt.Fixed.Pattern.Block [body_unrolled; body'] )
              ; meta= Location_span.empty }
            , None )
    | While (e, body) ->
        if contains_top_break_or_continue body then stmt
        else
          IfElse
            ( e
            , { pattern= Block [body; {body with pattern= While (e, body)}]
              ; meta= Location_span.empty }
            , None )
    | _ -> stmt in
  map_rec_stmt_loc f

let one_step_loop_unrolling mir =
  transform_program_blockwise mir unroll_loop_one_step_statement

let collapse_lists_statement _ =
  let rec collapse_lists l =
    match l with
    | [] -> []
    | Stmt.Fixed.{pattern= SList l'; _} :: rest -> l' @ collapse_lists rest
    | x :: rest -> x :: collapse_lists rest in
  let f = function
    | Stmt.Fixed.Pattern.Block l -> Stmt.Fixed.Pattern.Block (collapse_lists l)
    | SList l -> SList (collapse_lists l)
    | x -> x in
  map_rec_stmt_loc f

let list_collapsing (mir : Program.Typed.t) =
  transform_program_blockwise mir collapse_lists_statement

let propagation
    (propagation_transfer :
         (int, Stmt.Located.Non_recursive.t) Map.Poly.t
      -> (module Monotone_framework_sigs.TRANSFER_FUNCTION
            with type labels = int
             and type properties = (string, Middle.Expr.Typed.t) Map.Poly.t
                                   option ) ) (mir : Program.Typed.t) =
  let transform s =
    let flowgraph, flowgraph_to_mir =
      Monotone_framework.forward_flowgraph_of_stmt s in
    let (module Flowgraph) = flowgraph in
    let values =
      Monotone_framework.propagation_mfp mir
        (module Flowgraph)
        flowgraph_to_mir propagation_transfer in
    let propagate_stmt =
      map_rec_stmt_loc_num flowgraph_to_mir (fun i ->
          subst_stmt_base
            (Option.value ~default:Map.Poly.empty (Map.find_exn values i).entry) )
    in
    propagate_stmt (Map.find_exn flowgraph_to_mir 1) in
  transform_program mir transform

let constant_propagation ?(preserve_stability = false) =
  propagation
    (Monotone_framework.constant_propagation_transfer ~preserve_stability)

let rec expr_any pred (e : Expr.Typed.t) =
  match e.pattern with
  | Indexed (e, is) -> expr_any pred e || List.exists ~f:(idx_any pred) is
  | _ -> pred e || Expr.Fixed.Pattern.fold (accum_any pred) false e.pattern

and idx_any pred (i : Expr.Typed.t Index.t) =
  Index.fold (accum_any pred) false i

and accum_any pred b e = b || expr_any pred e

let can_side_effect_top_expr (e : Expr.Typed.t) =
  match e.pattern with
  | FunApp ((UserDefined (_, FnTarget) | StanLib (_, FnTarget, _)), _) -> true
  | FunApp (CompilerInternal internal_fn, _) ->
      Internal_fun.can_side_effect internal_fn
  | _ -> false

let cannot_duplicate_expr ?(preserve_stability = false) (e : Expr.Typed.t) =
  let pred e =
    can_side_effect_top_expr e
    || ( match e.pattern with
       | FunApp ((UserDefined (_, FnRng) | StanLib (_, FnRng, _)), _) -> true
       | _ -> false )
    || (preserve_stability && UnsizedType.is_autodiffable e.meta.type_) in
  expr_any pred e

let cannot_remove_expr (e : Expr.Typed.t) = expr_any can_side_effect_top_expr e

let expression_propagation ?(preserve_stability = false) mir =
  propagation
    (Monotone_framework.expression_propagation_transfer ~preserve_stability
       (cannot_duplicate_expr ~preserve_stability) )
    mir

let copy_propagation mir =
  let globals = Monotone_framework.globals mir in
  propagation (Monotone_framework.copy_propagation_transfer globals) mir

let is_skip_break_continue s =
  match s with Stmt.Fixed.Pattern.Skip | Break | Continue -> true | _ -> false

(* TODO: could also implement partial dead code elimination *)
let dead_code_elimination (mir : Program.Typed.t) =
  (* TODO: think about whether we should treat function bodies as local scopes in the statement
     from the POV of a live variables analysis.
     (Obviously, this shouldn't be the case for the purposes of reaching definitions,
     constant propagation, expressions analyses. But I do think that's the right way to
     go about live variables. *)
  let transform s =
    let rev_flowgraph, flowgraph_to_mir =
      Monotone_framework.inverse_flowgraph_of_stmt s in
    let (module Rev_Flowgraph) = rev_flowgraph in
    let live_variables =
      Monotone_framework.live_variables_mfp mir
        (module Rev_Flowgraph)
        flowgraph_to_mir in
    let dead_code_elim_stmt_base i stmt =
      (* NOTE: entry in the reverse flowgraph, so exit in the forward flowgraph *)
      let live_variables_s =
        (Map.find_exn live_variables i).Monotone_framework_sigs.entry in
      match stmt with
      | Stmt.Fixed.Pattern.Assignment ((x, _, []), rhs) ->
          if Set.Poly.mem live_variables_s x || cannot_remove_expr rhs then stmt
          else Skip
      | Assignment ((x, _, is), rhs) ->
          if
            Set.Poly.mem live_variables_s x
            || cannot_remove_expr rhs
            || List.exists ~f:(idx_any cannot_remove_expr) is
          then stmt
          else Skip
      (* NOTE: we never get rid of declarations as we might not be able to
         remove an assignment to a variable
            due to side effects. *)
      (* TODO: maybe we should revisit that. *)
      | Decl _ | TargetPE _
       |NRFunApp (_, _)
       |Break | Continue | Return _ | Skip ->
          stmt
      | IfElse (e, b1, b2) -> (
          if
            (* TODO: check if e has side effects, like print, reject, then don't optimize? *)
            (not (cannot_remove_expr e))
            && b1.Stmt.Fixed.pattern = Skip
            && ( Option.map ~f:(fun Stmt.Fixed.{pattern; _} -> pattern) b2
                 = Some Skip
               || Option.map ~f:(fun Stmt.Fixed.{pattern; _} -> pattern) b2
                  = None )
          then Skip
          else
            match e.pattern with
            | Lit (Int, "0") | Lit (Real, "0.0") -> (
              match b2 with Some x -> x.pattern | None -> Skip )
            | Lit (_, _) -> b1.pattern
            | _ -> IfElse (e, b1, b2) )
      | While (e, b) -> (
          if (not (cannot_remove_expr e)) && b.pattern = Break then Skip
          else
            match e.pattern with
            | Lit (Int, "0") | Lit (Real, "0.0") -> Skip
            | _ -> While (e, b) )
      | For {loopvar; lower; upper; body} ->
          if
            (not (cannot_remove_expr lower))
            && (not (cannot_remove_expr upper))
            && is_skip_break_continue body.pattern
          then Skip
          else For {loopvar; lower; upper; body}
      | Profile (_, l) | Block l ->
          let l' = List.filter ~f:(fun x -> x.pattern <> Skip) l in
          if List.length l' = 0 then Skip else Block l'
      | SList l ->
          let l' = List.filter ~f:(fun x -> x.pattern <> Skip) l in
          SList l' in
    let dead_code_elim_stmt =
      map_rec_stmt_loc_num flowgraph_to_mir dead_code_elim_stmt_base in
    dead_code_elim_stmt (Map.find_exn flowgraph_to_mir 1) in
  transform_program mir transform

let partial_evaluation = Partial_evaluator.eval_prog

(**
 * Given a name and Stmt, search the statement for the first assignment
 * where that name is the assignee.
 *)
let rec find_assignment_idx (name : string) Stmt.Fixed.{pattern; _} =
  match pattern with
  | Stmt.Fixed.Pattern.Assignment
      ((assign_name, (_ : UnsizedType.t), idx_lst), (rhs : 'a Expr.Fixed.t))
    when name = assign_name
         && not (Set.Poly.mem (expr_var_names_set rhs) assign_name) ->
      Some idx_lst
  | _ -> None

(**
 * Given a list of Stmts, find Decls whose objects are fully assigned to
 *  in their first assignment and mark them as not needing to be
 *  initialized.
 *)
and unenforce_initialize
    (lst : (Expr.Typed.Meta.t, Stmt.Located.Meta.t) Stmt.Fixed.t list) =
  let rec unenforce_initialize_patt (Stmt.Fixed.{pattern; _} as stmt) sub_lst =
    match pattern with
    | Stmt.Fixed.Pattern.Decl ({decl_id; _} as decl_pat) -> (
      match List.hd sub_lst with
      | Some next_stmt -> (
        match find_assignment_idx decl_id next_stmt with
        | Some [] | Some [Index.All] | Some [Index.All; Index.All] ->
            { stmt with
              pattern= Stmt.Fixed.Pattern.Decl {decl_pat with initialize= false}
            }
        | None | Some _ -> stmt )
      | None -> stmt )
    | Block block_lst ->
        {stmt with pattern= Block (unenforce_initialize block_lst)}
    | SList s_lst -> {stmt with pattern= SList (unenforce_initialize s_lst)}
    (*[] here because we do not want to check out of scope*)
    | While (expr, stmt) ->
        {stmt with pattern= While (expr, unenforce_initialize_patt stmt [])}
    | For ({body; _} as pat) ->
        { stmt with
          pattern= For {pat with body= unenforce_initialize_patt body []} }
    | Profile ((pname : string), stmts) ->
        {stmt with pattern= Profile (pname, unenforce_initialize stmts)}
    | IfElse ((expr : 'a Expr.Fixed.t), true_stmt, op_false_stmt) ->
        let mod_false_stmt =
          Option.map ~f:(fun x -> unenforce_initialize_patt x []) op_false_stmt
        in
        { stmt with
          pattern=
            IfElse (expr, unenforce_initialize_patt true_stmt [], mod_false_stmt)
        }
    | _ -> stmt in
  match List.hd lst with
  | Some stmt -> (
    match List.tl lst with
    | Some sub_lst ->
        List.cons
          (unenforce_initialize_patt stmt sub_lst)
          (unenforce_initialize sub_lst)
    | None -> lst )
  | None -> lst

(**
 * Take the Mir and perform a transform that requires searching
 *  across the list inside of each piece of the Mir.
 *  @param mir The mir
 *  @param transformer a function that takes in and returns a list of
 *    Stmts.
 *)
let transform_mir_blocks (mir : (Expr.Typed.t, Stmt.Located.t) Program.t)
    (transformer :
         (Expr.Typed.Meta.t, Stmt.Located.Meta.t) Stmt.Fixed.t list
      -> Stmt.Located.t list ) : (Expr.Typed.t, Stmt.Located.t) Program.t =
  let transformed_functions =
    List.map mir.functions_block ~f:(fun fs ->
        let new_body =
          match fs.fdbody with
          | Some (Stmt.Fixed.{pattern= SList lst; _} as stmt) ->
              Some {stmt with pattern= SList (transformer lst)}
          | Some (Stmt.Fixed.{pattern= Block lst; _} as stmt) ->
              Some {stmt with pattern= Block (transformer lst)}
          | alt -> alt in
        {fs with fdbody= new_body} ) in
  { Program.functions_block= transformed_functions
  ; input_vars= mir.input_vars
  ; prepare_data= transformer mir.prepare_data
  ; log_prob= transformer mir.log_prob
  ; generate_quantities= transformer mir.generate_quantities
  ; transform_inits= transformer mir.transform_inits
  ; output_vars= mir.output_vars
  ; prog_name= mir.prog_name
  ; prog_path= mir.prog_path }

let allow_uninitialized_decls mir =
  transform_mir_blocks mir unenforce_initialize

let lazy_code_motion ?(preserve_stability = false) (mir : Program.Typed.t) =
  (* TODO: clean up this code. It is not very pretty. *)
  (* TODO: make lazy code motion operate on transformed parameters and models blocks
     simultaneously *)
  let preprocess_flowgraph =
    let preprocess_flowgraph_base
        (stmt : (Expr.Typed.t, Stmt.Located.t) Stmt.Fixed.Pattern.t) =
      match stmt with
      | IfElse (e, b1, Some b2) ->
          Stmt.Fixed.(
            Pattern.IfElse
              ( e
              , { pattern= Block [b1; {pattern= Skip; meta= Location_span.empty}]
                ; meta= Location_span.empty }
              , Some
                  { pattern=
                      Block [b2; {pattern= Skip; meta= Location_span.empty}]
                  ; meta= Location_span.empty } ))
      | IfElse (e, b, None) ->
          IfElse
            ( e
            , { pattern= Block [b; {pattern= Skip; meta= Location_span.empty}]
              ; meta= Location_span.empty }
            , Some {pattern= Skip; meta= Location_span.empty} )
      | While (e, b) ->
          While
            ( e
            , { pattern= Block [b; {pattern= Skip; meta= Location_span.empty}]
              ; meta= Location_span.empty } )
      | For {loopvar; lower; upper; body= b} ->
          For
            { loopvar
            ; lower
            ; upper
            ; body=
                { pattern= Block [b; {pattern= Skip; meta= Location_span.empty}]
                ; meta= Location_span.empty } }
      | _ -> stmt in
    map_rec_stmt_loc preprocess_flowgraph_base in
  let transform s =
    let rev_flowgraph, flowgraph_to_mir =
      Monotone_framework.inverse_flowgraph_of_stmt ~blocks_after_body:false s
    in
    let fwd_flowgraph = Monotone_framework.reverse rev_flowgraph in
    let latest_expr, used_not_latest_expressions_mfp =
      Monotone_framework.lazy_expressions_mfp fwd_flowgraph rev_flowgraph
        flowgraph_to_mir in
    let expression_map =
      let rec collect_expressions accum (e : Expr.Typed.t) =
        match e.pattern with
        | Lit (_, _) -> accum
        | Var _ -> accum
        | _ when cannot_duplicate_expr ~preserve_stability e ->
            (* Immovable expressions might have movable subexpressions *)
            Expr.Fixed.Pattern.fold collect_expressions accum e.pattern
        | _ -> Map.set accum ~key:e ~data:(Gensym.generate ~prefix:"lcm_" ())
      in
      Set.fold
        (Monotone_framework.used_expressions_stmt s.pattern)
        ~init:Expr.Typed.Map.empty ~f:collect_expressions in
    (* TODO: it'd be more efficient to just not accumulate constants in the static analysis *)
    let declarations_list =
      Map.fold expression_map ~init:[] ~f:(fun ~key ~data accum ->
          Stmt.Fixed.
            { pattern=
                Pattern.Decl
                  { decl_adtype= Expr.Typed.adlevel_of key
                  ; decl_id= data
                  ; decl_type= Type.Unsized (Expr.Typed.type_of key)
                  ; initialize= true }
            ; meta= Location_span.empty }
          :: accum ) in
    let lazy_code_motion_base i stmt =
      let latest_and_used_after_i =
        Set.inter
          (Map.find_exn latest_expr i)
          (Map.find_exn used_not_latest_expressions_mfp i).entry in
      let to_assign_in_s =
        latest_and_used_after_i
        |> Set.filter ~f:(fun x -> Map.mem expression_map x)
        |> Set.to_list
        |> List.sort ~compare:(fun e e' ->
               compare_int (expr_depth e) (expr_depth e') ) in
      (* TODO: is this sort doing anything or are they already stored in the right order by
         chance? It appears to not do anything. *)
      let assignments_to_add_to_s =
        List.map
          ~f:(fun e ->
            Stmt.Fixed.
              { pattern=
                  Assignment
                    ((Map.find_exn expression_map e, e.meta.type_, []), e)
              ; meta= Location_span.empty } )
          to_assign_in_s in
      let expr_subst_stmt_except_initial_assign m =
        let f stmt =
          match stmt with
          | Stmt.Fixed.Pattern.Assignment ((x, _, []), e')
            when Map.mem m e'
                 && Expr.Typed.equal {e' with pattern= Var x}
                      (Map.find_exn m e') ->
              expr_subst_stmt_base (Map.remove m e') stmt
          | _ -> expr_subst_stmt_base m stmt in
        map_rec_stmt_loc f in
      let expr_map =
        Map.filter_keys
          ~f:(fun key ->
            Set.mem latest_and_used_after_i key
            || Set.mem (Map.find_exn used_not_latest_expressions_mfp i).exit key
            )
          (Map.mapi expression_map ~f:(fun ~key ~data ->
               {key with pattern= Var data} ) ) in
      let f = expr_subst_stmt_except_initial_assign expr_map in
      if List.length assignments_to_add_to_s = 0 then
        (f Stmt.Fixed.{pattern= stmt; meta= Location_span.empty}).pattern
      else
        SList
          (List.map ~f
             ( assignments_to_add_to_s
             @ [{pattern= stmt; meta= Location_span.empty}] ) ) in
    let lazy_code_motion_stmt =
      map_rec_stmt_loc_num flowgraph_to_mir lazy_code_motion_base in
    Stmt.Fixed.
      { pattern=
          SList
            ( declarations_list
            @ [lazy_code_motion_stmt (Map.find_exn flowgraph_to_mir 1)] )
      ; meta= Location_span.empty } in
  let cleanup =
    let cleanup_base (stmt : (Expr.Typed.t, Stmt.Located.t) Stmt.Fixed.Pattern.t)
        : (Expr.Typed.t, Stmt.Located.t) Stmt.Fixed.Pattern.t =
      match stmt with
      | Stmt.Fixed.(
          Pattern.IfElse
            ( e
            , {pattern= Block [b1; {pattern= Skip; _}]; _}
            , Some {pattern= Block [b2; {pattern= Skip; _}]; _} )) ->
          IfElse (e, b1, Some b2)
      | IfElse
          ( e
          , {pattern= Block [b; {pattern= Skip; _}]; _}
          , Some {pattern= Skip; _} ) ->
          IfElse (e, b, None)
      | While (e, {pattern= Block [b; {pattern= Skip; _}]; _}) -> While (e, b)
      | For
          { loopvar
          ; lower
          ; upper
          ; body= {pattern= Block [b; {pattern= Skip; _}]; _} } ->
          For {loopvar; lower; upper; body= b}
      | _ -> stmt in
    map_rec_stmt_loc cleanup_base in
  transform_program_blockwise mir (fun _ x ->
      cleanup (transform (preprocess_flowgraph x)) )

let block_fixing mir =
  transform_program_blockwise mir (fun _ x ->
      (map_rec_stmt_loc (fun stmt ->
           match stmt with
           | IfElse
               ( e
               , {pattern= SList l; meta}
               , Some {pattern= SList l'; meta= smeta'} ) ->
               IfElse
                 ( e
                 , {pattern= Block l; meta}
                 , Some {pattern= Block l'; meta= smeta'} )
           | IfElse (e, {pattern= SList l; meta}, b) ->
               IfElse (e, {pattern= Block l; meta}, b)
           | IfElse (e, b, Some {pattern= SList l'; meta= smeta'}) ->
               IfElse (e, b, Some {pattern= Block l'; meta= smeta'})
           | While (e, {pattern= SList l; meta}) ->
               While (e, {pattern= Block l; meta})
           | For {loopvar; lower; upper; body= {pattern= SList l; meta}} ->
               For {loopvar; lower; upper; body= {pattern= Block l; meta}}
           | _ -> stmt ) )
        x )

(* TODO: implement SlicStan style optimizer for choosing best program block for each statement. *)
(* TODO: add optimization pass to move declarations down as much as possible and introduce as
   tight as possible local scopes *)
(* TODO: add tests *)
(* TODO: add pass to get rid of redundant declarations? *)

(** 
 * A generic optimization pass for finding a minimal set of variables that 
 * are generated by some circumstance, and then updating the MIR with that set.
 * @param gen_variables: the variables that must be added to the set at
 *  the given statement
 * @param update_expr: update an MIR expression given the variable set
 * @param update_stmt: Function for updating an MIR statement given the
 *  variable set
 * @param extra_variables: the set of variables that are implied
 *  to be in the set by a given variable in the set
 *  (usually empty, sometimes unrepresented variables like _in__ variables)
 * @param initial_variables: the initial known members of the set of variables
 * @param stmt the MIR statement to optimize.
*)
let optimize_minimal_variables
    ~(gen_variables :
          (int, Stmt.Located.Non_recursive.t) Map.Poly.t
       -> int
       -> string Set.Poly.t
       -> string Set.Poly.t )
    ~(update_expr : string Set.Poly.t -> Expr.Typed.t -> Expr.Typed.t)
    ~(update_stmt :
          ( Expr.Typed.Meta.t Expr.Fixed.t
          , (Expr.Typed.Meta.t, 'a) Stmt.Fixed.t )
          Stmt.Fixed.Pattern.t
       -> string Core_kernel.Set.Poly.t
       -> ( Expr.Typed.Meta.t Expr.Fixed.t
          , (Expr.Typed.Meta.t, 'a) Stmt.Fixed.t )
          Stmt.Fixed.Pattern.t )
    ~(extra_variables : string -> string Set.Poly.t)
    ~(initial_variables : string Set.Poly.t) (stmt : Stmt.Located.t) =
  let rev_flowgraph, flowgraph_to_mir =
    Monotone_framework.inverse_flowgraph_of_stmt stmt in
  let fwd_flowgraph = Monotone_framework.reverse rev_flowgraph in
  let (module Circular_Fwd_Flowgraph) =
    Monotone_framework.make_circular_flowgraph fwd_flowgraph rev_flowgraph in
  let mfp_variables =
    Monotone_framework.minimal_variables_mfp
      (module Circular_Fwd_Flowgraph)
      flowgraph_to_mir initial_variables gen_variables in
  let optimize_min_vars_stmt_base i stmt_pattern =
    let variable_set =
      let exits = (Map.find_exn mfp_variables i).exit in
      Set.Poly.union exits (union_map exits ~f:extra_variables) in
    let stmt_val =
      Stmt.Fixed.Pattern.map (update_expr variable_set)
        (fun x -> x)
        stmt_pattern in
    update_stmt stmt_val variable_set in
  map_rec_stmt_loc_num flowgraph_to_mir optimize_min_vars_stmt_base
    (Map.find_exn flowgraph_to_mir 1)

let optimize_ad_levels (mir : Program.Typed.t) =
  let gen_ad_variables
      (flowgraph_to_mir : (int, Stmt.Located.Non_recursive.t) Map.Poly.t)
      (l : int) (ad_variables : string Set.Poly.t) =
    let mir_node = (Map.find_exn flowgraph_to_mir l).pattern in
    match mir_node with
    | Assignment ((x, _, _), e)
      when Expr.Typed.adlevel_of (update_expr_ad_levels ad_variables e)
           = AutoDiffable ->
        Set.Poly.singleton x
    | _ -> Set.Poly.empty in
  let global_initial_ad_variables =
    Set.Poly.of_list
      (List.filter_map
         ~f:(fun (v, Program.{out_block; _}) ->
           match out_block with Parameters -> Some v | _ -> None )
         mir.output_vars ) in
  let initial_ad_variables fundef_opt _ =
    match (fundef_opt : Stmt.Located.t Program.fun_def option) with
    | None -> global_initial_ad_variables
    | Some {fdargs; _} ->
        Set.Poly.union global_initial_ad_variables
          (Set.Poly.of_list
             (List.filter_map fdargs ~f:(fun (_, name, ut) ->
                  if UnsizedType.is_autodiffable ut then Some name else None )
             ) ) in
  let extra_variables v = Set.Poly.singleton (v ^ "_in__") in
  let update_stmt stmt_pattern variable_set =
    match stmt_pattern with
    | Stmt.Fixed.Pattern.Decl ({decl_id; _} as decl)
      when Set.mem variable_set decl_id ->
        Stmt.Fixed.Pattern.Decl {decl with decl_adtype= UnsizedType.AutoDiffable}
    | Decl ({decl_id; _} as decl) when not (Set.mem variable_set decl_id) ->
        Decl {decl with decl_adtype= DataOnly}
    | s -> s in
  let transform fundef_opt stmt =
    optimize_minimal_variables ~gen_variables:gen_ad_variables
      ~update_expr:update_expr_ad_levels ~update_stmt ~extra_variables
      ~initial_variables:(initial_ad_variables fundef_opt stmt)
      stmt in
  transform_program_blockwise mir transform

(* Apparently you need to completely copy/paste type definitions between
   ml and mli files?*)
type optimization_settings =
  { function_inlining: bool
  ; static_loop_unrolling: bool
  ; one_step_loop_unrolling: bool
  ; list_collapsing: bool
  ; block_fixing: bool
  ; allow_uninitialized_decls: bool
  ; constant_propagation: bool
  ; expression_propagation: bool
  ; copy_propagation: bool
  ; dead_code_elimination: bool
  ; partial_evaluation: bool
  ; lazy_code_motion: bool
  ; optimize_ad_levels: bool
  ; preserve_stability: bool }

let settings_const b =
  { function_inlining= b
  ; static_loop_unrolling= b
  ; one_step_loop_unrolling= b
  ; list_collapsing= b
  ; block_fixing= b
  ; allow_uninitialized_decls= b
  ; constant_propagation= b
  ; expression_propagation= b
  ; copy_propagation= b
  ; dead_code_elimination= b
  ; partial_evaluation= b
  ; lazy_code_motion= b
  ; optimize_ad_levels= b
  ; preserve_stability= not b }

let all_optimizations : optimization_settings = settings_const true
let no_optimizations : optimization_settings = settings_const false

<<<<<<< HEAD
let settings_default : optimization_settings =
  let xx = settings_const false in
  {xx with allow_uninitialized_decls= true}
=======
type optimization_level = O0 | O1 | Oexperimental

let level_optimizations (lvl : optimization_level) : optimization_settings =
  match lvl with
  | O0 -> {no_optimizations with allow_uninitialized_decls= false}
  | O1 ->
      { function_inlining= false
      ; static_loop_unrolling= false
      ; one_step_loop_unrolling= false
      ; list_collapsing= true
      ; block_fixing= true
      ; constant_propagation= true
      ; expression_propagation= false
      ; copy_propagation= true
      ; dead_code_elimination= true
      ; partial_evaluation= true
      ; lazy_code_motion= false
      ; allow_uninitialized_decls= false
      ; optimize_ad_levels= true
      ; preserve_stability= false }
  | Oexperimental -> all_optimizations
>>>>>>> 6ac8f646

let optimization_suite ?(settings = all_optimizations) mir =
  let preserve_stability = settings.preserve_stability in
  let maybe_optimizations =
    [ (* Phase order. See phase-ordering-nodes.org for details *)
      (* Book section A *)
      (* Book section B *)
      (* Book: Procedure integration *)
      (function_inlining, settings.function_inlining)
      (* Book: Sparse conditional constant propagation *)
    ; (constant_propagation ~preserve_stability, settings.constant_propagation)
      (* Book section C *)
      (* Book: Local and global copy propagation *)
    ; (copy_propagation, settings.copy_propagation)
      (* Book: Sparse conditional constant propagation *)
    ; (constant_propagation ~preserve_stability, settings.constant_propagation)
      (* Book: Dead-code elimination *)
    ; (dead_code_elimination, settings.dead_code_elimination)
      (* Matthijs: Before lazy code motion to get loop-invariant code motion *)
    ; (one_step_loop_unrolling, settings.one_step_loop_unrolling)
      (* Matthjis: expression_propagation < partial_evaluation *)
    ; ( expression_propagation ~preserve_stability
      , settings.expression_propagation )
      (* Matthjis: partial_evaluation < lazy_code_motion *)
    ; (partial_evaluation, settings.partial_evaluation)
      (* Book: Loop-invariant code motion *)
    ; (lazy_code_motion ~preserve_stability, settings.lazy_code_motion)
      (* Matthijs: lazy_code_motion < copy_propagation TODO: Check if this is necessary *)
    ; (copy_propagation, settings.copy_propagation)
      (* Matthijs: Constant propagation before static loop unrolling *)
    ; (constant_propagation ~preserve_stability, settings.constant_propagation)
      (* Book: Loop simplification *)
    ; (static_loop_unrolling, settings.static_loop_unrolling)
      (* Book: Dead-code elimination *)
      (* Matthijs: Everything < Dead-code elimination *)
    ; (dead_code_elimination, settings.dead_code_elimination)
      (* Book: Machine idioms and instruction combining *)
    ; (list_collapsing, settings.list_collapsing)
      (* Book: Machine idioms and instruction combining *)
    ; (optimize_ad_levels, settings.optimize_ad_levels)
      (*Remove decls immediately assigned to*)
    ; (allow_uninitialized_decls, settings.allow_uninitialized_decls)
      (* Book: Machine idioms and instruction combining *)
      (* Matthijs: Everything < block_fixing *)
    ; (block_fixing, settings.block_fixing) ] in
  let optimizations =
    List.filter_map maybe_optimizations ~f:(fun (fn, flag) ->
        if flag then Some fn else None ) in
  List.fold optimizations ~init:mir ~f:(fun mir opt -> opt mir)<|MERGE_RESOLUTION|>--- conflicted
+++ resolved
@@ -1146,16 +1146,11 @@
 let all_optimizations : optimization_settings = settings_const true
 let no_optimizations : optimization_settings = settings_const false
 
-<<<<<<< HEAD
-let settings_default : optimization_settings =
-  let xx = settings_const false in
-  {xx with allow_uninitialized_decls= true}
-=======
 type optimization_level = O0 | O1 | Oexperimental
 
 let level_optimizations (lvl : optimization_level) : optimization_settings =
   match lvl with
-  | O0 -> {no_optimizations with allow_uninitialized_decls= false}
+  | O0 -> no_optimizations
   | O1 ->
       { function_inlining= false
       ; static_loop_unrolling= false
@@ -1168,11 +1163,10 @@
       ; dead_code_elimination= true
       ; partial_evaluation= true
       ; lazy_code_motion= false
-      ; allow_uninitialized_decls= false
+      ; allow_uninitialized_decls= true
       ; optimize_ad_levels= true
       ; preserve_stability= false }
   | Oexperimental -> all_optimizations
->>>>>>> 6ac8f646
 
 let optimization_suite ?(settings = all_optimizations) mir =
   let preserve_stability = settings.preserve_stability in
