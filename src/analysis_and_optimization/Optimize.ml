(* Code for optimization passes on the MIR *)
open Core_kernel
open Common
open Middle
open Mir_utils

let preserve_stability = false

(**
   Apply the transformation to each function body and to the rest of the program as one
   block.
*)
let transform_program (mir : Program.Typed.t)
    (transform : Stmt.Located.t -> Stmt.Located.t) : Program.Typed.t =
  let packed_prog_body =
    transform
      { pattern=
          SList
            (List.map
               ~f:(fun x ->
                 Stmt.Fixed.{pattern= SList x; meta= Location_span.empty} )
               [ mir.prepare_data; mir.transform_inits; mir.log_prob
               ; mir.generate_quantities ])
      ; meta= Location_span.empty }
  in
  let transformed_prog_body = transform packed_prog_body in
  let transformed_functions =
    List.map mir.functions_block ~f:(fun fs ->
        {fs with fdbody= Option.map ~f:transform fs.fdbody} )
  in
  match transformed_prog_body with
  | { pattern=
        SList
          [ {pattern= SList prepare_data'; _}
          ; {pattern= SList transform_inits'; _}
          ; {pattern= SList log_prob'; _}
          ; {pattern= SList generate_quantities'; _} ]; _ } ->
      { mir with
        functions_block= transformed_functions
      ; prepare_data= prepare_data'
      ; transform_inits= transform_inits'
      ; log_prob= log_prob'
      ; generate_quantities= generate_quantities' }
  | _ ->
      raise
        (Failure "Something went wrong with program transformation packing!")

(**
   Apply the transformation to each function body and to each program block separately.
*)
let transform_program_blockwise (mir : Program.Typed.t)
    (transform :
      Stmt.Located.t Program.fun_def option -> Stmt.Located.t -> Stmt.Located.t)
    : Program.Typed.t =
  let transform' fd s =
    match transform fd {pattern= SList s; meta= Location_span.empty} with
    | {pattern= SList l; _} -> l
    | _ ->
        raise
          (Failure "Something went wrong with program transformation packing!")
  in
  let transformed_functions =
    List.map mir.functions_block ~f:(fun fs ->
        {fs with fdbody= Option.map ~f:(transform (Some fs)) fs.fdbody} )
  in
  { mir with
    functions_block= transformed_functions
  ; prepare_data= transform' None mir.prepare_data
  ; transform_inits= transform' None mir.transform_inits
  ; log_prob= transform' None mir.log_prob
  ; generate_quantities= transform' None mir.generate_quantities }

let map_no_loc l =
  List.map ~f:(fun s -> Stmt.Fixed.{pattern= s; meta= Location_span.empty}) l

let slist_no_loc l = Stmt.Fixed.Pattern.SList (map_no_loc l)
let block_no_loc l = Stmt.Fixed.Pattern.Block (map_no_loc l)

let slist_concat_no_loc l stmt =
  match l with [] -> stmt | l -> slist_no_loc (l @ [stmt])

let replace_fresh_local_vars s' =
  let f m = function
    | Stmt.Fixed.Pattern.Decl {decl_adtype; decl_type; decl_id} ->
        let new_name =
          match Map.Poly.find m decl_id with
          | Some existing -> existing
          | None -> Gensym.generate ~prefix:"inline_" ()
        in
        ( Stmt.Fixed.Pattern.Decl {decl_adtype; decl_id= new_name; decl_type}
        , Map.Poly.set m ~key:decl_id ~data:new_name )
    | Stmt.Fixed.Pattern.For {loopvar; lower; upper; body} ->
        let new_name =
          match Map.Poly.find m loopvar with
          | Some existing -> existing
          | None -> Gensym.generate ~prefix:"inline_" ()
        in
        ( Stmt.Fixed.Pattern.For {loopvar= new_name; lower; upper; body}
        , Map.Poly.set m ~key:loopvar ~data:new_name )
    | Assignment ((var_name, ut, l), e) ->
        let var_name =
          match Map.Poly.find m var_name with
          | None -> var_name
          | Some var_name -> var_name
        in
        (Stmt.Fixed.Pattern.Assignment ((var_name, ut, l), e), m)
    | x -> (x, m)
  in
  let s, m = map_rec_state_stmt_loc f Map.Poly.empty s' in
  name_subst_stmt m s

let subst_args_stmt args es =
  let m = Map.Poly.of_alist_exn (List.zip_exn args es) in
  subst_stmt m

(* TODO: only handle early returns if that's necessary *)
(* The strategy here is to wrap the function body in a dummy loop, then replace
   returns with breaks. One issue is early return from internal loops - in
   those cases, a break would only break out of the inner loop. The solution is
   a flag variable to indicate whether a 'return' break has been called, and
   then to check if that flag is set after each loop. Then, if a 'return' break
   is called from an inner loop, there's a cascade of breaks all the way out of
   the dummy loop. *)
let handle_early_returns opt_var b =
  let returned = Gensym.generate ~prefix:"inline_" () in
  let f = function
    | Stmt.Fixed.Pattern.Return opt_ret -> (
      match (opt_var, opt_ret) with
      | None, None -> Stmt.Fixed.Pattern.Break
      | Some name, Some e ->
          SList
            [ Stmt.Fixed.
                { pattern=
                    Assignment
                      ( (returned, UInt, [])
                      , Expr.Fixed.
                          { pattern= Lit (Int, "1")
                          ; meta=
                              Expr.Typed.Meta.
                                { type_= UInt
                                ; adlevel= DataOnly
                                ; loc= Location_span.empty } } )
                ; meta= Location_span.empty }
            ; Stmt.Fixed.
                { pattern= Assignment ((name, Expr.Typed.type_of e, []), e)
                ; meta= Location_span.empty }
            ; {pattern= Break; meta= Location_span.empty} ]
      | Some _, None ->
          raise_s
            [%message
              ( "Function should return a value but found an empty return \
                 statement."
                : string )]
      | None, Some _ ->
          raise_s
            [%message
              ( "Expected a void function but found a non-empty return \
                 statement."
                : string )] )
    | Stmt.Fixed.Pattern.For _ as loop ->
        Stmt.Fixed.Pattern.SList
          [ Stmt.Fixed.{pattern= loop; meta= Location_span.empty}
          ; Stmt.Fixed.
              { pattern=
                  IfElse
                    ( Expr.Fixed.
                        { pattern= Var returned
                        ; meta=
                            Expr.Typed.Meta.
                              { type_= UInt
                              ; adlevel= DataOnly
                              ; loc= Location_span.empty } }
                    , {pattern= Break; meta= Location_span.empty}
                    , None )
              ; meta= Location_span.empty } ]
    | x -> x
  in
  Stmt.Fixed.Pattern.SList
    [ Stmt.Fixed.
        { pattern=
            Decl
              {decl_adtype= DataOnly; decl_id= returned; decl_type= Sized SInt}
        ; meta= Location_span.empty }
    ; Stmt.Fixed.
        { pattern=
            Assignment
              ( (returned, UInt, [])
              , Expr.Fixed.
                  { pattern= Lit (Int, "0")
                  ; meta=
                      Expr.Typed.Meta.
                        { type_= UInt
                        ; adlevel= DataOnly
                        ; loc= Location_span.empty } } )
        ; meta= Location_span.empty }
    ; Stmt.Fixed.
        { pattern=
            Stmt.Fixed.Pattern.For
              { loopvar= Gensym.generate ~prefix:"inline_" ()
              ; lower=
                  Expr.Fixed.
                    { pattern= Lit (Int, "1")
                    ; meta=
                        Expr.Typed.Meta.
                          { type_= UInt
                          ; adlevel= DataOnly
                          ; loc= Location_span.empty } }
              ; upper=
                  { pattern= Lit (Int, "1")
                  ; meta=
                      {type_= UInt; adlevel= DataOnly; loc= Location_span.empty}
                  }
              ; body= map_rec_stmt_loc f b }
        ; meta= Location_span.empty } ]

(* Triple is (declaration list, statement list, return expression) *)
let rec inline_function_expression propto adt fim
    (Expr.Fixed.({pattern; _}) as e) =
  match pattern with
  | Var _ -> ([], [], e)
  | Lit (_, _) -> ([], [], e)
  | FunApp (kind, es) -> (
      let dse_list =
        List.map ~f:(inline_function_expression propto adt fim) es
      in
      (* function arguments are evaluated from right to left in C++, so we need to reverse *)
      let d_list =
        List.concat (List.rev (List.map ~f:(function x, _, _ -> x) dse_list))
      in
      let s_list =
        List.concat (List.rev (List.map ~f:(function _, x, _ -> x) dse_list))
      in
      let es = List.map ~f:(function _, _, x -> x) dse_list in
      match kind with
      | CompilerInternal _ ->
          (d_list, s_list, {e with pattern= FunApp (kind, es)})
      | UserDefined (fname, suffix) | StanLib (fname, suffix) -> (
          let suffix, fname' =
            match suffix with
            | FnLpdf propto' when propto' && propto ->
                ( Fun_kind.FnLpdf true
                , Utils.with_unnormalized_suffix fname |> Option.value_exn )
            | FnLpdf _ -> (Fun_kind.FnLpdf false, fname)
            | _ -> (suffix, fname)
          in
          match Map.find fim fname' with
          | None ->
              let fun_kind =
                match kind with
                | Fun_kind.UserDefined _ -> Fun_kind.UserDefined (fname, suffix)
                | _ -> StanLib (fname, suffix)
              in
              (d_list, s_list, {e with pattern= FunApp (fun_kind, es)})
          | Some (rt, args, b) ->
              let x = Gensym.generate ~prefix:"inline_" () in
              let handle = handle_early_returns (Some x) in
              let d_list2, s_list2, (e : Expr.Typed.t) =
                ( [ Stmt.Fixed.Pattern.Decl
                      { decl_adtype= adt
                      ; decl_id= x
                      ; decl_type= Option.value_exn rt } ]
                  (* We should minimize the code that's having its variables
                   replaced to avoid conflict with the (two) new dummy
                   variables introduced by inlining *)
                , [ handle
                      (replace_fresh_local_vars (subst_args_stmt args es b)) ]
                , { pattern= Var x
                  ; meta=
                      Expr.Typed.Meta.
                        { type_= Type.to_unsized (Option.value_exn rt)
                        ; adlevel= adt
                        ; loc= Location_span.empty } } )
              in
              let d_list = d_list @ d_list2 in
              let s_list = s_list @ s_list2 in
              (d_list, s_list, e) ) )
  | TernaryIf (e1, e2, e3) ->
      let dl1, sl1, e1 = inline_function_expression propto adt fim e1 in
      let dl2, sl2, e2 = inline_function_expression propto adt fim e2 in
      let dl3, sl3, e3 = inline_function_expression propto adt fim e3 in
      ( dl1 @ dl2 @ dl3
      , sl1
        @ [ Stmt.Fixed.(
              Pattern.IfElse
                ( e1
                , {pattern= block_no_loc sl2; meta= Location_span.empty}
                , Some {pattern= block_no_loc sl3; meta= Location_span.empty}
                )) ]
      , {e with pattern= TernaryIf (e1, e2, e3)} )
  | Indexed (e', i_list) ->
      let dl, sl, e' = inline_function_expression propto adt fim e' in
      let dsi_list =
        List.map ~f:(inline_function_index propto adt fim) i_list
      in
      let d_list =
        List.concat (List.rev (List.map ~f:(function x, _, _ -> x) dsi_list))
      in
      let s_list =
        List.concat (List.rev (List.map ~f:(function _, x, _ -> x) dsi_list))
      in
      let i_list = List.map ~f:(function _, _, x -> x) dsi_list in
      (d_list @ dl, s_list @ sl, {e with pattern= Indexed (e', i_list)})
  | EAnd (e1, e2) ->
      let dl1, sl1, e1 = inline_function_expression propto adt fim e1 in
      let dl2, sl2, e2 = inline_function_expression propto adt fim e2 in
      let sl2 =
        [ Stmt.Fixed.(
            Pattern.IfElse
              ( e1
              , {pattern= Block (map_no_loc sl2); meta= Location_span.empty}
              , None )) ]
      in
      (dl1 @ dl2, sl1 @ sl2, {e with pattern= EAnd (e1, e2)})
  | EOr (e1, e2) ->
      let dl1, sl1, e1 = inline_function_expression propto adt fim e1 in
      let dl2, sl2, e2 = inline_function_expression propto adt fim e2 in
      let sl2 =
        [ Stmt.Fixed.(
            Pattern.IfElse
              ( e1
              , {pattern= Skip; meta= Location_span.empty}
              , Some
                  {pattern= Block (map_no_loc sl2); meta= Location_span.empty}
              )) ]
      in
      (dl1 @ dl2, sl1 @ sl2, {e with pattern= EOr (e1, e2)})

and inline_function_index propto adt fim i =
  match i with
  | All -> ([], [], All)
  | Single e ->
      let dl, sl, e = inline_function_expression propto adt fim e in
      (dl, sl, Single e)
  | Upfrom e ->
      let dl, sl, e = inline_function_expression propto adt fim e in
      (dl, sl, Upfrom e)
  | Between (e1, e2) ->
      let dl1, sl1, e1 = inline_function_expression propto adt fim e1 in
      let dl2, sl2, e2 = inline_function_expression propto adt fim e2 in
      (dl1 @ dl2, sl1 @ sl2, Between (e1, e2))
  | MultiIndex e ->
      let dl, sl, e = inline_function_expression propto adt fim e in
      (dl, sl, MultiIndex e)

let rec inline_function_statement propto adt fim Stmt.Fixed.({pattern; meta}) =
  Stmt.Fixed.
    { pattern=
        ( match pattern with
        | Assignment ((x, ut, l), e2) ->
            let e1 =
              {e2 with pattern= Indexed ({e2 with pattern= Var x}, l)}
            in
            (* This inner e2 is wrong. We are giving the wrong type to Var x. But it doens't really matter as we discard it later. *)
            let dl1, sl1, e1 = inline_function_expression propto adt fim e1 in
            let dl2, sl2, e2 = inline_function_expression propto adt fim e2 in
            let x, l =
              match e1.pattern with
              | Var x -> (x, [])
              | Indexed ({pattern= Var x; _}, l) -> (x, l)
              | _ as w ->
                  raise_s [%sexp (w : Expr.Typed.t Expr.Fixed.Pattern.t)]
            in
            slist_concat_no_loc
              (dl2 @ dl1 @ sl2 @ sl1)
              (Assignment ((x, ut, l), e2))
        | TargetPE e ->
            let d, s, e = inline_function_expression propto adt fim e in
            slist_concat_no_loc (d @ s) (TargetPE e)
        | NRFunApp (kind, es) ->
            let dse_list =
              List.map ~f:(inline_function_expression propto adt fim) es
            in
            (* function arguments are evaluated from right to left in C++, so we need to reverse *)
            let d_list =
              List.concat
                (List.rev (List.map ~f:(function x, _, _ -> x) dse_list))
            in
            let s_list =
              List.concat
                (List.rev (List.map ~f:(function _, x, _ -> x) dse_list))
            in
            let es = List.map ~f:(function _, _, x -> x) dse_list in
            slist_concat_no_loc (d_list @ s_list)
              ( match kind with
              | CompilerInternal _ -> NRFunApp (kind, es)
              | UserDefined (s, _) | StanLib (s, _) -> (
                match Map.find fim s with
                | None -> NRFunApp (kind, es)
                | Some (_, args, b) ->
                    let b = replace_fresh_local_vars b in
                    let b = handle_early_returns None b in
                    (subst_args_stmt args es
                       {pattern= b; meta= Location_span.empty})
                      .pattern ) )
        | Return e -> (
          match e with
          | None -> Return None
          | Some e ->
              let d, s, e = inline_function_expression propto adt fim e in
              slist_concat_no_loc (d @ s) (Return (Some e)) )
        | IfElse (e, s1, s2) ->
            let d, s, e = inline_function_expression propto adt fim e in
            slist_concat_no_loc (d @ s)
              (IfElse
                 ( e
                 , inline_function_statement propto adt fim s1
                 , Option.map ~f:(inline_function_statement propto adt fim) s2
                 ))
        | While (e, s) ->
            let d', s', e = inline_function_expression propto adt fim e in
            slist_concat_no_loc (d' @ s')
              (While
                 ( e
                 , match s' with
                   | [] -> inline_function_statement propto adt fim s
                   | _ ->
                       { pattern=
                           Block
                             ( [inline_function_statement propto adt fim s]
                             @ map_no_loc s' )
                       ; meta= Location_span.empty } ))
        | For {loopvar; lower; upper; body} ->
            let d_lower, s_lower, lower =
              inline_function_expression propto adt fim lower
            in
            let d_upper, s_upper, upper =
              inline_function_expression propto adt fim upper
            in
            slist_concat_no_loc
              (d_lower @ d_upper @ s_lower @ s_upper)
              (For
                 { loopvar
                 ; lower
                 ; upper
                 ; body=
                     ( match s_upper with
                     | [] -> inline_function_statement propto adt fim body
                     | _ ->
                         { pattern=
                             Block
                               ( [inline_function_statement propto adt fim body]
                               @ map_no_loc s_upper )
                         ; meta= Location_span.empty } ) })
        | Profile (_, l) | Block l ->
            Block (List.map l ~f:(inline_function_statement propto adt fim))
        | SList l ->
            SList (List.map l ~f:(inline_function_statement propto adt fim))
        | Decl r -> Decl r
        | Skip -> Skip
        | Break -> Break
        | Continue -> Continue )
    ; meta }

let create_function_inline_map adt l =
  (* We only add the first definition for each function to the inline map.
     This will make sure we do not inline recursive functions.
     We also don't want to add any function declaration (as opposed to
     definitions), because that would replace the function call with a Skip.
  *)
  let f (accum, visited) Program.({fdname; fdargs; fdbody; fdrt; _}) =
    if Set.mem visited fdname then (accum, visited)
    else
      let accum' =
        match fdbody with
        | None -> accum
        | Some fdbody -> (
            let create_data propto =
              ( Option.map ~f:(fun x -> Type.Unsized x) fdrt
              , List.map ~f:(fun (_, name, _) -> name) fdargs
              , inline_function_statement propto adt accum fdbody )
            in
            match Middle.Utils.with_unnormalized_suffix fdname with
            | None -> (
                let data = create_data true in
                match Map.add accum ~key:fdname ~data with
                | `Ok m -> m
                | `Duplicate -> accum )
            | Some fdname' ->
                let data = create_data false in
                let data' = create_data true in
                let m =
                  Map.Poly.of_alist_exn [(fdname, data); (fdname', data')]
                in
                Map.merge_skewed accum m ~combine:(fun ~key:_ f _ -> f) )
      in
      let visited' = Set.add visited fdname in
      (accum', visited')
  in
  let accum, _ = List.fold l ~init:(Map.Poly.empty, Set.Poly.empty) ~f in
  accum

let function_inlining (mir : Program.Typed.t) =
  let dataonly_inline_map =
    create_function_inline_map UnsizedType.DataOnly mir.functions_block
  in
  let autodiff_inline_map =
    create_function_inline_map UnsizedType.AutoDiffable mir.functions_block
  in
  let dataonly_inline_function_statements =
    List.map
      ~f:
        (inline_function_statement true UnsizedType.DataOnly
           dataonly_inline_map)
  in
  let autodiffable_inline_function_statements =
    List.map
      ~f:
        (inline_function_statement true UnsizedType.AutoDiffable
           autodiff_inline_map)
  in
  { mir with
    prepare_data= dataonly_inline_function_statements mir.prepare_data
  ; transform_inits=
      autodiffable_inline_function_statements mir.transform_inits
  ; log_prob= autodiffable_inline_function_statements mir.log_prob
  ; generate_quantities=
      dataonly_inline_function_statements mir.generate_quantities }

let rec contains_top_break_or_continue Stmt.Fixed.({pattern; _}) =
  match pattern with
  | Break | Continue -> true
  | Assignment (_, _)
   |TargetPE _
   |NRFunApp (_, _)
   |Return _ | Decl _
   |While (_, _)
   |For _ | Skip ->
      false
  | Profile (_, l) | Block l | SList l ->
      List.exists l ~f:contains_top_break_or_continue
  | IfElse (_, b1, b2) -> (
      contains_top_break_or_continue b1
      ||
      match b2 with
      | None -> false
      | Some b -> contains_top_break_or_continue b )

let unroll_static_limit = 32

let unroll_static_loops_statement _ =
  let f stmt =
    match stmt with
    | Stmt.Fixed.Pattern.For {loopvar; lower; upper; body} -> (
        let lower = Partial_evaluator.try_eval_expr lower in
        let upper = Partial_evaluator.try_eval_expr upper in
        match
          (contains_top_break_or_continue body, lower.pattern, upper.pattern)
        with
        | false, Lit (Int, low_str), Lit (Int, up_str) ->
            let low = Int.of_string low_str in
            let up = Int.of_string up_str in
            if up - low > unroll_static_limit then stmt
            else
              let range =
                List.map
                  ~f:(fun i ->
                    Expr.Fixed.
                      { pattern= Lit (Int, Int.to_string i)
                      ; meta=
                          Expr.Typed.Meta.
                            { type_= UInt
                            ; loc= Location_span.empty
                            ; adlevel= DataOnly } } )
                  (List.range ~start:`inclusive ~stop:`inclusive low up)
              in
              let stmts =
                List.map
                  ~f:(fun i ->
                    subst_args_stmt [loopvar] [i]
                      {pattern= body.pattern; meta= Location_span.empty} )
                  range
              in
              Stmt.Fixed.Pattern.SList stmts
        | _ -> stmt )
    | _ -> stmt
  in
  top_down_map_rec_stmt_loc f

let static_loop_unrolling mir =
  transform_program_blockwise mir unroll_static_loops_statement

let unroll_loop_one_step_statement _ =
  let f stmt =
    match stmt with
    | Stmt.Fixed.Pattern.For {loopvar; lower; upper; body} ->
        if contains_top_break_or_continue body then stmt
        else
          IfElse
            ( Expr.Fixed.
                { lower with
                  pattern= FunApp (StanLib ("Geq__", FnPlain), [upper; lower])
                }
            , { pattern=
                  (let body_unrolled =
                     subst_args_stmt [loopvar] [lower]
                       {pattern= body.pattern; meta= Location_span.empty}
                   in
                   let (body' : Stmt.Located.t) =
                     { pattern=
                         Stmt.Fixed.Pattern.For
                           { loopvar
                           ; upper
                           ; body
                           ; lower=
                               { lower with
                                 pattern=
                                   FunApp
                                     ( StanLib ("Plus__", FnPlain)
                                     , [lower; Expr.Helpers.loop_bottom] ) } }
                     ; meta= Location_span.empty }
                   in
                   match body_unrolled.pattern with
                   | Block stmts -> Block (stmts @ [body'])
                   | _ -> Stmt.Fixed.Pattern.Block [body_unrolled; body'])
              ; meta= Location_span.empty }
            , None )
    | While (e, body) ->
        if contains_top_break_or_continue body then stmt
        else
          IfElse
            ( e
            , { pattern= Block [body; {body with pattern= While (e, body)}]
              ; meta= Location_span.empty }
            , None )
    | _ -> stmt
  in
  map_rec_stmt_loc f

let one_step_loop_unrolling mir =
  transform_program_blockwise mir unroll_loop_one_step_statement

let collapse_lists_statement _ =
  let rec collapse_lists l =
    match l with
    | [] -> []
    | Stmt.Fixed.({pattern= SList l'; _}) :: rest -> l' @ collapse_lists rest
    | x :: rest -> x :: collapse_lists rest
  in
  let f = function
    | Stmt.Fixed.Pattern.Block l -> Stmt.Fixed.Pattern.Block (collapse_lists l)
    | SList l -> SList (collapse_lists l)
    | x -> x
  in
  map_rec_stmt_loc f

let list_collapsing (mir : Program.Typed.t) =
  transform_program_blockwise mir collapse_lists_statement

let propagation
    (propagation_transfer :
         (int, Stmt.Located.Non_recursive.t) Map.Poly.t
      -> (module
          Monotone_framework_sigs.TRANSFER_FUNCTION
            with type labels = int
             and type properties = (string, Middle.Expr.Typed.t) Map.Poly.t
                                   option)) (mir : Program.Typed.t) =
  let transform s =
    let flowgraph, flowgraph_to_mir =
      Monotone_framework.forward_flowgraph_of_stmt s
    in
    let (module Flowgraph) = flowgraph in
    let values =
      Monotone_framework.propagation_mfp mir
        (module Flowgraph)
        flowgraph_to_mir propagation_transfer
    in
    let propagate_stmt =
      map_rec_stmt_loc_num flowgraph_to_mir (fun i ->
          subst_stmt_base
            (Option.value ~default:Map.Poly.empty (Map.find_exn values i).entry)
      )
    in
    propagate_stmt (Map.find_exn flowgraph_to_mir 1)
  in
  transform_program mir transform

let constant_propagation =
  propagation Monotone_framework.constant_propagation_transfer

let rec expr_any pred (e : Expr.Typed.t) =
  match e.pattern with
  | Indexed (e, is) -> expr_any pred e || List.exists ~f:(idx_any pred) is
  | _ -> pred e || Expr.Fixed.Pattern.fold (accum_any pred) false e.pattern

and idx_any pred (i : Expr.Typed.t Index.t) =
  Index.fold (accum_any pred) false i

and accum_any pred b e = b || expr_any pred e

let can_side_effect_top_expr (e : Expr.Typed.t) =
  match e.pattern with
<<<<<<< HEAD
  | FunApp ((UserDefined f | StanLib f), _) -> String.suffix f 3 = "_lp"
  | FunApp (CompilerInternal internal_fn, _) ->
      Internal_fun.can_side_effect internal_fn
=======
  | FunApp ((UserDefined (_, FnTarget) | StanLib (_, FnTarget)), _) -> true
  | FunApp
      ( CompilerInternal
          ( FnReadParam _ | FnReadData | FnWriteParam | FnConstrain _
          | FnValidateSize | FnValidateSizeSimplex | FnValidateSizeUnitVector
          | FnUnconstrain _ )
      , _ ) ->
      true
>>>>>>> 7de91659
  | _ -> false

let cannot_duplicate_expr (e : Expr.Typed.t) =
  let pred e =
    can_side_effect_top_expr e
    || ( match e.pattern with
       | FunApp ((UserDefined (_, FnRng) | StanLib (_, FnRng)), _) -> true
       | _ -> false )
    || (preserve_stability && UnsizedType.is_autodiffable e.meta.type_)
  in
  expr_any pred e

let cannot_remove_expr (e : Expr.Typed.t) = expr_any can_side_effect_top_expr e

let expression_propagation mir =
  propagation
    (Monotone_framework.expression_propagation_transfer cannot_duplicate_expr)
    mir

let copy_propagation mir =
  let globals = Monotone_framework.globals mir in
  propagation (Monotone_framework.copy_propagation_transfer globals) mir

let is_skip_break_continue s =
  match s with
  | Stmt.Fixed.Pattern.Skip | Break | Continue -> true
  | _ -> false

(* TODO: could also implement partial dead code elimination *)
let dead_code_elimination (mir : Program.Typed.t) =
  (* TODO: think about whether we should treat function bodies as local scopes in the statement
   from the POV of a live variables analysis.
   (Obviously, this shouldn't be the case for the purposes of reaching definitions,
   constant propagation, expressions analyses. But I do think that's the right way to
   go about live variables. *)
  let transform s =
    let rev_flowgraph, flowgraph_to_mir =
      Monotone_framework.inverse_flowgraph_of_stmt s
    in
    let (module Rev_Flowgraph) = rev_flowgraph in
    let live_variables =
      Monotone_framework.live_variables_mfp mir
        (module Rev_Flowgraph)
        flowgraph_to_mir
    in
    let dead_code_elim_stmt_base i stmt =
      (* NOTE: entry in the reverse flowgraph, so exit in the forward flowgraph *)
      let live_variables_s =
        (Map.find_exn live_variables i).Monotone_framework_sigs.entry
      in
      match stmt with
      | Stmt.Fixed.Pattern.Assignment ((x, _, []), rhs) ->
          if Set.Poly.mem live_variables_s x || cannot_remove_expr rhs then
            stmt
          else Skip
      | Assignment ((x, _, is), rhs) ->
          if
            Set.Poly.mem live_variables_s x
            || cannot_remove_expr rhs
            || List.exists ~f:(idx_any cannot_remove_expr) is
          then stmt
          else Skip
      (* NOTE: we never get rid of declarations as we might not be able to
        remove an assignment to a variable
           due to side effects. *)
      (* TODO: maybe we should revisit that. *)
      | Decl _ | TargetPE _
       |NRFunApp (_, _)
       |Break | Continue | Return _ | Skip ->
          stmt
      | IfElse (e, b1, b2) -> (
          if
            (* TODO: check if e has side effects, like print, reject, then don't optimize? *)
            (not (cannot_remove_expr e))
            && b1.Stmt.Fixed.pattern = Skip
            && ( Option.map ~f:(fun Stmt.Fixed.({pattern; _}) -> pattern) b2
                 = Some Skip
               || Option.map ~f:(fun Stmt.Fixed.({pattern; _}) -> pattern) b2
                  = None )
          then Skip
          else
            match e.pattern with
            | Lit (Int, "0") | Lit (Real, "0.0") -> (
              match b2 with Some x -> x.pattern | None -> Skip )
            | Lit (_, _) -> b1.pattern
            | _ -> IfElse (e, b1, b2) )
      | While (e, b) -> (
          if (not (cannot_remove_expr e)) && b.pattern = Break then Skip
          else
            match e.pattern with
            | Lit (Int, "0") | Lit (Real, "0.0") -> Skip
            | _ -> While (e, b) )
      | For {loopvar; lower; upper; body} ->
          if
            (not (cannot_remove_expr lower))
            && (not (cannot_remove_expr upper))
            && is_skip_break_continue body.pattern
          then Skip
          else For {loopvar; lower; upper; body}
      | Profile (_, l) | Block l ->
          let l' = List.filter ~f:(fun x -> x.pattern <> Skip) l in
          if List.length l' = 0 then Skip else Block l'
      | SList l ->
          let l' = List.filter ~f:(fun x -> x.pattern <> Skip) l in
          SList l'
    in
    let dead_code_elim_stmt =
      map_rec_stmt_loc_num flowgraph_to_mir dead_code_elim_stmt_base
    in
    dead_code_elim_stmt (Map.find_exn flowgraph_to_mir 1)
  in
  transform_program mir transform

let partial_evaluation = Partial_evaluator.eval_prog

let lazy_code_motion (mir : Program.Typed.t) =
  (* TODO: clean up this code. It is not very pretty. *)
  (* TODO: make lazy code motion operate on transformed parameters and models blocks
     simultaneously *)
  let preprocess_flowgraph =
    let preprocess_flowgraph_base
        (stmt : (Expr.Typed.t, Stmt.Located.t) Stmt.Fixed.Pattern.t) =
      match stmt with
      | IfElse (e, b1, Some b2) ->
          Stmt.Fixed.(
            Pattern.IfElse
              ( e
              , { pattern=
                    Block [b1; {pattern= Skip; meta= Location_span.empty}]
                ; meta= Location_span.empty }
              , Some
                  { pattern=
                      Block [b2; {pattern= Skip; meta= Location_span.empty}]
                  ; meta= Location_span.empty } ))
      | IfElse (e, b, None) ->
          IfElse
            ( e
            , { pattern= Block [b; {pattern= Skip; meta= Location_span.empty}]
              ; meta= Location_span.empty }
            , Some {pattern= Skip; meta= Location_span.empty} )
      | While (e, b) ->
          While
            ( e
            , { pattern= Block [b; {pattern= Skip; meta= Location_span.empty}]
              ; meta= Location_span.empty } )
      | For {loopvar; lower; upper; body= b} ->
          For
            { loopvar
            ; lower
            ; upper
            ; body=
                { pattern= Block [b; {pattern= Skip; meta= Location_span.empty}]
                ; meta= Location_span.empty } }
      | _ -> stmt
    in
    map_rec_stmt_loc preprocess_flowgraph_base
  in
  let transform s =
    let rev_flowgraph, flowgraph_to_mir =
      Monotone_framework.inverse_flowgraph_of_stmt ~blocks_after_body:false s
    in
    let fwd_flowgraph = Monotone_framework.reverse rev_flowgraph in
    let latest_expr, used_not_latest_expressions_mfp =
      Monotone_framework.lazy_expressions_mfp fwd_flowgraph rev_flowgraph
        flowgraph_to_mir
    in
    let expression_map =
      let rec collect_expressions accum (e : Expr.Typed.t) =
        match e.pattern with
        | Lit (_, _) -> accum
        | Var _ -> accum
        | _ when cannot_duplicate_expr e ->
            (* Immovable expressions might have movable subexpressions *)
            Expr.Fixed.Pattern.fold collect_expressions accum e.pattern
        | _ -> Map.set accum ~key:e ~data:(Gensym.generate ~prefix:"lcm_" ())
      in
      Set.fold
        (Monotone_framework.used_expressions_stmt s.pattern)
        ~init:Expr.Typed.Map.empty ~f:collect_expressions
    in
    (* TODO: it'd be more efficient to just not accumulate constants in the static analysis *)
    let declarations_list =
      Map.fold expression_map ~init:[] ~f:(fun ~key ~data accum ->
          Stmt.Fixed.
            { pattern=
                Pattern.Decl
                  { decl_adtype= Expr.Typed.adlevel_of key
                  ; decl_id= data
                  ; decl_type= Type.Unsized (Expr.Typed.type_of key) }
            ; meta= Location_span.empty }
          :: accum )
    in
    let lazy_code_motion_base i stmt =
      let latest_and_used_after_i =
        Set.inter
          (Map.find_exn latest_expr i)
          (Map.find_exn used_not_latest_expressions_mfp i).entry
      in
      let to_assign_in_s =
        latest_and_used_after_i
        |> Set.filter ~f:(fun x -> Map.mem expression_map x)
        |> Set.to_list
        |> List.sort ~compare:(fun e e' ->
               compare_int (expr_depth e) (expr_depth e') )
      in
      (* TODO: is this sort doing anything or are they already stored in the right order by
         chance? It appears to not do anything. *)
      let assignments_to_add_to_s =
        List.map
          ~f:(fun e ->
            Stmt.Fixed.
              { pattern=
                  Assignment
                    ((Map.find_exn expression_map e, e.meta.type_, []), e)
              ; meta= Location_span.empty } )
          to_assign_in_s
      in
      let expr_subst_stmt_except_initial_assign m =
        let f stmt =
          match stmt with
          | Stmt.Fixed.Pattern.Assignment ((x, _, []), e')
            when Map.mem m e'
                 && Expr.Typed.equal {e' with pattern= Var x}
                      (Map.find_exn m e') ->
              expr_subst_stmt_base (Map.remove m e') stmt
          | _ -> expr_subst_stmt_base m stmt
        in
        map_rec_stmt_loc f
      in
      let expr_map =
        Map.filter_keys
          ~f:(fun key ->
            Set.mem latest_and_used_after_i key
            || Set.mem (Map.find_exn used_not_latest_expressions_mfp i).exit
                 key )
          (Map.mapi expression_map ~f:(fun ~key ~data ->
               {key with pattern= Var data} ))
      in
      let f = expr_subst_stmt_except_initial_assign expr_map in
      if List.length assignments_to_add_to_s = 0 then
        (f Stmt.Fixed.{pattern= stmt; meta= Location_span.empty}).pattern
      else
        SList
          (List.map ~f
             ( assignments_to_add_to_s
             @ [{pattern= stmt; meta= Location_span.empty}] ))
    in
    let lazy_code_motion_stmt =
      map_rec_stmt_loc_num flowgraph_to_mir lazy_code_motion_base
    in
    Stmt.Fixed.
      { pattern=
          SList
            ( declarations_list
            @ [lazy_code_motion_stmt (Map.find_exn flowgraph_to_mir 1)] )
      ; meta= Location_span.empty }
  in
  let cleanup =
    let cleanup_base
        (stmt : (Expr.Typed.t, Stmt.Located.t) Stmt.Fixed.Pattern.t) :
        (Expr.Typed.t, Stmt.Located.t) Stmt.Fixed.Pattern.t =
      match stmt with
      | Stmt.Fixed.(Pattern.IfElse
                      ( e
                      , {pattern= Block [b1; {pattern= Skip; _}]; _}
                      , Some {pattern= Block [b2; {pattern= Skip; _}]; _} )) ->
          IfElse (e, b1, Some b2)
      | IfElse
          ( e
          , {pattern= Block [b; {pattern= Skip; _}]; _}
          , Some {pattern= Skip; _} ) ->
          IfElse (e, b, None)
      | While (e, {pattern= Block [b; {pattern= Skip; _}]; _}) -> While (e, b)
      | For
          { loopvar
          ; lower
          ; upper
          ; body= {pattern= Block [b; {pattern= Skip; _}]; _} } ->
          For {loopvar; lower; upper; body= b}
      | _ -> stmt
    in
    map_rec_stmt_loc cleanup_base
  in
  transform_program_blockwise mir (fun _ x ->
      cleanup (transform (preprocess_flowgraph x)) )

let block_fixing mir =
  transform_program_blockwise mir (fun _ x ->
      (map_rec_stmt_loc (fun stmt ->
           match stmt with
           | IfElse
               ( e
               , {pattern= SList l; meta}
               , Some {pattern= SList l'; meta= smeta'} ) ->
               IfElse
                 ( e
                 , {pattern= Block l; meta}
                 , Some {pattern= Block l'; meta= smeta'} )
           | IfElse (e, {pattern= SList l; meta}, b) ->
               IfElse (e, {pattern= Block l; meta}, b)
           | IfElse (e, b, Some {pattern= SList l'; meta= smeta'}) ->
               IfElse (e, b, Some {pattern= Block l'; meta= smeta'})
           | While (e, {pattern= SList l; meta}) ->
               While (e, {pattern= Block l; meta})
           | For {loopvar; lower; upper; body= {pattern= SList l; meta}} ->
               For {loopvar; lower; upper; body= {pattern= Block l; meta}}
           | _ -> stmt ))
        x )

(* TODO: implement SlicStan style optimizer for choosing best program block for each statement. *)
(* TODO: add optimization pass to move declarations down as much as possible and introduce as
   tight as possible local scopes *)
(* TODO: add tests *)
(* TODO: add pass to get rid of redundant declarations? *)

let optimize_ad_levels (mir : Program.Typed.t) =
  let global_initial_ad_variables =
    Set.Poly.of_list
      (List.filter_map
         ~f:(fun (v, Program.({out_block; _})) ->
           match out_block with Parameters -> Some v | _ -> None )
         mir.output_vars)
  in
  let transform fundef_opt s =
    let rev_flowgraph, flowgraph_to_mir =
      Monotone_framework.inverse_flowgraph_of_stmt s
    in
    let fwd_flowgraph = Monotone_framework.reverse rev_flowgraph in
    let (module Rev_Flowgraph) = rev_flowgraph in
    let (module Fwd_Flowgraph) = fwd_flowgraph in
    let initial_ad_variables =
      match (fundef_opt : Stmt.Located.t Program.fun_def option) with
      | None -> global_initial_ad_variables
      | Some {fdargs; _} ->
          Set.Poly.union global_initial_ad_variables
            (Set.Poly.of_list
               (List.filter_map fdargs ~f:(fun (_, name, ut) ->
                    if UnsizedType.is_autodiffable ut then Some name else None
                )))
    in
    let ad_levels =
      Monotone_framework.autodiff_level_mfp
        (module Fwd_Flowgraph)
        (module Rev_Flowgraph)
        flowgraph_to_mir initial_ad_variables
    in
    let insert_constraint_variables vars =
      Set.Poly.union vars (Set.Poly.map ~f:(fun x -> x ^ "_in__") vars)
    in
    let optimize_ad_levels_stmt_base i stmt =
      let autodiffable_variables =
        insert_constraint_variables (Map.find_exn ad_levels i).exit
      in
      match
        Stmt.Fixed.Pattern.map
          (update_expr_ad_levels autodiffable_variables)
          (fun x -> x)
          stmt
      with
      | Decl {decl_id; decl_type; _}
        when Set.mem autodiffable_variables decl_id ->
          Stmt.Fixed.Pattern.Decl
            {decl_adtype= AutoDiffable; decl_id; decl_type}
      | Decl {decl_id; decl_type; _} ->
          Decl {decl_adtype= DataOnly; decl_id; decl_type}
      | s -> s
    in
    let optimize_ad_levels_stmt =
      map_rec_stmt_loc_num flowgraph_to_mir optimize_ad_levels_stmt_base
    in
    optimize_ad_levels_stmt (Map.find_exn flowgraph_to_mir 1)
  in
  transform_program_blockwise mir transform

(* Apparently you need to completely copy/paste type definitions between
   ml and mli files?*)
type optimization_settings =
  { function_inlining: bool
  ; static_loop_unrolling: bool
  ; one_step_loop_unrolling: bool
  ; list_collapsing: bool
  ; block_fixing: bool
  ; constant_propagation: bool
  ; expression_propagation: bool
  ; copy_propagation: bool
  ; dead_code_elimination: bool
  ; partial_evaluation: bool
  ; lazy_code_motion: bool
  ; optimize_ad_levels: bool }

let settings_const b =
  { function_inlining= b
  ; static_loop_unrolling= b
  ; one_step_loop_unrolling= b
  ; list_collapsing= b
  ; block_fixing= b
  ; constant_propagation= b
  ; expression_propagation= b
  ; copy_propagation= b
  ; dead_code_elimination= b
  ; partial_evaluation= b
  ; lazy_code_motion= b
  ; optimize_ad_levels= b }

let all_optimizations : optimization_settings = settings_const true
let no_optimizations : optimization_settings = settings_const false

let optimization_suite ?(settings = all_optimizations) mir =
  let maybe_optimizations =
    [ (* Phase order. See phase-ordering-nodes.org for details *)
      (* Book section A *)
      (* Book section B *)
      (* Book: Procedure integration *)
      (function_inlining, settings.function_inlining)
      (* Book: Sparse conditional constant propagation *)
    ; (constant_propagation, settings.constant_propagation)
      (* Book section C *)
      (* Book: Local and global copy propagation *)
    ; (copy_propagation, settings.copy_propagation)
      (* Book: Sparse conditional constant propagation *)
    ; (constant_propagation, settings.constant_propagation)
      (* Book: Dead-code elimination *)
    ; (dead_code_elimination, settings.dead_code_elimination)
      (* Matthijs: Before lazy code motion to get loop-invariant code motion *)
    ; (one_step_loop_unrolling, settings.one_step_loop_unrolling)
      (* Matthjis: expression_propagation < partial_evaluation *)
    ; (expression_propagation, settings.expression_propagation)
      (* Matthjis: partial_evaluation < lazy_code_motion *)
    ; (partial_evaluation, settings.partial_evaluation)
      (* Book: Loop-invariant code motion *)
    ; (lazy_code_motion, settings.lazy_code_motion)
      (* Matthijs: lazy_code_motion < copy_propagation TODO: Check if this is necessary *)
    ; (copy_propagation, settings.copy_propagation)
      (* Matthijs: Constant propagation before static loop unrolling *)
    ; (constant_propagation, settings.constant_propagation)
      (* Book: Loop simplification *)
    ; (static_loop_unrolling, settings.static_loop_unrolling)
      (* Book: Dead-code elimination *)
      (* Matthijs: Everything < Dead-code elimination *)
    ; (dead_code_elimination, settings.dead_code_elimination)
      (* Book: Machine idioms and instruction combining *)
    ; (list_collapsing, settings.list_collapsing)
      (* Book: Machine idioms and instruction combining *)
    ; (optimize_ad_levels, settings.optimize_ad_levels)
      (* Book: Machine idioms and instruction combining *)
      (* Matthijs: Everything < block_fixing *)
    ; (block_fixing, settings.block_fixing) ]
  in
  let optimizations =
    List.filter_map maybe_optimizations ~f:(fun (fn, flag) ->
        if flag then Some fn else None )
  in
  List.fold optimizations ~init:mir ~f:(fun mir opt -> opt mir)<|MERGE_RESOLUTION|>--- conflicted
+++ resolved
@@ -689,20 +689,9 @@
 
 let can_side_effect_top_expr (e : Expr.Typed.t) =
   match e.pattern with
-<<<<<<< HEAD
-  | FunApp ((UserDefined f | StanLib f), _) -> String.suffix f 3 = "_lp"
+  | FunApp ((UserDefined (_, FnTarget) | StanLib (_, FnTarget)), _) -> true
   | FunApp (CompilerInternal internal_fn, _) ->
       Internal_fun.can_side_effect internal_fn
-=======
-  | FunApp ((UserDefined (_, FnTarget) | StanLib (_, FnTarget)), _) -> true
-  | FunApp
-      ( CompilerInternal
-          ( FnReadParam _ | FnReadData | FnWriteParam | FnConstrain _
-          | FnValidateSize | FnValidateSizeSimplex | FnValidateSizeUnitVector
-          | FnUnconstrain _ )
-      , _ ) ->
-      true
->>>>>>> 7de91659
   | _ -> false
 
 let cannot_duplicate_expr (e : Expr.Typed.t) =
