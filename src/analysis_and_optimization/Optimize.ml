(** Code for optimization passes on the MIR *)

open Core_kernel
open Core_kernel.Poly
open Common
open Middle
open Mir_utils
open Optimize_intf

let settings_const b =
  { function_inlining= b
  ; static_loop_unrolling= b
  ; one_step_loop_unrolling= b
  ; list_collapsing= b
  ; block_fixing= b
  ; allow_uninitialized_decls= b
  ; constant_propagation= b
  ; expression_propagation= b
  ; copy_propagation= b
  ; dead_code_elimination= b
  ; partial_evaluation= b
  ; lazy_code_motion= b
  ; optimize_ad_levels= b
  ; preserve_stability= not b
  ; optimize_soa= b }

let all_optimizations : optimization_settings = settings_const true
let no_optimizations : optimization_settings = settings_const false

type optimization_level = O0 | O1 | Oexperimental

let level_optimizations (lvl : optimization_level) : optimization_settings =
  match lvl with
  | O0 -> no_optimizations
  | O1 ->
      { function_inlining= true
      ; static_loop_unrolling= false
      ; one_step_loop_unrolling= false
      ; list_collapsing= true
      ; block_fixing= true
      ; constant_propagation= true
      ; expression_propagation= false
      ; copy_propagation= true
      ; dead_code_elimination= true
      ; partial_evaluation= true
      ; lazy_code_motion= false
      ; allow_uninitialized_decls= true
      ; optimize_ad_levels= false
      ; preserve_stability= false
      ; optimize_soa= true }
  | Oexperimental -> all_optimizations

module Make (StdLibrary : Frontend.Std_library_utils.Library) : OPTIMIZER =
struct
  module Mem = Memory_patterns.Make (StdLibrary)
  module Partial_evaluator = Partial_evaluation.Make (StdLibrary)

  (**
   Apply the transformation to each function body and to the rest of the program as one
   block.
*)
  let transform_program (mir : Program.Typed.t)
      (transform : Stmt.Located.t -> Stmt.Located.t) : Program.Typed.t =
    let packed_prog_body =
      transform
        { pattern=
            SList
              (List.map
                 ~f:(fun x ->
                   Stmt.Fixed.{pattern= SList x; meta= Location_span.empty} )
                 [ mir.prepare_data; mir.transform_inits; mir.log_prob
                 ; mir.generate_quantities ] )
        ; meta= Location_span.empty } in
    let transformed_prog_body = transform packed_prog_body in
    let transformed_functions =
      List.map mir.functions_block ~f:(fun fs ->
          {fs with fdbody= Option.map ~f:transform fs.fdbody} ) in
    match transformed_prog_body with
    | { pattern=
          SList
            [ {pattern= SList prepare_data'; _}
            ; {pattern= SList transform_inits'; _}; {pattern= SList log_prob'; _}
            ; {pattern= SList generate_quantities'; _} ]
      ; _ } ->
        { mir with
          functions_block= transformed_functions
        ; prepare_data= prepare_data'
        ; transform_inits= transform_inits'
        ; log_prob= log_prob'
        ; generate_quantities= generate_quantities' }
    | _ ->
        raise
          (Failure "Something went wrong with program transformation packing!")

  (**
   Apply the transformation to each function body and to each program block separately.
*)
  let transform_program_blockwise (mir : Program.Typed.t)
      (transform :
           Stmt.Located.t Program.fun_def option
        -> Stmt.Located.t
        -> Stmt.Located.t ) : Program.Typed.t =
    let transform' fd s =
      match transform fd {pattern= SList s; meta= Location_span.empty} with
      | {pattern= SList l; _} -> l
      | _ ->
          raise
            (Failure "Something went wrong with program transformation packing!")
    in
    let transformed_functions =
      List.map mir.functions_block ~f:(fun fs ->
          {fs with fdbody= Option.map ~f:(transform (Some fs)) fs.fdbody} )
    in
    { mir with
      functions_block= transformed_functions
    ; prepare_data= transform' None mir.prepare_data
    ; transform_inits= transform' None mir.transform_inits
    ; log_prob= transform' None mir.log_prob
    ; generate_quantities= transform' None mir.generate_quantities }

  let map_no_loc l =
    List.map ~f:(fun s -> Stmt.Fixed.{pattern= s; meta= Location_span.empty}) l

  let slist_no_loc l = Stmt.Fixed.Pattern.SList (map_no_loc l)
  let block_no_loc l = Stmt.Fixed.Pattern.Block (map_no_loc l)

  let slist_concat_no_loc l stmt =
    match l with [] -> stmt | l -> slist_no_loc (l @ [stmt])

  let gen_inline_var (name : string) (id_var : string) =
    Gensym.generate ~prefix:("inline_" ^ name ^ "_" ^ id_var ^ "_") ()

  let replace_fresh_local_vars (fname : string) stmt =
    let f (m : (string, string) Core_kernel.Map.Poly.t) = function
      | Stmt.Fixed.Pattern.Decl {decl_adtype; decl_type; decl_id; initialize} ->
          let new_name =
            match Map.Poly.find m decl_id with
            | Some existing -> existing
            | None -> gen_inline_var fname decl_id in
          ( Stmt.Fixed.Pattern.Decl
              {decl_adtype; decl_id= new_name; decl_type; initialize}
          , Map.Poly.set m ~key:decl_id ~data:new_name )
      | Stmt.Fixed.Pattern.For {loopvar; lower; upper; body} ->
          let new_name =
            match Map.Poly.find m loopvar with
            | Some existing -> existing
            | None -> gen_inline_var fname loopvar in
          ( Stmt.Fixed.Pattern.For {loopvar= new_name; lower; upper; body}
          , Map.Poly.set m ~key:loopvar ~data:new_name )
      | Assignment ((var_name, ut, l), e) ->
          let var_name =
            match Map.Poly.find m var_name with
            | None -> var_name
            | Some var_name -> var_name in
          (Stmt.Fixed.Pattern.Assignment ((var_name, ut, l), e), m)
      | x -> (x, m) in
    let s, m = map_rec_state_stmt_loc f Map.Poly.empty stmt in
    name_subst_stmt m s

  let subst_args_stmt args es =
    let m = Map.Poly.of_alist_exn (List.zip_exn args es) in
    subst_stmt m

  (**
 * Count the number of returns that happen in a statement
 *)
  let rec count_returns Stmt.Fixed.{pattern; _} : int =
    Stmt.Fixed.Pattern.fold
      (fun acc _ -> acc)
      (fun acc -> function
        | Stmt.Fixed.{pattern= Return _; _} -> acc + 1
        | stmt -> acc + count_returns stmt )
      0 pattern

  (* The strategy here is to wrap the function body in a dummy loop, then replace
     returns with breaks. One issue is early return from internal loops - in
     those cases, a break would only break out of the inner loop. The solution is
     a flag variable to indicate whether a 'return' break has been called, and
     then to check if that flag is set after each loop. Then, if a 'return' break
     is called from an inner loop, there's a cascade of breaks all the way out of
     the dummy loop. *)
  let handle_early_returns (fname : string) opt_var stmt =
    let returned = gen_inline_var fname "early_ret_check" in
    let generate_inner_breaks num_returns stmt_pattern =
      match stmt_pattern with
      | Stmt.Fixed.Pattern.Return opt_ret -> (
        match (opt_var, opt_ret) with
        | None, None when num_returns > 1 -> Stmt.Fixed.Pattern.Break
        | None, None -> Stmt.Fixed.Pattern.Block []
        | Some name, Some e when num_returns > 1 ->
            SList
              [ Stmt.Fixed.
                  { pattern=
                      Assignment
                        ( (returned, UInt, [])
                        , Expr.Fixed.
                            { pattern= Lit (Int, "1")
                            ; meta=
                                Expr.Typed.Meta.
                                  { type_= UInt
                                  ; adlevel= DataOnly
                                  ; loc= Location_span.empty } } )
                  ; meta= Location_span.empty }
              ; Stmt.Fixed.
                  { pattern= Assignment ((name, Expr.Typed.type_of e, []), e)
                  ; meta= Location_span.empty }
              ; {pattern= Break; meta= Location_span.empty} ]
        | Some name, Some e -> Assignment ((name, Expr.Typed.type_of e, []), e)
        | Some _, None ->
            Common.FatalError.fatal_error_msg
              [%message
                ( "Function should return a value but found an empty return \
                   statement."
                  : string )]
        | None, Some _ ->
            Common.FatalError.fatal_error_msg
              [%message
                ( "Expected a void function but found a non-empty return \
                   statement."
                  : string )] )
      | Stmt.Fixed.Pattern.For _ as loop when num_returns > 1 ->
          Stmt.Fixed.Pattern.SList
            [ Stmt.Fixed.{pattern= loop; meta= Location_span.empty}
            ; Stmt.Fixed.
                { pattern=
                    IfElse
                      ( Expr.Fixed.
                          { pattern= Var returned
                          ; meta=
                              Expr.Typed.Meta.
                                { type_= UInt
                                ; adlevel= DataOnly
                                ; loc= Location_span.empty } }
                      , {pattern= Break; meta= Location_span.empty}
                      , None )
                ; meta= Location_span.empty } ]
      | x -> x in
    let num_returns = count_returns stmt in
    if num_returns > 1 then
      Stmt.Fixed.Pattern.SList
        [ Stmt.Fixed.
            { pattern=
                Decl
                  { decl_adtype= DataOnly
                  ; decl_id= returned
                  ; decl_type= Sized SInt
                  ; initialize= true }
            ; meta= Location_span.empty }
        ; Stmt.Fixed.
            { pattern=
                Assignment
                  ( (returned, UInt, [])
                  , Expr.Fixed.
                      { pattern= Lit (Int, "0")
                      ; meta=
                          Expr.Typed.Meta.
                            { type_= UInt
                            ; adlevel= DataOnly
                            ; loc= Location_span.empty } } )
            ; meta= Location_span.empty }
        ; Stmt.Fixed.
            { pattern=
                Stmt.Fixed.Pattern.For
                  { loopvar= gen_inline_var fname "iterator"
                  ; lower=
                      Expr.Fixed.
                        { pattern= Lit (Int, "1")
                        ; meta=
                            Expr.Typed.Meta.
                              { type_= UInt
                              ; adlevel= DataOnly
                              ; loc= Location_span.empty } }
                  ; upper=
                      { pattern= Lit (Int, "1")
                      ; meta=
                          { type_= UInt
                          ; adlevel= DataOnly
                          ; loc= Location_span.empty } }
                  ; body=
                      map_rec_stmt_loc (generate_inner_breaks num_returns) stmt
                  }
            ; meta= Location_span.empty } ]
    else (map_rec_stmt_loc (generate_inner_breaks num_returns) stmt).pattern

  let inline_list f es =
    let dse_list = List.map ~f es in
    (* function arguments are evaluated from right to left in C++, so we need to reverse *)
    let d_list =
      List.concat (List.rev (List.map ~f:(function x, _, _ -> x) dse_list))
    in
    let s_list =
      List.concat (List.rev (List.map ~f:(function _, x, _ -> x) dse_list))
    in
    let es = List.map ~f:(function _, _, x -> x) dse_list in
    (d_list, s_list, es)

  (* Triple is (declaration list, statement list, return expression) *)
  let rec inline_function_expression propto adt fim
      (Expr.Fixed.{pattern; _} as e) =
    match pattern with
    | Var _ -> ([], [], e)
    | Lit (_, _) -> ([], [], e)
    | Promotion (expr, ut, ad) ->
        let d, sl, expr' = inline_function_expression propto adt fim expr in
        (d, sl, {e with pattern= Promotion (expr', ut, ad)})
    | FunApp (kind, es) -> (
        let d_list, s_list, es =
          inline_list (inline_function_expression propto adt fim) es in
        match kind with
        | CompilerInternal _ ->
            (d_list, s_list, {e with pattern= FunApp (kind, es)})
        | UserDefined (fname, suffix) | StanLib (fname, suffix, _) -> (
            let suffix, fname' =
              match suffix with
              | FnLpdf propto' when propto' && propto ->
                  ( Fun_kind.FnLpdf true
                  , Utils.with_unnormalized_suffix fname
                    |> Option.value ~default:fname )
              | FnLpdf _ -> (Fun_kind.FnLpdf false, fname)
              | _ -> (suffix, fname) in
            match Map.find fim fname' with
            | None ->
                let fun_kind =
                  match kind with
                  | Fun_kind.UserDefined _ ->
                      Fun_kind.UserDefined (fname, suffix)
                  | _ -> StanLib (fname, suffix, AoS) in
                (d_list, s_list, {e with pattern= FunApp (fun_kind, es)})
            | Some (rt, args, body) ->
                let inline_return_name = gen_inline_var fname "return" in
                let handle =
                  handle_early_returns fname (Some inline_return_name) in
                let d_list2, s_list2, (e : Expr.Typed.t) =
                  let decl_type =
                    Option.map ~f:Mir_utils.unsafe_unsized_to_sized_type rt
                    |> Option.value_exn in
                  ( [ Stmt.Fixed.Pattern.Decl
                        { decl_adtype= adt
                        ; decl_id= inline_return_name
                        ; decl_type
                        ; initialize= false } ]
                    (* We should minimize the code that's having its variables
                       replaced to avoid conflict with the (two) new dummy
                       variables introduced by inlining *)
                  , [ handle
                        (replace_fresh_local_vars fname
                           (subst_args_stmt args es body) ) ]
                  , { pattern= Var inline_return_name
                    ; meta=
                        Expr.Typed.Meta.
                          { type_= Type.to_unsized decl_type
                          ; adlevel= adt
                          ; loc= Location_span.empty } } ) in
                let d_list = d_list @ d_list2 in
                let s_list = s_list @ s_list2 in
                (d_list, s_list, e) ) )
    | TernaryIf (e1, e2, e3) ->
        let dl1, sl1, e1 = inline_function_expression propto adt fim e1 in
        let dl2, sl2, e2 = inline_function_expression propto adt fim e2 in
        let dl3, sl3, e3 = inline_function_expression propto adt fim e3 in
        ( dl1 @ dl2 @ dl3
        , sl1
          @ [ Stmt.Fixed.(
                Pattern.IfElse
                  ( e1
                  , {pattern= block_no_loc sl2; meta= Location_span.empty}
                  , Some {pattern= block_no_loc sl3; meta= Location_span.empty}
                  )) ]
        , {e with pattern= TernaryIf (e1, e2, e3)} )
    | Indexed (e', i_list) ->
        let dl, sl, e' = inline_function_expression propto adt fim e' in
        let d_list, s_list, i_list =
          inline_list (inline_function_index propto adt fim) i_list in
        (d_list @ dl, s_list @ sl, {e with pattern= Indexed (e', i_list)})
    | EAnd (e1, e2) ->
        let dl1, sl1, e1 = inline_function_expression propto adt fim e1 in
        let dl2, sl2, e2 = inline_function_expression propto adt fim e2 in
        let sl2 =
          [ Stmt.Fixed.(
              Pattern.IfElse
                ( e1
                , {pattern= Block (map_no_loc sl2); meta= Location_span.empty}
                , None )) ] in
        (dl1 @ dl2, sl1 @ sl2, {e with pattern= EAnd (e1, e2)})
    | EOr (e1, e2) ->
        let dl1, sl1, e1 = inline_function_expression propto adt fim e1 in
        let dl2, sl2, e2 = inline_function_expression propto adt fim e2 in
        let sl2 =
          [ Stmt.Fixed.(
              Pattern.IfElse
                ( e1
                , {pattern= Skip; meta= Location_span.empty}
                , Some
                    {pattern= Block (map_no_loc sl2); meta= Location_span.empty}
                )) ] in
        (dl1 @ dl2, sl1 @ sl2, {e with pattern= EOr (e1, e2)})

  and inline_function_index propto adt fim i =
    match i with
    | All -> ([], [], All)
    | Single e ->
        let dl, sl, e = inline_function_expression propto adt fim e in
        (dl, sl, Single e)
    | Upfrom e ->
        let dl, sl, e = inline_function_expression propto adt fim e in
        (dl, sl, Upfrom e)
    | Between (e1, e2) ->
        let dl1, sl1, e1 = inline_function_expression propto adt fim e1 in
        let dl2, sl2, e2 = inline_function_expression propto adt fim e2 in
        (dl1 @ dl2, sl1 @ sl2, Between (e1, e2))
    | MultiIndex e ->
        let dl, sl, e = inline_function_expression propto adt fim e in
        (dl, sl, MultiIndex e)

  let rec inline_function_statement propto adt fim Stmt.Fixed.{pattern; meta} =
    Stmt.Fixed.
      { pattern=
          ( match pattern with
          | Assignment ((assignee, ut, idx_lst), rhs) ->
              let dl1, sl1, new_idx_lst =
                inline_list (inline_function_index propto adt fim) idx_lst in
              let dl2, sl2, new_rhs =
                inline_function_expression propto adt fim rhs in
              slist_concat_no_loc
                (dl2 @ dl1 @ sl2 @ sl1)
                (Assignment ((assignee, ut, new_idx_lst), new_rhs))
          | TargetPE e ->
              let d, s, e = inline_function_expression propto adt fim e in
              slist_concat_no_loc (d @ s) (TargetPE e)
          | NRFunApp (kind, exprs) ->
              let d_list, s_list, es =
                inline_list (inline_function_expression propto adt fim) exprs
              in
              slist_concat_no_loc (d_list @ s_list)
                ( match kind with
                | CompilerInternal _ -> NRFunApp (kind, es)
                | UserDefined (s, _) | StanLib (s, _, _) -> (
                  match Map.find fim s with
                  | None -> NRFunApp (kind, es)
                  | Some (_, args, b) ->
                      let b = replace_fresh_local_vars s b in
                      let b = handle_early_returns s None b in
                      (subst_args_stmt args es
                         {pattern= b; meta= Location_span.empty} )
                        .pattern ) )
          | Return e -> (
            match e with
            | None -> Return None
            | Some expr ->
                let d, s, e = inline_function_expression propto adt fim expr in
                slist_concat_no_loc (d @ s) (Return (Some e)) )
          | IfElse (expr, s1, s2) ->
              let d, s, e = inline_function_expression propto adt fim expr in
              slist_concat_no_loc (d @ s)
                (IfElse
                   ( e
                   , inline_function_statement propto adt fim s1
                   , Option.map ~f:(inline_function_statement propto adt fim) s2
                   ) )
          | While (expr, stmt) ->
              let d', s', e = inline_function_expression propto adt fim expr in
              slist_concat_no_loc (d' @ s')
                (While
                   ( e
                   , match s' with
                     | [] -> inline_function_statement propto adt fim stmt
                     | _ ->
                         { pattern=
                             Block
                               ( [inline_function_statement propto adt fim stmt]
                               @ map_no_loc s' )
                         ; meta= Location_span.empty } ) )
          | For {loopvar; lower; upper; body} ->
              let d_lower, s_lower, lower =
                inline_function_expression propto adt fim lower in
              let d_upper, s_upper, upper =
                inline_function_expression propto adt fim upper in
              slist_concat_no_loc
                (d_lower @ d_upper @ s_lower @ s_upper)
                (For
                   { loopvar
                   ; lower
                   ; upper
                   ; body=
                       ( match s_upper with
                       | [] -> inline_function_statement propto adt fim body
                       | _ ->
                           { pattern=
                               Block
                                 ( [ inline_function_statement propto adt fim
                                       body ]
                                 @ map_no_loc s_upper )
                           ; meta= Location_span.empty } ) } )
          | Profile (name, l) ->
              Profile
                (name, List.map l ~f:(inline_function_statement propto adt fim))
          | Block l ->
              Block (List.map l ~f:(inline_function_statement propto adt fim))
          | SList l ->
              SList (List.map l ~f:(inline_function_statement propto adt fim))
          | Decl r -> Decl r
          | Skip -> Skip
          | Break -> Break
          | Continue -> Continue )
      ; meta }

  let create_function_inline_map adt l =
    (* We only add the first definition for each function to the inline map.
       This will make sure we do not inline recursive functions.
       We also don't want to add any function declaration (as opposed to
       definitions), because that would replace the function call with a Skip.
    *)
    let f (accum, visited) Program.{fdname; fdargs; fdbody; fdrt; _} =
      (* If we see a function more than once,
         remove it to prevent inlining of overloaded functions
      *)
      if Set.mem visited fdname then (Map.remove accum fdname, visited)
      else
        let accum' =
          match fdbody with
          | None -> accum
          | Some fdbody -> (
              let create_data propto =
                ( Option.map ~f:(fun x -> Type.Unsized x) fdrt
                , List.map ~f:(fun (_, name, _) -> name) fdargs
                , inline_function_statement propto adt accum fdbody ) in
              match Middle.Utils.with_unnormalized_suffix fdname with
              | None -> (
                  let data = create_data true in
                  match Map.add accum ~key:fdname ~data with
                  | `Ok m -> m
                  | `Duplicate -> accum )
              | Some fdname' ->
                  let data = create_data false in
                  let data' = create_data true in
                  let m =
                    Map.Poly.of_alist_exn [(fdname, data); (fdname', data')]
                  in
                  Map.merge_skewed accum m ~combine:(fun ~key:_ f _ -> f) )
        in
        let visited' = Set.add visited fdname in
        (accum', visited') in
    let accum, _ = List.fold l ~init:(Map.Poly.empty, Set.Poly.empty) ~f in
    accum

<<<<<<< HEAD
  let function_inlining (mir : Program.Typed.t) =
    let dataonly_inline_map =
      create_function_inline_map UnsizedType.DataOnly mir.functions_block in
    let autodiff_inline_map =
      create_function_inline_map UnsizedType.AutoDiffable mir.functions_block
    in
    let dataonly_inline_function_statements =
      List.map
        ~f:
          (inline_function_statement true UnsizedType.DataOnly
             dataonly_inline_map ) in
    let autodiffable_inline_function_statements =
      List.map
        ~f:
          (inline_function_statement true UnsizedType.AutoDiffable
             autodiff_inline_map ) in
    { mir with
      prepare_data= dataonly_inline_function_statements mir.prepare_data
    ; transform_inits=
        autodiffable_inline_function_statements mir.transform_inits
    ; log_prob= autodiffable_inline_function_statements mir.log_prob
    ; generate_quantities=
        dataonly_inline_function_statements mir.generate_quantities }
=======
let function_inlining (mir : Program.Typed.t) =
  let dataonly_inline_map =
    create_function_inline_map UnsizedType.DataOnly mir.functions_block in
  let autodiff_inline_map =
    create_function_inline_map UnsizedType.AutoDiffable mir.functions_block
  in
  let dataonly_inline_function_statements =
    List.map
      ~f:
        (inline_function_statement true UnsizedType.DataOnly dataonly_inline_map)
  in
  let autodiffable_inline_function_statements =
    List.map
      ~f:
        (inline_function_statement true UnsizedType.AutoDiffable
           autodiff_inline_map ) in
  { mir with
    transform_inits= autodiffable_inline_function_statements mir.transform_inits
  ; log_prob= autodiffable_inline_function_statements mir.log_prob
  ; generate_quantities=
      dataonly_inline_function_statements mir.generate_quantities }
>>>>>>> 5ab69276

  let rec contains_top_break_or_continue Stmt.Fixed.{pattern; _} =
    match pattern with
    | Break | Continue -> true
    | Assignment (_, _)
     |TargetPE _
     |NRFunApp (_, _)
     |Return _ | Decl _
     |While (_, _)
     |For _ | Skip ->
        false
    | Profile (_, l) | Block l | SList l ->
        List.exists l ~f:contains_top_break_or_continue
    | IfElse (_, b1, b2) -> (
        contains_top_break_or_continue b1
        ||
        match b2 with
        | None -> false
        | Some b -> contains_top_break_or_continue b )

  let unroll_static_limit = 32

  let unroll_static_loops_statement _ =
    let f stmt =
      match stmt with
      | Stmt.Fixed.Pattern.For {loopvar; lower; upper; body} -> (
          let lower = Partial_evaluator.try_eval_expr lower in
          let upper = Partial_evaluator.try_eval_expr upper in
          match
            (contains_top_break_or_continue body, lower.pattern, upper.pattern)
          with
          | false, Lit (Int, low_str), Lit (Int, up_str) ->
              let low = Int.of_string low_str in
              let up = Int.of_string up_str in
              if up - low > unroll_static_limit then stmt
              else
                let range =
                  List.map
                    ~f:(fun i ->
                      Expr.Fixed.
                        { pattern= Lit (Int, Int.to_string i)
                        ; meta=
                            Expr.Typed.Meta.
                              { type_= UInt
                              ; loc= Location_span.empty
                              ; adlevel= DataOnly } } )
                    (List.range ~start:`inclusive ~stop:`inclusive low up) in
                let stmts =
                  List.map
                    ~f:(fun i ->
                      subst_args_stmt [loopvar] [i]
                        {pattern= body.pattern; meta= Location_span.empty} )
                    range in
                Stmt.Fixed.Pattern.SList stmts
          | _ -> stmt )
      | _ -> stmt in
    top_down_map_rec_stmt_loc f

  let static_loop_unrolling mir =
    transform_program_blockwise mir unroll_static_loops_statement

  let unroll_loop_one_step_statement _ =
    let f stmt =
      match stmt with
      | Stmt.Fixed.Pattern.For {loopvar; lower; upper; body} ->
          if contains_top_break_or_continue body then stmt
          else
            IfElse
              ( Expr.Fixed.
                  { lower with
                    pattern=
                      FunApp (StanLib ("Geq__", FnPlain, AoS), [upper; lower])
                  }
              , { pattern=
                    (let body_unrolled =
                       subst_args_stmt [loopvar] [lower]
                         {pattern= body.pattern; meta= Location_span.empty}
                     in
                     let (body' : Stmt.Located.t) =
                       { pattern=
                           Stmt.Fixed.Pattern.For
                             { loopvar
                             ; upper
                             ; body
                             ; lower=
                                 { lower with
                                   pattern=
                                     FunApp
                                       ( StanLib ("Plus__", FnPlain, AoS)
                                       , [lower; Expr.Helpers.loop_bottom] ) }
                             }
                       ; meta= Location_span.empty } in
                     match body_unrolled.pattern with
                     | Block stmts -> Block (stmts @ [body'])
                     | _ -> Stmt.Fixed.Pattern.Block [body_unrolled; body'] )
                ; meta= Location_span.empty }
              , None )
      | While (e, body) ->
          if contains_top_break_or_continue body then stmt
          else
            IfElse
              ( e
              , { pattern= Block [body; {body with pattern= While (e, body)}]
                ; meta= Location_span.empty }
              , None )
      | _ -> stmt in
    map_rec_stmt_loc f

  let one_step_loop_unrolling mir =
    transform_program_blockwise mir unroll_loop_one_step_statement

  let collapse_lists_statement _ =
    let rec collapse_lists l =
      match l with
      | [] -> []
      | Stmt.Fixed.{pattern= SList l'; _} :: rest -> l' @ collapse_lists rest
      | x :: rest -> x :: collapse_lists rest in
    let f = function
      | Stmt.Fixed.Pattern.Block l ->
          Stmt.Fixed.Pattern.Block (collapse_lists l)
      | SList l -> SList (collapse_lists l)
      | x -> x in
    map_rec_stmt_loc f

  let list_collapsing (mir : Program.Typed.t) =
    transform_program_blockwise mir collapse_lists_statement

  let propagation
      (propagation_transfer :
           (int, Stmt.Located.Non_recursive.t) Map.Poly.t
        -> (module Monotone_framework_intf.TRANSFER_FUNCTION
              with type labels = int
               and type properties = (string, Middle.Expr.Typed.t) Map.Poly.t
                                     option ) ) (mir : Program.Typed.t) =
    let transform stmt =
      let flowgraph, flowgraph_to_mir =
        Monotone_framework.forward_flowgraph_of_stmt stmt in
      let (module Flowgraph) = flowgraph in
      let values =
        Monotone_framework.propagation_mfp mir
          (module Flowgraph)
          flowgraph_to_mir propagation_transfer in
      let propagate_stmt =
        map_rec_stmt_loc_num flowgraph_to_mir (fun i ->
            subst_stmt_base
              (Option.value ~default:Map.Poly.empty
                 (Map.find_exn values i).entry ) ) in
      propagate_stmt (Map.find_exn flowgraph_to_mir 1) in
    transform_program mir transform

  let constant_propagation ?(preserve_stability = false) =
    propagation
      (Monotone_framework.constant_propagation_transfer
         (module Partial_evaluator)
         ~preserve_stability )

  let rec expr_any pred (e : Expr.Typed.t) =
    match e.pattern with
    | Indexed (e, is) -> expr_any pred e || List.exists ~f:(idx_any pred) is
    | _ -> pred e || Expr.Fixed.Pattern.fold (accum_any pred) false e.pattern

  and idx_any pred (i : Expr.Typed.t Index.t) =
    Index.fold (accum_any pred) false i

  and accum_any pred b e = b || expr_any pred e

  let can_side_effect_top_expr (e : Expr.Typed.t) =
    match e.pattern with
    | FunApp ((UserDefined (_, FnTarget) | StanLib (_, FnTarget, _)), _) -> true
    | FunApp (CompilerInternal internal_fn, _) ->
        Internal_fun.can_side_effect internal_fn
    | _ -> false

  let cannot_duplicate_expr ?(preserve_stability = false) (e : Expr.Typed.t) =
    let pred e =
      can_side_effect_top_expr e
      || ( match e.pattern with
         | FunApp ((UserDefined (_, FnRng) | StanLib (_, FnRng, _)), _) -> true
         | _ -> false )
      || (preserve_stability && UnsizedType.is_autodiffable e.meta.type_) in
    expr_any pred e

  let cannot_remove_expr (e : Expr.Typed.t) =
    expr_any can_side_effect_top_expr e

  let expression_propagation ?(preserve_stability = false) mir =
    propagation
      (Monotone_framework.expression_propagation_transfer ~preserve_stability
         (cannot_duplicate_expr ~preserve_stability) )
      mir

  let copy_propagation mir =
    let globals = Monotone_framework.globals mir in
    propagation (Monotone_framework.copy_propagation_transfer globals) mir

  let is_skip_break_continue s =
    match s with
    | Stmt.Fixed.Pattern.Skip | Break | Continue -> true
    | _ -> false

  (* TODO: could also implement partial dead code elimination *)
  let dead_code_elimination (mir : Program.Typed.t) =
    (* TODO: think about whether we should treat function bodies as local scopes in the statement
       from the POV of a live variables analysis.
       (Obviously, this shouldn't be the case for the purposes of reaching definitions,
       constant propagation, expressions analyses. But I do think that's the right way to
       go about live variables. *)
    let transform s =
      let rev_flowgraph, flowgraph_to_mir =
        Monotone_framework.inverse_flowgraph_of_stmt s in
      let (module Rev_Flowgraph) = rev_flowgraph in
      let live_variables =
        Monotone_framework.live_variables_mfp mir
          (module Rev_Flowgraph)
          flowgraph_to_mir in
      let dead_code_elim_stmt_base i stmt =
        (* NOTE: entry in the reverse flowgraph, so exit in the forward flowgraph *)
        let live_variables_s =
          (Map.find_exn live_variables i).Monotone_framework_intf.entry in
        match stmt with
        | Stmt.Fixed.Pattern.Assignment ((x, _, []), rhs) ->
            if Set.Poly.mem live_variables_s x || cannot_remove_expr rhs then
              stmt
            else Skip
        | Assignment ((x, _, is), rhs) ->
            if
              Set.Poly.mem live_variables_s x
              || cannot_remove_expr rhs
              || List.exists ~f:(idx_any cannot_remove_expr) is
            then stmt
            else Skip
        (* NOTE: we never get rid of declarations as we might not be able to
           remove an assignment to a variable
              due to side effects. *)
        (* TODO: maybe we should revisit that. *)
        | Decl _ | TargetPE _
         |NRFunApp (_, _)
         |Break | Continue | Return _ | Skip ->
            stmt
        | IfElse (e, b1, b2) -> (
            if
              (* TODO: check if e has side effects, like print, reject, then don't optimize? *)
              (not (cannot_remove_expr e))
              && b1.Stmt.Fixed.pattern = Skip
              && ( Option.map ~f:(fun Stmt.Fixed.{pattern; _} -> pattern) b2
                   = Some Skip
                 || Option.map ~f:(fun Stmt.Fixed.{pattern; _} -> pattern) b2
                    = None )
            then Skip
            else
              match e.pattern with
              | Lit (Int, "0") | Lit (Real, "0.0") -> (
                match b2 with Some x -> x.pattern | None -> Skip )
              | Lit (_, _) -> b1.pattern
              | _ -> IfElse (e, b1, b2) )
        | While (e, b) -> (
            if (not (cannot_remove_expr e)) && b.pattern = Break then Skip
            else
              match e.pattern with
              | Lit (Int, "0") | Lit (Real, "0.0") -> Skip
              | _ -> While (e, b) )
        | For {loopvar; lower; upper; body} ->
            if
              (not (cannot_remove_expr lower))
              && (not (cannot_remove_expr upper))
              && is_skip_break_continue body.pattern
            then Skip
            else For {loopvar; lower; upper; body}
        | Profile (name, l) ->
            let l' = List.filter ~f:(fun x -> x.pattern <> Skip) l in
            if List.length l' = 0 then Skip else Profile (name, l')
        | Block l ->
            let l' = List.filter ~f:(fun x -> x.pattern <> Skip) l in
            if List.length l' = 0 then Skip else Block l'
        | SList l ->
            let l' = List.filter ~f:(fun x -> x.pattern <> Skip) l in
            SList l' in
      let dead_code_elim_stmt =
        map_rec_stmt_loc_num flowgraph_to_mir dead_code_elim_stmt_base in
      dead_code_elim_stmt (Map.find_exn flowgraph_to_mir 1) in
    transform_program mir transform

  let partial_evaluation = Partial_evaluator.eval_prog

  (**
 * Given a name and Stmt, search the statement for the first assignment
 * where that name is the assignee.
 *)
  let rec find_assignment_idx (name : string) Stmt.Fixed.{pattern; _} =
    match pattern with
    | Stmt.Fixed.Pattern.Assignment
        ((assign_name, lhs_ut, idx_lst), (rhs : 'a Expr.Fixed.t))
      when name = assign_name
           && (not (Set.Poly.mem (expr_var_names_set rhs) assign_name))
           && not
                ( rhs.meta.adlevel = UnsizedType.DataOnly
                && UnsizedType.is_array lhs_ut ) ->
        Some idx_lst
    | _ -> None

  (**
 * Given a list of Stmts, find Decls whose objects are fully assigned to
 *  in their first assignment and mark them as not needing to be
 *  initialized.
 *)
  and unenforce_initialize (lst : Stmt.Located.t list) =
    let rec unenforce_initialize_patt (Stmt.Fixed.{pattern; _} as stmt) sub_lst
        =
      match pattern with
      | Stmt.Fixed.Pattern.Decl ({decl_id; _} as decl_pat) -> (
        match List.hd sub_lst with
        | Some next_stmt -> (
          match find_assignment_idx decl_id next_stmt with
          | Some [] | Some [Index.All] | Some [Index.All; Index.All] ->
              { stmt with
                pattern=
                  Stmt.Fixed.Pattern.Decl {decl_pat with initialize= false} }
          | None | Some _ -> stmt )
        | None -> stmt )
      | Block block_lst ->
          {stmt with pattern= Block (unenforce_initialize block_lst)}
      | SList s_lst -> {stmt with pattern= SList (unenforce_initialize s_lst)}
      (*[] here because we do not want to check out of scope*)
      | While (expr, stmt) ->
          {stmt with pattern= While (expr, unenforce_initialize_patt stmt [])}
      | For ({body; _} as pat) ->
          { stmt with
            pattern= For {pat with body= unenforce_initialize_patt body []} }
      | Profile ((pname : string), stmts) ->
          {stmt with pattern= Profile (pname, unenforce_initialize stmts)}
      | IfElse ((expr : 'a Expr.Fixed.t), true_stmt, op_false_stmt) ->
          let mod_false_stmt =
            Option.map
              ~f:(fun x -> unenforce_initialize_patt x [])
              op_false_stmt in
          { stmt with
            pattern=
              IfElse
                (expr, unenforce_initialize_patt true_stmt [], mod_false_stmt)
          }
      | _ -> stmt in
    match List.hd lst with
    | Some stmt -> (
      match List.tl lst with
      | Some sub_lst ->
          List.cons
            (unenforce_initialize_patt stmt sub_lst)
            (unenforce_initialize sub_lst)
      | None -> lst )
    | None -> lst

  (**
 * Take the Mir and perform a transform that requires searching
 *  across the list inside of each piece of the Mir.
 *  @param mir The mir
 *  @param transformer a function that takes in and returns a list of
 *    Stmts.
 *)
  let transform_mir_blocks (mir : (Expr.Typed.t, Stmt.Located.t) Program.t)
      (transformer : Stmt.Located.t list -> Stmt.Located.t list) :
      (Expr.Typed.t, Stmt.Located.t) Program.t =
    let transformed_functions =
      List.map mir.functions_block ~f:(fun fs ->
          let new_body =
            match fs.fdbody with
            | Some (Stmt.Fixed.{pattern= SList lst; _} as stmt) ->
                Some {stmt with pattern= SList (transformer lst)}
            | Some (Stmt.Fixed.{pattern= Block lst; _} as stmt) ->
                Some {stmt with pattern= Block (transformer lst)}
            | alt -> alt in
          {fs with fdbody= new_body} ) in
    { Program.functions_block= transformed_functions
    ; input_vars= mir.input_vars
    ; prepare_data= transformer mir.prepare_data
    ; log_prob= transformer mir.log_prob
    ; generate_quantities= transformer mir.generate_quantities
    ; transform_inits= transformer mir.transform_inits
    ; output_vars= mir.output_vars
    ; prog_name= mir.prog_name
    ; prog_path= mir.prog_path }

  let allow_uninitialized_decls mir =
    transform_mir_blocks mir unenforce_initialize

  let lazy_code_motion ?(preserve_stability = false) (mir : Program.Typed.t) =
    (* TODO: clean up this code. It is not very pretty. *)
    (* TODO: make lazy code motion operate on transformed parameters and models blocks
       simultaneously *)
    let preprocess_flowgraph =
      let preprocess_flowgraph_base
          (stmt : (Expr.Typed.t, Stmt.Located.t) Stmt.Fixed.Pattern.t) =
        match stmt with
        | IfElse (e, b1, Some b2) ->
            Stmt.Fixed.(
              Pattern.IfElse
                ( e
                , { pattern=
                      Block [b1; {pattern= Skip; meta= Location_span.empty}]
                  ; meta= Location_span.empty }
                , Some
                    { pattern=
                        Block [b2; {pattern= Skip; meta= Location_span.empty}]
                    ; meta= Location_span.empty } ))
        | IfElse (e, b, None) ->
            IfElse
              ( e
              , { pattern= Block [b; {pattern= Skip; meta= Location_span.empty}]
                ; meta= Location_span.empty }
              , Some {pattern= Skip; meta= Location_span.empty} )
        | While (e, b) ->
            While
              ( e
              , { pattern= Block [b; {pattern= Skip; meta= Location_span.empty}]
                ; meta= Location_span.empty } )
        | For {loopvar; lower; upper; body= b} ->
            For
              { loopvar
              ; lower
              ; upper
              ; body=
                  { pattern=
                      Block [b; {pattern= Skip; meta= Location_span.empty}]
                  ; meta= Location_span.empty } }
        | _ -> stmt in
      map_rec_stmt_loc preprocess_flowgraph_base in
    let transform s =
      let rev_flowgraph, flowgraph_to_mir =
        Monotone_framework.inverse_flowgraph_of_stmt ~blocks_after_body:false s
      in
      let fwd_flowgraph = Monotone_framework.reverse rev_flowgraph in
      let latest_expr, used_not_latest_expressions_mfp =
        Monotone_framework.lazy_expressions_mfp fwd_flowgraph rev_flowgraph
          flowgraph_to_mir in
      let expression_map =
        let rec collect_expressions accum (e : Expr.Typed.t) =
          match e.pattern with
          | Lit (_, _) -> accum
          | Var _ -> accum
          | _ when cannot_duplicate_expr ~preserve_stability e ->
              (* Immovable expressions might have movable subexpressions *)
              Expr.Fixed.Pattern.fold collect_expressions accum e.pattern
          | _ -> Map.set accum ~key:e ~data:(Gensym.generate ~prefix:"lcm_" ())
        in
        Set.fold
          (Monotone_framework.used_expressions_stmt s.pattern)
          ~init:Expr.Typed.Map.empty ~f:collect_expressions in
      (* TODO: it'd be more efficient to just not accumulate constants in the static analysis *)
      let declarations_list =
        Map.fold expression_map ~init:[] ~f:(fun ~key ~data accum ->
            Stmt.Fixed.
              { pattern=
                  Pattern.Decl
                    { decl_adtype= Expr.Typed.adlevel_of key
                    ; decl_id= data
                    ; decl_type= Type.Unsized (Expr.Typed.type_of key)
                    ; initialize= true }
              ; meta= Location_span.empty }
            :: accum ) in
      let lazy_code_motion_base i stmt =
        let latest_and_used_after_i =
          Set.inter
            (Map.find_exn latest_expr i)
            (Map.find_exn used_not_latest_expressions_mfp i).entry in
        let to_assign_in_s =
          latest_and_used_after_i
          |> Set.filter ~f:(fun x -> Map.mem expression_map x)
          |> Set.to_list
          |> List.sort ~compare:(fun e e' ->
                 compare_int (expr_depth e) (expr_depth e') ) in
        (* TODO: is this sort doing anything or are they already stored in the right order by
           chance? It appears to not do anything. *)
        let assignments_to_add_to_s =
          List.map
            ~f:(fun e ->
              Stmt.Fixed.
                { pattern=
                    Assignment
                      ((Map.find_exn expression_map e, e.meta.type_, []), e)
                ; meta= Location_span.empty } )
            to_assign_in_s in
        let expr_subst_stmt_except_initial_assign m =
          let f stmt =
            match stmt with
            | Stmt.Fixed.Pattern.Assignment ((x, _, []), e')
              when Map.mem m e'
                   && Expr.Typed.equal {e' with pattern= Var x}
                        (Map.find_exn m e') ->
                expr_subst_stmt_base (Map.remove m e') stmt
            | _ -> expr_subst_stmt_base m stmt in
          map_rec_stmt_loc f in
        let expr_map =
          Map.filter_keys
            ~f:(fun key ->
              Set.mem latest_and_used_after_i key
              || Set.mem (Map.find_exn used_not_latest_expressions_mfp i).exit
                   key )
            (Map.mapi expression_map ~f:(fun ~key ~data ->
                 {key with pattern= Var data} ) ) in
        let f = expr_subst_stmt_except_initial_assign expr_map in
        if List.length assignments_to_add_to_s = 0 then
          (f Stmt.Fixed.{pattern= stmt; meta= Location_span.empty}).pattern
        else
          SList
            (List.map ~f
               ( assignments_to_add_to_s
               @ [{pattern= stmt; meta= Location_span.empty}] ) ) in
      let lazy_code_motion_stmt =
        map_rec_stmt_loc_num flowgraph_to_mir lazy_code_motion_base in
      Stmt.Fixed.
        { pattern=
            SList
              ( declarations_list
              @ [lazy_code_motion_stmt (Map.find_exn flowgraph_to_mir 1)] )
        ; meta= Location_span.empty } in
    let cleanup =
      let cleanup_base
          (stmt : (Expr.Typed.t, Stmt.Located.t) Stmt.Fixed.Pattern.t) :
          (Expr.Typed.t, Stmt.Located.t) Stmt.Fixed.Pattern.t =
        match stmt with
        | Stmt.Fixed.(
            Pattern.IfElse
              ( e
              , {pattern= Block [b1; {pattern= Skip; _}]; _}
              , Some {pattern= Block [b2; {pattern= Skip; _}]; _} )) ->
            IfElse (e, b1, Some b2)
        | IfElse
            ( e
            , {pattern= Block [b; {pattern= Skip; _}]; _}
            , Some {pattern= Skip; _} ) ->
            IfElse (e, b, None)
        | While (e, {pattern= Block [b; {pattern= Skip; _}]; _}) -> While (e, b)
        | For
            { loopvar
            ; lower
            ; upper
            ; body= {pattern= Block [b; {pattern= Skip; _}]; _} } ->
            For {loopvar; lower; upper; body= b}
        | _ -> stmt in
      map_rec_stmt_loc cleanup_base in
    transform_program_blockwise mir (fun _ x ->
        cleanup (transform (preprocess_flowgraph x)) )

  let block_fixing mir =
    transform_program_blockwise mir (fun _ x ->
        (map_rec_stmt_loc (fun stmt ->
             match stmt with
             | IfElse
                 ( e
                 , {pattern= SList l; meta}
                 , Some {pattern= SList l'; meta= smeta'} ) ->
                 IfElse
                   ( e
                   , {pattern= Block l; meta}
                   , Some {pattern= Block l'; meta= smeta'} )
             | IfElse (e, {pattern= SList l; meta}, b) ->
                 IfElse (e, {pattern= Block l; meta}, b)
             | IfElse (e, b, Some {pattern= SList l'; meta= smeta'}) ->
                 IfElse (e, b, Some {pattern= Block l'; meta= smeta'})
             | While (e, {pattern= SList l; meta}) ->
                 While (e, {pattern= Block l; meta})
             | For {loopvar; lower; upper; body= {pattern= SList l; meta}} ->
                 For {loopvar; lower; upper; body= {pattern= Block l; meta}}
             | _ -> stmt ) )
          x )

  (* TODO: implement SlicStan style optimizer for choosing best program block for each statement. *)
  (* TODO: add optimization pass to move declarations down as much as possible and introduce as
     tight as possible local scopes *)
  (* TODO: add tests *)
  (* TODO: add pass to get rid of redundant declarations? *)

  (**
 * A generic optimization pass for finding a minimal set of variables that
 * are generated by some circumstance, and then updating the MIR with that set.
 * @param gen_variables: the variables that must be added to the set at
 *  the given statement
 * @param update_expr: update an MIR expression given the variable set
 * @param update_stmt: Function for updating an MIR statement given the
 *  variable set
 * @param extra_variables: the set of variables that are implied
 *  to be in the set by a given variable in the set
 *  (usually empty, sometimes unrepresented variables like _in__ variables)
 * @param initial_variables: the initial known members of the set of variables
 * @param stmt the MIR statement to optimize.
*)
  let optimize_minimal_variables
      ~(gen_variables :
            (int, Stmt.Located.Non_recursive.t) Map.Poly.t
         -> int
         -> string Set.Poly.t
         -> string Set.Poly.t )
      ~(update_expr : string Set.Poly.t -> Expr.Typed.t -> Expr.Typed.t)
      ~(update_stmt :
            ( Expr.Typed.t
            , (Expr.Typed.Meta.t, 'a) Stmt.Fixed.t )
            Stmt.Fixed.Pattern.t
         -> string Core_kernel.Set.Poly.t
         -> ( Expr.Typed.t
            , (Expr.Typed.Meta.t, 'a) Stmt.Fixed.t )
            Stmt.Fixed.Pattern.t )
      ~(extra_variables : string -> string Set.Poly.t)
      ~(initial_variables : string Set.Poly.t) (stmt : Stmt.Located.t) =
    let rev_flowgraph, flowgraph_to_mir =
      Monotone_framework.inverse_flowgraph_of_stmt stmt in
    let fwd_flowgraph = Monotone_framework.reverse rev_flowgraph in
    let (module Circular_Fwd_Flowgraph) =
      Monotone_framework.make_circular_flowgraph fwd_flowgraph rev_flowgraph
    in
    let mfp_variables =
      Monotone_framework.minimal_variables_mfp
        (module Circular_Fwd_Flowgraph)
        flowgraph_to_mir initial_variables gen_variables in
    let optimize_min_vars_stmt_base i stmt_pattern =
      let variable_set =
        let exits = (Map.find_exn mfp_variables i).exit in
        Set.Poly.union exits (union_map exits ~f:extra_variables) in
      let stmt_val =
        Stmt.Fixed.Pattern.map (update_expr variable_set)
          (fun x -> x)
          stmt_pattern in
      update_stmt stmt_val variable_set in
    map_rec_stmt_loc_num flowgraph_to_mir optimize_min_vars_stmt_base
      (Map.find_exn flowgraph_to_mir 1)

  let optimize_ad_levels (mir : Program.Typed.t) =
    let gen_ad_variables
        (flowgraph_to_mir : (int, Stmt.Located.Non_recursive.t) Map.Poly.t)
        (l : int) (ad_variables : string Set.Poly.t) =
      let mir_node = (Map.find_exn flowgraph_to_mir l).pattern in
      match mir_node with
      | Assignment ((x, _, _), e)
        when Expr.Typed.adlevel_of (update_expr_ad_levels ad_variables e)
             = AutoDiffable ->
          Set.Poly.singleton x
      | _ -> Set.Poly.empty in
    let global_initial_ad_variables =
      Set.Poly.of_list
        (List.filter_map
           ~f:(fun (v, Program.{out_block; _}) ->
             match out_block with Parameters -> Some v | _ -> None )
           mir.output_vars ) in
    let initial_ad_variables fundef_opt _ =
      match (fundef_opt : Stmt.Located.t Program.fun_def option) with
      | None -> global_initial_ad_variables
      | Some {fdargs; _} ->
          Set.Poly.union global_initial_ad_variables
            (Set.Poly.of_list
               (List.filter_map fdargs ~f:(fun (_, name, ut) ->
                    if UnsizedType.is_autodiffable ut then Some name else None )
               ) ) in
    let extra_variables v = Set.Poly.singleton (v ^ "_in__") in
    let update_stmt stmt_pattern variable_set =
      match stmt_pattern with
      | Stmt.Fixed.Pattern.Decl ({decl_id; _} as decl)
        when Set.mem variable_set decl_id ->
          Stmt.Fixed.Pattern.Decl
            {decl with decl_adtype= UnsizedType.AutoDiffable}
      | Decl ({decl_id; _} as decl) when not (Set.mem variable_set decl_id) ->
          Decl {decl with decl_adtype= DataOnly}
      | s -> s in
    let transform fundef_opt stmt =
      optimize_minimal_variables ~gen_variables:gen_ad_variables
        ~update_expr:update_expr_ad_levels ~update_stmt ~extra_variables
        ~initial_variables:(initial_ad_variables fundef_opt stmt)
        stmt in
    transform_program_blockwise mir transform

  (**
  * Deduces whether types can be Structures of Arrays (SoA/fast) or
  *  Arrays of Structs (AoS/slow). See the docs in
  *  Mem_pattern.query_demote_stmt/exprs* functions for
  *  details on the rules surrounding when demotion from
  *  SoA -> AoS needs to happen.
  *
  * This first does a simple iter over
  * the log_prob portion of the MIR, finding the names of all matrices
  * (and arrays of matrices) where either the Stan math function
  * does not support SoA or the object is single cell accesed within a
  * For or While loop. These are the initial variables
  * given to the monotone framework. Then log_prob has all matrix like objects
  * and the functions that use them to SoA. After that the
  * Monotone framework is used to deduce assignment paths of AoS <-> SoA
  * and vice versa which need to be demoted to AoS as well as updating
  * functions and objects after these assignment passes that then
  * also need to be AoS.
  *
  * @param mir: The program's whole MIR.
  *)
  let optimize_soa (mir : Program.Typed.t) =
    let gen_aos_variables
        (flowgraph_to_mir : (int, Stmt.Located.Non_recursive.t) Map.Poly.t)
        (l : int) (aos_variables : string Set.Poly.t) =
      let mir_node mir_idx = Map.find_exn flowgraph_to_mir mir_idx in
      match (mir_node l).pattern with
      | stmt -> Mem.query_demotable_stmt aos_variables stmt in
    let initial_variables =
      List.fold ~init:Set.Poly.empty
        ~f:(Mem.query_initial_demotable_stmt false)
        mir.log_prob in
    let mod_exprs aos_exits mod_expr =
      Mir_utils.map_rec_expr (Mem.modify_expr_pattern aos_exits) mod_expr in
    let modify_stmt_patt stmt_pattern variable_set =
      Mem.modify_stmt_pattern stmt_pattern variable_set in
    let transform stmt =
      optimize_minimal_variables ~gen_variables:gen_aos_variables
        ~update_expr:mod_exprs ~update_stmt:modify_stmt_patt ~initial_variables
        stmt ~extra_variables:(fun _ -> initial_variables) in
    let transform' s =
      match transform {pattern= SList s; meta= Location_span.empty} with
      | {pattern= SList (l : Stmt.Located.t list); _} -> l
      | _ ->
          raise
            (Failure "Something went wrong with program transformation packing!")
    in
    {mir with log_prob= transform' mir.log_prob}

  let optimization_suite ?(settings = all_optimizations) mir =
    let preserve_stability = settings.preserve_stability in
    let maybe_optimizations =
      [ (* Phase order. See phase-ordering-nodes.org for details *)
        (* Book section A *)
        (* Book section B *)
        (* Book: Procedure integration *)
        (function_inlining, settings.function_inlining)
        (* Book: Sparse conditional constant propagation *)
      ; (constant_propagation ~preserve_stability, settings.constant_propagation)
        (* Book section C *)
        (* Book: Local and global copy propagation *)
      ; (copy_propagation, settings.copy_propagation)
        (* Book: Sparse conditional constant propagation *)
      ; (constant_propagation ~preserve_stability, settings.constant_propagation)
        (* Book: Dead-code elimination *)
      ; (dead_code_elimination, settings.dead_code_elimination)
        (* Matthijs: Before lazy code motion to get loop-invariant code motion *)
      ; (one_step_loop_unrolling, settings.one_step_loop_unrolling)
        (* Matthjis: expression_propagation < partial_evaluation *)
      ; ( expression_propagation ~preserve_stability
        , settings.expression_propagation )
        (* Matthjis: partial_evaluation < lazy_code_motion *)
      ; (partial_evaluation, settings.partial_evaluation)
        (* Book: Loop-invariant code motion *)
      ; (lazy_code_motion ~preserve_stability, settings.lazy_code_motion)
        (* Matthijs: lazy_code_motion < copy_propagation TODO: Check if this is necessary *)
      ; (copy_propagation, settings.copy_propagation)
        (* Matthijs: Constant propagation before static loop unrolling *)
      ; (constant_propagation ~preserve_stability, settings.constant_propagation)
        (* Book: Loop simplification *)
      ; (static_loop_unrolling, settings.static_loop_unrolling)
        (* Book: Dead-code elimination *)
        (* Matthijs: Everything < Dead-code elimination *)
      ; (dead_code_elimination, settings.dead_code_elimination)
        (* Book: Machine idioms and instruction combining *)
      ; (list_collapsing, settings.list_collapsing)
        (* Book: Machine idioms and instruction combining *)
      ; (optimize_ad_levels, settings.optimize_ad_levels)
        (*Remove decls immediately assigned to*)
      ; (allow_uninitialized_decls, settings.allow_uninitialized_decls)
        (* Book: Machine idioms and instruction combining *)
        (* Matthijs: Everything < block_fixing *)
      ; (block_fixing, settings.block_fixing)
      ; (optimize_soa, settings.optimize_soa) ] in
    let optimizations =
      List.filter_map maybe_optimizations ~f:(fun (fn, flag) ->
          if flag then Some fn else None ) in
    List.fold optimizations ~init:mir ~f:(fun mir opt -> opt mir)
end<|MERGE_RESOLUTION|>--- conflicted
+++ resolved
@@ -543,7 +543,6 @@
     let accum, _ = List.fold l ~init:(Map.Poly.empty, Set.Poly.empty) ~f in
     accum
 
-<<<<<<< HEAD
   let function_inlining (mir : Program.Typed.t) =
     let dataonly_inline_map =
       create_function_inline_map UnsizedType.DataOnly mir.functions_block in
@@ -561,35 +560,11 @@
           (inline_function_statement true UnsizedType.AutoDiffable
              autodiff_inline_map ) in
     { mir with
-      prepare_data= dataonly_inline_function_statements mir.prepare_data
-    ; transform_inits=
+      transform_inits=
         autodiffable_inline_function_statements mir.transform_inits
     ; log_prob= autodiffable_inline_function_statements mir.log_prob
     ; generate_quantities=
         dataonly_inline_function_statements mir.generate_quantities }
-=======
-let function_inlining (mir : Program.Typed.t) =
-  let dataonly_inline_map =
-    create_function_inline_map UnsizedType.DataOnly mir.functions_block in
-  let autodiff_inline_map =
-    create_function_inline_map UnsizedType.AutoDiffable mir.functions_block
-  in
-  let dataonly_inline_function_statements =
-    List.map
-      ~f:
-        (inline_function_statement true UnsizedType.DataOnly dataonly_inline_map)
-  in
-  let autodiffable_inline_function_statements =
-    List.map
-      ~f:
-        (inline_function_statement true UnsizedType.AutoDiffable
-           autodiff_inline_map ) in
-  { mir with
-    transform_inits= autodiffable_inline_function_statements mir.transform_inits
-  ; log_prob= autodiffable_inline_function_statements mir.log_prob
-  ; generate_quantities=
-      dataonly_inline_function_statements mir.generate_quantities }
->>>>>>> 5ab69276
 
   let rec contains_top_break_or_continue Stmt.Fixed.{pattern; _} =
     match pattern with
