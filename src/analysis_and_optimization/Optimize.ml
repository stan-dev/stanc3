(** Code for optimization passes on the MIR *)

open Core_kernel
open Core_kernel.Poly
open Common
open Middle
open Mir_utils

let preserve_stability = false

(**
   Apply the transformation to each function body and to the rest of the program as one
   block.
*)
let transform_program (mir : Program.Typed.t)
    (transform : Stmt.Located.t -> Stmt.Located.t) : Program.Typed.t =
  let packed_prog_body =
    transform
      { pattern=
          SList
            (List.map
               ~f:(fun x ->
                 Stmt.Fixed.{pattern= SList x; meta= Location_span.empty} )
               [ mir.prepare_data; mir.transform_inits; mir.log_prob
               ; mir.generate_quantities ] )
      ; meta= Location_span.empty } in
  let transformed_prog_body = transform packed_prog_body in
  let transformed_functions =
    List.map mir.functions_block ~f:(fun fs ->
        {fs with fdbody= Option.map ~f:transform fs.fdbody} ) in
  match transformed_prog_body with
  | { pattern=
        SList
          [ {pattern= SList prepare_data'; _}
          ; {pattern= SList transform_inits'; _}; {pattern= SList log_prob'; _}
          ; {pattern= SList generate_quantities'; _} ]
    ; _ } ->
      { mir with
        functions_block= transformed_functions
      ; prepare_data= prepare_data'
      ; transform_inits= transform_inits'
      ; log_prob= log_prob'
      ; generate_quantities= generate_quantities' }
  | _ ->
      raise (Failure "Something went wrong with program transformation packing!")

(**
   Apply the transformation to each function body and to each program block separately.
*)
let transform_program_blockwise (mir : Program.Typed.t)
    (transform :
      Stmt.Located.t Program.fun_def option -> Stmt.Located.t -> Stmt.Located.t
      ) : Program.Typed.t =
  let transform' fd s =
    match transform fd {pattern= SList s; meta= Location_span.empty} with
    | {pattern= SList l; _} -> l
    | _ ->
        raise
          (Failure "Something went wrong with program transformation packing!")
  in
  let transformed_functions =
    List.map mir.functions_block ~f:(fun fs ->
        {fs with fdbody= Option.map ~f:(transform (Some fs)) fs.fdbody} ) in
  { mir with
    functions_block= transformed_functions
  ; prepare_data= transform' None mir.prepare_data
  ; transform_inits= transform' None mir.transform_inits
  ; log_prob= transform' None mir.log_prob
  ; generate_quantities= transform' None mir.generate_quantities }

let map_no_loc l =
  List.map ~f:(fun s -> Stmt.Fixed.{pattern= s; meta= Location_span.empty}) l

let slist_no_loc l = Stmt.Fixed.Pattern.SList (map_no_loc l)
let block_no_loc l = Stmt.Fixed.Pattern.Block (map_no_loc l)

let slist_concat_no_loc l stmt =
  match l with [] -> stmt | l -> slist_no_loc (l @ [stmt])

let replace_fresh_local_vars s' =
  let f m = function
    | Stmt.Fixed.Pattern.Decl {decl_adtype; decl_type; decl_id; initialize} ->
        let new_name =
          match Map.Poly.find m decl_id with
          | Some existing -> existing
          | None -> Gensym.generate ~prefix:"inline_" () in
        ( Stmt.Fixed.Pattern.Decl
            {decl_adtype; decl_id= new_name; decl_type; initialize}
        , Map.Poly.set m ~key:decl_id ~data:new_name )
    | Stmt.Fixed.Pattern.For {loopvar; lower; upper; body} ->
        let new_name =
          match Map.Poly.find m loopvar with
          | Some existing -> existing
          | None -> Gensym.generate ~prefix:"inline_" () in
        ( Stmt.Fixed.Pattern.For {loopvar= new_name; lower; upper; body}
        , Map.Poly.set m ~key:loopvar ~data:new_name )
    | Assignment ((var_name, ut, l), e) ->
        let var_name =
          match Map.Poly.find m var_name with
          | None -> var_name
          | Some var_name -> var_name in
        (Stmt.Fixed.Pattern.Assignment ((var_name, ut, l), e), m)
    | x -> (x, m) in
  let s, m = map_rec_state_stmt_loc f Map.Poly.empty s' in
  name_subst_stmt m s

let subst_args_stmt args es =
  let m = Map.Poly.of_alist_exn (List.zip_exn args es) in
  subst_stmt m

(* TODO: only handle early returns if that's necessary *)
(* The strategy here is to wrap the function body in a dummy loop, then replace
   returns with breaks. One issue is early return from internal loops - in
   those cases, a break would only break out of the inner loop. The solution is
   a flag variable to indicate whether a 'return' break has been called, and
   then to check if that flag is set after each loop. Then, if a 'return' break
   is called from an inner loop, there's a cascade of breaks all the way out of
   the dummy loop. *)
let handle_early_returns opt_var b =
  let returned = Gensym.generate ~prefix:"inline_" () in
  let f = function
    | Stmt.Fixed.Pattern.Return opt_ret -> (
      match (opt_var, opt_ret) with
      | None, None -> Stmt.Fixed.Pattern.Break
      | Some name, Some e ->
          SList
            [ Stmt.Fixed.
                { pattern=
                    Assignment
                      ( (returned, UInt, [])
                      , Expr.Fixed.
                          { pattern= Lit (Int, "1")
                          ; meta=
                              Expr.Typed.Meta.
                                { type_= UInt
                                ; adlevel= DataOnly
                                ; loc= Location_span.empty } } )
                ; meta= Location_span.empty }
            ; Stmt.Fixed.
                { pattern= Assignment ((name, Expr.Typed.type_of e, []), e)
                ; meta= Location_span.empty }
            ; {pattern= Break; meta= Location_span.empty} ]
      | Some _, None ->
          Common.FatalError.fatal_error_msg
            [%message
              ( "Function should return a value but found an empty return \
                 statement."
                : string )]
      | None, Some _ ->
          Common.FatalError.fatal_error_msg
            [%message
              ( "Expected a void function but found a non-empty return \
                 statement."
                : string )] )
    | Stmt.Fixed.Pattern.For _ as loop ->
        Stmt.Fixed.Pattern.SList
          [ Stmt.Fixed.{pattern= loop; meta= Location_span.empty}
          ; Stmt.Fixed.
              { pattern=
                  IfElse
                    ( Expr.Fixed.
                        { pattern= Var returned
                        ; meta=
                            Expr.Typed.Meta.
                              { type_= UInt
                              ; adlevel= DataOnly
                              ; loc= Location_span.empty } }
                    , {pattern= Break; meta= Location_span.empty}
                    , None )
              ; meta= Location_span.empty } ]
    | x -> x in
  Stmt.Fixed.Pattern.SList
    [ Stmt.Fixed.
        { pattern=
            Decl
              { decl_adtype= DataOnly
              ; decl_id= returned
              ; decl_type= Sized SInt
              ; initialize= true }
        ; meta= Location_span.empty }
    ; Stmt.Fixed.
        { pattern=
            Assignment
              ( (returned, UInt, [])
              , Expr.Fixed.
                  { pattern= Lit (Int, "0")
                  ; meta=
                      Expr.Typed.Meta.
                        { type_= UInt
                        ; adlevel= DataOnly
                        ; loc= Location_span.empty } } )
        ; meta= Location_span.empty }
    ; Stmt.Fixed.
        { pattern=
            Stmt.Fixed.Pattern.For
              { loopvar= Gensym.generate ~prefix:"inline_" ()
              ; lower=
                  Expr.Fixed.
                    { pattern= Lit (Int, "1")
                    ; meta=
                        Expr.Typed.Meta.
                          { type_= UInt
                          ; adlevel= DataOnly
                          ; loc= Location_span.empty } }
              ; upper=
                  { pattern= Lit (Int, "1")
                  ; meta=
                      {type_= UInt; adlevel= DataOnly; loc= Location_span.empty}
                  }
              ; body= map_rec_stmt_loc f b }
        ; meta= Location_span.empty } ]

(* Triple is (declaration list, statement list, return expression) *)
let rec inline_function_expression propto adt fim (Expr.Fixed.{pattern; _} as e)
    =
  match pattern with
  | Var _ -> ([], [], e)
  | Lit (_, _) -> ([], [], e)
  | FunApp (kind, es) -> (
      let dse_list =
        List.map ~f:(inline_function_expression propto adt fim) es in
      (* function arguments are evaluated from right to left in C++, so we need to reverse *)
      let d_list =
        List.concat (List.rev (List.map ~f:(function x, _, _ -> x) dse_list))
      in
      let s_list =
        List.concat (List.rev (List.map ~f:(function _, x, _ -> x) dse_list))
      in
      let es = List.map ~f:(function _, _, x -> x) dse_list in
      match kind with
      | CompilerInternal _ ->
          (d_list, s_list, {e with pattern= FunApp (kind, es)})
      | UserDefined (fname, suffix) | StanLib (fname, suffix, _) -> (
          let suffix, fname' =
            match suffix with
            | FnLpdf propto' when propto' && propto ->
                ( Fun_kind.FnLpdf true
                , Utils.with_unnormalized_suffix fname |> Option.value_exn )
            | FnLpdf _ -> (Fun_kind.FnLpdf false, fname)
            | _ -> (suffix, fname) in
          match Map.find fim fname' with
          | None ->
              let fun_kind =
                match kind with
                | Fun_kind.UserDefined _ -> Fun_kind.UserDefined (fname, suffix)
                | _ -> StanLib (fname, suffix, AoS) in
              (d_list, s_list, {e with pattern= FunApp (fun_kind, es)})
          | Some (rt, args, b) ->
              let x = Gensym.generate ~prefix:"inline_" () in
              let handle = handle_early_returns (Some x) in
              let d_list2, s_list2, (e : Expr.Typed.t) =
                ( [ Stmt.Fixed.Pattern.Decl
                      { decl_adtype= adt
                      ; decl_id= x
                      ; decl_type= Option.value_exn rt
                      ; initialize= false } ]
                  (* We should minimize the code that's having its variables
                     replaced to avoid conflict with the (two) new dummy
                     variables introduced by inlining *)
                , [handle (replace_fresh_local_vars (subst_args_stmt args es b))]
                , { pattern= Var x
                  ; meta=
                      Expr.Typed.Meta.
                        { type_= Type.to_unsized (Option.value_exn rt)
                        ; adlevel= adt
                        ; loc= Location_span.empty } } ) in
              let d_list = d_list @ d_list2 in
              let s_list = s_list @ s_list2 in
              (d_list, s_list, e) ) )
  | TernaryIf (e1, e2, e3) ->
      let dl1, sl1, e1 = inline_function_expression propto adt fim e1 in
      let dl2, sl2, e2 = inline_function_expression propto adt fim e2 in
      let dl3, sl3, e3 = inline_function_expression propto adt fim e3 in
      ( dl1 @ dl2 @ dl3
      , sl1
        @ [ Stmt.Fixed.(
              Pattern.IfElse
                ( e1
                , {pattern= block_no_loc sl2; meta= Location_span.empty}
                , Some {pattern= block_no_loc sl3; meta= Location_span.empty} ))
          ]
      , {e with pattern= TernaryIf (e1, e2, e3)} )
  | Indexed (e', i_list) ->
      let dl, sl, e' = inline_function_expression propto adt fim e' in
      let dsi_list = List.map ~f:(inline_function_index propto adt fim) i_list in
      let d_list =
        List.concat (List.rev (List.map ~f:(function x, _, _ -> x) dsi_list))
      in
      let s_list =
        List.concat (List.rev (List.map ~f:(function _, x, _ -> x) dsi_list))
      in
      let i_list = List.map ~f:(function _, _, x -> x) dsi_list in
      (d_list @ dl, s_list @ sl, {e with pattern= Indexed (e', i_list)})
  | EAnd (e1, e2) ->
      let dl1, sl1, e1 = inline_function_expression propto adt fim e1 in
      let dl2, sl2, e2 = inline_function_expression propto adt fim e2 in
      let sl2 =
        [ Stmt.Fixed.(
            Pattern.IfElse
              ( e1
              , {pattern= Block (map_no_loc sl2); meta= Location_span.empty}
              , None )) ] in
      (dl1 @ dl2, sl1 @ sl2, {e with pattern= EAnd (e1, e2)})
  | EOr (e1, e2) ->
      let dl1, sl1, e1 = inline_function_expression propto adt fim e1 in
      let dl2, sl2, e2 = inline_function_expression propto adt fim e2 in
      let sl2 =
        [ Stmt.Fixed.(
            Pattern.IfElse
              ( e1
              , {pattern= Skip; meta= Location_span.empty}
              , Some {pattern= Block (map_no_loc sl2); meta= Location_span.empty}
              )) ] in
      (dl1 @ dl2, sl1 @ sl2, {e with pattern= EOr (e1, e2)})

and inline_function_index propto adt fim i =
  match i with
  | All -> ([], [], All)
  | Single e ->
      let dl, sl, e = inline_function_expression propto adt fim e in
      (dl, sl, Single e)
  | Upfrom e ->
      let dl, sl, e = inline_function_expression propto adt fim e in
      (dl, sl, Upfrom e)
  | Between (e1, e2) ->
      let dl1, sl1, e1 = inline_function_expression propto adt fim e1 in
      let dl2, sl2, e2 = inline_function_expression propto adt fim e2 in
      (dl1 @ dl2, sl1 @ sl2, Between (e1, e2))
  | MultiIndex e ->
      let dl, sl, e = inline_function_expression propto adt fim e in
      (dl, sl, MultiIndex e)

let rec inline_function_statement propto adt fim Stmt.Fixed.{pattern; meta} =
  Stmt.Fixed.
    { pattern=
        ( match pattern with
        | Assignment ((x, ut, l), e2) ->
            let e1 = {e2 with pattern= Indexed ({e2 with pattern= Var x}, l)} in
            (* This inner e2 is wrong. We are giving the wrong type to Var x. But it doens't really matter as we discard it later. *)
            let dl1, sl1, e1 = inline_function_expression propto adt fim e1 in
            let dl2, sl2, e2 = inline_function_expression propto adt fim e2 in
            let x, l =
              match e1.pattern with
              | Var x -> (x, [])
              | Indexed ({pattern= Var x; _}, l) -> (x, l)
              | _ as w ->
                  Common.FatalError.fatal_error_msg
                    [%sexp (w : Expr.Typed.t Expr.Fixed.Pattern.t)] in
            slist_concat_no_loc
              (dl2 @ dl1 @ sl2 @ sl1)
              (Assignment ((x, ut, l), e2))
        | TargetPE e ->
            let d, s, e = inline_function_expression propto adt fim e in
            slist_concat_no_loc (d @ s) (TargetPE e)
        | NRFunApp (kind, es) ->
            let dse_list =
              List.map ~f:(inline_function_expression propto adt fim) es in
            (* function arguments are evaluated from right to left in C++, so we need to reverse *)
            let d_list =
              List.concat
                (List.rev (List.map ~f:(function x, _, _ -> x) dse_list)) in
            let s_list =
              List.concat
                (List.rev (List.map ~f:(function _, x, _ -> x) dse_list)) in
            let es = List.map ~f:(function _, _, x -> x) dse_list in
            slist_concat_no_loc (d_list @ s_list)
              ( match kind with
              | CompilerInternal _ -> NRFunApp (kind, es)
              | UserDefined (s, _) | StanLib (s, _, _) -> (
                match Map.find fim s with
                | None -> NRFunApp (kind, es)
                | Some (_, args, b) ->
                    let b = replace_fresh_local_vars b in
                    let b = handle_early_returns None b in
                    (subst_args_stmt args es
                       {pattern= b; meta= Location_span.empty} )
                      .pattern ) )
        | Return e -> (
          match e with
          | None -> Return None
          | Some e ->
              let d, s, e = inline_function_expression propto adt fim e in
              slist_concat_no_loc (d @ s) (Return (Some e)) )
        | IfElse (e, s1, s2) ->
            let d, s, e = inline_function_expression propto adt fim e in
            slist_concat_no_loc (d @ s)
              (IfElse
                 ( e
                 , inline_function_statement propto adt fim s1
                 , Option.map ~f:(inline_function_statement propto adt fim) s2
                 ) )
        | While (e, s) ->
            let d', s', e = inline_function_expression propto adt fim e in
            slist_concat_no_loc (d' @ s')
              (While
                 ( e
                 , match s' with
                   | [] -> inline_function_statement propto adt fim s
                   | _ ->
                       { pattern=
                           Block
                             ( [inline_function_statement propto adt fim s]
                             @ map_no_loc s' )
                       ; meta= Location_span.empty } ) )
        | For {loopvar; lower; upper; body} ->
            let d_lower, s_lower, lower =
              inline_function_expression propto adt fim lower in
            let d_upper, s_upper, upper =
              inline_function_expression propto adt fim upper in
            slist_concat_no_loc
              (d_lower @ d_upper @ s_lower @ s_upper)
              (For
                 { loopvar
                 ; lower
                 ; upper
                 ; body=
                     ( match s_upper with
                     | [] -> inline_function_statement propto adt fim body
                     | _ ->
                         { pattern=
                             Block
                               ( [inline_function_statement propto adt fim body]
                               @ map_no_loc s_upper )
<<<<<<< HEAD
                         ; meta= Location_span.empty } ) })
        | Profile (name, l) ->
            Profile
              (name, List.map l ~f:(inline_function_statement propto adt fim))
        | Block l ->
=======
                         ; meta= Location_span.empty } ) } )
        | Profile (_, l) | Block l ->
>>>>>>> d11c0037
            Block (List.map l ~f:(inline_function_statement propto adt fim))
        | SList l ->
            SList (List.map l ~f:(inline_function_statement propto adt fim))
        | Decl r -> Decl r
        | Skip -> Skip
        | Break -> Break
        | Continue -> Continue )
    ; meta }

let create_function_inline_map adt l =
  (* We only add the first definition for each function to the inline map.
     This will make sure we do not inline recursive functions.
     We also don't want to add any function declaration (as opposed to
     definitions), because that would replace the function call with a Skip.
  *)
  let f (accum, visited) Program.{fdname; fdargs; fdbody; fdrt; _} =
    if Set.mem visited fdname then (accum, visited)
    else
      let accum' =
        match fdbody with
        | None -> accum
        | Some fdbody -> (
            let create_data propto =
              ( Option.map ~f:(fun x -> Type.Unsized x) fdrt
              , List.map ~f:(fun (_, name, _) -> name) fdargs
              , inline_function_statement propto adt accum fdbody ) in
            match Middle.Utils.with_unnormalized_suffix fdname with
            | None -> (
                let data = create_data true in
                match Map.add accum ~key:fdname ~data with
                | `Ok m -> m
                | `Duplicate -> accum )
            | Some fdname' ->
                let data = create_data false in
                let data' = create_data true in
                let m =
                  Map.Poly.of_alist_exn [(fdname, data); (fdname', data')] in
                Map.merge_skewed accum m ~combine:(fun ~key:_ f _ -> f) ) in
      let visited' = Set.add visited fdname in
      (accum', visited') in
  let accum, _ = List.fold l ~init:(Map.Poly.empty, Set.Poly.empty) ~f in
  accum

let function_inlining (mir : Program.Typed.t) =
  let dataonly_inline_map =
    create_function_inline_map UnsizedType.DataOnly mir.functions_block in
  let autodiff_inline_map =
    create_function_inline_map UnsizedType.AutoDiffable mir.functions_block
  in
  let dataonly_inline_function_statements =
    List.map
      ~f:
        (inline_function_statement true UnsizedType.DataOnly dataonly_inline_map)
  in
  let autodiffable_inline_function_statements =
    List.map
      ~f:
        (inline_function_statement true UnsizedType.AutoDiffable
           autodiff_inline_map ) in
  { mir with
    prepare_data= dataonly_inline_function_statements mir.prepare_data
  ; transform_inits= autodiffable_inline_function_statements mir.transform_inits
  ; log_prob= autodiffable_inline_function_statements mir.log_prob
  ; generate_quantities=
      dataonly_inline_function_statements mir.generate_quantities }

let rec contains_top_break_or_continue Stmt.Fixed.{pattern; _} =
  match pattern with
  | Break | Continue -> true
  | Assignment (_, _)
   |TargetPE _
   |NRFunApp (_, _)
   |Return _ | Decl _
   |While (_, _)
   |For _ | Skip ->
      false
  | Profile (_, l) | Block l | SList l ->
      List.exists l ~f:contains_top_break_or_continue
  | IfElse (_, b1, b2) -> (
      contains_top_break_or_continue b1
      ||
      match b2 with None -> false | Some b -> contains_top_break_or_continue b )

let unroll_static_limit = 32

let unroll_static_loops_statement _ =
  let f stmt =
    match stmt with
    | Stmt.Fixed.Pattern.For {loopvar; lower; upper; body} -> (
        let lower = Partial_evaluator.try_eval_expr lower in
        let upper = Partial_evaluator.try_eval_expr upper in
        match
          (contains_top_break_or_continue body, lower.pattern, upper.pattern)
        with
        | false, Lit (Int, low_str), Lit (Int, up_str) ->
            let low = Int.of_string low_str in
            let up = Int.of_string up_str in
            if up - low > unroll_static_limit then stmt
            else
              let range =
                List.map
                  ~f:(fun i ->
                    Expr.Fixed.
                      { pattern= Lit (Int, Int.to_string i)
                      ; meta=
                          Expr.Typed.Meta.
                            { type_= UInt
                            ; loc= Location_span.empty
                            ; adlevel= DataOnly } } )
                  (List.range ~start:`inclusive ~stop:`inclusive low up) in
              let stmts =
                List.map
                  ~f:(fun i ->
                    subst_args_stmt [loopvar] [i]
                      {pattern= body.pattern; meta= Location_span.empty} )
                  range in
              Stmt.Fixed.Pattern.SList stmts
        | _ -> stmt )
    | _ -> stmt in
  top_down_map_rec_stmt_loc f

let static_loop_unrolling mir =
  transform_program_blockwise mir unroll_static_loops_statement

let unroll_loop_one_step_statement _ =
  let f stmt =
    match stmt with
    | Stmt.Fixed.Pattern.For {loopvar; lower; upper; body} ->
        if contains_top_break_or_continue body then stmt
        else
          IfElse
            ( Expr.Fixed.
                { lower with
                  pattern=
                    FunApp (StanLib ("Geq__", FnPlain, AoS), [upper; lower]) }
            , { pattern=
                  (let body_unrolled =
                     subst_args_stmt [loopvar] [lower]
                       {pattern= body.pattern; meta= Location_span.empty} in
                   let (body' : Stmt.Located.t) =
                     { pattern=
                         Stmt.Fixed.Pattern.For
                           { loopvar
                           ; upper
                           ; body
                           ; lower=
                               { lower with
                                 pattern=
                                   FunApp
                                     ( StanLib ("Plus__", FnPlain, AoS)
                                     , [lower; Expr.Helpers.loop_bottom] ) } }
                     ; meta= Location_span.empty } in
                   match body_unrolled.pattern with
                   | Block stmts -> Block (stmts @ [body'])
                   | _ -> Stmt.Fixed.Pattern.Block [body_unrolled; body'] )
              ; meta= Location_span.empty }
            , None )
    | While (e, body) ->
        if contains_top_break_or_continue body then stmt
        else
          IfElse
            ( e
            , { pattern= Block [body; {body with pattern= While (e, body)}]
              ; meta= Location_span.empty }
            , None )
    | _ -> stmt in
  map_rec_stmt_loc f

let one_step_loop_unrolling mir =
  transform_program_blockwise mir unroll_loop_one_step_statement

let collapse_lists_statement _ =
  let rec collapse_lists l =
    match l with
    | [] -> []
    | Stmt.Fixed.{pattern= SList l'; _} :: rest -> l' @ collapse_lists rest
    | x :: rest -> x :: collapse_lists rest in
  let f = function
    | Stmt.Fixed.Pattern.Block l -> Stmt.Fixed.Pattern.Block (collapse_lists l)
    | SList l -> SList (collapse_lists l)
    | x -> x in
  map_rec_stmt_loc f

let list_collapsing (mir : Program.Typed.t) =
  transform_program_blockwise mir collapse_lists_statement

let propagation
    (propagation_transfer :
         (int, Stmt.Located.Non_recursive.t) Map.Poly.t
      -> (module Monotone_framework_sigs.TRANSFER_FUNCTION
            with type labels = int
             and type properties = (string, Middle.Expr.Typed.t) Map.Poly.t
                                   option ) ) (mir : Program.Typed.t) =
  let transform s =
    let flowgraph, flowgraph_to_mir =
      Monotone_framework.forward_flowgraph_of_stmt s in
    let (module Flowgraph) = flowgraph in
    let values =
      Monotone_framework.propagation_mfp mir
        (module Flowgraph)
        flowgraph_to_mir propagation_transfer in
    let propagate_stmt =
      map_rec_stmt_loc_num flowgraph_to_mir (fun i ->
          subst_stmt_base
            (Option.value ~default:Map.Poly.empty (Map.find_exn values i).entry) )
    in
    propagate_stmt (Map.find_exn flowgraph_to_mir 1) in
  transform_program mir transform

let constant_propagation =
  propagation Monotone_framework.constant_propagation_transfer

let rec expr_any pred (e : Expr.Typed.t) =
  match e.pattern with
  | Indexed (e, is) -> expr_any pred e || List.exists ~f:(idx_any pred) is
  | _ -> pred e || Expr.Fixed.Pattern.fold (accum_any pred) false e.pattern

and idx_any pred (i : Expr.Typed.t Index.t) =
  Index.fold (accum_any pred) false i

and accum_any pred b e = b || expr_any pred e

let can_side_effect_top_expr (e : Expr.Typed.t) =
  match e.pattern with
  | FunApp ((UserDefined (_, FnTarget) | StanLib (_, FnTarget, _)), _) -> true
  | FunApp (CompilerInternal internal_fn, _) ->
      Internal_fun.can_side_effect internal_fn
  | _ -> false

let cannot_duplicate_expr (e : Expr.Typed.t) =
  let pred e =
    can_side_effect_top_expr e
    || ( match e.pattern with
       | FunApp ((UserDefined (_, FnRng) | StanLib (_, FnRng, _)), _) -> true
       | _ -> false )
    || (preserve_stability && UnsizedType.is_autodiffable e.meta.type_) in
  expr_any pred e

let cannot_remove_expr (e : Expr.Typed.t) = expr_any can_side_effect_top_expr e

let expression_propagation mir =
  propagation
    (Monotone_framework.expression_propagation_transfer cannot_duplicate_expr)
    mir

let copy_propagation mir =
  let globals = Monotone_framework.globals mir in
  propagation (Monotone_framework.copy_propagation_transfer globals) mir

let is_skip_break_continue s =
  match s with Stmt.Fixed.Pattern.Skip | Break | Continue -> true | _ -> false

(* TODO: could also implement partial dead code elimination *)
let dead_code_elimination (mir : Program.Typed.t) =
  (* TODO: think about whether we should treat function bodies as local scopes in the statement
     from the POV of a live variables analysis.
     (Obviously, this shouldn't be the case for the purposes of reaching definitions,
     constant propagation, expressions analyses. But I do think that's the right way to
     go about live variables. *)
  let transform s =
    let rev_flowgraph, flowgraph_to_mir =
      Monotone_framework.inverse_flowgraph_of_stmt s in
    let (module Rev_Flowgraph) = rev_flowgraph in
    let live_variables =
      Monotone_framework.live_variables_mfp mir
        (module Rev_Flowgraph)
        flowgraph_to_mir in
    let dead_code_elim_stmt_base i stmt =
      (* NOTE: entry in the reverse flowgraph, so exit in the forward flowgraph *)
      let live_variables_s =
        (Map.find_exn live_variables i).Monotone_framework_sigs.entry in
      match stmt with
      | Stmt.Fixed.Pattern.Assignment ((x, _, []), rhs) ->
          if Set.Poly.mem live_variables_s x || cannot_remove_expr rhs then stmt
          else Skip
      | Assignment ((x, _, is), rhs) ->
          if
            Set.Poly.mem live_variables_s x
            || cannot_remove_expr rhs
            || List.exists ~f:(idx_any cannot_remove_expr) is
          then stmt
          else Skip
      (* NOTE: we never get rid of declarations as we might not be able to
         remove an assignment to a variable
            due to side effects. *)
      (* TODO: maybe we should revisit that. *)
      | Decl _ | TargetPE _
       |NRFunApp (_, _)
       |Break | Continue | Return _ | Skip ->
          stmt
      | IfElse (e, b1, b2) -> (
          if
            (* TODO: check if e has side effects, like print, reject, then don't optimize? *)
            (not (cannot_remove_expr e))
            && b1.Stmt.Fixed.pattern = Skip
            && ( Option.map ~f:(fun Stmt.Fixed.{pattern; _} -> pattern) b2
                 = Some Skip
               || Option.map ~f:(fun Stmt.Fixed.{pattern; _} -> pattern) b2
                  = None )
          then Skip
          else
            match e.pattern with
            | Lit (Int, "0") | Lit (Real, "0.0") -> (
              match b2 with Some x -> x.pattern | None -> Skip )
            | Lit (_, _) -> b1.pattern
            | _ -> IfElse (e, b1, b2) )
      | While (e, b) -> (
          if (not (cannot_remove_expr e)) && b.pattern = Break then Skip
          else
            match e.pattern with
            | Lit (Int, "0") | Lit (Real, "0.0") -> Skip
            | _ -> While (e, b) )
      | For {loopvar; lower; upper; body} ->
          if
            (not (cannot_remove_expr lower))
            && (not (cannot_remove_expr upper))
            && is_skip_break_continue body.pattern
          then Skip
          else For {loopvar; lower; upper; body}
      | Profile (name, l) ->
          let l' = List.filter ~f:(fun x -> x.pattern <> Skip) l in
          if List.length l' = 0 then Skip else Profile (name, l')
      | Block l ->
          let l' = List.filter ~f:(fun x -> x.pattern <> Skip) l in
          if List.length l' = 0 then Skip else Block l'
      | SList l ->
          let l' = List.filter ~f:(fun x -> x.pattern <> Skip) l in
          SList l' in
    let dead_code_elim_stmt =
      map_rec_stmt_loc_num flowgraph_to_mir dead_code_elim_stmt_base in
    dead_code_elim_stmt (Map.find_exn flowgraph_to_mir 1) in
  transform_program mir transform

let partial_evaluation = Partial_evaluator.eval_prog

(**
 * Given a name and Stmt, search the statement for the first assignment
 * where that name is the assignee.
 *)
let rec find_assignment_idx (name : string) Stmt.Fixed.{pattern; _} =
  match pattern with
  | Stmt.Fixed.Pattern.Assignment
      ((assign_name, (_ : UnsizedType.t), idx_lst), (_ : 'a Expr.Fixed.t))
    when name = assign_name ->
      Some idx_lst
  | Assignment _ | Decl _ | TargetPE _ | NRFunApp _ | Break | Continue
   |Return _ | Skip ->
      None
  | IfElse ((_ : 'a Expr.Fixed.t), true_stmt, op_false_stmt) -> (
    match find_assignment_idx name true_stmt with
    | Some _ as ret -> ret
    | None -> (
      match op_false_stmt with
      | Some false_stmt -> find_assignment_idx name false_stmt
      | None -> None ) )
  | While ((_ : 'a Expr.Fixed.t), stmt) -> find_assignment_idx name stmt
  | For {body; _} -> find_assignment_idx name body
  | Profile ((_ : string), stmts) | Block stmts | SList stmts ->
      List.find_map ~f:(find_assignment_idx name) stmts

(**
 * Given a list of Stmts, find Decls whose objects are fully assigned to
 *  in their first assignment and mark them as not needing to be
 *  initialized.
 *)
and unenforce_initialize
    (lst : (Expr.Typed.Meta.t, Stmt.Located.Meta.t) Stmt.Fixed.t list) =
  let rec unenforce_initialize_patt (Stmt.Fixed.{pattern; _} as stmt) sub_lst =
    match pattern with
    | Stmt.Fixed.Pattern.Decl ({decl_id; _} as patt) -> (
      match List.hd sub_lst with
      | Some next_stmt -> (
        match find_assignment_idx decl_id next_stmt with
        | Some [] | Some [Index.All] | Some [Index.All; Index.All] ->
            { stmt with
              pattern= Stmt.Fixed.Pattern.Decl {patt with initialize= false} }
        | None | Some _ -> stmt )
      | None -> stmt )
    | Block block_lst ->
        {stmt with pattern= Block (unenforce_initialize block_lst)}
    | SList s_lst -> {stmt with pattern= SList (unenforce_initialize s_lst)}
    (*[] here because we do not want to check out of scope*)
    | While (expr, stmt) ->
        {stmt with pattern= While (expr, unenforce_initialize_patt stmt [])}
    | For ({body; _} as pat) ->
        { stmt with
          pattern= For {pat with body= unenforce_initialize_patt body []} }
    | Profile ((pname : string), stmts) ->
        {stmt with pattern= Profile (pname, unenforce_initialize stmts)}
    | IfElse ((expr : 'a Expr.Fixed.t), true_stmt, op_false_stmt) ->
        let mod_false_stmt =
          Option.map ~f:(fun x -> unenforce_initialize_patt x []) op_false_stmt
        in
        { stmt with
          pattern=
            IfElse (expr, unenforce_initialize_patt true_stmt [], mod_false_stmt)
        }
    | _ -> stmt in
  match List.hd lst with
  | Some stmt -> (
    match List.tl lst with
    | Some sub_lst ->
        List.cons
          (unenforce_initialize_patt stmt sub_lst)
          (unenforce_initialize sub_lst)
    | None -> lst )
  | None -> lst

(**
 * Take the Mir and perform a transform that requires searching
 *  across the list inside of each piece of the Mir.
 *  @param mir The mir
 *  @param transformer a function that takes in and returns a list of
 *    Stmts.
 *)
let transform_mir_blocks (mir : (Expr.Typed.t, Stmt.Located.t) Program.t)
    (transformer :
         (Expr.Typed.Meta.t, Stmt.Located.Meta.t) Stmt.Fixed.t list
      -> Stmt.Located.t list ) : (Expr.Typed.t, Stmt.Located.t) Program.t =
  let transformed_functions =
    List.map mir.functions_block ~f:(fun fs ->
        let new_body =
          match fs.fdbody with
          | Some (Stmt.Fixed.{pattern= SList lst | Block lst; _} as stmt) ->
              Some {stmt with pattern= SList (transformer lst)}
          | alt -> alt in
        {fs with fdbody= new_body} ) in
  { Program.functions_block= transformed_functions
  ; input_vars= mir.input_vars
  ; prepare_data= transformer mir.prepare_data
  ; log_prob= transformer mir.log_prob
  ; generate_quantities= transformer mir.generate_quantities
  ; transform_inits= transformer mir.transform_inits
  ; output_vars= mir.output_vars
  ; prog_name= mir.prog_name
  ; prog_path= mir.prog_path }

let allow_uninitialized_decls mir =
  transform_mir_blocks mir unenforce_initialize

let lazy_code_motion (mir : Program.Typed.t) =
  (* TODO: clean up this code. It is not very pretty. *)
  (* TODO: make lazy code motion operate on transformed parameters and models blocks
     simultaneously *)
  let preprocess_flowgraph =
    let preprocess_flowgraph_base
        (stmt : (Expr.Typed.t, Stmt.Located.t) Stmt.Fixed.Pattern.t) =
      match stmt with
      | IfElse (e, b1, Some b2) ->
          Stmt.Fixed.(
            Pattern.IfElse
              ( e
              , { pattern= Block [b1; {pattern= Skip; meta= Location_span.empty}]
                ; meta= Location_span.empty }
              , Some
                  { pattern=
                      Block [b2; {pattern= Skip; meta= Location_span.empty}]
                  ; meta= Location_span.empty } ))
      | IfElse (e, b, None) ->
          IfElse
            ( e
            , { pattern= Block [b; {pattern= Skip; meta= Location_span.empty}]
              ; meta= Location_span.empty }
            , Some {pattern= Skip; meta= Location_span.empty} )
      | While (e, b) ->
          While
            ( e
            , { pattern= Block [b; {pattern= Skip; meta= Location_span.empty}]
              ; meta= Location_span.empty } )
      | For {loopvar; lower; upper; body= b} ->
          For
            { loopvar
            ; lower
            ; upper
            ; body=
                { pattern= Block [b; {pattern= Skip; meta= Location_span.empty}]
                ; meta= Location_span.empty } }
      | _ -> stmt in
    map_rec_stmt_loc preprocess_flowgraph_base in
  let transform s =
    let rev_flowgraph, flowgraph_to_mir =
      Monotone_framework.inverse_flowgraph_of_stmt ~blocks_after_body:false s
    in
    let fwd_flowgraph = Monotone_framework.reverse rev_flowgraph in
    let latest_expr, used_not_latest_expressions_mfp =
      Monotone_framework.lazy_expressions_mfp fwd_flowgraph rev_flowgraph
        flowgraph_to_mir in
    let expression_map =
      let rec collect_expressions accum (e : Expr.Typed.t) =
        match e.pattern with
        | Lit (_, _) -> accum
        | Var _ -> accum
        | _ when cannot_duplicate_expr e ->
            (* Immovable expressions might have movable subexpressions *)
            Expr.Fixed.Pattern.fold collect_expressions accum e.pattern
        | _ -> Map.set accum ~key:e ~data:(Gensym.generate ~prefix:"lcm_" ())
      in
      Set.fold
        (Monotone_framework.used_expressions_stmt s.pattern)
        ~init:Expr.Typed.Map.empty ~f:collect_expressions in
    (* TODO: it'd be more efficient to just not accumulate constants in the static analysis *)
    let declarations_list =
      Map.fold expression_map ~init:[] ~f:(fun ~key ~data accum ->
          Stmt.Fixed.
            { pattern=
                Pattern.Decl
                  { decl_adtype= Expr.Typed.adlevel_of key
                  ; decl_id= data
                  ; decl_type= Type.Unsized (Expr.Typed.type_of key)
                  ; initialize= true }
            ; meta= Location_span.empty }
          :: accum ) in
    let lazy_code_motion_base i stmt =
      let latest_and_used_after_i =
        Set.inter
          (Map.find_exn latest_expr i)
          (Map.find_exn used_not_latest_expressions_mfp i).entry in
      let to_assign_in_s =
        latest_and_used_after_i
        |> Set.filter ~f:(fun x -> Map.mem expression_map x)
        |> Set.to_list
        |> List.sort ~compare:(fun e e' ->
               compare_int (expr_depth e) (expr_depth e') ) in
      (* TODO: is this sort doing anything or are they already stored in the right order by
         chance? It appears to not do anything. *)
      let assignments_to_add_to_s =
        List.map
          ~f:(fun e ->
            Stmt.Fixed.
              { pattern=
                  Assignment
                    ((Map.find_exn expression_map e, e.meta.type_, []), e)
              ; meta= Location_span.empty } )
          to_assign_in_s in
      let expr_subst_stmt_except_initial_assign m =
        let f stmt =
          match stmt with
          | Stmt.Fixed.Pattern.Assignment ((x, _, []), e')
            when Map.mem m e'
                 && Expr.Typed.equal {e' with pattern= Var x}
                      (Map.find_exn m e') ->
              expr_subst_stmt_base (Map.remove m e') stmt
          | _ -> expr_subst_stmt_base m stmt in
        map_rec_stmt_loc f in
      let expr_map =
        Map.filter_keys
          ~f:(fun key ->
            Set.mem latest_and_used_after_i key
            || Set.mem (Map.find_exn used_not_latest_expressions_mfp i).exit key
            )
          (Map.mapi expression_map ~f:(fun ~key ~data ->
               {key with pattern= Var data} ) ) in
      let f = expr_subst_stmt_except_initial_assign expr_map in
      if List.length assignments_to_add_to_s = 0 then
        (f Stmt.Fixed.{pattern= stmt; meta= Location_span.empty}).pattern
      else
        SList
          (List.map ~f
             ( assignments_to_add_to_s
             @ [{pattern= stmt; meta= Location_span.empty}] ) ) in
    let lazy_code_motion_stmt =
      map_rec_stmt_loc_num flowgraph_to_mir lazy_code_motion_base in
    Stmt.Fixed.
      { pattern=
          SList
            ( declarations_list
            @ [lazy_code_motion_stmt (Map.find_exn flowgraph_to_mir 1)] )
      ; meta= Location_span.empty } in
  let cleanup =
    let cleanup_base (stmt : (Expr.Typed.t, Stmt.Located.t) Stmt.Fixed.Pattern.t)
        : (Expr.Typed.t, Stmt.Located.t) Stmt.Fixed.Pattern.t =
      match stmt with
      | Stmt.Fixed.(
          Pattern.IfElse
            ( e
            , {pattern= Block [b1; {pattern= Skip; _}]; _}
            , Some {pattern= Block [b2; {pattern= Skip; _}]; _} )) ->
          IfElse (e, b1, Some b2)
      | IfElse
          ( e
          , {pattern= Block [b; {pattern= Skip; _}]; _}
          , Some {pattern= Skip; _} ) ->
          IfElse (e, b, None)
      | While (e, {pattern= Block [b; {pattern= Skip; _}]; _}) -> While (e, b)
      | For
          { loopvar
          ; lower
          ; upper
          ; body= {pattern= Block [b; {pattern= Skip; _}]; _} } ->
          For {loopvar; lower; upper; body= b}
      | _ -> stmt in
    map_rec_stmt_loc cleanup_base in
  transform_program_blockwise mir (fun _ x ->
      cleanup (transform (preprocess_flowgraph x)) )

let block_fixing mir =
  transform_program_blockwise mir (fun _ x ->
      (map_rec_stmt_loc (fun stmt ->
           match stmt with
           | IfElse
               ( e
               , {pattern= SList l; meta}
               , Some {pattern= SList l'; meta= smeta'} ) ->
               IfElse
                 ( e
                 , {pattern= Block l; meta}
                 , Some {pattern= Block l'; meta= smeta'} )
           | IfElse (e, {pattern= SList l; meta}, b) ->
               IfElse (e, {pattern= Block l; meta}, b)
           | IfElse (e, b, Some {pattern= SList l'; meta= smeta'}) ->
               IfElse (e, b, Some {pattern= Block l'; meta= smeta'})
           | While (e, {pattern= SList l; meta}) ->
               While (e, {pattern= Block l; meta})
           | For {loopvar; lower; upper; body= {pattern= SList l; meta}} ->
               For {loopvar; lower; upper; body= {pattern= Block l; meta}}
           | _ -> stmt ) )
        x )

(* TODO: implement SlicStan style optimizer for choosing best program block for each statement. *)
(* TODO: add optimization pass to move declarations down as much as possible and introduce as
   tight as possible local scopes *)
(* TODO: add tests *)
(* TODO: add pass to get rid of redundant declarations? *)

(** 
 * A generic optimization pass for finding a minimal set of variables that 
 * are generated by some circumstance, and then updating the MIR with that set.
 * @param gen_variables: the variables that must be added to the set at
 *  the given statement
 * @param update_expr: update an MIR expression given the variable set
 * @param update_stmt: Function for updating an MIR statement given the
 *  variable set
 * @param extra_variables: the set of variables that are implied
 *  to be in the set by a given variable in the set
 *  (usually empty, sometimes unrepresented variables like _in__ variables)
 * @param initial_variables: the initial known members of the set of variables
 * @param stmt the MIR statement to optimize.
*)
let optimize_minimal_variables
    ~(gen_variables :
          (int, Stmt.Located.Non_recursive.t) Map.Poly.t
       -> int
       -> string Set.Poly.t
       -> string Set.Poly.t)
    ~(update_expr : string Set.Poly.t -> Expr.Typed.t -> Expr.Typed.t)
    ~(update_stmt :
          ( Expr.Typed.Meta.t Expr.Fixed.t
          , (Expr.Typed.Meta.t, 'a) Stmt.Fixed.t )
          Stmt.Fixed.Pattern.t
       -> string Core_kernel.Set.Poly.t
       -> ( Expr.Typed.Meta.t Expr.Fixed.t
          , (Expr.Typed.Meta.t, 'a) Stmt.Fixed.t )
          Stmt.Fixed.Pattern.t)
    ~(extra_variables : string -> string Set.Poly.t)
    ~(initial_variables : string Set.Poly.t) (stmt : Stmt.Located.t) =
  let rev_flowgraph, flowgraph_to_mir =
    Monotone_framework.inverse_flowgraph_of_stmt stmt
  in
  let fwd_flowgraph = Monotone_framework.reverse rev_flowgraph in
  let (module Rev_Flowgraph) = rev_flowgraph in
  let (module Fwd_Flowgraph) = fwd_flowgraph in
  let mfp_variables =
    Monotone_framework.minimal_variables_mfp
      (module Fwd_Flowgraph)
      (module Rev_Flowgraph)
      flowgraph_to_mir initial_variables gen_variables
  in
  let optimize_min_vars_stmt_base i stmt_pattern =
    let variable_set =
      let exits = (Map.find_exn mfp_variables i).exit in
      Set.Poly.union exits (union_map exits ~f:extra_variables)
    in
    let stmt_val =
      Stmt.Fixed.Pattern.map (update_expr variable_set)
        (fun x -> x)
        stmt_pattern
    in
    update_stmt stmt_val variable_set
  in
  map_rec_stmt_loc_num flowgraph_to_mir optimize_min_vars_stmt_base
    (Map.find_exn flowgraph_to_mir 1)

let optimize_ad_levels (mir : Program.Typed.t) =
  let gen_ad_variables
      (flowgraph_to_mir : (int, Stmt.Located.Non_recursive.t) Map.Poly.t)
      (l : int) (ad_variables : string Set.Poly.t) =
    let mir_node = (Map.find_exn flowgraph_to_mir l).pattern in
    match mir_node with
    | Assignment ((x, _, _), e)
      when Expr.Typed.adlevel_of (update_expr_ad_levels ad_variables e)
           = AutoDiffable ->
        Set.Poly.singleton x
    | _ -> Set.Poly.empty
  in
  let global_initial_ad_variables =
    Set.Poly.of_list
      (List.filter_map
         ~f:(fun (v, Program.{out_block; _}) ->
           match out_block with Parameters -> Some v | _ -> None )
<<<<<<< HEAD
         mir.output_vars)
  in
  let initial_ad_variables fundef_opt _ =
    match (fundef_opt : Stmt.Located.t Program.fun_def option) with
    | None -> global_initial_ad_variables
    | Some {fdargs; _} ->
        Set.Poly.union global_initial_ad_variables
          (Set.Poly.of_list
             (List.filter_map fdargs ~f:(fun (_, name, ut) ->
                  if UnsizedType.is_autodiffable ut then Some name else None )))
  in
  let extra_variables v = Set.Poly.singleton (v ^ "_in__") in
  let update_stmt stmt_pattern variable_set =
    match stmt_pattern with
    | Stmt.Fixed.Pattern.Decl ({decl_id; _} as decl)
      when Set.mem variable_set decl_id ->
        Stmt.Fixed.Pattern.Decl
          {decl with decl_adtype= UnsizedType.AutoDiffable}
    | Decl ({decl_id; _} as decl) when not (Set.mem variable_set decl_id) ->
        Decl {decl with decl_adtype= DataOnly}
    | s -> s
  in
  let transform fundef_opt stmt =
    optimize_minimal_variables ~gen_variables:gen_ad_variables
      ~update_expr:update_expr_ad_levels ~update_stmt ~extra_variables
      ~initial_variables:(initial_ad_variables fundef_opt stmt)
      stmt
  in
=======
         mir.output_vars ) in
  let transform fundef_opt s =
    let rev_flowgraph, flowgraph_to_mir =
      Monotone_framework.inverse_flowgraph_of_stmt s in
    let fwd_flowgraph = Monotone_framework.reverse rev_flowgraph in
    let (module Rev_Flowgraph) = rev_flowgraph in
    let (module Fwd_Flowgraph) = fwd_flowgraph in
    let initial_ad_variables =
      match (fundef_opt : Stmt.Located.t Program.fun_def option) with
      | None -> global_initial_ad_variables
      | Some {fdargs; _} ->
          Set.Poly.union global_initial_ad_variables
            (Set.Poly.of_list
               (List.filter_map fdargs ~f:(fun (_, name, ut) ->
                    if UnsizedType.is_autodiffable ut then Some name else None )
               ) ) in
    let ad_levels =
      Monotone_framework.autodiff_level_mfp
        (module Fwd_Flowgraph)
        (module Rev_Flowgraph)
        flowgraph_to_mir initial_ad_variables in
    let insert_constraint_variables vars =
      Set.Poly.union vars (Set.Poly.map ~f:(fun x -> x ^ "_in__") vars) in
    let optimize_ad_levels_stmt_base i stmt =
      let autodiffable_variables =
        insert_constraint_variables (Map.find_exn ad_levels i).exit in
      match
        Stmt.Fixed.Pattern.map
          (update_expr_ad_levels autodiffable_variables)
          (fun x -> x)
          stmt
      with
      | Decl {decl_id; decl_type; initialize; _}
        when Set.mem autodiffable_variables decl_id ->
          Stmt.Fixed.Pattern.Decl
            {decl_adtype= AutoDiffable; decl_id; decl_type; initialize}
      | Decl {decl_id; decl_type; initialize; _} ->
          Decl {decl_adtype= DataOnly; decl_id; decl_type; initialize}
      | s -> s in
    let optimize_ad_levels_stmt =
      map_rec_stmt_loc_num flowgraph_to_mir optimize_ad_levels_stmt_base in
    optimize_ad_levels_stmt (Map.find_exn flowgraph_to_mir 1) in
>>>>>>> d11c0037
  transform_program_blockwise mir transform

(**
  * Deduces whether types can be Structures of Arrays (SoA/fast) or
  *  Arrays of Structs (AoS/slow). See the docs in
  *  Mem_pattern.query_demote_stmt/exprs* functions for 
  *  details on the rules surrounding when demotion from
  *  SoA -> AoS needs to happen.
  *
  * This first does a simple iter over
  * the log_prob portion of the MIR, finding the names of all matrices
  * (and arrays of matrices) where either the Stan math function
  * does not support SoA or the object is single cell accesed within a 
  * For or While loop. These are the initial variables
  * given to the monotone framework. Then log_prob has all matrix like objects
  * and the functions that use them to SoA. After that the 
  * Monotone framework is used to deduce assignment paths of AoS <-> SoA
  * and vice versa which need to be demoted to AoS as well as updating 
  * functions and objects after these assignment passes that then 
  * also need to be AoS.
  *
  * @param mir: The program's whole MIR.
  *)
let optimize_soa (mir : Program.Typed.t) =
  let gen_aos_variables
      (flowgraph_to_mir : (int, Stmt.Located.Non_recursive.t) Map.Poly.t)
      (l : int) (aos_variables : string Set.Poly.t) =
    let mir_node mir_idx = Map.find_exn flowgraph_to_mir mir_idx in
    match (mir_node l).pattern with stmt ->
      Mem_pattern.query_demotable_stmt aos_variables stmt
  in
  let initial_variables =
    Set.Poly.union_list
      (List.map
         ~f:(Mem_pattern.query_initial_demotable_stmt false)
         mir.log_prob)
  in
  (*
  let print_set s = 
    Set.Poly.iter ~f:print_endline s in
  let () = print_set initial_variables in
  *)
  let mod_exprs aos_exits mod_expr =
    Mir_utils.map_rec_expr (Mem_pattern.modify_expr_pattern aos_exits) mod_expr
  in
  let modify_stmt_patt stmt_pattern variable_set =
    Mem_pattern.modify_stmt_pattern stmt_pattern variable_set
  in
  let transform stmt =
    optimize_minimal_variables ~gen_variables:gen_aos_variables
      ~update_expr:mod_exprs ~update_stmt:modify_stmt_patt ~initial_variables
      stmt ~extra_variables:(fun _ -> initial_variables )
  in
  let transform' s =
    match transform {pattern= SList s; meta= Location_span.empty} with
    | { pattern=
          SList
            (l : (Expr.Typed.Meta.t, Stmt.Located.Meta.t) Stmt.Fixed.t list); _
      } ->
        l
    | _ ->
        raise
          (Failure "Something went wrong with program transformation packing!")
  in
  {mir with log_prob= transform' mir.log_prob}

(* Apparently you need to completely copy/paste type definitions between
   ml and mli files?*)
type optimization_settings =
  { optimize_soa: bool
  ; function_inlining: bool
  ; static_loop_unrolling: bool
  ; one_step_loop_unrolling: bool
  ; list_collapsing: bool
  ; block_fixing: bool
  ; allow_uninitialized_decls: bool
  ; constant_propagation: bool
  ; expression_propagation: bool
  ; copy_propagation: bool
  ; dead_code_elimination: bool
  ; partial_evaluation: bool
  ; lazy_code_motion: bool
  ; optimize_ad_levels: bool }

let settings_const b =
  { optimize_soa= b
  ; function_inlining= b
  ; static_loop_unrolling= b
  ; one_step_loop_unrolling= b
  ; list_collapsing= b
  ; block_fixing= b
  ; allow_uninitialized_decls= b
  ; constant_propagation= b
  ; expression_propagation= b
  ; copy_propagation= b
  ; dead_code_elimination= b
  ; partial_evaluation= b
  ; lazy_code_motion= b
  ; optimize_ad_levels= b }

let all_optimizations : optimization_settings = settings_const true
let no_optimizations : optimization_settings = settings_const false

let settings_default : optimization_settings =
  let xx = settings_const false in
  {xx with allow_uninitialized_decls= false; optimize_soa= true}

let optimization_suite ?(settings = all_optimizations) mir =
  let maybe_optimizations =
    [ (* Phase order. See phase-ordering-nodes.org for details *)
      (* Book section A *)
      (* Book section B *)
      (* Book: Procedure integration *)
      (function_inlining, settings.function_inlining)
      (* Book: Sparse conditional constant propagation *)
    ; (constant_propagation, settings.constant_propagation)
      (* Book section C *)
      (* Book: Local and global copy propagation *)
    ; (copy_propagation, settings.copy_propagation)
      (* Book: Sparse conditional constant propagation *)
    ; (constant_propagation, settings.constant_propagation)
      (* Book: Dead-code elimination *)
    ; (dead_code_elimination, settings.dead_code_elimination)
      (* Matthijs: Before lazy code motion to get loop-invariant code motion *)
    ; (one_step_loop_unrolling, settings.one_step_loop_unrolling)
      (* Matthjis: expression_propagation < partial_evaluation *)
    ; (expression_propagation, settings.expression_propagation)
      (* Matthjis: partial_evaluation < lazy_code_motion *)
    ; (partial_evaluation, settings.partial_evaluation)
      (* Book: Loop-invariant code motion *)
    ; (lazy_code_motion, settings.lazy_code_motion)
      (* Matthijs: lazy_code_motion < copy_propagation TODO: Check if this is necessary *)
    ; (copy_propagation, settings.copy_propagation)
      (* Matthijs: Constant propagation before static loop unrolling *)
    ; (constant_propagation, settings.constant_propagation)
      (* Book: Loop simplification *)
    ; (static_loop_unrolling, settings.static_loop_unrolling)
      (*Remove decls immediately assigned to*)
    ; (allow_uninitialized_decls, settings.allow_uninitialized_decls)
      (* Book: Dead-code elimination *)
      (* Matthijs: Everything < Dead-code elimination *)
    ; (dead_code_elimination, settings.dead_code_elimination)
      (* Book: Machine idioms and instruction combining *)
    ; (list_collapsing, settings.list_collapsing)
      (* Book: Machine idioms and instruction combining *)
    ; (optimize_ad_levels, settings.optimize_ad_levels)
      (* Book: Machine idioms and instruction combining *)
      (* Matthijs: Everything < block_fixing *)
<<<<<<< HEAD
    ; (block_fixing, settings.block_fixing)
    ; (optimize_soa, settings.optimize_soa) ]
  in
=======
    ; (block_fixing, settings.block_fixing) ] in
>>>>>>> d11c0037
  let optimizations =
    List.filter_map maybe_optimizations ~f:(fun (fn, flag) ->
        if flag then Some fn else None ) in
  List.fold optimizations ~init:mir ~f:(fun mir opt -> opt mir)<|MERGE_RESOLUTION|>--- conflicted
+++ resolved
@@ -421,16 +421,11 @@
                              Block
                                ( [inline_function_statement propto adt fim body]
                                @ map_no_loc s_upper )
-<<<<<<< HEAD
-                         ; meta= Location_span.empty } ) })
+                         ; meta= Location_span.empty } ) } )
         | Profile (name, l) ->
             Profile
               (name, List.map l ~f:(inline_function_statement propto adt fim))
         | Block l ->
-=======
-                         ; meta= Location_span.empty } ) } )
-        | Profile (_, l) | Block l ->
->>>>>>> d11c0037
             Block (List.map l ~f:(inline_function_statement propto adt fim))
         | SList l ->
             SList (List.map l ~f:(inline_function_statement propto adt fim))
@@ -1074,7 +1069,7 @@
           (int, Stmt.Located.Non_recursive.t) Map.Poly.t
        -> int
        -> string Set.Poly.t
-       -> string Set.Poly.t)
+       -> string Set.Poly.t )
     ~(update_expr : string Set.Poly.t -> Expr.Typed.t -> Expr.Typed.t)
     ~(update_stmt :
           ( Expr.Typed.Meta.t Expr.Fixed.t
@@ -1083,12 +1078,11 @@
        -> string Core_kernel.Set.Poly.t
        -> ( Expr.Typed.Meta.t Expr.Fixed.t
           , (Expr.Typed.Meta.t, 'a) Stmt.Fixed.t )
-          Stmt.Fixed.Pattern.t)
+          Stmt.Fixed.Pattern.t )
     ~(extra_variables : string -> string Set.Poly.t)
     ~(initial_variables : string Set.Poly.t) (stmt : Stmt.Located.t) =
   let rev_flowgraph, flowgraph_to_mir =
-    Monotone_framework.inverse_flowgraph_of_stmt stmt
-  in
+    Monotone_framework.inverse_flowgraph_of_stmt stmt in
   let fwd_flowgraph = Monotone_framework.reverse rev_flowgraph in
   let (module Rev_Flowgraph) = rev_flowgraph in
   let (module Fwd_Flowgraph) = fwd_flowgraph in
@@ -1096,20 +1090,16 @@
     Monotone_framework.minimal_variables_mfp
       (module Fwd_Flowgraph)
       (module Rev_Flowgraph)
-      flowgraph_to_mir initial_variables gen_variables
-  in
+      flowgraph_to_mir initial_variables gen_variables in
   let optimize_min_vars_stmt_base i stmt_pattern =
     let variable_set =
       let exits = (Map.find_exn mfp_variables i).exit in
-      Set.Poly.union exits (union_map exits ~f:extra_variables)
-    in
+      Set.Poly.union exits (union_map exits ~f:extra_variables) in
     let stmt_val =
       Stmt.Fixed.Pattern.map (update_expr variable_set)
         (fun x -> x)
-        stmt_pattern
-    in
-    update_stmt stmt_val variable_set
-  in
+        stmt_pattern in
+    update_stmt stmt_val variable_set in
   map_rec_stmt_loc_num flowgraph_to_mir optimize_min_vars_stmt_base
     (Map.find_exn flowgraph_to_mir 1)
 
@@ -1123,16 +1113,13 @@
       when Expr.Typed.adlevel_of (update_expr_ad_levels ad_variables e)
            = AutoDiffable ->
         Set.Poly.singleton x
-    | _ -> Set.Poly.empty
-  in
+    | _ -> Set.Poly.empty in
   let global_initial_ad_variables =
     Set.Poly.of_list
       (List.filter_map
          ~f:(fun (v, Program.{out_block; _}) ->
            match out_block with Parameters -> Some v | _ -> None )
-<<<<<<< HEAD
-         mir.output_vars)
-  in
+         mir.output_vars ) in
   let initial_ad_variables fundef_opt _ =
     match (fundef_opt : Stmt.Located.t Program.fun_def option) with
     | None -> global_initial_ad_variables
@@ -1140,69 +1127,22 @@
         Set.Poly.union global_initial_ad_variables
           (Set.Poly.of_list
              (List.filter_map fdargs ~f:(fun (_, name, ut) ->
-                  if UnsizedType.is_autodiffable ut then Some name else None )))
-  in
+                  if UnsizedType.is_autodiffable ut then Some name else None )
+             ) ) in
   let extra_variables v = Set.Poly.singleton (v ^ "_in__") in
   let update_stmt stmt_pattern variable_set =
     match stmt_pattern with
     | Stmt.Fixed.Pattern.Decl ({decl_id; _} as decl)
       when Set.mem variable_set decl_id ->
-        Stmt.Fixed.Pattern.Decl
-          {decl with decl_adtype= UnsizedType.AutoDiffable}
+        Stmt.Fixed.Pattern.Decl {decl with decl_adtype= UnsizedType.AutoDiffable}
     | Decl ({decl_id; _} as decl) when not (Set.mem variable_set decl_id) ->
         Decl {decl with decl_adtype= DataOnly}
-    | s -> s
-  in
+    | s -> s in
   let transform fundef_opt stmt =
     optimize_minimal_variables ~gen_variables:gen_ad_variables
       ~update_expr:update_expr_ad_levels ~update_stmt ~extra_variables
       ~initial_variables:(initial_ad_variables fundef_opt stmt)
-      stmt
-  in
-=======
-         mir.output_vars ) in
-  let transform fundef_opt s =
-    let rev_flowgraph, flowgraph_to_mir =
-      Monotone_framework.inverse_flowgraph_of_stmt s in
-    let fwd_flowgraph = Monotone_framework.reverse rev_flowgraph in
-    let (module Rev_Flowgraph) = rev_flowgraph in
-    let (module Fwd_Flowgraph) = fwd_flowgraph in
-    let initial_ad_variables =
-      match (fundef_opt : Stmt.Located.t Program.fun_def option) with
-      | None -> global_initial_ad_variables
-      | Some {fdargs; _} ->
-          Set.Poly.union global_initial_ad_variables
-            (Set.Poly.of_list
-               (List.filter_map fdargs ~f:(fun (_, name, ut) ->
-                    if UnsizedType.is_autodiffable ut then Some name else None )
-               ) ) in
-    let ad_levels =
-      Monotone_framework.autodiff_level_mfp
-        (module Fwd_Flowgraph)
-        (module Rev_Flowgraph)
-        flowgraph_to_mir initial_ad_variables in
-    let insert_constraint_variables vars =
-      Set.Poly.union vars (Set.Poly.map ~f:(fun x -> x ^ "_in__") vars) in
-    let optimize_ad_levels_stmt_base i stmt =
-      let autodiffable_variables =
-        insert_constraint_variables (Map.find_exn ad_levels i).exit in
-      match
-        Stmt.Fixed.Pattern.map
-          (update_expr_ad_levels autodiffable_variables)
-          (fun x -> x)
-          stmt
-      with
-      | Decl {decl_id; decl_type; initialize; _}
-        when Set.mem autodiffable_variables decl_id ->
-          Stmt.Fixed.Pattern.Decl
-            {decl_adtype= AutoDiffable; decl_id; decl_type; initialize}
-      | Decl {decl_id; decl_type; initialize; _} ->
-          Decl {decl_adtype= DataOnly; decl_id; decl_type; initialize}
-      | s -> s in
-    let optimize_ad_levels_stmt =
-      map_rec_stmt_loc_num flowgraph_to_mir optimize_ad_levels_stmt_base in
-    optimize_ad_levels_stmt (Map.find_exn flowgraph_to_mir 1) in
->>>>>>> d11c0037
+      stmt in
   transform_program_blockwise mir transform
 
 (**
@@ -1231,15 +1171,13 @@
       (flowgraph_to_mir : (int, Stmt.Located.Non_recursive.t) Map.Poly.t)
       (l : int) (aos_variables : string Set.Poly.t) =
     let mir_node mir_idx = Map.find_exn flowgraph_to_mir mir_idx in
-    match (mir_node l).pattern with stmt ->
-      Mem_pattern.query_demotable_stmt aos_variables stmt
-  in
+    match (mir_node l).pattern with
+    | stmt -> Mem_pattern.query_demotable_stmt aos_variables stmt in
   let initial_variables =
     Set.Poly.union_list
       (List.map
          ~f:(Mem_pattern.query_initial_demotable_stmt false)
-         mir.log_prob)
-  in
+         mir.log_prob ) in
   (*
   let print_set s = 
     Set.Poly.iter ~f:print_endline s in
@@ -1249,19 +1187,16 @@
     Mir_utils.map_rec_expr (Mem_pattern.modify_expr_pattern aos_exits) mod_expr
   in
   let modify_stmt_patt stmt_pattern variable_set =
-    Mem_pattern.modify_stmt_pattern stmt_pattern variable_set
-  in
+    Mem_pattern.modify_stmt_pattern stmt_pattern variable_set in
   let transform stmt =
     optimize_minimal_variables ~gen_variables:gen_aos_variables
       ~update_expr:mod_exprs ~update_stmt:modify_stmt_patt ~initial_variables
-      stmt ~extra_variables:(fun _ -> initial_variables )
-  in
+      stmt ~extra_variables:(fun _ -> initial_variables) in
   let transform' s =
     match transform {pattern= SList s; meta= Location_span.empty} with
     | { pattern=
-          SList
-            (l : (Expr.Typed.Meta.t, Stmt.Located.Meta.t) Stmt.Fixed.t list); _
-      } ->
+          SList (l : (Expr.Typed.Meta.t, Stmt.Located.Meta.t) Stmt.Fixed.t list)
+      ; _ } ->
         l
     | _ ->
         raise
@@ -1351,13 +1286,8 @@
     ; (optimize_ad_levels, settings.optimize_ad_levels)
       (* Book: Machine idioms and instruction combining *)
       (* Matthijs: Everything < block_fixing *)
-<<<<<<< HEAD
     ; (block_fixing, settings.block_fixing)
-    ; (optimize_soa, settings.optimize_soa) ]
-  in
-=======
-    ; (block_fixing, settings.block_fixing) ] in
->>>>>>> d11c0037
+    ; (optimize_soa, settings.optimize_soa) ] in
   let optimizations =
     List.filter_map maybe_optimizations ~f:(fun (fn, flag) ->
         if flag then Some fn else None ) in
