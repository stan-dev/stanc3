(* Code for optimization passes on the MIR *)
open Core_kernel
open Middle
open Mir_utils

(**
   Apply the transformation to each function body and to the rest of the program as one
   block.
*)
let transform_program (mir : typed_prog) (transform : stmt_loc -> stmt_loc) :
    typed_prog =
  let packed_prog_body =
    transform
      { stmt=
          SList
            (List.map
               ~f:(fun x -> {stmt= SList x; smeta= Middle.no_span})
               [ mir.prepare_data; mir.transform_inits; mir.log_prob
               ; mir.generate_quantities ])
      ; smeta= Middle.no_span } in
  let transformed_prog_body = transform packed_prog_body in
  let transformed_functions =
    List.map mir.functions_block ~f:(fun fs ->
        {fs with fdbody= transform fs.fdbody}) in
  match transformed_prog_body with
  | { stmt=
        SList
          [ {stmt= SList prepare_data'; _}
          ; {stmt= SList transform_inits'; _}
          ; {stmt= SList log_prob'; _}
          ; {stmt= SList generate_quantities'; _} ]
    ; _ } ->
      { mir with
        functions_block= transformed_functions
      ; prepare_data= prepare_data'
      ; transform_inits= transform_inits'
      ; log_prob= log_prob'
      ; generate_quantities= generate_quantities' }
  | _ ->
      raise
        (Failure "Something went wrong with program transformation packing!")

(**
   Apply the transformation to each function body and to each program block separately.
*)
let transform_program_blockwise (mir : typed_prog)
    (transform : stmt_loc -> stmt_loc) : typed_prog =
  let transform' s =
    match transform {stmt= SList s; smeta= Middle.no_span} with
    | {stmt= SList l; _} -> l
    | _ ->
        raise
          (Failure "Something went wrong with program transformation packing!")
  in
  let transformed_functions =
    List.map mir.functions_block ~f:(fun fs ->
        {fs with fdbody= transform fs.fdbody}) in
  { mir with
    functions_block= transformed_functions
  ; prepare_data= transform' mir.prepare_data
  ; transform_inits= transform' mir.transform_inits
  ; log_prob= transform' mir.log_prob
  ; generate_quantities= transform' mir.generate_quantities }

let map_no_loc l = List.map ~f:(fun s -> {stmt= s; smeta= Middle.no_span}) l
let slist_no_loc l = SList (map_no_loc l)
let block_no_loc l = Block (map_no_loc l)

let slist_concat_no_loc l stmt =
  match l with [] -> stmt | l -> slist_no_loc (l @ [stmt])

let replace_fresh_local_vars s' =
  let f m = function
    | Decl {decl_adtype; decl_type; decl_id} ->
        let fresh_name = gensym () in
        ( Decl {decl_adtype; decl_id= fresh_name; decl_type}
        , Map.Poly.set m ~key:decl_id
            ~data:
              { expr= Var fresh_name
              ; emeta=
                  { mtype= remove_possible_size decl_type
                  ; madlevel= decl_adtype
                  ; mloc= Middle.no_span } } )
    | Assignment ((var_name, ut, l), e) ->
        let var_name =
          match Map.Poly.find m var_name with
          | None -> var_name
          | Some {expr= Var var_name; _} -> var_name
          | Some e -> raise_s [%sexp (e : expr_typed_located)] in
        (Assignment ((var_name, ut, l), e), m)
    | x -> (x, m) in
  let s, m = map_rec_state_stmt_loc f Map.Poly.empty s' in
  subst_stmt m s

let replace_fresh_local_vars_triple (d_list, s_list, e) =
  let s =
    slist_no_loc
      ([slist_no_loc d_list] @ [slist_no_loc s_list] @ [Return (Some e)]) in
  let s = (replace_fresh_local_vars {stmt= s; smeta= no_span}).stmt in
  match s with
  | SList
      [ {stmt= SList d_list; _}
      ; {stmt= SList s_list; _}
      ; {stmt= Return (Some e); _} ] ->
      ( List.map ~f:(fun x -> x.stmt) d_list
      , List.map ~f:(fun x -> x.stmt) s_list
      , e )
  | _ ->
      raise_s
        [%sexp
          ( s
            : ( mtype_loc_ad with_expr
              , (mtype_loc_ad, location_span) stmt_with )
              statement )]

let subst_args_stmt args es =
  let m = Map.Poly.of_alist_exn (List.zip_exn args es) in
  subst_stmt m

(* TODO: only handle early returns if that's necessary *)
let handle_early_returns opt_triple b =
  let f = function
    | Return opt_ret -> (
      match (opt_triple, opt_ret) with
      | None, None -> Break
      | Some (Some _, _, name), Some e ->
          SList
            [ { stmt= Assignment ((name, e.emeta.mtype, []), e)
              ; smeta= Middle.no_span }; {stmt= Break; smeta= Middle.no_span}
            ]
      | _, _ -> raise_s [%sexp ("" : string)] )
    | x -> x in
  For
    { loopvar= gensym ()
    ; lower=
        { expr= Lit (Int, "1")
        ; emeta= {mtype= UInt; madlevel= DataOnly; mloc= Middle.no_span} }
    ; upper=
        { expr= Lit (Int, "1")
        ; emeta= {mtype= UInt; madlevel= DataOnly; mloc= Middle.no_span} }
    ; body= map_rec_stmt_loc f b }

let rec inline_function_expression adt fim e =
  match e.expr with
  | Var _ -> ([], [], e)
  | Lit (_, _) -> ([], [], e)
  | FunApp (t, s, es) -> (
      let dse_list = List.map ~f:(inline_function_expression adt fim) es in
      (* function arguments are evaluated from right to left in C++, so we need to reverse *)
      let d_list =
        List.concat (List.rev (List.map ~f:(function x, _, _ -> x) dse_list))
      in
      let s_list =
        List.concat (List.rev (List.map ~f:(function _, x, _ -> x) dse_list))
      in
      let es = List.map ~f:(function _, _, x -> x) dse_list in
      match Map.find fim s with
      | None -> (d_list, s_list, {e with expr= FunApp (t, s, es)})
      | Some (rt, args, b) ->
          let x = gensym () in
          let b = handle_early_returns (Some (rt, adt, x)) b in
          let d_list2, s_list2, e =
            replace_fresh_local_vars_triple
              ( [ Decl
                    { decl_adtype= adt
                    ; decl_id= x
                    ; decl_type= Option.value_exn rt } ]
              , [ (subst_args_stmt args es {stmt= b; smeta= Middle.no_span})
                    .stmt ]
              , { expr= Var x
                ; emeta=
                    { mtype= remove_possible_size (Option.value_exn rt)
                    ; madlevel= adt
                    ; mloc= Middle.no_span } } ) in
          let d_list = d_list @ d_list2 in
          let s_list = s_list @ s_list2 in
          (d_list, s_list, e) )
  | TernaryIf (e1, e2, e3) ->
      let dl1, sl1, e1 = inline_function_expression adt fim e1 in
      let dl2, sl2, e2 = inline_function_expression adt fim e2 in
      let dl3, sl3, e3 = inline_function_expression adt fim e3 in
      ( dl1 @ dl2 @ dl3
      , sl1
        @ [ IfElse
              ( e1
              , {stmt= block_no_loc sl2; smeta= Middle.no_span}
              , Some {stmt= block_no_loc sl3; smeta= Middle.no_span} ) ]
      , {e with expr= TernaryIf (e1, e2, e3)} )
  | Indexed (e', i_list) ->
      let dl, sl, e' = inline_function_expression adt fim e' in
      let dsi_list = List.map ~f:(inline_function_index adt fim) i_list in
      let d_list =
        List.concat (List.rev (List.map ~f:(function x, _, _ -> x) dsi_list))
      in
      let s_list =
        List.concat (List.rev (List.map ~f:(function _, x, _ -> x) dsi_list))
      in
      let i_list = List.map ~f:(function _, _, x -> x) dsi_list in
      (d_list @ dl, s_list @ sl, {e with expr= Indexed (e', i_list)})
  | EAnd (e1, e2) ->
      let dl1, sl1, e1 = inline_function_expression adt fim e1 in
      let dl2, sl2, e2 = inline_function_expression adt fim e2 in
      let sl2 =
        [IfElse (e1, {stmt= Block (map_no_loc sl2); smeta= no_span}, None)]
      in
      (dl1 @ dl2, sl1 @ sl2, {e with expr= EAnd (e1, e2)})
  | EOr (e1, e2) ->
      let dl1, sl1, e1 = inline_function_expression adt fim e1 in
      let dl2, sl2, e2 = inline_function_expression adt fim e2 in
      let sl2 =
        [ IfElse
            ( e1
            , {stmt= Skip; smeta= no_span}
            , Some {stmt= Block (map_no_loc sl2); smeta= no_span} ) ] in
      (dl1 @ dl2, sl1 @ sl2, {e with expr= EOr (e1, e2)})

and inline_function_index adt fim i =
  match i with
  | All -> ([], [], All)
  | Single e ->
      let dl, sl, e = inline_function_expression adt fim e in
      (dl, sl, Single e)
  | Upfrom e ->
      let dl, sl, e = inline_function_expression adt fim e in
      (dl, sl, Upfrom e)
  | Between (e1, e2) ->
      let dl1, sl1, e1 = inline_function_expression adt fim e1 in
      let dl2, sl2, e2 = inline_function_expression adt fim e2 in
      (dl1 @ dl2, sl1 @ sl2, Between (e1, e2))
  | MultiIndex e ->
      let dl, sl, e = inline_function_expression adt fim e in
      (dl, sl, MultiIndex e)

let rec inline_function_statement adt fim {stmt; smeta} =
  { stmt=
      ( match stmt with
      | Assignment ((x, ut, l), e2) ->
          let e1 = {e2 with expr= Indexed ({e2 with expr= Var x}, l)} in
          (* This inner e2 is wrong. We are giving the wrong type to Var x. But it doens't really matter as we discard it later. *)
          let dl1, sl1, e1 = inline_function_expression adt fim e1 in
          let dl2, sl2, e2 = inline_function_expression adt fim e2 in
          let x, l =
            match e1.expr with
            | Var x -> (x, [])
            | Indexed ({expr= Var x; _}, l) -> (x, l)
            | _ as w -> raise_s [%sexp (w : mtype_loc_ad with_expr expr)] in
          slist_concat_no_loc
            (dl2 @ dl1 @ sl2 @ sl1)
            (Assignment ((x, ut, l), e2))
      | TargetPE e ->
          let d, s, e = inline_function_expression adt fim e in
          slist_concat_no_loc (d @ s) (TargetPE e)
      | NRFunApp (t, s, es) ->
          let dse_list = List.map ~f:(inline_function_expression adt fim) es in
          (* function arguments are evaluated from right to left in C++, so we need to reverse *)
          let d_list =
            List.concat
              (List.rev (List.map ~f:(function x, _, _ -> x) dse_list)) in
          let s_list =
            List.concat
              (List.rev (List.map ~f:(function _, x, _ -> x) dse_list)) in
          let es = List.map ~f:(function _, _, x -> x) dse_list in
          slist_concat_no_loc (d_list @ s_list)
            ( match Map.find fim s with
            | None -> NRFunApp (t, s, es)
            | Some (_, args, b) ->
                let b = replace_fresh_local_vars b in
                let b = handle_early_returns None b in
                (subst_args_stmt args es {stmt= b; smeta= Middle.no_span}).stmt
            )
      | Return e -> (
        match e with
        | None -> Return None
        | Some e ->
            let d, s, e = inline_function_expression adt fim e in
            slist_concat_no_loc (d @ s) (Return (Some e)) )
      | IfElse (e, s1, s2) ->
          let d, s, e = inline_function_expression adt fim e in
          slist_concat_no_loc (d @ s)
            (IfElse
               ( e
               , inline_function_statement adt fim s1
               , Option.map ~f:(inline_function_statement adt fim) s2 ))
      | While (e, s) ->
          let d', s', e = inline_function_expression adt fim e in
          slist_concat_no_loc (d' @ s')
            (While
               ( e
               , match s' with
                 | [] -> inline_function_statement adt fim s
                 | _ ->
                     { stmt=
                         Block
                           ( [inline_function_statement adt fim s]
                           @ map_no_loc s' )
                     ; smeta= Middle.no_span } ))
      | For {loopvar; lower; upper; body} ->
          let d_lower, s_lower, lower =
            inline_function_expression adt fim lower in
          let d_upper, s_upper, upper =
            inline_function_expression adt fim upper in
          slist_concat_no_loc
            (d_lower @ d_upper @ s_lower @ s_upper)
            (For
               { loopvar
               ; lower
               ; upper
               ; body=
                   ( match s_upper with
                   | [] -> inline_function_statement adt fim body
                   | _ ->
                       { stmt=
                           Block
                             ( [inline_function_statement adt fim body]
                             @ map_no_loc s_upper )
                       ; smeta= Middle.no_span } ) })
      | Block l -> Block (List.map l ~f:(inline_function_statement adt fim))
      | SList l -> SList (List.map l ~f:(inline_function_statement adt fim))
      | Decl r -> Decl r
      | Skip -> Skip
      | Break -> Break
      | Continue -> Continue )
  ; smeta }

let create_function_inline_map adt l =
  (* We only add the first definition for each function to the inline map.
   This will make sure we do not inline recursive functions. *)
  let f accum fundef =
    match fundef with
    | {fdname; fdargs; fdbody; fdrt; _} -> (
      match
        Map.add accum ~key:fdname
          ~data:
            ( Option.map ~f:(fun x -> Unsized x) fdrt
            , List.map ~f:(fun (_, name, _) -> name) fdargs
            , inline_function_statement adt accum fdbody )
      with
      | `Ok m -> m
      | `Duplicate -> accum ) in
  Map.filter
    ~f:(fun (_, _, v) -> v.stmt <> Skip)
    (List.fold l ~init:Map.Poly.empty ~f)

let function_inlining (mir : typed_prog) =
  let dataonly_inline_map =
    create_function_inline_map DataOnly mir.functions_block in
  let autodiff_inline_map =
    create_function_inline_map AutoDiffable mir.functions_block in
  let dataonly_inline_function_statements =
    List.map ~f:(inline_function_statement DataOnly dataonly_inline_map) in
  let autodiffable_inline_function_statements =
    List.map ~f:(inline_function_statement AutoDiffable autodiff_inline_map)
  in
  { mir with
    prepare_data= dataonly_inline_function_statements mir.prepare_data
  ; transform_inits=
      autodiffable_inline_function_statements mir.transform_inits
  ; log_prob= autodiffable_inline_function_statements mir.log_prob
  ; generate_quantities=
      dataonly_inline_function_statements mir.generate_quantities }

let rec contains_top_break_or_continue {stmt; _} =
  match stmt with
  | Break | Continue -> true
  | Assignment (_, _)
   |TargetPE _
   |NRFunApp (_, _, _)
   |Return _ | Decl _
   |While (_, _)
   |For _ | Skip ->
      false
  | Block l | SList l -> List.exists l ~f:contains_top_break_or_continue
  | IfElse (_, b1, b2) -> (
      contains_top_break_or_continue b1
      ||
      match b2 with
      | None -> false
      | Some b -> contains_top_break_or_continue b )

let unroll_static_loops_statement =
  let f stmt =
    match stmt with
    | For {loopvar; lower; upper; body} -> (
<<<<<<< HEAD
      match (contains_top_break_or_continue body, lower.expr, upper.expr) with
      | false, Lit (Int, low), Lit (Int, up) ->
          let range =
            List.map
              ~f:(fun i ->
                { expr= Lit (Int, Int.to_string i)
                ; emeta= {mtype= UInt; mloc= Middle.no_span; madlevel= DataOnly}
                })
              (List.range ~start:`inclusive ~stop:`inclusive
                 (Int.of_string low) (Int.of_string up)) in
          let stmts =
            List.map
              ~f:(fun i ->
                subst_args_stmt [loopvar] [i]
                  {stmt= body.stmt; smeta= Middle.no_span})
              range in
          SList stmts
      | _ -> stmt )
    | _ -> stmt in
  map_rec_stmt_loc f
=======
        let lower = Partial_evaluator.eval_expr lower in
        let upper = Partial_evaluator.eval_expr upper in
        match
          (contains_top_break_or_continue body, lower.expr, upper.expr)
        with
        | false, Lit (Int, low), Lit (Int, up) ->
            let range =
              List.map
                ~f:(fun i ->
                  { expr= Lit (Int, Int.to_string i)
                  ; emeta=
                      {mtype= UInt; mloc= Middle.no_span; madlevel= DataOnly}
                  } )
                (List.range ~start:`inclusive ~stop:`inclusive
                   (Int.of_string low) (Int.of_string up))
            in
            let stmts =
              List.map
                ~f:(fun i ->
                  subst_args_stmt [loopvar] [i]
                    {stmt= body.stmt; smeta= Middle.no_span} )
                range
            in
            SList stmts
        | _ -> stmt )
    | _ -> stmt
  in
  top_down_map_rec_stmt_loc f
>>>>>>> eb689337

let static_loop_unrolling mir =
  transform_program_blockwise mir unroll_static_loops_statement

let unroll_loop_one_step_statement =
  let f stmt =
    match stmt with
    | For {loopvar; lower; upper; body} ->
        if contains_top_break_or_continue body then stmt
        else
          IfElse
            ( {lower with expr= FunApp (StanLib, "Leq__", [lower; upper])}
            , { stmt=
                  Block
                    [ subst_args_stmt [loopvar] [lower]
                        {stmt= body.stmt; smeta= Middle.no_span}
                    ; { body with
                        stmt=
                          For
                            { loopvar
                            ; lower=
                                { lower with
                                  expr=
                                    FunApp
                                      (StanLib, "Plus__", [lower; loop_bottom])
                                }
                            ; upper
                            ; body } } ]
              ; smeta= no_span }
            , None )
    | While (e, body) ->
        if contains_top_break_or_continue body then stmt
        else
          IfElse
            ( e
            , { stmt= Block [body; {body with stmt= While (e, body)}]
              ; smeta= no_span }
            , None )
    | _ -> stmt in
  map_rec_stmt_loc f

let one_step_loop_unrolling mir =
  transform_program_blockwise mir unroll_loop_one_step_statement

let collapse_lists_statement =
  let rec collapse_lists l =
    match l with
    | [] -> []
    | {stmt= SList l'; _} :: rest -> l' @ collapse_lists rest
    | x :: rest -> x :: collapse_lists rest in
  let f = function
    | Block l -> Block (collapse_lists l)
    | SList l -> SList (collapse_lists l)
    | x -> x in
  map_rec_stmt_loc f

let list_collapsing (mir : typed_prog) =
  transform_program_blockwise mir collapse_lists_statement

let propagation
    (propagation_transfer :
         (int, Middle.stmt_loc_num) Map.Poly.t
      -> (module Monotone_framework_sigs.TRANSFER_FUNCTION
            with type labels = int
             and type properties = ( string
                                   , Middle.expr_typed_located )
                                   Map.Poly.t
                                   option)) (mir : typed_prog) =
  let transform s =
    let flowgraph, flowgraph_to_mir =
      Monotone_framework.forward_flowgraph_of_stmt s in
    let (module Flowgraph) = flowgraph in
    let values =
      Monotone_framework.propagation_mfp mir
        (module Flowgraph)
        flowgraph_to_mir propagation_transfer in
    let propagate_stmt =
      map_rec_stmt_loc_num flowgraph_to_mir (fun i ->
          subst_stmt_base
            (Option.value ~default:Map.Poly.empty (Map.find_exn values i).entry))
    in
    propagate_stmt (Map.find_exn flowgraph_to_mir 1) in
  transform_program mir transform

let constant_propagation =
  propagation Monotone_framework.constant_propagation_transfer

let expression_propagation =
  propagation Monotone_framework.expression_propagation_transfer

let copy_propagation = propagation Monotone_framework.copy_propagation_transfer

let rec can_side_effect_expr (e : expr_typed_located) =
  match e.expr with
  | Var _ | Lit (_, _) -> false
  | FunApp (_, f, es) ->
      String.suffix f 3 = "_lp" || List.exists ~f:can_side_effect_expr es
  | TernaryIf (e1, e2, e3) -> List.exists ~f:can_side_effect_expr [e1; e2; e3]
  | Indexed (e, is) ->
      can_side_effect_expr e || List.exists ~f:can_side_effect_idx is
  | EAnd (e1, e2) | EOr (e1, e2) -> List.exists ~f:can_side_effect_expr [e1; e2]

and can_side_effect_idx (i : expr_typed_located index) =
  match i with
  | All -> false
  | Single e | Upfrom e | MultiIndex e -> can_side_effect_expr e
  | Between (e1, e2) -> can_side_effect_expr e1 || can_side_effect_expr e2

let is_skip_break_continue s =
  match s with Skip | Break | Continue -> true | _ -> false

(* TODO: could also implement partial dead code elimination *)
let dead_code_elimination (mir : typed_prog) =
  (* TODO: think about whether we should treat function bodies as local scopes in the statement
   from the POV of a live variables analysis.
   (Obviously, this shouldn't be the case for the purposes of reaching definitions,
   constant propagation, expressions analyses. But I do think that's the right way to
   go about live variables. *)
  let transform s =
    let rev_flowgraph, flowgraph_to_mir =
      Monotone_framework.inverse_flowgraph_of_stmt s in
    let (module Rev_Flowgraph) = rev_flowgraph in
    let live_variables =
      Monotone_framework.live_variables_mfp mir
        (module Rev_Flowgraph)
        flowgraph_to_mir in
    let dead_code_elim_stmt_base i stmt =
      (* NOTE: entry in the reverse flowgraph, so exit in the forward flowgraph *)
      let live_variables_s =
        (Map.find_exn live_variables i).Monotone_framework_sigs.entry in
      match stmt with
      | Assignment ((x, _, []), rhs) ->
          if Set.Poly.mem live_variables_s x || can_side_effect_expr rhs then
            stmt
          else Skip
      | Assignment ((x, _, is), rhs) ->
          if
            Set.Poly.mem live_variables_s x
            || can_side_effect_expr rhs
            || List.exists ~f:can_side_effect_idx is
          then stmt
          else Skip
      (* NOTE: we never get rid of declarations as we might not be able to
        remove an assignment to a variable
           due to side effects. *)
      (* TODO: maybe we should revisit that. *)
      | Decl _ | TargetPE _
       |NRFunApp (_, _, _)
       |Break | Continue | Return _ | Skip ->
          stmt
      | IfElse (e, b1, b2) -> (
          if
            (* TODO: check if e has side effects, like print, reject, then don't optimize? *)
            (not (can_side_effect_expr e))
            && b1.stmt = Skip
            && ( Option.map ~f:(fun x -> x.stmt) b2 = Some Skip
               || Option.map ~f:(fun x -> x.stmt) b2 = None )
          then Skip
          else
            match e.expr with
            | Lit (Int, "0") | Lit (Real, "0.0") -> (
              match b2 with Some x -> x.stmt | None -> Skip )
            | Lit (_, _) -> b1.stmt
            | _ -> IfElse (e, b1, b2) )
      | While (e, b) -> (
          if (not (can_side_effect_expr e)) && b.stmt = Break then Skip
          else
            match e.expr with
            | Lit (Int, "0") | Lit (Real, "0.0") -> Skip
            | _ -> While (e, b) )
      | For {loopvar; lower; upper; body} ->
          if
            (not (can_side_effect_expr lower))
            && (not (can_side_effect_expr upper))
            && is_skip_break_continue body.stmt
          then Skip
          else For {loopvar; lower; upper; body}
      | Block l ->
          let l' = List.filter ~f:(fun x -> x.stmt <> Skip) l in
          if List.length l' = 0 then Skip else Block l'
      | SList l ->
          let l' = List.filter ~f:(fun x -> x.stmt <> Skip) l in
          SList l'
<<<<<<< HEAD
      (* TODO: do dead code elimination in function body too! *) in
=======
    in
>>>>>>> eb689337
    let dead_code_elim_stmt =
      map_rec_stmt_loc_num flowgraph_to_mir dead_code_elim_stmt_base in
    dead_code_elim_stmt (Map.find_exn flowgraph_to_mir 1) in
  transform_program mir transform

let partial_evaluation = Partial_evaluator.eval_prog

let lazy_code_motion (mir : typed_prog) =
  (* TODO: clean up this code. It is not very pretty. *)
  (* TODO: make lazy code motion operate on transformed parameters and models blocks
     simultaneously *)
  let preprocess_flowgraph =
    let preprocess_flowgraph_base
        (stmt : (expr_typed_located, stmt_loc) statement) =
      match stmt with
      | IfElse (e, b1, Some b2) ->
          IfElse
            ( e
            , {stmt= Block [b1; {stmt= Skip; smeta= no_span}]; smeta= no_span}
            , Some
                {stmt= Block [b2; {stmt= Skip; smeta= no_span}]; smeta= no_span}
            )
      | IfElse (e, b, None) ->
          IfElse
            ( e
            , {stmt= Block [b; {stmt= Skip; smeta= no_span}]; smeta= no_span}
            , Some {stmt= Skip; smeta= no_span} )
      | While (e, b) ->
          While
            (e, {stmt= Block [b; {stmt= Skip; smeta= no_span}]; smeta= no_span})
      | For {loopvar; lower; upper; body= b} ->
          For
            { loopvar
            ; lower
            ; upper
            ; body=
                {stmt= Block [b; {stmt= Skip; smeta= no_span}]; smeta= no_span}
            }
      | _ -> stmt in
    map_rec_stmt_loc preprocess_flowgraph_base in
  let transform s =
    let rev_flowgraph, flowgraph_to_mir =
      Monotone_framework.inverse_flowgraph_of_stmt s in
    let fwd_flowgraph = Monotone_framework.reverse rev_flowgraph in
    let latest_expr, used_not_latest_expressions_mfp =
      Monotone_framework.lazy_expressions_mfp fwd_flowgraph rev_flowgraph
        flowgraph_to_mir in
    let expression_map =
      Set.fold (Monotone_framework.used_expressions_stmt s.stmt)
        ~init:ExprMap.empty ~f:(fun accum e ->
          match e.expr with
          | Lit (_, _) -> accum
          | _ when can_side_effect_expr e -> accum
          | _ -> Map.set accum ~key:e ~data:(gensym ())) in
    (* TODO: it'd be more efficient to just not accumulate constants in the static analysis *)
    let declarations_list =
      Map.fold expression_map ~init:[] ~f:(fun ~key ~data accum ->
          { stmt=
              Middle.Decl
                { decl_adtype= key.emeta.madlevel
                ; decl_id= data
                ; decl_type= Unsized key.emeta.mtype }
          ; smeta= Middle.no_span }
          :: accum) in
    let lazy_code_motion_base i stmt =
      let latest_and_used_after_i =
        Set.inter
          (Map.find_exn latest_expr i)
          (Map.find_exn used_not_latest_expressions_mfp i).entry in
      let to_assign_in_s =
        Set.filter
          ~f:(fun x -> Map.mem expression_map x)
          latest_and_used_after_i in
      let to_assign_in_s = Set.to_list to_assign_in_s in
      let to_assign_in_s =
        List.sort
          ~compare:(fun e e' -> compare_int (expr_depth e) (expr_depth e'))
          to_assign_in_s in
      (* TODO: is this sort doing anything or are they already stored in the right order by
         chance? It appears to not do anything. *)
      let assignments_to_add_to_s =
        List.map
          ~f:(fun e ->
            { stmt=
                Assignment
                  ((Map.find_exn expression_map e, e.emeta.mtype, []), e)
            ; smeta= Middle.no_span })
          to_assign_in_s in
      let expr_subst_stmt_except_initial_assign m =
        let f stmt =
          match stmt with
          | Assignment ((x, _, []), e')
            when Map.mem m e'
                 && Middle.compare_expr_typed_located {e' with expr= Var x}
                      (Map.find_exn m e')
                    = 0 ->
              expr_subst_stmt_base (Map.remove m e') stmt
          | _ -> expr_subst_stmt_base m stmt in
        map_rec_stmt_loc f in
      let f =
        expr_subst_stmt_except_initial_assign
          (Map.filter_keys
             ~f:(fun key ->
               Set.mem latest_and_used_after_i key
               || Set.mem (Map.find_exn used_not_latest_expressions_mfp i).exit
                    key)
             (Map.mapi expression_map ~f:(fun ~key ~data ->
                  {key with expr= Var data}))) in
      if List.length assignments_to_add_to_s = 0 then
        (f {stmt; smeta= Middle.no_span}).stmt
      else
        SList
          (List.map ~f
             (assignments_to_add_to_s @ [{stmt; smeta= Middle.no_span}])) in
    let lazy_code_motion_stmt =
      map_rec_stmt_loc_num flowgraph_to_mir lazy_code_motion_base in
    { stmt=
        SList
          ( declarations_list
          @ [lazy_code_motion_stmt (Map.find_exn flowgraph_to_mir 1)] )
    ; smeta= Middle.no_span } in
  transform_program_blockwise mir (fun x -> transform (preprocess_flowgraph x))

let block_fixing mir =
  transform_program_blockwise mir
    (map_rec_stmt_loc (fun stmt ->
         match stmt with
         | IfElse
             (e, {stmt= SList l; smeta}, Some {stmt= SList l'; smeta= smeta'})
           ->
             IfElse
               (e, {stmt= Block l; smeta}, Some {stmt= Block l'; smeta= smeta'})
         | IfElse (e, {stmt= SList l; smeta}, b) ->
             IfElse (e, {stmt= Block l; smeta}, b)
         | IfElse (e, b, Some {stmt= SList l'; smeta= smeta'}) ->
             IfElse (e, b, Some {stmt= Block l'; smeta= smeta'})
         | While (e, {stmt= SList l; smeta}) ->
             While (e, {stmt= Block l; smeta})
         | For {loopvar; lower; upper; body= {stmt= SList l; smeta}} ->
             For {loopvar; lower; upper; body= {stmt= Block l; smeta}}
         | _ -> stmt))

(* TODO: implement SlicStan style optimizer for choosing best program block for each statement. *)
(* TODO: add optimization pass to move declarations down as much as possible and introduce as
   tight as possible local scopes *)
(* TODO: add tests *)
(* TODO: add pass to get rid of redundant declarations? *)

let optimize_ad_levels mir =
  let transform s =
    let rev_flowgraph, flowgraph_to_mir =
      Monotone_framework.inverse_flowgraph_of_stmt s in
    let fwd_flowgraph = Monotone_framework.reverse rev_flowgraph in
    let (module Rev_Flowgraph) = rev_flowgraph in
    let (module Fwd_Flowgraph) = fwd_flowgraph in
    let initial_ad_variables =
      Set.Poly.of_list
        (List.filter_map
           ~f:(fun (v, {out_block; _}) ->
             match out_block with Parameters -> Some v | _ -> None)
           mir.output_vars) in
    let ad_levels =
      Monotone_framework.autodiff_level_mfp
        (module Fwd_Flowgraph)
        (module Rev_Flowgraph)
        flowgraph_to_mir initial_ad_variables in
    let optimize_ad_levels_stmt_base i stmt =
      let autodiffable_variables = (Map.find_exn ad_levels i).exit in
      match
        map_statement
          (update_expr_ad_levels autodiffable_variables)
          (fun x -> x)
          stmt
      with
      | Decl {decl_id; decl_type; _}
        when Set.mem autodiffable_variables decl_id ->
          Decl {decl_adtype= AutoDiffable; decl_id; decl_type}
      | Decl {decl_id; decl_type; _} ->
          Decl {decl_adtype= DataOnly; decl_id; decl_type}
      | s -> s in
    let optimize_ad_levels_stmt =
      map_rec_stmt_loc_num flowgraph_to_mir optimize_ad_levels_stmt_base in
    optimize_ad_levels_stmt (Map.find_exn flowgraph_to_mir 1) in
  transform_program_blockwise mir transform<|MERGE_RESOLUTION|>--- conflicted
+++ resolved
@@ -381,28 +381,6 @@
   let f stmt =
     match stmt with
     | For {loopvar; lower; upper; body} -> (
-<<<<<<< HEAD
-      match (contains_top_break_or_continue body, lower.expr, upper.expr) with
-      | false, Lit (Int, low), Lit (Int, up) ->
-          let range =
-            List.map
-              ~f:(fun i ->
-                { expr= Lit (Int, Int.to_string i)
-                ; emeta= {mtype= UInt; mloc= Middle.no_span; madlevel= DataOnly}
-                })
-              (List.range ~start:`inclusive ~stop:`inclusive
-                 (Int.of_string low) (Int.of_string up)) in
-          let stmts =
-            List.map
-              ~f:(fun i ->
-                subst_args_stmt [loopvar] [i]
-                  {stmt= body.stmt; smeta= Middle.no_span})
-              range in
-          SList stmts
-      | _ -> stmt )
-    | _ -> stmt in
-  map_rec_stmt_loc f
-=======
         let lower = Partial_evaluator.eval_expr lower in
         let upper = Partial_evaluator.eval_expr upper in
         match
@@ -431,7 +409,6 @@
     | _ -> stmt
   in
   top_down_map_rec_stmt_loc f
->>>>>>> eb689337
 
 let static_loop_unrolling mir =
   transform_program_blockwise mir unroll_static_loops_statement
@@ -615,11 +592,7 @@
       | SList l ->
           let l' = List.filter ~f:(fun x -> x.stmt <> Skip) l in
           SList l'
-<<<<<<< HEAD
-      (* TODO: do dead code elimination in function body too! *) in
-=======
     in
->>>>>>> eb689337
     let dead_code_elim_stmt =
       map_rec_stmt_loc_num flowgraph_to_mir dead_code_elim_stmt_base in
     dead_code_elim_stmt (Map.find_exn flowgraph_to_mir 1) in
