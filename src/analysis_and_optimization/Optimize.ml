--- conflicted
+++ resolved
@@ -52,7 +52,7 @@
 
 module Make (StdLibrary : Frontend.Std_library_utils.Library) : OPTIMIZER =
 struct
-  module Mem = Mem_pattern.Make (StdLibrary)
+  module Mem = Memory_patterns.Make (StdLibrary)
   module Partial_evaluator = Partial_evaluation.Make (StdLibrary)
 
   (**
@@ -1254,7 +1254,6 @@
   *
   * @param mir: The program's whole MIR.
   *)
-<<<<<<< HEAD
   let optimize_soa (mir : Program.Typed.t) =
     let gen_aos_variables
         (flowgraph_to_mir : (int, Stmt.Located.Non_recursive.t) Map.Poly.t)
@@ -1282,104 +1281,6 @@
             (Failure "Something went wrong with program transformation packing!")
     in
     {mir with log_prob= transform' mir.log_prob}
-=======
-let optimize_soa (mir : Program.Typed.t) =
-  let gen_aos_variables
-      (flowgraph_to_mir : (int, Stmt.Located.Non_recursive.t) Map.Poly.t)
-      (l : int) (aos_variables : string Set.Poly.t) =
-    let mir_node mir_idx = Map.find_exn flowgraph_to_mir mir_idx in
-    match (mir_node l).pattern with
-    | stmt -> Memory_patterns.query_demotable_stmt aos_variables stmt in
-  let initial_variables =
-    List.fold ~init:Set.Poly.empty
-      ~f:(Memory_patterns.query_initial_demotable_stmt false)
-      mir.log_prob in
-  (*
-  let print_set s =
-    Set.Poly.iter ~f:print_endline s in
-  let () = print_set initial_variables in
-  *)
-  let mod_exprs aos_exits mod_expr =
-    Mir_utils.map_rec_expr
-      (Memory_patterns.modify_expr_pattern aos_exits)
-      mod_expr in
-  let modify_stmt_patt stmt_pattern variable_set =
-    Memory_patterns.modify_stmt_pattern stmt_pattern variable_set in
-  let transform stmt =
-    optimize_minimal_variables ~gen_variables:gen_aos_variables
-      ~update_expr:mod_exprs ~update_stmt:modify_stmt_patt ~initial_variables
-      stmt ~extra_variables:(fun _ -> initial_variables) in
-  let transform' s =
-    match transform {pattern= SList s; meta= Location_span.empty} with
-    | {pattern= SList (l : Stmt.Located.t list); _} -> l
-    | _ ->
-        raise
-          (Failure "Something went wrong with program transformation packing!")
-  in
-  {mir with log_prob= transform' mir.log_prob}
-
-(* Apparently you need to completely copy/paste type definitions between
-   ml and mli files?*)
-type optimization_settings =
-  { function_inlining: bool
-  ; static_loop_unrolling: bool
-  ; one_step_loop_unrolling: bool
-  ; list_collapsing: bool
-  ; block_fixing: bool
-  ; allow_uninitialized_decls: bool
-  ; constant_propagation: bool
-  ; expression_propagation: bool
-  ; copy_propagation: bool
-  ; dead_code_elimination: bool
-  ; partial_evaluation: bool
-  ; lazy_code_motion: bool
-  ; optimize_ad_levels: bool
-  ; preserve_stability: bool
-  ; optimize_soa: bool }
-
-let settings_const b =
-  { function_inlining= b
-  ; static_loop_unrolling= b
-  ; one_step_loop_unrolling= b
-  ; list_collapsing= b
-  ; block_fixing= b
-  ; allow_uninitialized_decls= b
-  ; constant_propagation= b
-  ; expression_propagation= b
-  ; copy_propagation= b
-  ; dead_code_elimination= b
-  ; partial_evaluation= b
-  ; lazy_code_motion= b
-  ; optimize_ad_levels= b
-  ; preserve_stability= not b
-  ; optimize_soa= b }
-
-let all_optimizations : optimization_settings = settings_const true
-let no_optimizations : optimization_settings = settings_const false
-
-type optimization_level = O0 | O1 | Oexperimental
-
-let level_optimizations (lvl : optimization_level) : optimization_settings =
-  match lvl with
-  | O0 -> no_optimizations
-  | O1 ->
-      { function_inlining= true
-      ; static_loop_unrolling= false
-      ; one_step_loop_unrolling= false
-      ; list_collapsing= true
-      ; block_fixing= true
-      ; constant_propagation= true
-      ; expression_propagation= false
-      ; copy_propagation= true
-      ; dead_code_elimination= true
-      ; partial_evaluation= true
-      ; lazy_code_motion= false
-      ; allow_uninitialized_decls= true
-      ; optimize_ad_levels= false
-      ; preserve_stability= false
-      ; optimize_soa= true }
-  | Oexperimental -> all_optimizations
->>>>>>> 1e52c400
 
   let optimization_suite ?(settings = all_optimizations) mir =
     let preserve_stability = settings.preserve_stability in
