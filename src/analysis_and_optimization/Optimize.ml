--- conflicted
+++ resolved
@@ -1064,19 +1064,11 @@
   let rev_flowgraph, flowgraph_to_mir =
     Monotone_framework.inverse_flowgraph_of_stmt stmt in
   let fwd_flowgraph = Monotone_framework.reverse rev_flowgraph in
-<<<<<<< HEAD
-  let (module Fwd_Flowgraph) =
-    Monotone_framework.make_circular_flowgraph fwd_flowgraph rev_flowgraph in
-  let mfp_variables =
-    Monotone_framework.minimal_variables_mfp
-      (module Fwd_Flowgraph)
-=======
   let (module Circular_Fwd_Flowgraph) =
     Monotone_framework.make_circular_flowgraph fwd_flowgraph rev_flowgraph in
   let mfp_variables =
     Monotone_framework.minimal_variables_mfp
       (module Circular_Fwd_Flowgraph)
->>>>>>> f9be2945
       flowgraph_to_mir initial_variables gen_variables in
   let optimize_min_vars_stmt_base i stmt_pattern =
     let variable_set =
@@ -1194,8 +1186,7 @@
 (* Apparently you need to completely copy/paste type definitions between
    ml and mli files?*)
 type optimization_settings =
-  { optimize_soa: bool
-  ; function_inlining: bool
+  { function_inlining: bool
   ; static_loop_unrolling: bool
   ; one_step_loop_unrolling: bool
   ; list_collapsing: bool
@@ -1208,11 +1199,11 @@
   ; partial_evaluation: bool
   ; lazy_code_motion: bool
   ; optimize_ad_levels: bool
-  ; preserve_stability: bool }
+  ; preserve_stability: bool
+  ; optimize_soa: bool }
 
 let settings_const b =
-  { optimize_soa= b
-  ; function_inlining= b
+  { function_inlining= b
   ; static_loop_unrolling= b
   ; one_step_loop_unrolling= b
   ; list_collapsing= b
@@ -1225,21 +1216,17 @@
   ; partial_evaluation= b
   ; lazy_code_motion= b
   ; optimize_ad_levels= b
-  ; preserve_stability= not b }
+  ; preserve_stability= not b
+  ; optimize_soa= b }
 
 let all_optimizations : optimization_settings = settings_const true
 let no_optimizations : optimization_settings = settings_const false
 
-<<<<<<< HEAD
-let settings_default : optimization_settings =
-  let xx = settings_const false in
-  {xx with allow_uninitialized_decls= false; optimize_soa= true}
-=======
 type optimization_level = O0 | O1 | Oexperimental
 
 let level_optimizations (lvl : optimization_level) : optimization_settings =
   match lvl with
-  | O0 -> {no_optimizations with allow_uninitialized_decls= false}
+  | O0 -> {no_optimizations with optimize_soa= true}
   | O1 ->
       { function_inlining= false
       ; static_loop_unrolling= false
@@ -1254,9 +1241,9 @@
       ; lazy_code_motion= false
       ; allow_uninitialized_decls= false
       ; optimize_ad_levels= true
-      ; preserve_stability= false }
+      ; preserve_stability= false
+      ; optimize_soa= true }
   | Oexperimental -> all_optimizations
->>>>>>> f9be2945
 
 let optimization_suite ?(settings = all_optimizations) mir =
   let preserve_stability = settings.preserve_stability in
