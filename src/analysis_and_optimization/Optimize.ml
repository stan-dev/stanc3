(* Code for optimization passes on the MIR *)
open Core_kernel
open Common
open Middle
open Mir_utils

let preserve_stability = false

(**
   Apply the transformation to each function body and to the rest of the program as one
   block.
*)
let transform_program (mir : Program.Typed.t)
    (transform : Stmt.Located.t -> Stmt.Located.t) : Program.Typed.t =
  let packed_prog_body =
    transform
      { pattern=
          SList
            (List.map
               ~f:(fun x ->
                 Stmt.Fixed.{pattern= SList x; meta= Location_span.empty} )
               [ mir.prepare_data; mir.transform_inits; mir.log_prob
               ; mir.generate_quantities ])
      ; meta= Location_span.empty }
  in
  let transformed_prog_body = transform packed_prog_body in
  let transformed_functions =
    List.map mir.functions_block ~f:(fun fs ->
        {fs with fdbody= Option.map ~f:transform fs.fdbody} )
  in
  match transformed_prog_body with
  | { pattern=
        SList
          [ {pattern= SList prepare_data'; _}
          ; {pattern= SList transform_inits'; _}
          ; {pattern= SList log_prob'; _}
          ; {pattern= SList generate_quantities'; _} ]; _ } ->
      { mir with
        functions_block= transformed_functions
      ; prepare_data= prepare_data'
      ; transform_inits= transform_inits'
      ; log_prob= log_prob'
      ; generate_quantities= generate_quantities' }
  | _ ->
      raise
        (Failure "Something went wrong with program transformation packing!")

(**
   Apply the transformation to each function body and to each program block separately.
*)
let transform_program_blockwise (mir : Program.Typed.t)
    (transform :
      Stmt.Located.t Program.fun_def option -> Stmt.Located.t -> Stmt.Located.t)
    : Program.Typed.t =
  let transform' fd s =
    match transform fd {pattern= SList s; meta= Location_span.empty} with
    | {pattern= SList l; _} -> l
    | _ ->
        raise
          (Failure "Something went wrong with program transformation packing!")
  in
  let transformed_functions =
    List.map mir.functions_block ~f:(fun fs ->
        {fs with fdbody= Option.map ~f:(transform (Some fs)) fs.fdbody} )
  in
  { mir with
    functions_block= transformed_functions
  ; prepare_data= transform' None mir.prepare_data
  ; transform_inits= transform' None mir.transform_inits
  ; log_prob= transform' None mir.log_prob
  ; generate_quantities= transform' None mir.generate_quantities }

let map_no_loc l =
  List.map ~f:(fun s -> Stmt.Fixed.{pattern= s; meta= Location_span.empty}) l

let slist_no_loc l = Stmt.Fixed.Pattern.SList (map_no_loc l)
let block_no_loc l = Stmt.Fixed.Pattern.Block (map_no_loc l)

let slist_concat_no_loc l stmt =
  match l with [] -> stmt | l -> slist_no_loc (l @ [stmt])

let replace_fresh_local_vars s' =
  let f m = function
    | Stmt.Fixed.Pattern.Decl {decl_adtype; decl_type; decl_id; initialize} ->
        let new_name =
          match Map.Poly.find m decl_id with
          | Some existing -> existing
          | None -> Gensym.generate ~prefix:"inline_" ()
        in
        ( Stmt.Fixed.Pattern.Decl
            {decl_adtype; decl_id= new_name; decl_type; initialize}
        , Map.Poly.set m ~key:decl_id ~data:new_name )
    | Stmt.Fixed.Pattern.For {loopvar; lower; upper; body} ->
        let new_name =
          match Map.Poly.find m loopvar with
          | Some existing -> existing
          | None -> Gensym.generate ~prefix:"inline_" ()
        in
        ( Stmt.Fixed.Pattern.For {loopvar= new_name; lower; upper; body}
        , Map.Poly.set m ~key:loopvar ~data:new_name )
    | Assignment ((var_name, ut, l), e) ->
        let var_name =
          match Map.Poly.find m var_name with
          | None -> var_name
          | Some var_name -> var_name
        in
        (Stmt.Fixed.Pattern.Assignment ((var_name, ut, l), e), m)
    | x -> (x, m)
  in
  let s, m = map_rec_state_stmt_loc f Map.Poly.empty s' in
  name_subst_stmt m s

let subst_args_stmt args es =
  let m = Map.Poly.of_alist_exn (List.zip_exn args es) in
  subst_stmt m

(* TODO: only handle early returns if that's necessary *)
(* The strategy here is to wrap the function body in a dummy loop, then replace
   returns with breaks. One issue is early return from internal loops - in
   those cases, a break would only break out of the inner loop. The solution is
   a flag variable to indicate whether a 'return' break has been called, and
   then to check if that flag is set after each loop. Then, if a 'return' break
   is called from an inner loop, there's a cascade of breaks all the way out of
   the dummy loop. *)
let handle_early_returns opt_var b =
  let returned = Gensym.generate ~prefix:"inline_" () in
  let f = function
    | Stmt.Fixed.Pattern.Return opt_ret -> (
      match (opt_var, opt_ret) with
      | None, None -> Stmt.Fixed.Pattern.Break
      | Some name, Some e ->
          SList
            [ Stmt.Fixed.
                { pattern=
                    Assignment
                      ( (returned, UInt, [])
                      , Expr.Fixed.
                          { pattern= Lit (Int, "1")
                          ; meta=
                              Expr.Typed.Meta.
                                { type_= UInt
                                ; adlevel= DataOnly
                                ; loc= Location_span.empty } } )
                ; meta= Location_span.empty }
            ; Stmt.Fixed.
                { pattern= Assignment ((name, Expr.Typed.type_of e, []), e)
                ; meta= Location_span.empty }
            ; {pattern= Break; meta= Location_span.empty} ]
      | Some _, None ->
          raise_s
            [%message
              ( "Function should return a value but found an empty return \
                 statement."
                : string )]
      | None, Some _ ->
          raise_s
            [%message
              ( "Expected a void function but found a non-empty return \
                 statement."
                : string )] )
    | Stmt.Fixed.Pattern.For _ as loop ->
        Stmt.Fixed.Pattern.SList
          [ Stmt.Fixed.{pattern= loop; meta= Location_span.empty}
          ; Stmt.Fixed.
              { pattern=
                  IfElse
                    ( Expr.Fixed.
                        { pattern= Var returned
                        ; meta=
                            Expr.Typed.Meta.
                              { type_= UInt
                              ; adlevel= DataOnly
                              ; loc= Location_span.empty } }
                    , {pattern= Break; meta= Location_span.empty}
                    , None )
              ; meta= Location_span.empty } ]
    | x -> x
  in
  Stmt.Fixed.Pattern.SList
    [ Stmt.Fixed.
        { pattern=
            Decl
              { decl_adtype= DataOnly
              ; decl_id= returned
              ; decl_type= Sized SInt
              ; initialize= true }
        ; meta= Location_span.empty }
    ; Stmt.Fixed.
        { pattern=
            Assignment
              ( (returned, UInt, [])
              , Expr.Fixed.
                  { pattern= Lit (Int, "0")
                  ; meta=
                      Expr.Typed.Meta.
                        { type_= UInt
                        ; adlevel= DataOnly
                        ; loc= Location_span.empty } } )
        ; meta= Location_span.empty }
    ; Stmt.Fixed.
        { pattern=
            Stmt.Fixed.Pattern.For
              { loopvar= Gensym.generate ~prefix:"inline_" ()
              ; lower=
                  Expr.Fixed.
                    { pattern= Lit (Int, "1")
                    ; meta=
                        Expr.Typed.Meta.
                          { type_= UInt
                          ; adlevel= DataOnly
                          ; loc= Location_span.empty } }
              ; upper=
                  { pattern= Lit (Int, "1")
                  ; meta=
                      {type_= UInt; adlevel= DataOnly; loc= Location_span.empty}
                  }
              ; body= map_rec_stmt_loc f b }
        ; meta= Location_span.empty } ]

(* Triple is (declaration list, statement list, return expression) *)
let rec inline_function_expression propto adt fim
    (Expr.Fixed.({pattern; _}) as e) =
  match pattern with
  | Var _ -> ([], [], e)
  | Lit (_, _) -> ([], [], e)
  | FunApp (kind, es) -> (
      let dse_list =
        List.map ~f:(inline_function_expression propto adt fim) es
      in
      (* function arguments are evaluated from right to left in C++, so we need to reverse *)
      let d_list =
        List.concat (List.rev (List.map ~f:(function x, _, _ -> x) dse_list))
      in
      let s_list =
        List.concat (List.rev (List.map ~f:(function _, x, _ -> x) dse_list))
      in
      let es = List.map ~f:(function _, _, x -> x) dse_list in
      match kind with
      | CompilerInternal _ ->
          (d_list, s_list, {e with pattern= FunApp (kind, es)})
      | UserDefined (fname, suffix) | StanLib (fname, suffix, _) -> (
          let suffix, fname' =
            match suffix with
            | FnLpdf propto' when propto' && propto ->
                ( Fun_kind.FnLpdf true
                , Utils.with_unnormalized_suffix fname |> Option.value_exn )
            | FnLpdf _ -> (Fun_kind.FnLpdf false, fname)
            | _ -> (suffix, fname)
          in
          match Map.find fim fname' with
          | None ->
              let fun_kind =
                match kind with
                | Fun_kind.UserDefined _ -> Fun_kind.UserDefined (fname, suffix)
                | _ -> StanLib (fname, suffix, AoS)
              in
              (d_list, s_list, {e with pattern= FunApp (fun_kind, es)})
          | Some (rt, args, b) ->
              let x = Gensym.generate ~prefix:"inline_" () in
              let handle = handle_early_returns (Some x) in
              let d_list2, s_list2, (e : Expr.Typed.t) =
                ( [ Stmt.Fixed.Pattern.Decl
                      { decl_adtype= adt
                      ; decl_id= x
                      ; decl_type= Option.value_exn rt
                      ; initialize= false } ]
                  (* We should minimize the code that's having its variables
                   replaced to avoid conflict with the (two) new dummy
                   variables introduced by inlining *)
                , [ handle
                      (replace_fresh_local_vars (subst_args_stmt args es b)) ]
                , { pattern= Var x
                  ; meta=
                      Expr.Typed.Meta.
                        { type_= Type.to_unsized (Option.value_exn rt)
                        ; adlevel= adt
                        ; loc= Location_span.empty } } )
              in
              let d_list = d_list @ d_list2 in
              let s_list = s_list @ s_list2 in
              (d_list, s_list, e) ) )
  | TernaryIf (e1, e2, e3) ->
      let dl1, sl1, e1 = inline_function_expression propto adt fim e1 in
      let dl2, sl2, e2 = inline_function_expression propto adt fim e2 in
      let dl3, sl3, e3 = inline_function_expression propto adt fim e3 in
      ( dl1 @ dl2 @ dl3
      , sl1
        @ [ Stmt.Fixed.(
              Pattern.IfElse
                ( e1
                , {pattern= block_no_loc sl2; meta= Location_span.empty}
                , Some {pattern= block_no_loc sl3; meta= Location_span.empty}
                )) ]
      , {e with pattern= TernaryIf (e1, e2, e3)} )
  | Indexed (e', i_list) ->
      let dl, sl, e' = inline_function_expression propto adt fim e' in
      let dsi_list =
        List.map ~f:(inline_function_index propto adt fim) i_list
      in
      let d_list =
        List.concat (List.rev (List.map ~f:(function x, _, _ -> x) dsi_list))
      in
      let s_list =
        List.concat (List.rev (List.map ~f:(function _, x, _ -> x) dsi_list))
      in
      let i_list = List.map ~f:(function _, _, x -> x) dsi_list in
      (d_list @ dl, s_list @ sl, {e with pattern= Indexed (e', i_list)})
  | EAnd (e1, e2) ->
      let dl1, sl1, e1 = inline_function_expression propto adt fim e1 in
      let dl2, sl2, e2 = inline_function_expression propto adt fim e2 in
      let sl2 =
        [ Stmt.Fixed.(
            Pattern.IfElse
              ( e1
              , {pattern= Block (map_no_loc sl2); meta= Location_span.empty}
              , None )) ]
      in
      (dl1 @ dl2, sl1 @ sl2, {e with pattern= EAnd (e1, e2)})
  | EOr (e1, e2) ->
      let dl1, sl1, e1 = inline_function_expression propto adt fim e1 in
      let dl2, sl2, e2 = inline_function_expression propto adt fim e2 in
      let sl2 =
        [ Stmt.Fixed.(
            Pattern.IfElse
              ( e1
              , {pattern= Skip; meta= Location_span.empty}
              , Some
                  {pattern= Block (map_no_loc sl2); meta= Location_span.empty}
              )) ]
      in
      (dl1 @ dl2, sl1 @ sl2, {e with pattern= EOr (e1, e2)})

and inline_function_index propto adt fim i =
  match i with
  | All -> ([], [], All)
  | Single e ->
      let dl, sl, e = inline_function_expression propto adt fim e in
      (dl, sl, Single e)
  | Upfrom e ->
      let dl, sl, e = inline_function_expression propto adt fim e in
      (dl, sl, Upfrom e)
  | Between (e1, e2) ->
      let dl1, sl1, e1 = inline_function_expression propto adt fim e1 in
      let dl2, sl2, e2 = inline_function_expression propto adt fim e2 in
      (dl1 @ dl2, sl1 @ sl2, Between (e1, e2))
  | MultiIndex e ->
      let dl, sl, e = inline_function_expression propto adt fim e in
      (dl, sl, MultiIndex e)

let rec inline_function_statement propto adt fim Stmt.Fixed.({pattern; meta}) =
  Stmt.Fixed.
    { pattern=
        ( match pattern with
        | Assignment ((x, ut, l), e2) ->
            let e1 =
              {e2 with pattern= Indexed ({e2 with pattern= Var x}, l)}
            in
            (* This inner e2 is wrong. We are giving the wrong type to Var x. But it doens't really matter as we discard it later. *)
            let dl1, sl1, e1 = inline_function_expression propto adt fim e1 in
            let dl2, sl2, e2 = inline_function_expression propto adt fim e2 in
            let x, l =
              match e1.pattern with
              | Var x -> (x, [])
              | Indexed ({pattern= Var x; _}, l) -> (x, l)
              | _ as w ->
                  raise_s [%sexp (w : Expr.Typed.t Expr.Fixed.Pattern.t)]
            in
            slist_concat_no_loc
              (dl2 @ dl1 @ sl2 @ sl1)
              (Assignment ((x, ut, l), e2))
        | TargetPE e ->
            let d, s, e = inline_function_expression propto adt fim e in
            slist_concat_no_loc (d @ s) (TargetPE e)
        | NRFunApp (kind, es) ->
            let dse_list =
              List.map ~f:(inline_function_expression propto adt fim) es
            in
            (* function arguments are evaluated from right to left in C++, so we need to reverse *)
            let d_list =
              List.concat
                (List.rev (List.map ~f:(function x, _, _ -> x) dse_list))
            in
            let s_list =
              List.concat
                (List.rev (List.map ~f:(function _, x, _ -> x) dse_list))
            in
            let es = List.map ~f:(function _, _, x -> x) dse_list in
            slist_concat_no_loc (d_list @ s_list)
              ( match kind with
              | CompilerInternal _ -> NRFunApp (kind, es)
              | UserDefined (s, _) | StanLib (s, _, _) -> (
                match Map.find fim s with
                | None -> NRFunApp (kind, es)
                | Some (_, args, b) ->
                    let b = replace_fresh_local_vars b in
                    let b = handle_early_returns None b in
                    (subst_args_stmt args es
                       {pattern= b; meta= Location_span.empty})
                      .pattern ) )
        | Return e -> (
          match e with
          | None -> Return None
          | Some e ->
              let d, s, e = inline_function_expression propto adt fim e in
              slist_concat_no_loc (d @ s) (Return (Some e)) )
        | IfElse (e, s1, s2) ->
            let d, s, e = inline_function_expression propto adt fim e in
            slist_concat_no_loc (d @ s)
              (IfElse
                 ( e
                 , inline_function_statement propto adt fim s1
                 , Option.map ~f:(inline_function_statement propto adt fim) s2
                 ))
        | While (e, s) ->
            let d', s', e = inline_function_expression propto adt fim e in
            slist_concat_no_loc (d' @ s')
              (While
                 ( e
                 , match s' with
                   | [] -> inline_function_statement propto adt fim s
                   | _ ->
                       { pattern=
                           Block
                             ( [inline_function_statement propto adt fim s]
                             @ map_no_loc s' )
                       ; meta= Location_span.empty } ))
        | For {loopvar; lower; upper; body} ->
            let d_lower, s_lower, lower =
              inline_function_expression propto adt fim lower
            in
            let d_upper, s_upper, upper =
              inline_function_expression propto adt fim upper
            in
            slist_concat_no_loc
              (d_lower @ d_upper @ s_lower @ s_upper)
              (For
                 { loopvar
                 ; lower
                 ; upper
                 ; body=
                     ( match s_upper with
                     | [] -> inline_function_statement propto adt fim body
                     | _ ->
                         { pattern=
                             Block
                               ( [inline_function_statement propto adt fim body]
                               @ map_no_loc s_upper )
                         ; meta= Location_span.empty } ) })
        | Profile (name, l) ->
            Profile
              (name, List.map l ~f:(inline_function_statement propto adt fim))
        | Block l ->
            Block (List.map l ~f:(inline_function_statement propto adt fim))
        | SList l ->
            SList (List.map l ~f:(inline_function_statement propto adt fim))
        | Decl r -> Decl r
        | Skip -> Skip
        | Break -> Break
        | Continue -> Continue )
    ; meta }

let create_function_inline_map adt l =
  (* We only add the first definition for each function to the inline map.
     This will make sure we do not inline recursive functions.
     We also don't want to add any function declaration (as opposed to
     definitions), because that would replace the function call with a Skip.
  *)
  let f (accum, visited) Program.({fdname; fdargs; fdbody; fdrt; _}) =
    if Set.mem visited fdname then (accum, visited)
    else
      let accum' =
        match fdbody with
        | None -> accum
        | Some fdbody -> (
            let create_data propto =
              ( Option.map ~f:(fun x -> Type.Unsized x) fdrt
              , List.map ~f:(fun (_, name, _) -> name) fdargs
              , inline_function_statement propto adt accum fdbody )
            in
            match Middle.Utils.with_unnormalized_suffix fdname with
            | None -> (
                let data = create_data true in
                match Map.add accum ~key:fdname ~data with
                | `Ok m -> m
                | `Duplicate -> accum )
            | Some fdname' ->
                let data = create_data false in
                let data' = create_data true in
                let m =
                  Map.Poly.of_alist_exn [(fdname, data); (fdname', data')]
                in
                Map.merge_skewed accum m ~combine:(fun ~key:_ f _ -> f) )
      in
      let visited' = Set.add visited fdname in
      (accum', visited')
  in
  let accum, _ = List.fold l ~init:(Map.Poly.empty, Set.Poly.empty) ~f in
  accum

let function_inlining (mir : Program.Typed.t) =
  let dataonly_inline_map =
    create_function_inline_map UnsizedType.DataOnly mir.functions_block
  in
  let autodiff_inline_map =
    create_function_inline_map UnsizedType.AutoDiffable mir.functions_block
  in
  let dataonly_inline_function_statements =
    List.map
      ~f:
        (inline_function_statement true UnsizedType.DataOnly
           dataonly_inline_map)
  in
  let autodiffable_inline_function_statements =
    List.map
      ~f:
        (inline_function_statement true UnsizedType.AutoDiffable
           autodiff_inline_map)
  in
  { mir with
    prepare_data= dataonly_inline_function_statements mir.prepare_data
  ; transform_inits=
      autodiffable_inline_function_statements mir.transform_inits
  ; log_prob= autodiffable_inline_function_statements mir.log_prob
  ; generate_quantities=
      dataonly_inline_function_statements mir.generate_quantities }

let rec contains_top_break_or_continue Stmt.Fixed.({pattern; _}) =
  match pattern with
  | Break | Continue -> true
  | Assignment (_, _)
   |TargetPE _
   |NRFunApp (_, _)
   |Return _ | Decl _
   |While (_, _)
   |For _ | Skip ->
      false
  | Profile (_, l) | Block l | SList l ->
      List.exists l ~f:contains_top_break_or_continue
  | IfElse (_, b1, b2) -> (
      contains_top_break_or_continue b1
      ||
      match b2 with
      | None -> false
      | Some b -> contains_top_break_or_continue b )

let unroll_static_limit = 32

let unroll_static_loops_statement _ =
  let f stmt =
    match stmt with
    | Stmt.Fixed.Pattern.For {loopvar; lower; upper; body} -> (
        let lower = Partial_evaluator.try_eval_expr lower in
        let upper = Partial_evaluator.try_eval_expr upper in
        match
          (contains_top_break_or_continue body, lower.pattern, upper.pattern)
        with
        | false, Lit (Int, low_str), Lit (Int, up_str) ->
            let low = Int.of_string low_str in
            let up = Int.of_string up_str in
            if up - low > unroll_static_limit then stmt
            else
              let range =
                List.map
                  ~f:(fun i ->
                    Expr.Fixed.
                      { pattern= Lit (Int, Int.to_string i)
                      ; meta=
                          Expr.Typed.Meta.
                            { type_= UInt
                            ; loc= Location_span.empty
                            ; adlevel= DataOnly } } )
                  (List.range ~start:`inclusive ~stop:`inclusive low up)
              in
              let stmts =
                List.map
                  ~f:(fun i ->
                    subst_args_stmt [loopvar] [i]
                      {pattern= body.pattern; meta= Location_span.empty} )
                  range
              in
              Stmt.Fixed.Pattern.SList stmts
        | _ -> stmt )
    | _ -> stmt
  in
  top_down_map_rec_stmt_loc f

let static_loop_unrolling mir =
  transform_program_blockwise mir unroll_static_loops_statement

let unroll_loop_one_step_statement _ =
  let f stmt =
    match stmt with
    | Stmt.Fixed.Pattern.For {loopvar; lower; upper; body} ->
        if contains_top_break_or_continue body then stmt
        else
          IfElse
            ( Expr.Fixed.
                { lower with
                  pattern=
                    FunApp (StanLib ("Geq__", FnPlain, AoS), [upper; lower]) }
            , { pattern=
                  (let body_unrolled =
                     subst_args_stmt [loopvar] [lower]
                       {pattern= body.pattern; meta= Location_span.empty}
                   in
                   let (body' : Stmt.Located.t) =
                     { pattern=
                         Stmt.Fixed.Pattern.For
                           { loopvar
                           ; upper
                           ; body
                           ; lower=
                               { lower with
                                 pattern=
                                   FunApp
                                     ( StanLib ("Plus__", FnPlain, AoS)
                                     , [lower; Expr.Helpers.loop_bottom] ) } }
                     ; meta= Location_span.empty }
                   in
                   match body_unrolled.pattern with
                   | Block stmts -> Block (stmts @ [body'])
                   | _ -> Stmt.Fixed.Pattern.Block [body_unrolled; body'])
              ; meta= Location_span.empty }
            , None )
    | While (e, body) ->
        if contains_top_break_or_continue body then stmt
        else
          IfElse
            ( e
            , { pattern= Block [body; {body with pattern= While (e, body)}]
              ; meta= Location_span.empty }
            , None )
    | _ -> stmt
  in
  map_rec_stmt_loc f

let one_step_loop_unrolling mir =
  transform_program_blockwise mir unroll_loop_one_step_statement

let collapse_lists_statement _ =
  let rec collapse_lists l =
    match l with
    | [] -> []
    | Stmt.Fixed.({pattern= SList l'; _}) :: rest -> l' @ collapse_lists rest
    | x :: rest -> x :: collapse_lists rest
  in
  let f = function
    | Stmt.Fixed.Pattern.Block l -> Stmt.Fixed.Pattern.Block (collapse_lists l)
    | SList l -> SList (collapse_lists l)
    | x -> x
  in
  map_rec_stmt_loc f

let list_collapsing (mir : Program.Typed.t) =
  transform_program_blockwise mir collapse_lists_statement

let propagation
    (propagation_transfer :
         (int, Stmt.Located.Non_recursive.t) Map.Poly.t
      -> (module
          Monotone_framework_sigs.TRANSFER_FUNCTION
            with type labels = int
             and type properties = (string, Middle.Expr.Typed.t) Map.Poly.t
                                   option)) (mir : Program.Typed.t) =
  let transform s =
    let flowgraph, flowgraph_to_mir =
      Monotone_framework.forward_flowgraph_of_stmt s
    in
    let (module Flowgraph) = flowgraph in
    let values =
      Monotone_framework.propagation_mfp mir
        (module Flowgraph)
        flowgraph_to_mir propagation_transfer
    in
    let propagate_stmt =
      map_rec_stmt_loc_num flowgraph_to_mir (fun i ->
          subst_stmt_base
            (Option.value ~default:Map.Poly.empty (Map.find_exn values i).entry)
      )
    in
    propagate_stmt (Map.find_exn flowgraph_to_mir 1)
  in
  transform_program mir transform

let constant_propagation =
  propagation Monotone_framework.constant_propagation_transfer

let rec expr_any pred (e : Expr.Typed.t) =
  match e.pattern with
  | Indexed (e, is) -> expr_any pred e || List.exists ~f:(idx_any pred) is
  | _ -> pred e || Expr.Fixed.Pattern.fold (accum_any pred) false e.pattern

and idx_any pred (i : Expr.Typed.t Index.t) =
  Index.fold (accum_any pred) false i

and accum_any pred b e = b || expr_any pred e

let can_side_effect_top_expr (e : Expr.Typed.t) =
  match e.pattern with
  | FunApp ((UserDefined (_, FnTarget) | StanLib (_, FnTarget, _)), _) -> true
  | FunApp (CompilerInternal internal_fn, _) ->
      Internal_fun.can_side_effect internal_fn
  | _ -> false

let cannot_duplicate_expr (e : Expr.Typed.t) =
  let pred e =
    can_side_effect_top_expr e
    || ( match e.pattern with
       | FunApp ((UserDefined (_, FnRng) | StanLib (_, FnRng, _)), _) -> true
       | _ -> false )
    || (preserve_stability && UnsizedType.is_autodiffable e.meta.type_)
  in
  expr_any pred e

let cannot_remove_expr (e : Expr.Typed.t) = expr_any can_side_effect_top_expr e

let expression_propagation mir =
  propagation
    (Monotone_framework.expression_propagation_transfer cannot_duplicate_expr)
    mir

let copy_propagation mir =
  let globals = Monotone_framework.globals mir in
  propagation (Monotone_framework.copy_propagation_transfer globals) mir

let is_skip_break_continue s =
  match s with
  | Stmt.Fixed.Pattern.Skip | Break | Continue -> true
  | _ -> false

(* TODO: could also implement partial dead code elimination *)
let dead_code_elimination (mir : Program.Typed.t) =
  (* TODO: think about whether we should treat function bodies as local scopes in the statement
   from the POV of a live variables analysis.
   (Obviously, this shouldn't be the case for the purposes of reaching definitions,
   constant propagation, expressions analyses. But I do think that's the right way to
   go about live variables. *)
  let transform s =
    let rev_flowgraph, flowgraph_to_mir =
      Monotone_framework.inverse_flowgraph_of_stmt s
    in
    let (module Rev_Flowgraph) = rev_flowgraph in
    let live_variables =
      Monotone_framework.live_variables_mfp mir
        (module Rev_Flowgraph)
        flowgraph_to_mir
    in
    let dead_code_elim_stmt_base i stmt =
      (* NOTE: entry in the reverse flowgraph, so exit in the forward flowgraph *)
      let live_variables_s =
        (Map.find_exn live_variables i).Monotone_framework_sigs.entry
      in
      match stmt with
      | Stmt.Fixed.Pattern.Assignment ((x, _, []), rhs) ->
          if Set.Poly.mem live_variables_s x || cannot_remove_expr rhs then
            stmt
          else Skip
      | Assignment ((x, _, is), rhs) ->
          if
            Set.Poly.mem live_variables_s x
            || cannot_remove_expr rhs
            || List.exists ~f:(idx_any cannot_remove_expr) is
          then stmt
          else Skip
      (* NOTE: we never get rid of declarations as we might not be able to
        remove an assignment to a variable
           due to side effects. *)
      (* TODO: maybe we should revisit that. *)
      | Decl _ | TargetPE _
       |NRFunApp (_, _)
       |Break | Continue | Return _ | Skip ->
          stmt
      | IfElse (e, b1, b2) -> (
          if
            (* TODO: check if e has side effects, like print, reject, then don't optimize? *)
            (not (cannot_remove_expr e))
            && b1.Stmt.Fixed.pattern = Skip
            && ( Option.map ~f:(fun Stmt.Fixed.({pattern; _}) -> pattern) b2
                 = Some Skip
               || Option.map ~f:(fun Stmt.Fixed.({pattern; _}) -> pattern) b2
                  = None )
          then Skip
          else
            match e.pattern with
            | Lit (Int, "0") | Lit (Real, "0.0") -> (
              match b2 with Some x -> x.pattern | None -> Skip )
            | Lit (_, _) -> b1.pattern
            | _ -> IfElse (e, b1, b2) )
      | While (e, b) -> (
          if (not (cannot_remove_expr e)) && b.pattern = Break then Skip
          else
            match e.pattern with
            | Lit (Int, "0") | Lit (Real, "0.0") -> Skip
            | _ -> While (e, b) )
      | For {loopvar; lower; upper; body} ->
          if
            (not (cannot_remove_expr lower))
            && (not (cannot_remove_expr upper))
            && is_skip_break_continue body.pattern
          then Skip
          else For {loopvar; lower; upper; body}
      | Profile (name, l) ->
          let l' = List.filter ~f:(fun x -> x.pattern <> Skip) l in
          if List.length l' = 0 then Skip else Profile (name, l')
      | Block l ->
          let l' = List.filter ~f:(fun x -> x.pattern <> Skip) l in
          if List.length l' = 0 then Skip else Block l'
      | SList l ->
          let l' = List.filter ~f:(fun x -> x.pattern <> Skip) l in
          SList l'
    in
    let dead_code_elim_stmt =
      map_rec_stmt_loc_num flowgraph_to_mir dead_code_elim_stmt_base
    in
    dead_code_elim_stmt (Map.find_exn flowgraph_to_mir 1)
  in
  transform_program mir transform

let partial_evaluation = Partial_evaluator.eval_prog

(**
 * Given a name and Stmt, search the statement for the first assignment
 * where that name is the assignee.
 *)
let rec find_assignment_idx (name : string) Stmt.Fixed.({pattern; _}) =
  match pattern with
  | Stmt.Fixed.Pattern.Assignment
      ((assign_name, (_ : UnsizedType.t), idx_lst), (_ : 'a Expr.Fixed.t))
    when name = assign_name ->
      Some idx_lst
  | Assignment _ | Decl _ | TargetPE _ | NRFunApp _ | Break | Continue
   |Return _ | Skip ->
      None
  | IfElse ((_ : 'a Expr.Fixed.t), true_stmt, op_false_stmt) -> (
    match find_assignment_idx name true_stmt with
    | Some _ as ret -> ret
    | None -> (
      match op_false_stmt with
      | Some false_stmt -> find_assignment_idx name false_stmt
      | None -> None ) )
  | While ((_ : 'a Expr.Fixed.t), stmt) -> find_assignment_idx name stmt
  | For {body; _} -> find_assignment_idx name body
  | Profile ((_ : string), stmts) | Block stmts | SList stmts ->
      List.find_map ~f:(find_assignment_idx name) stmts

(**
 * Given a list of Stmts, find Decls whose objects are fully assigned to
 *  in their first assignment and mark them as not needing to be 
 *  initialized.
 *)
and unenforce_initialize
    (lst : (Expr.Typed.Meta.t, Stmt.Located.Meta.t) Stmt.Fixed.t list) =
  let rec unenforce_initialize_patt (Stmt.Fixed.({pattern; _}) as stmt) sub_lst
      =
    match pattern with
    | Stmt.Fixed.Pattern.Decl ({decl_id; _} as patt) -> (
      match List.hd sub_lst with
      | Some next_stmt -> (
        match find_assignment_idx decl_id next_stmt with
        | Some [] | Some [Index.All] | Some [Index.All; Index.All] ->
            { stmt with
              pattern= Stmt.Fixed.Pattern.Decl {patt with initialize= false} }
        | None | Some _ -> stmt )
      | None -> stmt )
    | Block block_lst ->
        {stmt with pattern= Block (unenforce_initialize block_lst)}
    | SList s_lst -> {stmt with pattern= SList (unenforce_initialize s_lst)}
    (*[] here because we do not want to check out of scope*)
    | While (expr, stmt) ->
        {stmt with pattern= While (expr, unenforce_initialize_patt stmt [])}
    | For ({body; _} as pat) ->
        { stmt with
          pattern= For {pat with body= unenforce_initialize_patt body []} }
    | Profile ((pname : string), stmts) ->
        {stmt with pattern= Profile (pname, unenforce_initialize stmts)}
    | IfElse ((expr : 'a Expr.Fixed.t), true_stmt, op_false_stmt) ->
        let mod_false_stmt =
          Option.map ~f:(fun x -> unenforce_initialize_patt x []) op_false_stmt
        in
        { stmt with
          pattern=
            IfElse
              (expr, unenforce_initialize_patt true_stmt [], mod_false_stmt) }
    | _ -> stmt
  in
  match List.hd lst with
  | Some stmt -> (
    match List.tl lst with
    | Some sub_lst ->
        List.cons
          (unenforce_initialize_patt stmt sub_lst)
          (unenforce_initialize sub_lst)
    | None -> lst )
  | None -> lst

(**
 * Take the Mir and perform a transform that requires searching 
 *  across the list inside of each piece of the Mir.
 *  @param mir The mir
 *  @param transformer a function that takes in and returns a list of 
 *    Stmts.
 *)
let transform_mir_blocks (mir : (Expr.Typed.t, Stmt.Located.t) Program.t)
    (transformer :
         (Expr.Typed.Meta.t, Stmt.Located.Meta.t) Stmt.Fixed.t sexp_list
      -> Stmt.Located.t sexp_list) : (Expr.Typed.t, Stmt.Located.t) Program.t =
  let transformed_functions =
    List.map mir.functions_block ~f:(fun fs ->
        let new_body =
          match fs.fdbody with
          | Some (Stmt.Fixed.({pattern= SList lst | Block lst; _}) as stmt) ->
              Some {stmt with pattern= SList (transformer lst)}
          | alt -> alt
        in
        {fs with fdbody= new_body} )
  in
  { Program.functions_block= transformed_functions
  ; input_vars= mir.input_vars
  ; prepare_data= transformer mir.prepare_data
  ; log_prob= transformer mir.log_prob
  ; generate_quantities= transformer mir.generate_quantities
  ; transform_inits= transformer mir.transform_inits
  ; output_vars= mir.output_vars
  ; prog_name= mir.prog_name
  ; prog_path= mir.prog_path }

let allow_uninitialized_decls mir =
  transform_mir_blocks mir unenforce_initialize

let lazy_code_motion (mir : Program.Typed.t) =
  (* TODO: clean up this code. It is not very pretty. *)
  (* TODO: make lazy code motion operate on transformed parameters and models blocks
     simultaneously *)
  let preprocess_flowgraph =
    let preprocess_flowgraph_base
        (stmt : (Expr.Typed.t, Stmt.Located.t) Stmt.Fixed.Pattern.t) =
      match stmt with
      | IfElse (e, b1, Some b2) ->
          Stmt.Fixed.(
            Pattern.IfElse
              ( e
              , { pattern=
                    Block [b1; {pattern= Skip; meta= Location_span.empty}]
                ; meta= Location_span.empty }
              , Some
                  { pattern=
                      Block [b2; {pattern= Skip; meta= Location_span.empty}]
                  ; meta= Location_span.empty } ))
      | IfElse (e, b, None) ->
          IfElse
            ( e
            , { pattern= Block [b; {pattern= Skip; meta= Location_span.empty}]
              ; meta= Location_span.empty }
            , Some {pattern= Skip; meta= Location_span.empty} )
      | While (e, b) ->
          While
            ( e
            , { pattern= Block [b; {pattern= Skip; meta= Location_span.empty}]
              ; meta= Location_span.empty } )
      | For {loopvar; lower; upper; body= b} ->
          For
            { loopvar
            ; lower
            ; upper
            ; body=
                { pattern= Block [b; {pattern= Skip; meta= Location_span.empty}]
                ; meta= Location_span.empty } }
      | _ -> stmt
    in
    map_rec_stmt_loc preprocess_flowgraph_base
  in
  let transform s =
    let rev_flowgraph, flowgraph_to_mir =
      Monotone_framework.inverse_flowgraph_of_stmt ~blocks_after_body:false s
    in
    let fwd_flowgraph = Monotone_framework.reverse rev_flowgraph in
    let latest_expr, used_not_latest_expressions_mfp =
      Monotone_framework.lazy_expressions_mfp fwd_flowgraph rev_flowgraph
        flowgraph_to_mir
    in
    let expression_map =
      let rec collect_expressions accum (e : Expr.Typed.t) =
        match e.pattern with
        | Lit (_, _) -> accum
        | Var _ -> accum
        | _ when cannot_duplicate_expr e ->
            (* Immovable expressions might have movable subexpressions *)
            Expr.Fixed.Pattern.fold collect_expressions accum e.pattern
        | _ -> Map.set accum ~key:e ~data:(Gensym.generate ~prefix:"lcm_" ())
      in
      Set.fold
        (Monotone_framework.used_expressions_stmt s.pattern)
        ~init:Expr.Typed.Map.empty ~f:collect_expressions
    in
    (* TODO: it'd be more efficient to just not accumulate constants in the static analysis *)
    let declarations_list =
      Map.fold expression_map ~init:[] ~f:(fun ~key ~data accum ->
          Stmt.Fixed.
            { pattern=
                Pattern.Decl
                  { decl_adtype= Expr.Typed.adlevel_of key
                  ; decl_id= data
                  ; decl_type= Type.Unsized (Expr.Typed.type_of key)
                  ; initialize= true }
            ; meta= Location_span.empty }
          :: accum )
    in
    let lazy_code_motion_base i stmt =
      let latest_and_used_after_i =
        Set.inter
          (Map.find_exn latest_expr i)
          (Map.find_exn used_not_latest_expressions_mfp i).entry
      in
      let to_assign_in_s =
        latest_and_used_after_i
        |> Set.filter ~f:(fun x -> Map.mem expression_map x)
        |> Set.to_list
        |> List.sort ~compare:(fun e e' ->
               compare_int (expr_depth e) (expr_depth e') )
      in
      (* TODO: is this sort doing anything or are they already stored in the right order by
         chance? It appears to not do anything. *)
      let assignments_to_add_to_s =
        List.map
          ~f:(fun e ->
            Stmt.Fixed.
              { pattern=
                  Assignment
                    ((Map.find_exn expression_map e, e.meta.type_, []), e)
              ; meta= Location_span.empty } )
          to_assign_in_s
      in
      let expr_subst_stmt_except_initial_assign m =
        let f stmt =
          match stmt with
          | Stmt.Fixed.Pattern.Assignment ((x, _, []), e')
            when Map.mem m e'
                 && Expr.Typed.equal {e' with pattern= Var x}
                      (Map.find_exn m e') ->
              expr_subst_stmt_base (Map.remove m e') stmt
          | _ -> expr_subst_stmt_base m stmt
        in
        map_rec_stmt_loc f
      in
      let expr_map =
        Map.filter_keys
          ~f:(fun key ->
            Set.mem latest_and_used_after_i key
            || Set.mem (Map.find_exn used_not_latest_expressions_mfp i).exit
                 key )
          (Map.mapi expression_map ~f:(fun ~key ~data ->
               {key with pattern= Var data} ))
      in
      let f = expr_subst_stmt_except_initial_assign expr_map in
      if List.length assignments_to_add_to_s = 0 then
        (f Stmt.Fixed.{pattern= stmt; meta= Location_span.empty}).pattern
      else
        SList
          (List.map ~f
             ( assignments_to_add_to_s
             @ [{pattern= stmt; meta= Location_span.empty}] ))
    in
    let lazy_code_motion_stmt =
      map_rec_stmt_loc_num flowgraph_to_mir lazy_code_motion_base
    in
    Stmt.Fixed.
      { pattern=
          SList
            ( declarations_list
            @ [lazy_code_motion_stmt (Map.find_exn flowgraph_to_mir 1)] )
      ; meta= Location_span.empty }
  in
  let cleanup =
    let cleanup_base
        (stmt : (Expr.Typed.t, Stmt.Located.t) Stmt.Fixed.Pattern.t) :
        (Expr.Typed.t, Stmt.Located.t) Stmt.Fixed.Pattern.t =
      match stmt with
      | Stmt.Fixed.(Pattern.IfElse
                      ( e
                      , {pattern= Block [b1; {pattern= Skip; _}]; _}
                      , Some {pattern= Block [b2; {pattern= Skip; _}]; _} )) ->
          IfElse (e, b1, Some b2)
      | IfElse
          ( e
          , {pattern= Block [b; {pattern= Skip; _}]; _}
          , Some {pattern= Skip; _} ) ->
          IfElse (e, b, None)
      | While (e, {pattern= Block [b; {pattern= Skip; _}]; _}) -> While (e, b)
      | For
          { loopvar
          ; lower
          ; upper
          ; body= {pattern= Block [b; {pattern= Skip; _}]; _} } ->
          For {loopvar; lower; upper; body= b}
      | _ -> stmt
    in
    map_rec_stmt_loc cleanup_base
  in
  transform_program_blockwise mir (fun _ x ->
      cleanup (transform (preprocess_flowgraph x)) )

let block_fixing mir =
  transform_program_blockwise mir (fun _ x ->
      (map_rec_stmt_loc (fun stmt ->
           match stmt with
           | IfElse
               ( e
               , {pattern= SList l; meta}
               , Some {pattern= SList l'; meta= smeta'} ) ->
               IfElse
                 ( e
                 , {pattern= Block l; meta}
                 , Some {pattern= Block l'; meta= smeta'} )
           | IfElse (e, {pattern= SList l; meta}, b) ->
               IfElse (e, {pattern= Block l; meta}, b)
           | IfElse (e, b, Some {pattern= SList l'; meta= smeta'}) ->
               IfElse (e, b, Some {pattern= Block l'; meta= smeta'})
           | While (e, {pattern= SList l; meta}) ->
               While (e, {pattern= Block l; meta})
           | For {loopvar; lower; upper; body= {pattern= SList l; meta}} ->
               For {loopvar; lower; upper; body= {pattern= Block l; meta}}
           | _ -> stmt ))
        x )

(* TODO: implement SlicStan style optimizer for choosing best program block for each statement. *)
(* TODO: add optimization pass to move declarations down as much as possible and introduce as
   tight as possible local scopes *)
(* TODO: add tests *)
(* TODO: add pass to get rid of redundant declarations? *)

(** 
 * A generic optimization pass for finding a minimal set of variables that 
 * are generated by some circumstance, and then updating the MIR with that set.
 * @param gen_variables: the variables that must be added to the set at
 *  the given statement
 * @param update_expr: update an MIR expression given the variable set
 * @param update_stmt: Function for updating an MIR statement given the
 *  variable set
 * @param extra_variables: the set of variables that are implied
 *  to be in the set by a given variable in the set
 *  (usually empty, sometimes unrepresented variables like _in__ variables)
 * @param initial_variables: the initial known members of the set of variables
 * @param stmt the MIR statement to optimize.
*)
let optimize_minimal_variables allow_kill
    ~(gen_variables :
          (int, Stmt.Located.Non_recursive.t) Map.Poly.t
       -> int
       -> string Set.Poly.t
       -> string Set.Poly.t)
    ~(update_expr : string Set.Poly.t -> Expr.Typed.t -> Expr.Typed.t)
    ~(update_stmt :
          ( Expr.Typed.Meta.t Expr.Fixed.t
          , (Expr.Typed.Meta.t, 'a) Stmt.Fixed.t )
          Stmt.Fixed.Pattern.t
       -> string Core_kernel.Set.Poly.t
       -> ( Expr.Typed.Meta.t Expr.Fixed.t
          , (Expr.Typed.Meta.t, 'a) Stmt.Fixed.t )
          Stmt.Fixed.Pattern.t)
    ~(extra_variables : string -> string Set.Poly.t)
    ~(initial_variables : string Set.Poly.t) (stmt : Stmt.Located.t) =
  let rev_flowgraph, flowgraph_to_mir =
    Monotone_framework.inverse_flowgraph_of_stmt stmt
  in
  let fwd_flowgraph = Monotone_framework.reverse rev_flowgraph in
  let (module Rev_Flowgraph) = rev_flowgraph in
  let (module Fwd_Flowgraph) = fwd_flowgraph in
  let ad_levels =
    Monotone_framework.minimal_variables_mfp allow_kill
      (module Fwd_Flowgraph)
      (module Rev_Flowgraph)
      flowgraph_to_mir initial_variables gen_variables
  in
  let optimize_min_vars_stmt_base i stmt_pattern =
    let variable_set =
      let exits = (Map.find_exn ad_levels i).exit in
      Set.Poly.union exits (union_map exits ~f:extra_variables)
    in
    let stmt_val =
      Stmt.Fixed.Pattern.map (update_expr variable_set)
        (fun x -> x)
        stmt_pattern
    in
    update_stmt stmt_val variable_set
  in
  map_rec_stmt_loc_num flowgraph_to_mir optimize_min_vars_stmt_base
    (Map.find_exn flowgraph_to_mir 1)

let optimize_ad_levels (mir : Program.Typed.t) =
  let gen_ad_variables
      (flowgraph_to_mir : (int, Stmt.Located.Non_recursive.t) Map.Poly.t)
      (l : int) (ad_variables : string Set.Poly.t) =
    let mir_node = (Map.find_exn flowgraph_to_mir l).pattern in
    match mir_node with
    | Assignment ((x, _, _), e)
      when Expr.Typed.adlevel_of (update_expr_ad_levels ad_variables e)
           = AutoDiffable ->
        Set.Poly.singleton x
    | _ -> Set.Poly.empty
  in
  let global_initial_ad_variables =
    Set.Poly.of_list
      (List.filter_map
         ~f:(fun (v, Program.({out_block; _})) ->
           match out_block with Parameters -> Some v | _ -> None )
         mir.output_vars)
  in
  let initial_ad_variables fundef_opt _ =
    match (fundef_opt : Stmt.Located.t Program.fun_def option) with
    | None -> global_initial_ad_variables
    | Some {fdargs; _} ->
        Set.Poly.union global_initial_ad_variables
          (Set.Poly.of_list
             (List.filter_map fdargs ~f:(fun (_, name, ut) ->
                  if UnsizedType.is_autodiffable ut then Some name else None )))
  in
  let extra_variables v = Set.Poly.singleton (v ^ "_in__") in
  let update_stmt stmt_pattern variable_set =
    match stmt_pattern with
    | Stmt.Fixed.Pattern.Decl ({decl_id; _} as decl)
      when Set.mem variable_set decl_id ->
        Stmt.Fixed.Pattern.Decl
          {decl with decl_adtype= UnsizedType.AutoDiffable}
    | Decl ({decl_id; _} as decl) when not (Set.mem variable_set decl_id) ->
        Decl {decl with decl_adtype= DataOnly}
    | s -> s
  in
  let transform fundef_opt stmt =
    optimize_minimal_variables true ~gen_variables:gen_ad_variables
      ~update_expr:update_expr_ad_levels ~update_stmt ~extra_variables
      ~initial_variables:(initial_ad_variables fundef_opt stmt)
      stmt
  in
  transform_program_blockwise mir transform

(**
  * Deduces whether types can be Structures of Arrays (SoA/fast) or
  *  Arrays of Structs (AoS/slow). See the docs in
  *  Mem_pattern.query_demote_stmt/exprs* functions for 
  *  details on the rules surrounding when demotion from
  *  SoA -> AoS needs to happen.
  *
  * This first does a simple iter over
  * the log_prob portion of the MIR, finding the names of all matrices
  * (and arrays of matrices) where either the Stan math function
  * does not support SoA or is the object is single cell accesed within a 
  * For or While loop. These are the initial variables
  * given to the monotone framework. Then log_prob has all matrix like objects
  * and the functions that use them to SoA. After that the 
  * Monotone framework is used to deduce assignment paths of AoS <-> SoA
  * and vice versa which need to be demoted to AoS as well as updating 
  * functions and objects after these assignment passes that then 
  * also need to be AoS.
  *
  * @param mir: The program's whole MIR.
  *)
let optimize_soa (mir : Program.Typed.t) =
  let gen_aos_variables
      (flowgraph_to_mir : (int, Stmt.Located.Non_recursive.t) Map.Poly.t)
      (l : int) (aos_variables : string Set.Poly.t) =
    let mir_node mir_idx = Map.find_exn flowgraph_to_mir mir_idx in
    match (mir_node l).pattern with stmt ->
      Mem_pattern.query_demotable_stmt aos_variables stmt
  in
  let initial_variables =
    Set.Poly.union_list
      (List.map
         ~f:(Mem_pattern.query_initial_demotable_stmt false)
         mir.log_prob)
  in
  let mod_exprs aos_exits mod_expr =
    Mir_utils.map_rec_expr (Mem_pattern.modify_expr_pattern aos_exits) mod_expr
  in
  let modify_stmt_patt stmt_pattern variable_set =
    Mem_pattern.modify_stmt_pattern stmt_pattern variable_set
  in
  let transform stmt =
    optimize_minimal_variables false ~gen_variables:gen_aos_variables
      ~update_expr:mod_exprs ~update_stmt:modify_stmt_patt ~initial_variables
      stmt ~extra_variables:(fun _ -> Set.Poly.empty )
  in
  let transform' s =
    match transform {pattern= SList s; meta= Location_span.empty} with
    | { pattern=
          SList
            (l : (Expr.Typed.Meta.t, Stmt.Located.Meta.t) Stmt.Fixed.t list); _
      } ->
        l
    | _ ->
        raise
          (Failure "Something went wrong with program transformation packing!")
  in
  {mir with log_prob= transform' mir.log_prob}

(* Apparently you need to completely copy/paste type definitions between
   ml and mli files?*)
type optimization_settings =
  { optimize_soa: bool
  ; function_inlining: bool
  ; static_loop_unrolling: bool
  ; one_step_loop_unrolling: bool
  ; list_collapsing: bool
  ; block_fixing: bool
  ; allow_uninitialized_decls: bool
  ; constant_propagation: bool
  ; expression_propagation: bool
  ; copy_propagation: bool
  ; dead_code_elimination: bool
  ; partial_evaluation: bool
  ; lazy_code_motion: bool
  ; optimize_ad_levels: bool }

let settings_const b =
  { optimize_soa= b
  ; function_inlining= b
  ; static_loop_unrolling= b
  ; one_step_loop_unrolling= b
  ; list_collapsing= b
  ; block_fixing= b
  ; allow_uninitialized_decls= b
  ; constant_propagation= b
  ; expression_propagation= b
  ; copy_propagation= b
  ; dead_code_elimination= b
  ; partial_evaluation= b
  ; lazy_code_motion= b
  ; optimize_ad_levels= b }

let all_optimizations : optimization_settings = settings_const true
let no_optimizations : optimization_settings = settings_const false

let settings_default : optimization_settings =
  let xx = settings_const false in
<<<<<<< HEAD
  {xx with allow_uninitialized_decls= true; optimize_soa= true}
=======
  {xx with allow_uninitialized_decls= false}
>>>>>>> 68b2e151

let optimization_suite ?(settings = all_optimizations) mir =
  let maybe_optimizations =
    [ (* Phase order. See phase-ordering-nodes.org for details *)
      (* Book section A *)
      (* Book section B *)
      (* Book: Procedure integration *)
      (function_inlining, settings.function_inlining)
      (* Book: Sparse conditional constant propagation *)
    ; (constant_propagation, settings.constant_propagation)
      (* Book section C *)
      (* Book: Local and global copy propagation *)
    ; (copy_propagation, settings.copy_propagation)
      (* Book: Sparse conditional constant propagation *)
    ; (constant_propagation, settings.constant_propagation)
      (* Book: Dead-code elimination *)
    ; (dead_code_elimination, settings.dead_code_elimination)
      (* Matthijs: Before lazy code motion to get loop-invariant code motion *)
    ; (one_step_loop_unrolling, settings.one_step_loop_unrolling)
      (* Matthjis: expression_propagation < partial_evaluation *)
    ; (expression_propagation, settings.expression_propagation)
      (* Matthjis: partial_evaluation < lazy_code_motion *)
    ; (partial_evaluation, settings.partial_evaluation)
      (* Book: Loop-invariant code motion *)
    ; (lazy_code_motion, settings.lazy_code_motion)
      (* Matthijs: lazy_code_motion < copy_propagation TODO: Check if this is necessary *)
    ; (copy_propagation, settings.copy_propagation)
      (* Matthijs: Constant propagation before static loop unrolling *)
    ; (constant_propagation, settings.constant_propagation)
      (* Book: Loop simplification *)
    ; (static_loop_unrolling, settings.static_loop_unrolling)
      (*Remove decls immediately assigned to*)
    ; (allow_uninitialized_decls, settings.allow_uninitialized_decls)
      (* Book: Dead-code elimination *)
      (* Matthijs: Everything < Dead-code elimination *)
    ; (dead_code_elimination, settings.dead_code_elimination)
      (* Book: Machine idioms and instruction combining *)
    ; (list_collapsing, settings.list_collapsing)
      (* Book: Machine idioms and instruction combining *)
    ; (optimize_ad_levels, settings.optimize_ad_levels)
      (* Book: Machine idioms and instruction combining *)
      (* Matthijs: Everything < block_fixing *)
    ; (block_fixing, settings.block_fixing)
    ; (optimize_soa, settings.optimize_soa) ]
  in
  let optimizations =
    List.filter_map maybe_optimizations ~f:(fun (fn, flag) ->
        if flag then Some fn else None )
  in
  List.fold optimizations ~init:mir ~f:(fun mir opt -> opt mir)<|MERGE_RESOLUTION|>--- conflicted
+++ resolved
@@ -1142,7 +1142,7 @@
  * @param initial_variables: the initial known members of the set of variables
  * @param stmt the MIR statement to optimize.
 *)
-let optimize_minimal_variables allow_kill
+let optimize_minimal_variables
     ~(gen_variables :
           (int, Stmt.Located.Non_recursive.t) Map.Poly.t
        -> int
@@ -1165,15 +1165,15 @@
   let fwd_flowgraph = Monotone_framework.reverse rev_flowgraph in
   let (module Rev_Flowgraph) = rev_flowgraph in
   let (module Fwd_Flowgraph) = fwd_flowgraph in
-  let ad_levels =
-    Monotone_framework.minimal_variables_mfp allow_kill
+  let mfp_variables =
+    Monotone_framework.minimal_variables_mfp
       (module Fwd_Flowgraph)
       (module Rev_Flowgraph)
       flowgraph_to_mir initial_variables gen_variables
   in
   let optimize_min_vars_stmt_base i stmt_pattern =
     let variable_set =
-      let exits = (Map.find_exn ad_levels i).exit in
+      let exits = (Map.find_exn mfp_variables i).exit in
       Set.Poly.union exits (union_map exits ~f:extra_variables)
     in
     let stmt_val =
@@ -1226,7 +1226,7 @@
     | s -> s
   in
   let transform fundef_opt stmt =
-    optimize_minimal_variables true ~gen_variables:gen_ad_variables
+    optimize_minimal_variables ~gen_variables:gen_ad_variables
       ~update_expr:update_expr_ad_levels ~update_stmt ~extra_variables
       ~initial_variables:(initial_ad_variables fundef_opt stmt)
       stmt
@@ -1243,7 +1243,7 @@
   * This first does a simple iter over
   * the log_prob portion of the MIR, finding the names of all matrices
   * (and arrays of matrices) where either the Stan math function
-  * does not support SoA or is the object is single cell accesed within a 
+  * does not support SoA or the object is single cell accesed within a 
   * For or While loop. These are the initial variables
   * given to the monotone framework. Then log_prob has all matrix like objects
   * and the functions that use them to SoA. After that the 
@@ -1275,7 +1275,7 @@
     Mem_pattern.modify_stmt_pattern stmt_pattern variable_set
   in
   let transform stmt =
-    optimize_minimal_variables false ~gen_variables:gen_aos_variables
+    optimize_minimal_variables ~gen_variables:gen_aos_variables
       ~update_expr:mod_exprs ~update_stmt:modify_stmt_patt ~initial_variables
       stmt ~extra_variables:(fun _ -> Set.Poly.empty )
   in
@@ -1331,11 +1331,7 @@
 
 let settings_default : optimization_settings =
   let xx = settings_const false in
-<<<<<<< HEAD
-  {xx with allow_uninitialized_decls= true; optimize_soa= true}
-=======
-  {xx with allow_uninitialized_decls= false}
->>>>>>> 68b2e151
+  {xx with allow_uninitialized_decls= false; optimize_soa= true}
 
 let optimization_suite ?(settings = all_optimizations) mir =
   let maybe_optimizations =
