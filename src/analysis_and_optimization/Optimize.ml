--- conflicted
+++ resolved
@@ -551,25 +551,15 @@
 let constant_propagation =
   propagation Monotone_framework.constant_propagation_transfer
 
-<<<<<<< HEAD
-let expression_propagation =
-  propagation Monotone_framework.expression_propagation_transfer
-
-let copy_propagation = propagation Monotone_framework.copy_propagation_transfer
-
 let rec can_side_effect_expr (e : Expr.Typed.t) =
   match Expr.Fixed.pattern_of e with
-=======
-let rec can_side_effect_expr (e : expr_typed_located) =
-  match e.expr with
->>>>>>> dbc1886f
   | Var _ | Lit (_, _) -> false
   | FunApp (t, f, es) ->
       String.suffix f 3 = "_lp"
       || List.exists ~f:can_side_effect_expr es
-      || (t = CompilerInternal && f = string_of_internal_fn FnReadParam)
-      || (t = CompilerInternal && f = string_of_internal_fn FnWriteParam)
-      || (t = CompilerInternal && f = string_of_internal_fn FnUnconstrain)
+      || (t = CompilerInternal && f = Internal_fun.to_string FnReadParam)
+      || (t = CompilerInternal && f = Internal_fun.to_string FnWriteParam)
+      || (t = CompilerInternal && f = Internal_fun.to_string FnUnconstrain)
   | TernaryIf (e1, e2, e3) -> List.exists ~f:can_side_effect_expr [e1; e2; e3]
   | Indexed (e, is) ->
       can_side_effect_expr e || List.exists ~f:can_side_effect_idx is
