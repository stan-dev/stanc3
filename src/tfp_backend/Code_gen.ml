open Core_kernel
open Middle
open Fmt

let is_multi_index = function Index.MultiIndex _ -> true | _ -> false
let closures = ref String.Map.empty

let pp_call ppf (name, pp_arg, args) =
  pf ppf "%s(@[<hov>%a@])" name (list ~sep:comma pp_arg) args

let pp_call_str ppf (name, args) = pp_call ppf (name, string, args)

let pystring_of_operator = function
  | Operator.IntDivide -> "//"
  | Operator.Pow -> "**"
  | x -> strf "%a" Operator.pp x

let rec pp_expr ppf {Expr.Fixed.pattern; _} =
  match pattern with
  | Var ident -> string ppf ident
  | Lit (Str, s) -> pf ppf "%S" s
  | Lit (_, s) -> pf ppf "tf__.cast(%s, tf__.float64)" s
  | FunApp (StanLib (f, _, _), obs :: dist_params)
    when f = Transform_mir.dist_prefix ^ "CholeskyLKJ" ->
      pf ppf "%s(@[<hov>(%a).shape[0], %a@]).log_prob(%a)" f pp_expr obs
        (list ~sep:comma pp_expr) dist_params pp_expr obs
  | FunApp (StanLib (f, _, _), obs :: dist_params)
    when String.is_prefix ~prefix:Transform_mir.dist_prefix f ->
      pf ppf "%a.log_prob(%a)" pp_call (f, pp_expr, dist_params) pp_expr obs
  | FunApp (StanLib (f, _, _), args)
    when Operator.of_string_opt f |> Option.is_some -> (
    match
      ( Operator.of_string_opt f |> Option.value_exn |> pystring_of_operator
      , args )
    with
    | op, [lhs; rhs] -> pf ppf "%a %s %a" pp_paren lhs op pp_paren rhs
    | op, [unary] -> pf ppf "%s%a" op pp_paren unary
    | op, args ->
        raise_s [%message "Need to implement" op (args : Expr.Typed.t list)] )
<<<<<<< HEAD
  | FunApp
      ((UserDefined (fname, _) | Closure (fname, _) | StanLib (fname, _)), args)
    ->
=======
  | FunApp ((UserDefined (fname, _) | StanLib (fname, _, _)), args) ->
>>>>>>> c320318d
      pp_call ppf (fname, pp_expr, args)
  | FunApp (CompilerInternal _, _) as e ->
      raise_s
        [%message
          "Not implemented CompilerInternal "
            (e : Expr.Typed.Meta.t Expr.Fixed.t Expr.Fixed.Pattern.t)]
  | TernaryIf (cond, iftrue, iffalse) ->
      pf ppf "%a if %a else %a" pp_paren iftrue pp_paren cond pp_paren iffalse
  | EAnd (a, b) -> pf ppf "%a and %a" pp_paren a pp_paren b
  | EOr (a, b) -> pf ppf "%a or %a" pp_paren a pp_paren b
  | Indexed (_, indices) when List.exists ~f:is_multi_index indices ->
      (*
       TF indexing options:
       * tf.slice
       * tf.gather
       * tf.gather_nd
       * tf.strided_slice
*)
      raise_s [%message "Multi-indices not supported yet"]
  | Indexed (obj, indices) -> pf ppf "%a%a" pp_expr obj pp_indices indices

and pp_indices ppf = function
  | [] -> ()
  | indices -> pf ppf "[%a]" (list ~sep:comma (Index.pp pp_expr)) indices

and pp_paren ppf expr =
  match expr.Expr.Fixed.pattern with
  | TernaryIf _ | EAnd _ | EOr _ -> pf ppf "(%a)" pp_expr expr
  | FunApp (StanLib (f, _, _), _)
    when Operator.of_string_opt f |> Option.is_some ->
      pf ppf "(%a)" pp_expr expr
  | _ -> pp_expr ppf expr

let rec pp_stmt ppf s =
  match s.Stmt.Fixed.pattern with
  | Assignment
      ( (lhs, _, [])
      , { pattern=
            FunApp
              ( CompilerInternal FnMakeClosure
              , {pattern= Lit (Str, impl); _} :: _ ); _ } ) ->
      pp_fundef ppf {(Map.find_exn !closures impl) with Program.fdname= lhs}
  | Assignment ((lhs, _, indices), rhs) ->
      pf ppf "%s%a = %a" lhs pp_indices indices pp_expr rhs
  | TargetPE rhs -> pf ppf "target += tf__.reduce_sum(%a)" pp_expr rhs
<<<<<<< HEAD
  | NRFunApp (StanLib (f, _), args)
   |NRFunApp (UserDefined (f, _), args)
   |NRFunApp (Closure (f, _), args) ->
=======
  | NRFunApp (StanLib (f, _, _), args) | NRFunApp (UserDefined (f, _), args) ->
>>>>>>> c320318d
      pp_call ppf (f, pp_expr, args)
  | Break -> pf ppf "break"
  | Continue -> pf ppf "continue"
  | Return rhs ->
      pf ppf "return %a" (option ~none:(const string "None") pp_expr) rhs
  | Profile (_, ls) | Block ls | SList ls -> (list ~sep:cut pp_stmt) ppf ls
  | Skip -> ()
  (* | Decl {decl_adtype= AutoDiffable; decl_id; _} ->
   *     pf ppf "%s = tf.Variable(0, name=%S, dtype=np.float64)" decl_id decl_id *)
  | Decl _ -> ()
  (* if else, for loop, while loop all need to create functions for
     their arguments. I think these functions need to be named and
     defined inline in general because lambdas are limited.
  *)
  | IfElse (_, _, _) | While (_, _) | For _ | NRFunApp (CompilerInternal _, _)
    ->
      raise_s [%message "Not implemented" (s : Stmt.Located.t)]

and pp_method ppf name params intro ?(outro = []) ppbody =
  pf ppf "@[<v 2>def %a:@," pp_call_str (name, params) ;
  (list ~sep:cut string) ppf (intro @ [""]) ;
  ppbody ppf ;
  if not (List.is_empty outro) then pf ppf "@ %a" (list ~sep:cut string) outro ;
  pf ppf "@, @]"

and pp_fundef ppf {Program.fdname; fdargs; fdbody; _} =
  let no_body_default : Stmt.Located.t =
    {pattern= Stmt.Fixed.Pattern.Skip; meta= Location_span.empty}
  in
  pp_method ppf fdname
    (List.map ~f:(fun (_, name, _) -> name) fdargs)
    []
    (fun ppf -> pp_stmt ppf (Option.value ~default:no_body_default fdbody))

let rec pp_cast prefix ppf (name, st) =
  match st with
  | SizedType.SArray (t, _) -> pp_cast prefix ppf (name, t)
  | SInt -> pf ppf "%s%s" prefix name
  | _ -> pf ppf "tf__.cast(%a, tf__.float64)" (pp_cast prefix) (name, SInt)

let pp_init ppf p =
  let pp_save_data ppf (name, st) =
    pf ppf "self.%s = %a" name (pp_cast "") (name, st)
  in
  let pp_prep_data_stmt ppf st = pf ppf "self.%a" pp_stmt st in
  let ppbody ppf =
    match p.Program.input_vars with
    | [] -> pf ppf "pass"
    | _ ->
        pf ppf "@[<v>%a@,%a@]"
          (list ~sep:cut pp_save_data)
          p.Program.input_vars
          (list ~sep:cut pp_prep_data_stmt)
          p.Program.prepare_data
  in
  pp_method ppf "__init__" ("self" :: List.map ~f:fst p.input_vars) [] ppbody

let pp_var_assignment ppf s = pf ppf "%s = self.%s" s s

let pp_extract_data ppf p =
  (list ~sep:cut pp_var_assignment) ppf (List.map ~f:fst p.Program.input_vars)

let pp_extract_transf_data ppf p =
  let extract_arg_names x =
    match x.Stmt.Fixed.pattern with
    | Assignment ((lhs, _, _), _) -> Some lhs
    | _ -> None
  in
  let arg_names =
    List.filter_map ~f:extract_arg_names p.Program.prepare_data
  in
  (list ~sep:cut pp_var_assignment) ppf arg_names

let pp_log_prob_one_chain ppf p =
  let pp_extract_param ppf (idx, name) =
    pf ppf "%s = tf__.cast(params[%d], tf__.float64)" name idx
  in
  let grab_params idx = function
    | name, {Program.out_block= Parameters; _} -> [(idx, name)]
    | _ -> []
  in
  let ppbody ppf =
    pf ppf "@,%s@,%a@,@,%s@,%a@,@,%s@,%a@,@,%s@,%a" "# Data" pp_extract_data p
      "# Transformed data" pp_extract_transf_data p "# Parameters"
      (list ~sep:cut pp_extract_param)
      List.(concat (mapi p.output_vars ~f:grab_params))
      "# Target log probability computation" (list ~sep:cut pp_stmt) p.log_prob
  in
  let intro = ["target = 0"] in
  let outro = ["return target"] in
  pp_method ppf "log_prob_one_chain" ["self"; "params"] intro ~outro ppbody

let rec get_vident_exn e =
  match e.Expr.Fixed.pattern with
  | Var s -> s
  | Indexed (e, _) -> get_vident_exn e
  | _ -> raise_s [%message "No vident in" (e : Expr.Typed.t)]

let rec contains_var_expr is_vident accum {Expr.Fixed.pattern; _} =
  accum
  ||
  match pattern with
  | Var v when is_vident v -> true
  | _ -> Expr.Fixed.Pattern.fold (contains_var_expr is_vident) false pattern

let rec contains_var_stmt is_vident accum {Stmt.Fixed.pattern; _} =
  Stmt.Fixed.Pattern.fold
    (contains_var_expr is_vident)
    (contains_var_stmt is_vident)
    accum pattern

let get_param_st p var =
  let {Program.out_constrained_st= st; _} =
    List.Assoc.find_exn ~equal:( = ) p.Program.output_vars (get_vident_exn var)
  in
  st

let pp_log_prob ppf p =
  pf ppf "@ %a@ " pp_log_prob_one_chain p ;
  let intro =
    ["return tf__.vectorized_map(self.log_prob_one_chain, params)"]
  in
  pp_method ppf "log_prob" ["self"; "params"] intro (fun _ -> ())

let get_params p =
  List.filter
    ~f:(function _, {Program.out_block= Parameters; _} -> true | _ -> false)
    p.Program.output_vars

let pp_shapes ppf p =
  let pp_shape ppf (_, {Program.out_unconstrained_st; _}) =
    let cast_expr ppf e = pf ppf "tf__.cast(%a, tf__.int32)" pp_expr e in
    pf ppf "(nchains__, @[<hov>%a@])"
      (list ~sep:comma cast_expr)
      (SizedType.get_dims_io out_unconstrained_st)
  in
  let ppbody ppf =
    pf ppf "%a@ " pp_extract_data p ;
    pf ppf "return [@[<hov>%a@]]" (list ~sep:comma pp_shape) (get_params p)
  in
  pp_method ppf "parameter_shapes" ["self"; "nchains__"] [] ppbody

let pp_bijector ppf trans =
  let pp_call_expr ppf (name, args) = pp_call ppf (name, pp_expr, args) in
  let components =
    match trans with
    | Transformation.Identity -> []
    | Lower lb -> [("Exp", []); ("Shift", [lb])]
    | Upper ub ->
        [("Exp", []); ("Scale", [Expr.Helpers.float (-1.)]); ("Shift", [ub])]
    | LowerUpper (lb, ub) -> [("Sigmoid", [lb; ub])]
    | Offset o -> [("Shift", [o])]
    | Multiplier m -> [("Scale", [m])]
    | OffsetMultiplier (o, m) -> [("Scale", [m]); ("Shift", [o])]
    | CholeskyCorr -> [("CorrelationCholesky", [])]
    | Correlation -> [("CorrelationCholesky", []); ("CholeskyOuterProduct", [])]
    | _ ->
        raise_s
          [%message "Unsupported " (trans : Expr.Typed.t Transformation.t)]
  in
  match components with
  | [] -> pf ppf "tfb__.Identity()"
  | ls ->
      pf ppf "tfb__.Chain([@[<hov>%a@]])"
        (list ~sep:comma pp_call_expr)
        List.(rev (map ls ~f:(fun (s, args) -> ("tfb__." ^ s, args))))

let pp_bijectors ppf p =
  let ppbody ppf =
    pf ppf "%a@ " pp_extract_data p ;
    pf ppf "return [@[<hov>%a@]]"
      (list ~sep:comma pp_bijector)
      (List.map ~f:(fun (_, {out_trans; _}) -> out_trans) (get_params p))
  in
  pp_method ppf "parameter_bijectors" ["self"] [] ppbody

let pp_param_names ppf p =
  let param_names =
    List.filter_map
      ~f:(function name, {out_block= Parameters; _} -> Some name | _ -> None)
      p.Program.output_vars
  in
  let ppbody ppf =
    pf ppf "return [@[<hov>%a@]]" (list ~sep:comma (fmt "%S")) param_names
  in
  pp_method ppf "parameter_names" ["self"] [] ppbody

let pp_methods ppf p =
  pf ppf "@ %a" pp_init p ;
  pf ppf "@ %a" pp_log_prob p ;
  pf ppf "@ %a" pp_shapes p ;
  pf ppf "@ %a" pp_bijectors p ;
  pf ppf "@ %a" pp_param_names p

let imports =
  {|
import numpy as np__
import tensorflow as tf__
import tensorflow_probability as tfp__
tfd__ = tfp__.distributions
tfb__ = tfp__.bijectors
from tensorflow.python.ops.parallel_for import pfor as pfor__
|}

let pp_prog ppf (p : Program.Typed.t) =
  let functions =
    List.filter
      ~f:(fun data ->
        if Option.is_some data.Program.fdcaptures then (
          closures := Map.add_exn !closures ~key:data.fdname ~data ;
          false )
        else true )
      p.functions_block
  in
  pf ppf "@[<v>%s@,%a@,class %s(tfd__.Distribution):@,@[<v 2>%a@]@]" imports
    (list ~sep:cut pp_fundef) functions p.prog_name pp_methods p ;
  pf ppf "@ model = %s" p.prog_name

(* Major work to do:
   1. Work awareness of distributions and bijectors into the type system
   2. Have backends present an environment that the frontend and middle can use for type checking and optimization.
*)<|MERGE_RESOLUTION|>--- conflicted
+++ resolved
@@ -37,13 +37,9 @@
     | op, [unary] -> pf ppf "%s%a" op pp_paren unary
     | op, args ->
         raise_s [%message "Need to implement" op (args : Expr.Typed.t list)] )
-<<<<<<< HEAD
   | FunApp
-      ((UserDefined (fname, _) | Closure (fname, _) | StanLib (fname, _)), args)
-    ->
-=======
-  | FunApp ((UserDefined (fname, _) | StanLib (fname, _, _)), args) ->
->>>>>>> c320318d
+      ( (UserDefined (fname, _) | Closure (fname, _) | StanLib (fname, _, _))
+      , args ) ->
       pp_call ppf (fname, pp_expr, args)
   | FunApp (CompilerInternal _, _) as e ->
       raise_s
@@ -89,13 +85,9 @@
   | Assignment ((lhs, _, indices), rhs) ->
       pf ppf "%s%a = %a" lhs pp_indices indices pp_expr rhs
   | TargetPE rhs -> pf ppf "target += tf__.reduce_sum(%a)" pp_expr rhs
-<<<<<<< HEAD
-  | NRFunApp (StanLib (f, _), args)
+  | NRFunApp (StanLib (f, _, _), args)
    |NRFunApp (UserDefined (f, _), args)
    |NRFunApp (Closure (f, _), args) ->
-=======
-  | NRFunApp (StanLib (f, _, _), args) | NRFunApp (UserDefined (f, _), args) ->
->>>>>>> c320318d
       pp_call ppf (f, pp_expr, args)
   | Break -> pf ppf "break"
   | Continue -> pf ppf "continue"
