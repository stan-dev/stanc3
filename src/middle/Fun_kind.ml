open Core_kernel

<<<<<<< HEAD
type 'e t =
  | StanLib of string
  | CompilerInternal of 'e Internal_fun.t
  | UserDefined of string
[@@deriving compare, sexp, hash, map, fold]

let pp pp_expr ppf = function
  | StanLib s | UserDefined s -> Fmt.string ppf s
  | CompilerInternal internal -> Internal_fun.pp pp_expr ppf internal

let collect_exprs fn = fold (fun accum e -> e :: accum) [] fn
=======
type 'propto suffix = FnPlain | FnRng | FnLpdf of 'propto | FnTarget
[@@deriving compare, sexp, hash, map]

type t =
  | StanLib of string * bool suffix
  | CompilerInternal of Internal_fun.t
  | UserDefined of string * bool suffix
[@@deriving compare, sexp, hash]

let suffix_from_name fname =
  let is_suffix suffix = Core_kernel.String.is_suffix ~suffix fname in
  if is_suffix "_rng" then FnRng
  else if is_suffix "_lp" then FnTarget
  else if is_suffix "_lupdf" || is_suffix "_lupmf" then FnLpdf true
  else if is_suffix "_lpdf" || is_suffix "_lpmf" then FnLpdf false
  else if
    is_suffix "_log"
    && not
         ( is_suffix "_cdf_log" || is_suffix "_ccdf_log"
         || fname = "multiply_log"
         || fname = "binomial_coefficient_log" )
  then FnLpdf false
  else FnPlain

let pp ppf = function
  | StanLib (s, FnLpdf true) | UserDefined (s, FnLpdf true) ->
      Fmt.string ppf
        (Utils.with_unnormalized_suffix s |> Option.value ~default:s)
  | StanLib (s, _) | UserDefined (s, _) -> Fmt.string ppf s
  | CompilerInternal internal -> Internal_fun.pp ppf internal
>>>>>>> 7de91659
<|MERGE_RESOLUTION|>--- conflicted
+++ resolved
@@ -1,26 +1,13 @@
 open Core_kernel
 
-<<<<<<< HEAD
-type 'e t =
-  | StanLib of string
-  | CompilerInternal of 'e Internal_fun.t
-  | UserDefined of string
-[@@deriving compare, sexp, hash, map, fold]
-
-let pp pp_expr ppf = function
-  | StanLib s | UserDefined s -> Fmt.string ppf s
-  | CompilerInternal internal -> Internal_fun.pp pp_expr ppf internal
-
-let collect_exprs fn = fold (fun accum e -> e :: accum) [] fn
-=======
 type 'propto suffix = FnPlain | FnRng | FnLpdf of 'propto | FnTarget
 [@@deriving compare, sexp, hash, map]
 
-type t =
+type 'e t =
   | StanLib of string * bool suffix
-  | CompilerInternal of Internal_fun.t
+  | CompilerInternal of 'e Internal_fun.t
   | UserDefined of string * bool suffix
-[@@deriving compare, sexp, hash]
+[@@deriving compare, sexp, hash, map, fold]
 
 let suffix_from_name fname =
   let is_suffix suffix = Core_kernel.String.is_suffix ~suffix fname in
@@ -37,10 +24,11 @@
   then FnLpdf false
   else FnPlain
 
-let pp ppf = function
+let pp pp_expr ppf = function
   | StanLib (s, FnLpdf true) | UserDefined (s, FnLpdf true) ->
       Fmt.string ppf
         (Utils.with_unnormalized_suffix s |> Option.value ~default:s)
   | StanLib (s, _) | UserDefined (s, _) -> Fmt.string ppf s
-  | CompilerInternal internal -> Internal_fun.pp ppf internal
->>>>>>> 7de91659
+  | CompilerInternal internal -> Internal_fun.pp pp_expr ppf internal
+
+let collect_exprs fn = fold (fun accum e -> e :: accum) [] fn