--- conflicted
+++ resolved
@@ -79,75 +79,6 @@
   let fun_arg Fixed.{meta= Meta.{type_; adlevel; _}; _} = (adlevel, type_)
 end
 
-<<<<<<< HEAD
-(** Expressions with associated location, type and label *)
-module Labelled = struct
-  module Meta = struct
-    type t =
-      { type_: UnsizedType.t
-      ; loc: (Location_span.t[@sexp.opaque] [@compare.ignore])
-      ; adlevel: UnsizedType.autodifftype
-      ; label: Label.Int_label.t [@compare.ignore] }
-    [@@deriving compare, create, sexp, hash]
-
-    let empty =
-      create ~type_:UnsizedType.UInt ~adlevel:UnsizedType.DataOnly
-        ~loc:Location_span.empty
-        ~label:Label.Int_label.(prev init)
-        ()
-
-    let pp _ _ = ()
-  end
-
-  include Specialized.Make (Fixed) (Meta)
-
-  let type_of Fixed.{meta= Meta.{type_; _}; _} = type_
-  let label_of Fixed.{meta= Meta.{label; _}; _} = label
-  let adlevel_of Fixed.{meta= Meta.{adlevel; _}; _} = adlevel
-  let loc_of Fixed.{meta= Meta.{loc; _}; _} = loc
-
-  (** Traverse a typed expression adding unique labels using locally mutable
-      state
-  *)
-  let label ?(init = Label.Int_label.init) (expr : Typed.t) : t =
-    let lbl = ref init in
-    Fixed.map
-      (fun Typed.Meta.{adlevel; type_; loc} ->
-        let cur_lbl = !lbl in
-        lbl := Label.Int_label.next cur_lbl ;
-        Meta.create ~label:cur_lbl ~adlevel ~type_ ~loc () )
-      expr
-
-  (** Build a map from expression labels to expressions *)
-  let rec associate ?init:(assocs = Label.Int_label.Map.empty)
-      ({pattern; _} as expr : t) =
-    let assocs_result : t Label.Int_label.Map.t Map_intf.Or_duplicate.t =
-      Label.Int_label.Map.add ~key:(label_of expr) ~data:expr
-        (associate_pattern assocs @@ pattern) in
-    match assocs_result with `Ok x -> x | `Duplicate -> assocs
-
-  and associate_pattern assocs = function
-    | Fixed.Pattern.Lit _ | Var _ -> assocs
-    | FunApp (_, args) ->
-        List.fold args ~init:assocs ~f:(fun accu x -> associate ~init:accu x)
-    | EAnd (e1, e2) | EOr (e1, e2) ->
-        associate ~init:(associate ~init:assocs e2) e1
-    | TernaryIf (e1, e2, e3) ->
-        associate ~init:(associate ~init:(associate ~init:assocs e3) e2) e1
-    | Indexed (e, idxs) ->
-        List.fold idxs ~init:(associate ~init:assocs e) ~f:associate_index
-    (* Not sure?*)
-    | Promotion (e1, _, _) -> associate ~init:assocs e1
-    | TupleProjection (e, _) -> associate ~init:assocs e
-
-  and associate_index assocs = function
-    | All -> assocs
-    | Single e | Upfrom e | MultiIndex e -> associate ~init:assocs e
-    | Between (e1, e2) -> associate ~init:(associate ~init:assocs e2) e1
-end
-
-=======
->>>>>>> e101bce2
 module Helpers = struct
   let int i = {Fixed.meta= Typed.Meta.empty; pattern= Lit (Int, string_of_int i)}
 
