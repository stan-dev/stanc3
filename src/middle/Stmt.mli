--- conflicted
+++ resolved
@@ -23,12 +23,8 @@
           { decl_adtype: UnsizedType.autodifftype
           ; decl_id: string
           ; decl_type: 'a Type.t
-<<<<<<< HEAD
           ; decl_annotations: string list
-          ; initialize: bool }
-=======
           ; initialize: 'a decl_init }
->>>>>>> 0ea83bba
     [@@deriving sexp, hash, compare]
 
     and 'e lvalue = 'e lbase * 'e Index.t list
