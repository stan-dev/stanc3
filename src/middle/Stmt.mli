--- conflicted
+++ resolved
@@ -131,23 +131,6 @@
     -> Location_span.t
     -> Located.t
 
-<<<<<<< HEAD
-  val for_each_tuple :
-       ('a -> Expr.Typed.t -> Located.t)
-    -> Expr.Typed.t
-    -> 'a list
-    -> Location_span.t
-    -> Located.t
-
-  val for_eigen :
-       Expr.Typed.t SizedType.t
-    -> (Expr.Typed.t SizedType.t -> Expr.Typed.t -> Located.t)
-    -> Expr.Typed.t
-    -> Location_span.t
-    -> Located.t
-
-=======
->>>>>>> 975b2132
   val assign_indexed :
        UnsizedType.t
     -> 'b Fixed.First.t Fixed.Pattern.lvalue
