open! Core_kernel

type t = Location_span.t * string

let warnings = ref []
let init () = warnings := []
let collect () = List.rev !warnings

<<<<<<< HEAD
let add_warning (span : Location_span.t) (message : string) =
  warnings := (span, message) :: !warnings
=======
let empty file =
  warnings :=
    ( Location_span.empty
    , "Empty file '" ^ file
      ^ "' detected; this is a valid stan model but likely unintended!" )
    :: !warnings
>>>>>>> c6200285

let deprecated token (pos, message) =
  (* TODO(seantalts): should we only print deprecation warnings once per token? *)
  let begin_pos =
    {pos with Lexing.pos_cnum= pos.Lexing.pos_cnum - String.length token}
  in
  let end_pos = {begin_pos with Lexing.pos_cnum= pos.pos_cnum - 1} in
  let span =
    Location_span.of_positions_opt begin_pos end_pos
    |> Option.value ~default:Location_span.empty
  in
  add_warning span message

let pp ?printed_filename ppf (span, message) =
  let loc_str =
    if span = Location_span.empty then ""
    else " in " ^ Location.to_string ?printed_filename span.begin_loc
  in
  Fmt.pf ppf "@[<hov>Warning%s: %s@]" loc_str message

let pp_warnings ?printed_filename ppf warnings =
  Fmt.(
    pf ppf "@[<v>%a@]%a" (list ~sep:cut (pp ?printed_filename)) warnings cut ())<|MERGE_RESOLUTION|>--- conflicted
+++ resolved
@@ -6,17 +6,14 @@
 let init () = warnings := []
 let collect () = List.rev !warnings
 
-<<<<<<< HEAD
 let add_warning (span : Location_span.t) (message : string) =
   warnings := (span, message) :: !warnings
-=======
 let empty file =
   warnings :=
     ( Location_span.empty
     , "Empty file '" ^ file
       ^ "' detected; this is a valid stan model but likely unintended!" )
     :: !warnings
->>>>>>> c6200285
 
 let deprecated token (pos, message) =
   (* TODO(seantalts): should we only print deprecation warnings once per token? *)
