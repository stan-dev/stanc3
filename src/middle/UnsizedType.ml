--- conflicted
+++ resolved
@@ -156,7 +156,6 @@
 
 let is_fun_type = function UFun _ | UMathLibraryFunction -> true | _ -> false
 
-<<<<<<< HEAD
 (** Detect if type contains an integer *)
 let rec contains_int ut =
   match ut with UInt -> true | UArray ut -> contains_int ut | _ -> false
@@ -178,8 +177,6 @@
 let return_contains_eigen_type ret =
   match ret with ReturnType t -> contains_eigen_type t | Void -> false
 
-=======
->>>>>>> 146fee29
 let rec is_indexing_matrix = function
   | UArray t, _ :: idcs -> is_indexing_matrix (t, idcs)
   | UMatrix, [] -> false
