open Core_kernel
open Common.Helpers

type t =
  | UInt
  | UReal
  | UVector
  | UComplex
  | URowVector
  | UMatrix
  | UArray of t
  | UFun of
      (autodifftype * t) list
      * returntype
      * bool Fun_kind.suffix
      * Common.Helpers.mem_pattern
  | UMathLibraryFunction

and autodifftype = DataOnly | AutoDiffable

and returntype = Void | ReturnType of t [@@deriving compare, hash, sexp]

let pp_autodifftype ppf = function
  | DataOnly -> pp_keyword ppf "data "
  | AutoDiffable -> ()

let unsized_array_depth unsized_ty =
  let rec aux depth = function
    | UArray ut -> aux (depth + 1) ut
    | ut -> (ut, depth)
  in
  aux 0 unsized_ty

let count_dims unsized_ty =
  let rec aux dims = function
    | UArray t -> aux (dims + 1) t
    | UMatrix -> dims + 2
    | UVector | URowVector -> dims + 1
    | _ -> dims
  in
  aux 0 unsized_ty

let rec unwind_array_type = function
  | UArray ut -> ( match unwind_array_type ut with ut2, d -> (ut2, d + 1) )
  | ut -> (ut, 0)

let rec pp ppf = function
  | UInt -> pp_keyword ppf "int"
  | UReal -> pp_keyword ppf "real"
  | UComplex -> pp_keyword ppf "complex"
  | UVector -> pp_keyword ppf "vector"
  | URowVector -> pp_keyword ppf "row_vector"
  | UMatrix -> pp_keyword ppf "matrix"
  | UArray ut ->
      let ut2, d = unwind_array_type ut in
      let array_str = "[" ^ String.make d ',' ^ "]" in
      Fmt.pf ppf "array%s %a" array_str pp ut2
  | UFun (argtypes, rt, _, _) ->
      Fmt.pf ppf {|@[<h>(%a) => %a@]|}
        Fmt.(list pp_fun_arg ~sep:comma)
        argtypes pp_returntype rt
  | UMathLibraryFunction ->
      (pp_angle_brackets Fmt.string) ppf "Stan Math function"

and pp_fun_arg ppf (ad_ty, unsized_ty) =
  match ad_ty with
  | DataOnly -> Fmt.pf ppf {|data %a|} pp unsized_ty
  | _ -> pp ppf unsized_ty

and pp_returntype ppf = function
  | Void -> Fmt.string ppf "void"
  | ReturnType ut -> pp ppf ut

(* -- Type conversion -- *)
let autodifftype_can_convert at1 at2 =
  match (at1, at2) with DataOnly, AutoDiffable -> false | _ -> true

let rec lub_ad_type = function
  | [] -> DataOnly
  | x :: xs ->
      let y = lub_ad_type xs in
      if compare_autodifftype x y < 0 then y else x

let check_of_same_type_mod_conv name t1 t2 =
  if String.is_prefix name ~prefix:"assign_" then t1 = t2
  else
    match (t1, t2) with
    | UReal, UInt -> true
<<<<<<< HEAD
    | UComplex, UInt -> true
    | UComplex, UReal -> true
    | UFun (l1, rt1, s1), UFun (l2, rt2, s2) -> (
=======
    | UFun (l1, rt1, s1, _), UFun (l2, rt2, s2, _) -> (
>>>>>>> 766bbf10
        s1 = s2 && rt1 = rt2
        &&
        match
          List.for_all2
            ~f:(fun (ad1, ut1) (ad2, ut2) ->
              ut1 = ut2 && autodifftype_can_convert ad2 ad1 )
            l1 l2
        with
        | List.Or_unequal_lengths.Ok ok -> ok
        | Unequal_lengths -> false )
    | _ -> t1 = t2

let rec check_of_same_type_mod_array_conv name t1 t2 =
  match (t1, t2) with
  | UArray t1elt, UArray t2elt ->
      check_of_same_type_mod_array_conv name t1elt t2elt
  | _ -> check_of_same_type_mod_conv name t1 t2

let check_compatible_arguments_mod_conv name args1 args2 =
  match
    List.for_all2
      ~f:(fun (ad1, ut1) (ad2, ut2) ->
        check_of_same_type_mod_conv name ut1 ut2
        && autodifftype_can_convert ad1 ad2 )
      args1 args2
  with
  | List.Or_unequal_lengths.Ok ok -> ok
  | Unequal_lengths -> false

(** Given two types find the minimal type both can convert to *)
let rec common_type = function
  | UReal, UInt | UInt, UReal -> Some UReal
  | UComplex, UInt | UInt, UComplex | UComplex, UReal | UReal, UComplex ->
      Some UComplex
  | UArray t1, UArray t2 ->
      common_type (t1, t2) |> Option.map ~f:(fun t -> UArray t)
  | t1, t2 when t1 = t2 -> Some t1
  | _, _ -> None

(* -- Helpers -- *)
let is_real_type = function
  | UReal | UVector | URowVector | UMatrix
   |UArray UReal
   |UArray UVector
   |UArray URowVector
   |UArray UMatrix ->
      true
  | _ -> false

let rec is_autodiffable = function
  | UReal | UVector | URowVector | UMatrix -> true
  | UArray t -> is_autodiffable t
  | _ -> false

let is_scalar_type = function UReal | UInt -> true | _ -> false
let is_int_type = function UInt | UArray UInt -> true | _ -> false

let is_eigen_type ut =
  match ut with UVector | URowVector | UMatrix -> true | _ -> false

let is_fun_type = function UFun _ -> true | _ -> false

(** Detect if type contains an integer *)
let rec contains_int ut =
  match ut with UInt -> true | UArray ut -> contains_int ut | _ -> false

let rec is_indexing_matrix = function
  | UArray t, _ :: idcs -> is_indexing_matrix (t, idcs)
  | UMatrix, [] -> false
  | UMatrix, _ -> true
  | _ -> false

module Comparator = Comparator.Make (struct
  type nonrec t = t

  let compare = compare
  let sexp_of_t = sexp_of_t
end)

include Comparator

include Comparable.Make_using_comparator (struct
  type nonrec t = t

  let sexp_of_t = sexp_of_t
  let t_of_sexp = t_of_sexp

  include Comparator
end)<|MERGE_RESOLUTION|>--- conflicted
+++ resolved
@@ -86,13 +86,9 @@
   else
     match (t1, t2) with
     | UReal, UInt -> true
-<<<<<<< HEAD
     | UComplex, UInt -> true
     | UComplex, UReal -> true
-    | UFun (l1, rt1, s1), UFun (l2, rt2, s2) -> (
-=======
     | UFun (l1, rt1, s1, _), UFun (l2, rt2, s2, _) -> (
->>>>>>> 766bbf10
         s1 = s2 && rt1 = rt2
         &&
         match
