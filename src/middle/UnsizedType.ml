open Core_kernel
open Common.Helpers

type t =
  | UInt
  | UReal
  | UVector
  | UComplex
  | URowVector
  | UMatrix
  | UArray of t
<<<<<<< HEAD
  | UFun of (autodifftype * t) list * returntype * (bool Fun_kind.suffix * bool)
=======
  | UFun of
      (autodifftype * t) list
      * returntype
      * bool Fun_kind.suffix
      * Common.Helpers.mem_pattern
>>>>>>> c320318d
  | UMathLibraryFunction

and autodifftype = DataOnly | AutoDiffable

and capturetype = Ref | Copy

and returntype = Void | ReturnType of t [@@deriving compare, hash, sexp]

let pp_autodifftype ppf = function
  | DataOnly -> pp_keyword ppf "data "
  | AutoDiffable -> ()

let unsized_array_depth unsized_ty =
  let rec aux depth = function
    | UArray ut -> aux (depth + 1) ut
    | ut -> (ut, depth)
  in
  aux 0 unsized_ty

let count_dims unsized_ty =
  let rec aux dims = function
    | UArray t -> aux (dims + 1) t
    | UMatrix -> dims + 2
    | UVector | URowVector -> dims + 1
    | _ -> dims
  in
  aux 0 unsized_ty

let rec unwind_array_type = function
  | UArray ut -> ( match unwind_array_type ut with ut2, d -> (ut2, d + 1) )
  | ut -> (ut, 0)

let make_suffix s args =
  match s with
  | Fun_kind.FnPlain -> ""
  | FnRng -> "_rng"
  | FnTarget -> "_lp"
  | FnLpdf _ -> (
    match args with (_, (UInt | UArray UInt)) :: _ -> "_lpmf" | _ -> "_lpdf" )

let rec pp ppf = function
  | UInt -> pp_keyword ppf "int"
  | UReal -> pp_keyword ppf "real"
  | UComplex -> pp_keyword ppf "complex"
  | UVector -> pp_keyword ppf "vector"
  | URowVector -> pp_keyword ppf "row_vector"
  | UMatrix -> pp_keyword ppf "matrix"
  | UArray ut ->
      let ut2, d = unwind_array_type ut in
      let array_str = "[" ^ String.make d ',' ^ "]" in
      Fmt.pf ppf "array%s %a" array_str pp ut2
  | UFun (argtypes, rt, _, _) ->
      Fmt.pf ppf {|@[<h>(%a) => %a@]|}
        Fmt.(list pp_fun_arg ~sep:comma)
        argtypes pp_returntype rt
  | UMathLibraryFunction ->
      (pp_angle_brackets Fmt.string) ppf "Stan Math function"

and pp_fun_arg ppf (ad_ty, unsized_ty) =
  match ad_ty with
  | DataOnly -> Fmt.pf ppf {|data %a|} pp unsized_ty
  | _ -> pp ppf unsized_ty

and pp_returntype ppf = function
  | Void -> Fmt.string ppf "void"
  | ReturnType ut -> pp ppf ut

(* -- Type conversion -- *)
let autodifftype_can_convert at1 at2 =
  match (at1, at2) with DataOnly, AutoDiffable -> false | _ -> true

let rec lub_ad_type = function
  | [] -> DataOnly
  | x :: xs ->
      let y = lub_ad_type xs in
      if compare_autodifftype x y < 0 then y else x

let check_of_same_type_mod_conv name t1 t2 =
  if String.is_prefix name ~prefix:"assign_" then t1 = t2
  else
    match (t1, t2) with
    | UReal, UInt -> true
<<<<<<< HEAD
    | UFun (_, _, (_, false)), UFun (_, _, (_, true)) -> false
    | UFun (l1, rt1, (s1, _)), UFun (l2, rt2, (s2, _)) -> (
        (match (s1, s2) with FnLpdf _, FnLpdf _ -> true | _ -> s1 = s2)
        && rt1 = rt2
=======
    | UComplex, UInt -> true
    | UComplex, UReal -> true
    | UFun (l1, rt1, s1, _), UFun (l2, rt2, s2, _) -> (
        s1 = s2 && rt1 = rt2
>>>>>>> c320318d
        &&
        match
          List.for_all2
            ~f:(fun (ad1, ut1) (ad2, ut2) ->
              ut1 = ut2 && autodifftype_can_convert ad2 ad1 )
            l1 l2
        with
        | List.Or_unequal_lengths.Ok ok -> ok
        | Unequal_lengths -> false )
    | _ -> t1 = t2

let rec check_of_same_type_mod_array_conv name t1 t2 =
  match (t1, t2) with
  | UArray t1elt, UArray t2elt ->
      check_of_same_type_mod_array_conv name t1elt t2elt
  | _ -> check_of_same_type_mod_conv name t1 t2

let check_compatible_arguments_mod_conv name args1 args2 =
  match
    List.for_all2
      ~f:(fun (ad1, ut1) (ad2, ut2) ->
        check_of_same_type_mod_conv name ut1 ut2
        && autodifftype_can_convert ad1 ad2 )
      args1 args2
  with
  | List.Or_unequal_lengths.Ok ok -> ok
  | Unequal_lengths -> false

(** Given two types find the minimal type both can convert to *)
let rec common_type = function
  | UReal, UInt | UInt, UReal -> Some UReal
  | UComplex, UInt | UInt, UComplex | UComplex, UReal | UReal, UComplex ->
      Some UComplex
  | UArray t1, UArray t2 ->
      common_type (t1, t2) |> Option.map ~f:(fun t -> UArray t)
  | t1, t2 when t1 = t2 -> Some t1
  | _, _ -> None

(* -- Helpers -- *)
let is_real_type = function
  | UReal | UVector | URowVector | UMatrix
   |UArray UReal
   |UArray UVector
   |UArray URowVector
   |UArray UMatrix ->
      true
  | _ -> false

let rec is_autodiffable = function
  | UReal | UVector | URowVector | UMatrix -> true
  | UArray t -> is_autodiffable t
  | _ -> false

let is_scalar_type = function UReal | UInt -> true | _ -> false
let is_int_type = function UInt | UArray UInt -> true | _ -> false

let is_eigen_type ut =
  match ut with UVector | URowVector | UMatrix -> true | _ -> false

let is_fun_type = function UFun _ -> true | _ -> false

(** Detect if type contains an integer *)
let rec contains_int ut =
  match ut with UInt -> true | UArray ut -> contains_int ut | _ -> false

let rec is_indexing_matrix = function
  | UArray t, _ :: idcs -> is_indexing_matrix (t, idcs)
  | UMatrix, [] -> false
  | UMatrix, _ -> true
  | _ -> false

module Comparator = Comparator.Make (struct
  type nonrec t = t

  let compare = compare
  let sexp_of_t = sexp_of_t
end)

include Comparator

include Comparable.Make_using_comparator (struct
  type nonrec t = t

  let sexp_of_t = sexp_of_t
  let t_of_sexp = t_of_sexp

  include Comparator
end)<|MERGE_RESOLUTION|>--- conflicted
+++ resolved
@@ -9,15 +9,11 @@
   | URowVector
   | UMatrix
   | UArray of t
-<<<<<<< HEAD
-  | UFun of (autodifftype * t) list * returntype * (bool Fun_kind.suffix * bool)
-=======
   | UFun of
       (autodifftype * t) list
       * returntype
-      * bool Fun_kind.suffix
+      * (bool Fun_kind.suffix * bool)
       * Common.Helpers.mem_pattern
->>>>>>> c320318d
   | UMathLibraryFunction
 
 and autodifftype = DataOnly | AutoDiffable
@@ -99,18 +95,11 @@
   if String.is_prefix name ~prefix:"assign_" then t1 = t2
   else
     match (t1, t2) with
-    | UReal, UInt -> true
-<<<<<<< HEAD
-    | UFun (_, _, (_, false)), UFun (_, _, (_, true)) -> false
-    | UFun (l1, rt1, (s1, _)), UFun (l2, rt2, (s2, _)) -> (
+    | UReal, UInt | UComplex, UInt | UComplex, UReal -> true
+    | UFun (_, _, (_, false), _), UFun (_, _, (_, true), _) -> false
+    | UFun (l1, rt1, (s1, _), _), UFun (l2, rt2, (s2, _), _) -> (
         (match (s1, s2) with FnLpdf _, FnLpdf _ -> true | _ -> s1 = s2)
         && rt1 = rt2
-=======
-    | UComplex, UInt -> true
-    | UComplex, UReal -> true
-    | UFun (l1, rt1, s1, _), UFun (l2, rt2, s2, _) -> (
-        s1 = s2 && rt1 = rt2
->>>>>>> c320318d
         &&
         match
           List.for_all2
