--- conflicted
+++ resolved
@@ -48,17 +48,10 @@
   | URowVector -> pp_keyword ppf "row_vector"
   | UMatrix -> pp_keyword ppf "matrix"
   | UArray ut ->
-<<<<<<< HEAD
-      let ty, depth = unsized_array_depth ut in
-      let commas = String.make depth ',' in
-      Fmt.pf ppf "%a[%s]" pp ty commas
-  | UFun (argtypes, rt, _) ->
-=======
       let ut2, d = unwind_array_type ut in
       let array_str = "[" ^ String.make d ',' ^ "]" in
       Fmt.pf ppf "array%s %a" array_str pp ut2
-  | UFun (argtypes, rt) ->
->>>>>>> b04226f9
+  | UFun (argtypes, rt, _) ->
       Fmt.pf ppf {|@[<h>(%a) => %a@]|}
         Fmt.(list pp_fun_arg ~sep:comma)
         argtypes pp_returntype rt
@@ -92,7 +85,6 @@
     | UFun (_, _, false), UFun (_, _, true) -> false
     | UFun (l1, rt1, _), UFun (l2, rt2, _) -> (
         rt1 = rt2
-<<<<<<< HEAD
         &&
         match
           List.for_all2
@@ -102,15 +94,6 @@
         with
         | List.Or_unequal_lengths.Ok ok -> ok
         | Unequal_lengths -> false )
-=======
-        && List.length l1 = List.length l2
-        && List.for_all
-             ~f:(fun x -> x = true)
-             (List.map2_exn
-                ~f:(fun (at1, ut1) (at2, ut2) ->
-                  ut1 = ut2 && autodifftype_can_convert at2 at1 )
-                l1 l2)
->>>>>>> b04226f9
     | _ -> t1 = t2
 
 let rec check_of_same_type_mod_array_conv name t1 t2 =
@@ -208,9 +191,9 @@
     | URowVector -> pp_keyword ppf "row_vector"
     | UMatrix -> pp_keyword ppf "matrix"
     | UArray ut ->
-        let ty, depth = unsized_array_depth ut in
-        let commas = String.make depth ',' in
-        Fmt.pf ppf "@[<hov>%a[%s]@]" pp ty commas
+        let ut2, d = unwind_array_type ut in
+        let array_str = "[" ^ String.make d ',' ^ "]" in
+        Fmt.pf ppf "array%s %a" array_str pp ut2
     | UFun (tys, rt, _) as t -> (
       match Map.find !ctx t with
       | Some (id, _) -> Fmt.pf ppf "%s" id
@@ -257,9 +240,9 @@
     | URowVector -> pp_keyword ppf "row_vector"
     | UMatrix -> pp_keyword ppf "matrix"
     | UArray ut ->
-        let ty, depth = unsized_array_depth ut in
-        let commas = String.make depth ',' in
-        Fmt.pf ppf "@[<hov>%a[%s]@]" pp ty commas
+        let ut2, d = unwind_array_type ut in
+        let array_str = "[" ^ String.make d ',' ^ "]" in
+        Fmt.pf ppf "array%s %a" array_str pp ut2
     | UFun (tys, rt, _) as t -> (
       match Map.find !ctx t with
       | Some (id, _) -> Fmt.pf ppf "%s" id
