(** The signatures of the Stan Math library, which are used for type checking *)
open Core_kernel

(* The "dimensionality" (bad name?) is supposed to help us represent the
    vectorized nature of many Stan functions. It allows us to represent when
    a function argument can be just a real or matrix, or some common forms of
    vectorization over reals. This captures the most commonly used forms in our
    previous signatures; there are a lot partially because we had a lot of
    inconsistencies.
*)
type dimensionality =
  | DReal
  | DVector
  | DMatrix
  (* Vectorizable int *)
  | DVInt
  (* Vectorizable real *)
  | DVReal
  (* DEPRECATED; vectorizable ints or reals *)
  | DIntAndReals
  (* Vectorizable vectors - for multivariate functions *)
  | DVectors
  | DDeepVectorized

(* all base types with up 8 levels of nested containers -
                       just used for element-wise vectorized unary functions now *)

let rec bare_array_type (t, i) =
  match i with 0 -> t | j -> UnsizedType.UArray (bare_array_type (t, j - 1))

let rec expand_arg = function
  | DReal -> [UnsizedType.UReal]
  | DVector -> [UVector]
  | DMatrix -> [UMatrix]
  | DVInt -> [UInt; UArray UInt]
  | DVReal -> [UReal; UArray UReal; UVector; URowVector]
  | DIntAndReals -> expand_arg DVReal @ expand_arg DVInt
  | DVectors -> [UVector; UArray UVector; URowVector; UArray URowVector]
  | DDeepVectorized ->
      let all_base = [UnsizedType.UInt; UReal; URowVector; UVector; UMatrix] in
      List.(
        concat_map all_base ~f:(fun a ->
            map (range 0 8) ~f:(fun i -> bare_array_type (a, i)) ))

type fkind = Lpmf | Lpdf | Rng | Cdf | Ccdf | UnaryVectorized
type fun_arg = UnsizedType.autodifftype * UnsizedType.t

type stan_math_table_values =
  UnsizedType.returntype * fun_arg list * Common.Helpers.mem_pattern

let is_primitive = function
  | UnsizedType.UReal -> true
  | UInt -> true
  | _ -> false

(** The signatures hash table *)
let (stan_math_signatures : (string, stan_math_table_values list) Hashtbl.t) =
  String.Table.create ()

(** All of the signatures that are added by hand, rather than the ones
    added "declaratively" *)
let (manual_stan_math_signatures :
      (string, stan_math_table_values list) Hashtbl.t) =
  String.Table.create ()

(* XXX The correct word here isn't combination - what is it? *)
let all_combinations xx =
  List.fold_right xx ~init:[[]] ~f:(fun x accum ->
      List.concat_map accum ~f:(fun acc ->
          List.map ~f:(fun arg -> arg :: acc) x ) )

let%expect_test "combinations " =
  let a = all_combinations [[1; 2]; [3; 4]; [5; 6]] in
  [%sexp (a : int list list)] |> Sexp.to_string_hum |> print_endline ;
  [%expect
    {| ((1 3 5) (2 3 5) (1 4 5) (2 4 5) (1 3 6) (2 3 6) (1 4 6) (2 4 6)) |}]

let missing_math_functions = String.Set.of_list ["beta_proportion_cdf"]

let rng_return_type t lt =
  if List.for_all ~f:is_primitive lt then t else UnsizedType.UArray t

let add_unqualified (name, rt, uqargts, mem_pattern) =
  Hashtbl.add_multi manual_stan_math_signatures ~key:name
    ~data:
      ( rt
      , List.map ~f:(fun x -> (UnsizedType.AutoDiffable, x)) uqargts
      , mem_pattern )

let rec ints_to_real unsized =
  match unsized with
  | UnsizedType.UInt -> UnsizedType.UReal
  | UArray t -> UArray (ints_to_real t)
  | x -> x

let reduce_sum_allowed_dimensionalities = [1; 2; 3; 4; 5; 6; 7]

let reduce_sum_slice_types =
  let base_slice_type i =
    [ bare_array_type (UnsizedType.UReal, i)
    ; bare_array_type (UnsizedType.UInt, i)
    ; bare_array_type (UnsizedType.UMatrix, i)
    ; bare_array_type (UnsizedType.UVector, i)
    ; bare_array_type (UnsizedType.URowVector, i) ]
  in
  List.concat (List.map ~f:base_slice_type reduce_sum_allowed_dimensionalities)

(* Variadic ODE *)
let variadic_ode_adjoint_ctl_tol_arg_types =
  [ (UnsizedType.DataOnly, UnsizedType.UReal)
    (* real relative_tolerance_forward *)
  ; (DataOnly, UVector) (* vector absolute_tolerance_forward *)
  ; (DataOnly, UReal) (* real relative_tolerance_backward *)
  ; (DataOnly, UVector) (* real absolute_tolerance_backward *)
  ; (DataOnly, UReal) (* real relative_tolerance_quadrature *)
  ; (DataOnly, UReal) (* real absolute_tolerance_quadrature *)
  ; (DataOnly, UInt) (* int max_num_steps *)
  ; (DataOnly, UInt) (* int num_steps_between_checkpoints *)
  ; (DataOnly, UInt) (* int interpolation_polynomial *)
  ; (DataOnly, UInt) (* int solver_forward *)
  ; (DataOnly, UInt)
  (* int solver_backward *)
   ]

let variadic_ode_tol_arg_types =
  [ (UnsizedType.DataOnly, UnsizedType.UReal)
  ; (DataOnly, UReal); (DataOnly, UInt) ]

let variadic_ode_mandatory_arg_types =
  [ (UnsizedType.AutoDiffable, UnsizedType.UVector)
  ; (AutoDiffable, UReal)
  ; (AutoDiffable, UArray UReal) ]

let variadic_ode_mandatory_fun_args =
  [ (UnsizedType.AutoDiffable, UnsizedType.UReal)
  ; (UnsizedType.AutoDiffable, UnsizedType.UVector) ]

let variadic_ode_fun_return_type = UnsizedType.UVector
let variadic_ode_return_type = UnsizedType.UArray UnsizedType.UVector

let mk_declarative_sig (fnkinds, name, args, mem_pattern) =
  let sfxes = function
    | Lpmf -> ["_lpmf"; "_log"]
    | Lpdf -> ["_lpdf"; "_log"]
    | Rng -> ["_rng"]
    | Cdf -> ["_cdf"; "_cdf_log"; "_lcdf"]
    | Ccdf -> ["_ccdf_log"; "_lccdf"]
    | UnaryVectorized -> [""]
  in
  let add_ints = function DVReal -> DIntAndReals | x -> x in
  let all_expanded args = all_combinations (List.map ~f:expand_arg args) in
  let promoted_dim = function
    | DVInt -> UnsizedType.UInt
    (* XXX fix this up to work with more RNGs *)
    | _ -> UReal
  in
  let find_rt rt args = function
    | Rng -> UnsizedType.ReturnType (rng_return_type rt args)
    | UnaryVectorized -> ReturnType (ints_to_real (List.hd_exn args))
    | _ -> ReturnType UReal
  in
  let create_from_fk_args fk arglists =
    List.concat_map arglists ~f:(fun args ->
        List.map (sfxes fk) ~f:(fun sfx ->
            (name ^ sfx, find_rt UReal args fk, args, mem_pattern) ) )
  in
  let add_fnkind = function
    | Rng ->
        let rt, args = (List.hd_exn args, List.tl_exn args) in
        let args = List.map ~f:add_ints args in
        let rt = promoted_dim rt in
        let name = name ^ "_rng" in
        List.map (all_expanded args) ~f:(fun args ->
            (name, find_rt rt args Rng, args, mem_pattern) )
    | UnaryVectorized ->
        create_from_fk_args UnaryVectorized (all_expanded args)
    | fk -> create_from_fk_args fk (all_expanded args)
  in
  List.concat_map fnkinds ~f:add_fnkind
  |> List.filter ~f:(fun (n, _, _, _) -> not (Set.mem missing_math_functions n))
  |> List.map ~f:(fun (n, rt, args, support_soa) ->
         ( n
         , rt
         , List.map ~f:(fun x -> (UnsizedType.AutoDiffable, x)) args
         , support_soa ) )

let full_lpdf = [Lpdf; Rng; Ccdf; Cdf]
let full_lpmf = [Lpmf; Rng; Ccdf; Cdf]

let reduce_sum_functions =
  String.Set.of_list ["reduce_sum"; "reduce_sum_static"]

let variadic_ode_adjoint_fn = "ode_adjoint_tol_ctl"

let variadic_ode_nonadjoint_fns =
  String.Set.of_list
    [ "ode_bdf_tol"; "ode_rk45_tol"; "ode_adams_tol"; "ode_bdf"; "ode_rk45"
    ; "ode_adams"; "ode_ckrk"; "ode_ckrk_tol" ]

let ode_tolerances_suffix = "_tol"
let is_reduce_sum_fn f = Set.mem reduce_sum_functions f
let is_variadic_ode_nonadjoint_fn f = Set.mem variadic_ode_nonadjoint_fns f

let is_variadic_ode_fn f =
  Set.mem variadic_ode_nonadjoint_fns f || f = variadic_ode_adjoint_fn

let is_variadic_ode_nonadjoint_tol_fn f =
  is_variadic_ode_nonadjoint_fn f
  && String.is_suffix f ~suffix:ode_tolerances_suffix

let distributions =
  [ ( full_lpmf
    , "beta_binomial"
    , [DVInt; DVInt; DVReal; DVReal]
    , Common.Helpers.AoS )
  ; (full_lpdf, "beta", [DVReal; DVReal; DVReal], SoA)
  ; ([Lpdf; Ccdf; Cdf], "beta_proportion", [DVReal; DVReal; DIntAndReals], SoA)
  ; (full_lpmf, "bernoulli", [DVInt; DVReal], SoA)
  ; ([Lpmf; Rng], "bernoulli_logit", [DVInt; DVReal], SoA)
  ; (full_lpmf, "binomial", [DVInt; DVInt; DVReal], SoA)
  ; ([Lpmf], "binomial_logit", [DVInt; DVInt; DVReal], SoA)
  ; ([Lpmf], "categorical", [DVInt; DVector], SoA)
  ; ([Lpmf], "categorical_logit", [DVInt; DVector], SoA)
  ; (full_lpdf, "cauchy", [DVReal; DVReal; DVReal], SoA)
  ; (full_lpdf, "chi_square", [DVReal; DVReal], SoA)
  ; ([Lpdf], "dirichlet", [DVectors; DVectors], SoA)
  ; (full_lpmf, "discrete_range", [DVInt; DVInt; DVInt], SoA)
  ; (full_lpdf, "double_exponential", [DVReal; DVReal; DVReal], SoA)
  ; (full_lpdf, "exp_mod_normal", [DVReal; DVReal; DVReal; DVReal], SoA)
  ; (full_lpdf, "exponential", [DVReal; DVReal], SoA)
  ; (full_lpdf, "frechet", [DVReal; DVReal; DVReal], SoA)
  ; (full_lpdf, "gamma", [DVReal; DVReal; DVReal], SoA)
  ; (full_lpdf, "gumbel", [DVReal; DVReal; DVReal], SoA)
  ; (full_lpdf, "inv_chi_square", [DVReal; DVReal], SoA)
  ; (full_lpdf, "inv_gamma", [DVReal; DVReal; DVReal], SoA)
  ; (full_lpdf, "logistic", [DVReal; DVReal; DVReal], SoA)
  ; (full_lpdf, "lognormal", [DVReal; DVReal; DVReal], SoA)
  ; ([Lpdf], "multi_gp", [DMatrix; DMatrix; DVector], SoA)
  ; ([Lpdf], "multi_gp_cholesky", [DMatrix; DMatrix; DVector], SoA)
  ; ([Lpdf], "multi_normal", [DVectors; DVectors; DMatrix], SoA)
  ; ([Lpdf], "multi_normal_cholesky", [DVectors; DVectors; DMatrix], SoA)
  ; ([Lpdf], "multi_normal_prec", [DVectors; DVectors; DMatrix], SoA)
  ; ([Lpdf], "multi_student_t", [DVectors; DReal; DVectors; DMatrix], SoA)
  ; (full_lpmf, "neg_binomial", [DVInt; DVReal; DVReal], SoA)
  ; (full_lpmf, "neg_binomial_2", [DVInt; DVReal; DVReal], SoA)
  ; ([Lpmf; Rng], "neg_binomial_2_log", [DVInt; DVReal; DVReal], SoA)
  ; (full_lpdf, "normal", [DVReal; DVReal; DVReal], SoA)
  ; (full_lpdf, "pareto", [DVReal; DVReal; DVReal], SoA)
  ; (full_lpdf, "pareto_type_2", [DVReal; DVReal; DVReal; DVReal], SoA)
  ; (full_lpmf, "poisson", [DVInt; DVReal], SoA)
  ; ([Lpmf; Rng], "poisson_log", [DVInt; DVReal], SoA)
  ; (full_lpdf, "rayleigh", [DVReal; DVReal], SoA)
  ; (full_lpdf, "scaled_inv_chi_square", [DVReal; DVReal; DVReal], SoA)
  ; (full_lpdf, "skew_normal", [DVReal; DVReal; DVReal; DVReal], SoA)
  ; (full_lpdf, "student_t", [DVReal; DVReal; DVReal; DVReal], SoA)
  ; (full_lpdf, "std_normal", [DVReal], SoA)
  ; (full_lpdf, "uniform", [DVReal; DVReal; DVReal], SoA)
  ; ([Lpdf; Rng], "von_mises", [DVReal; DVReal; DVReal], SoA)
  ; (full_lpdf, "weibull", [DVReal; DVReal; DVReal], SoA)
  ; ([Lpdf], "wiener", [DVReal; DVReal; DVReal; DVReal; DVReal], SoA)
  ; ([Lpdf], "wishart", [DMatrix; DReal; DMatrix], SoA) ]

let math_sigs =
  [ ([UnaryVectorized], "acos", [DDeepVectorized], Common.Helpers.SoA)
  ; ([UnaryVectorized], "acosh", [DDeepVectorized], SoA)
  ; ([UnaryVectorized], "asin", [DDeepVectorized], SoA)
  ; ([UnaryVectorized], "asinh", [DDeepVectorized], SoA)
  ; ([UnaryVectorized], "atan", [DDeepVectorized], SoA)
  ; ([UnaryVectorized], "atanh", [DDeepVectorized], SoA)
  ; ([UnaryVectorized], "cbrt", [DDeepVectorized], SoA)
  ; ([UnaryVectorized], "ceil", [DDeepVectorized], SoA)
  ; ([UnaryVectorized], "cos", [DDeepVectorized], SoA)
  ; ([UnaryVectorized], "cosh", [DDeepVectorized], SoA)
  ; ([UnaryVectorized], "digamma", [DDeepVectorized], SoA)
  ; ([UnaryVectorized], "erf", [DDeepVectorized], SoA)
  ; ([UnaryVectorized], "erfc", [DDeepVectorized], SoA)
  ; ([UnaryVectorized], "exp", [DDeepVectorized], SoA)
  ; ([UnaryVectorized], "exp2", [DDeepVectorized], SoA)
  ; ([UnaryVectorized], "expm1", [DDeepVectorized], SoA)
  ; ([UnaryVectorized], "fabs", [DDeepVectorized], SoA)
  ; ([UnaryVectorized], "floor", [DDeepVectorized], SoA)
  ; ([UnaryVectorized], "inv", [DDeepVectorized], AoS)
  ; ([UnaryVectorized], "inv_cloglog", [DDeepVectorized], SoA)
  ; ([UnaryVectorized], "inv_logit", [DDeepVectorized], SoA)
  ; ([UnaryVectorized], "inv_Phi", [DDeepVectorized], SoA)
  ; ([UnaryVectorized], "inv_sqrt", [DDeepVectorized], SoA)
  ; ([UnaryVectorized], "inv_square", [DDeepVectorized], AoS)
  ; ([UnaryVectorized], "lambert_w0", [DDeepVectorized], SoA)
  ; ([UnaryVectorized], "lambert_wm1", [DDeepVectorized], SoA)
  ; ([UnaryVectorized], "lgamma", [DDeepVectorized], SoA)
  ; ([UnaryVectorized], "log", [DDeepVectorized], SoA)
  ; ([UnaryVectorized], "log10", [DDeepVectorized], SoA)
  ; ([UnaryVectorized], "log1m", [DDeepVectorized], SoA)
  ; ([UnaryVectorized], "log1m_exp", [DDeepVectorized], SoA)
  ; ([UnaryVectorized], "log1m_inv_logit", [DDeepVectorized], SoA)
  ; ([UnaryVectorized], "log1p", [DDeepVectorized], SoA)
  ; ([UnaryVectorized], "log1p_exp", [DDeepVectorized], SoA)
  ; ([UnaryVectorized], "log2", [DDeepVectorized], SoA)
  ; ([UnaryVectorized], "log_inv_logit", [DDeepVectorized], SoA)
  ; ([UnaryVectorized], "logit", [DDeepVectorized], SoA)
  ; ([UnaryVectorized], "Phi", [DDeepVectorized], SoA)
  ; ([UnaryVectorized], "Phi_approx", [DDeepVectorized], SoA)
  ; ([UnaryVectorized], "round", [DDeepVectorized], SoA)
  ; ([UnaryVectorized], "sin", [DDeepVectorized], SoA)
  ; ([UnaryVectorized], "sinh", [DDeepVectorized], SoA)
  ; ([UnaryVectorized], "sqrt", [DDeepVectorized], SoA)
  ; ([UnaryVectorized], "square", [DDeepVectorized], SoA)
  ; ([UnaryVectorized], "step", [DReal], AoS)
  ; ([UnaryVectorized], "tan", [DDeepVectorized], SoA)
  ; ([UnaryVectorized], "tanh", [DDeepVectorized], SoA)
    (* ; add_nullary ("target") *)
  ; ([UnaryVectorized], "tgamma", [DDeepVectorized], SoA)
  ; ([UnaryVectorized], "trunc", [DDeepVectorized], SoA)
  ; ([UnaryVectorized], "trigamma", [DDeepVectorized], SoA) ]

let all_declarative_sigs = distributions @ math_sigs

let declarative_fnsigs =
  List.concat_map ~f:mk_declarative_sig all_declarative_sigs

let snd2 (_, b, _) = b
let fst2 (a, _, _) = a
let thrd (_, _, c) = c

(* -- Querying stan_math_signatures -- *)
let stan_math_returntype (name : string) (args : fun_arg list) =
  let name = Utils.stdlib_distribution_name name in
  let namematches = Hashtbl.find_multi stan_math_signatures name in
  let filteredmatches =
    List.filter
      ~f:(fun x ->
        UnsizedType.check_compatible_arguments_mod_conv name (snd2 x) args )
      namematches
  in
  match name with
  | x when is_reduce_sum_fn x -> Some (UnsizedType.ReturnType UReal)
  | x when is_variadic_ode_fn x ->
      Some (UnsizedType.ReturnType (UArray UVector))
  | _ ->
      if List.length filteredmatches = 0 then None
        (* Return the least return type in case there are multiple options (due to implicit UInt-UReal conversion), where UInt<UReal *)
      else
        Some
          (List.hd_exn
             (List.sort ~compare:UnsizedType.compare_returntype
                (List.map ~f:fst2 filteredmatches)))

let is_stan_math_function_name name =
  let name = Utils.stdlib_distribution_name name in
  Hashtbl.mem stan_math_signatures name

let is_soa_supported name args =
  let name = Utils.stdlib_distribution_name name in
  let value = Hashtbl.find stan_math_signatures name in
  match value with
  | Some (a : stan_math_table_values list) ->
      let find_soa (_, table_args, mem_pat) =
        let args_match = table_args = args in
        match (args_match, mem_pat) with
        | false, _ -> false
        | true, Common.Helpers.AoS -> false
        | true, SoA -> true
      in
      List.exists ~f:find_soa a
  | None -> false

let dist_name_suffix udf_names name =
  let is_udf_name s = List.exists ~f:(fun (n, _) -> n = s) udf_names in
  match
    Utils.distribution_suffices
    |> List.filter ~f:(fun sfx ->
           is_stan_math_function_name (name ^ sfx) || is_udf_name (name ^ sfx)
       )
    |> List.hd
  with
  | Some hd -> hd
  | None -> raise_s [%message "Couldn't find distribution " name]

let operator_to_stan_math_fns = function
  | Operator.Plus -> ["add"]
  | PPlus -> ["plus"]
  | Minus -> ["subtract"]
  | PMinus -> ["minus"]
  | Times -> ["multiply"]
  | Divide -> ["mdivide_right"; "divide"]
  | Modulo -> ["modulus"]
  | IntDivide -> []
  | LDivide -> ["mdivide_left"]
  | EltTimes -> ["elt_multiply"]
  | EltDivide -> ["elt_divide"]
  | Pow -> ["pow"]
  | EltPow -> ["pow"]
  | Or -> ["logical_or"]
  | And -> ["logical_and"]
  | Equals -> ["logical_eq"]
  | NEquals -> ["logical_neq"]
  | Less -> ["logical_lt"]
  | Leq -> ["logical_lte"]
  | Greater -> ["logical_gt"]
  | Geq -> ["logical_gte"]
  | PNot -> ["logical_negation"]
  | Transpose -> ["transpose"]

let int_divide_type =
  UnsizedType.
    ( ReturnType UInt
    , [(AutoDiffable, UInt); (AutoDiffable, UInt)]
    , Common.Helpers.SoA )

let operator_stan_math_return_type op arg_tys =
  match (op, arg_tys) with
  | Operator.IntDivide, [(_, UnsizedType.UInt); (_, UInt)] ->
      Some UnsizedType.(ReturnType UInt)
  | IntDivide, _ -> None
  | _ ->
      operator_to_stan_math_fns op
      |> List.filter_map ~f:(fun name -> stan_math_returntype name arg_tys)
      |> List.hd

let assignmentoperator_stan_math_return_type assop arg_tys =
  ( match assop with
  | Operator.Divide -> stan_math_returntype "divide" arg_tys
  | Plus | Minus | Times | EltTimes | EltDivide ->
      operator_stan_math_return_type assop arg_tys
  | _ -> None )
  |> Option.bind ~f:(function
       | ReturnType rtype
         when rtype = snd (List.hd_exn arg_tys)
              && not
                   ( (assop = Operator.EltTimes || assop = Operator.EltDivide)
                   && UnsizedType.is_scalar_type rtype ) ->
           Some UnsizedType.Void
       | _ -> None )

let get_sigs name =
  let name = Utils.stdlib_distribution_name name in
  Hashtbl.find_multi stan_math_signatures name |> List.sort ~compare

let make_assigmentoperator_stan_math_signatures assop =
  ( match assop with
  | Operator.Divide -> ["divide"]
  | assop -> operator_to_stan_math_fns assop )
  |> List.concat_map ~f:get_sigs
  |> List.concat_map ~f:(function
       | ReturnType rtype, [(ad1, lhs); (ad2, rhs)], _
         when rtype = lhs
              && not
                   ( (assop = Operator.EltTimes || assop = Operator.EltDivide)
                   && UnsizedType.is_scalar_type rtype ) ->
           if rhs = UReal then
             [ (UnsizedType.Void, [(ad1, lhs); (ad2, UInt)], Common.Helpers.SoA)
             ; (Void, [(ad1, lhs); (ad2, UReal)], SoA) ]
           else [(Void, [(ad1, lhs); (ad2, rhs)], SoA)]
       | _ -> [] )

let pp_math_sig ppf (rt, args, supports_soa) =
  UnsizedType.pp ppf (UFun (args, rt, FnPlain, supports_soa))

let pp_math_sigs ppf name =
  (Fmt.list ~sep:Fmt.cut pp_math_sig) ppf (get_sigs name)

let pretty_print_math_sigs = Fmt.strf "@[<v>@,%a@]" pp_math_sigs

let string_operator_to_stan_math_fns str =
  match str with
  | "Plus__" -> "add"
  | "PPlus__" -> "plus"
  | "Minus__" -> "subtract"
  | "PMinus__" -> "minus"
  | "Times__" -> "multiply"
  | "Divide__" -> "divide"
  | "Modulo__" -> "modulus"
  | "IntDivide__" -> "divide"
  | "LDivide__" -> "mdivide_left"
  | "EltTimes__" -> "elt_multiply"
  | "EltDivide__" -> "elt_divide"
  | "Pow__" -> "pow"
  | "EltPow__" -> "pow"
  | "Or__" -> "logical_or"
  | "And__" -> "logical_and"
  | "Equals__" -> "logical_eq"
  | "NEquals__" -> "logical_neq"
  | "Less__" -> "logical_lt"
  | "Leq__" -> "logical_lte"
  | "Greater__" -> "logical_gt"
  | "Geq__" -> "logical_gte"
  | "PNot__" -> "logical_negation"
  | "Transpose__" -> "transpose"
  | _ -> str

(* -- Querying stan_math_signatures -- *)
let query_stan_math_mem_pattern_support (name : string) (args : fun_arg list) =
  let name =
    string_operator_to_stan_math_fns (Utils.stdlib_distribution_name name)
  in
  let namematches = Hashtbl.find_multi stan_math_signatures name in
  let filteredmatches =
    List.filter
      ~f:(fun x ->
        UnsizedType.check_compatible_arguments_mod_conv name (snd2 x) args )
      namematches
  in
  match name with
  | x when is_reduce_sum_fn x -> false
  | x when is_variadic_ode_fn x -> false
  | _ -> (
    (*    let printer intro s = Set.Poly.iter ~f:(printf intro) s in*)
    match List.length filteredmatches = 0 with
    | true ->
        false
        (* Return the least return type in case there are multiple options (due to implicit UInt-UReal conversion), where UInt<UReal *)
    | false -> (
        let is_soa ((_ : UnsizedType.returntype), (_ : fun_arg list), mem) =
          mem = Common.Helpers.SoA
        in
        let blah = List.exists ~f:is_soa filteredmatches in
        match blah with
        | true ->
            (*printer "\n%s is supported\n" (Set.Poly.singleton name);*) true
        | false ->
            (*printer "\n%s is not supported\n" (Set.Poly.singleton name);*)
            false ) )

let pretty_print_all_math_sigs ppf () =
  let open Fmt in
  let pp_sig ppf (name, (rt, args, _)) =
    pf ppf "%s(@[<hov 2>%a@]) => %a" name
      (list ~sep:comma UnsizedType.pp)
      (List.map ~f:snd args) UnsizedType.pp_returntype rt
  in
  let pp_sigs_for_name ppf name =
    (list ~sep:cut pp_sig) ppf
      (List.map ~f:(fun t -> (name, t)) (get_sigs name))
  in
  pf ppf "@[<v>%a@]"
    (list ~sep:cut pp_sigs_for_name)
    (List.sort ~compare (Hashtbl.keys stan_math_signatures))

let pretty_print_math_lib_operator_sigs op =
  if op = Operator.IntDivide then
    [Fmt.strf "@[<v>@,%a@]" pp_math_sig int_divide_type]
  else operator_to_stan_math_fns op |> List.map ~f:pretty_print_math_sigs

let pretty_print_math_lib_assignmentoperator_sigs op =
  match op with
  | Operator.Plus | Minus | Times | Divide | EltTimes | EltDivide ->
      Some
        (Fmt.strf "@[<v>@,%a@]"
           (Fmt.list ~sep:Fmt.cut pp_math_sig)
           (make_assigmentoperator_stan_math_signatures op))
  | _ -> None

(* -- Some helper definitions to populate stan_math_signatures -- *)
let bare_types = [UnsizedType.UInt; UReal; UVector; URowVector; UMatrix]
let bare_types_size = List.length bare_types
let vector_types = [UnsizedType.UReal; UArray UReal; UVector; URowVector]
let vector_types_size = List.length vector_types
let primitive_types = [UnsizedType.UInt; UReal]
let primitive_types_size = List.length primitive_types

let all_vector_types =
  [UnsizedType.UReal; UArray UReal; UVector; URowVector; UInt; UArray UInt]

let all_vector_types_size = List.length all_vector_types

let add_qualified (name, rt, argts, supports_soa) =
  Hashtbl.add_multi stan_math_signatures ~key:name
    ~data:(rt, argts, supports_soa)

let add_nullary name =
  add_unqualified (name, UnsizedType.ReturnType UReal, [], SoA)

let add_binary name supports_soa =
  add_unqualified
    (name, ReturnType UReal, [UnsizedType.UReal; UReal], supports_soa)

let add_binary_vec name supports_soa =
  List.iter
    ~f:(fun i ->
      List.iter
        ~f:(fun j ->
          add_unqualified
            (name, ReturnType (ints_to_real i), [i; j], supports_soa) )
        [UnsizedType.UInt; UReal] )
    [UnsizedType.UInt; UReal] ;
  List.iter
    ~f:(fun i ->
      List.iter
        ~f:(fun j ->
          add_unqualified
            ( name
            , ReturnType (ints_to_real (bare_array_type (j, i)))
            , [bare_array_type (j, i); bare_array_type (j, i)]
            , supports_soa ) )
        [UnsizedType.UArray UInt; UArray UReal; UVector; URowVector; UMatrix]
      )
    (List.range 0 8) ;
  List.iter
    ~f:(fun i ->
      List.iter
        ~f:(fun j ->
          List.iter
            ~f:(fun k ->
              add_unqualified
                ( name
                , ReturnType (ints_to_real (bare_array_type (k, j)))
                , [bare_array_type (k, j); i]
                , supports_soa ) )
            [ UnsizedType.UArray UInt; UArray UReal; UVector; URowVector
            ; UMatrix ] )
        (List.range 0 8) )
    [UnsizedType.UInt; UReal] ;
  List.iter
    ~f:(fun i ->
      List.iter
        ~f:(fun j ->
          List.iter
            ~f:(fun k ->
              add_unqualified
                ( name
                , ReturnType (ints_to_real (bare_array_type (k, j)))
                , [i; bare_array_type (k, j)]
                , supports_soa ) )
            [ UnsizedType.UArray UInt; UArray UReal; UVector; URowVector
            ; UMatrix ] )
        (List.range 0 8) )
    [UnsizedType.UInt; UReal]

let add_binary_vec_real_real name supports_soa =
  add_binary name supports_soa ;
  List.iter
    ~f:(fun i ->
      List.iter
        ~f:(fun j ->
          add_unqualified
            ( name
            , ReturnType (bare_array_type (j, i))
            , [bare_array_type (j, i); bare_array_type (j, i)]
            , supports_soa ) )
        [UnsizedType.UArray UReal; UVector; URowVector; UMatrix] )
    (List.range 0 8) ;
  List.iter
    ~f:(fun i ->
      List.iter
        ~f:(fun j ->
          List.iter
            ~f:(fun k ->
              add_unqualified
                ( name
                , ReturnType (bare_array_type (k, j))
                , [bare_array_type (k, j); i]
                , supports_soa ) )
            [UnsizedType.UArray UReal; UVector; URowVector; UMatrix] )
        (List.range 0 8) )
    [UnsizedType.UReal] ;
  List.iter
    ~f:(fun i ->
      List.iter
        ~f:(fun j ->
          List.iter
            ~f:(fun k ->
              add_unqualified
                ( name
                , ReturnType (bare_array_type (k, j))
                , [i; bare_array_type (k, j)]
                , supports_soa ) )
            [UnsizedType.UArray UReal; UVector; URowVector; UMatrix] )
        (List.range 0 8) )
    [UnsizedType.UReal]

let add_binary_vec_int_real name supports_soa =
  List.iter
    ~f:(fun i ->
      List.iter
        ~f:(fun j ->
          add_unqualified
            ( name
            , ReturnType (bare_array_type (i, j))
            , [UInt; bare_array_type (i, j)]
            , supports_soa ) )
        (List.range 0 8) )
    [UnsizedType.UArray UReal; UVector; URowVector; UMatrix] ;
  List.iter
    ~f:(fun i ->
      List.iter
        ~f:(fun j ->
          add_unqualified
            ( name
            , ReturnType (bare_array_type (i, j))
            , [bare_array_type (UInt, j + 1); bare_array_type (i, j)]
            , supports_soa ) )
        (List.range 0 8) )
    [UnsizedType.UArray UReal; UVector; URowVector] ;
  List.iter
    ~f:(fun i ->
      add_unqualified
        ( name
        , ReturnType (bare_array_type (UMatrix, i))
        , [bare_array_type (UInt, i + 2); bare_array_type (UMatrix, i)]
        , supports_soa ) )
    (List.range 0 8) ;
  List.iter
    ~f:(fun i ->
      add_unqualified
        ( name
        , ReturnType (bare_array_type (UReal, i))
        , [bare_array_type (UInt, i); UReal]
        , supports_soa ) )
    (List.range 0 8)

let add_binary_vec_real_int name supports_soa =
  List.iter
    ~f:(fun i ->
      List.iter
        ~f:(fun j ->
          add_unqualified
            ( name
            , ReturnType (bare_array_type (i, j))
            , [bare_array_type (i, j); UInt]
            , supports_soa ) )
        (List.range 0 8) )
    [UnsizedType.UArray UReal; UVector; URowVector; UMatrix] ;
  List.iter
    ~f:(fun i ->
      List.iter
        ~f:(fun j ->
          add_unqualified
            ( name
            , ReturnType (bare_array_type (i, j))
            , [bare_array_type (i, j); bare_array_type (UInt, j + 1)]
            , supports_soa ) )
        (List.range 0 8) )
    [UnsizedType.UArray UReal; UVector; URowVector] ;
  List.iter
    ~f:(fun i ->
      add_unqualified
        ( name
        , ReturnType (bare_array_type (UMatrix, i))
        , [bare_array_type (UMatrix, i); bare_array_type (UInt, i + 2)]
        , supports_soa ) )
    (List.range 0 8) ;
  List.iter
    ~f:(fun i ->
      add_unqualified
        ( name
        , ReturnType (bare_array_type (UReal, i))
        , [UReal; bare_array_type (UInt, i)]
        , supports_soa ) )
    (List.range 0 8)

let add_binary_vec_int_int name supports_soa =
  List.iter
    ~f:(fun i ->
      add_unqualified
        ( name
        , ReturnType (bare_array_type (UInt, i))
        , [bare_array_type (UInt, i); UInt]
        , supports_soa ) )
    (List.range 0 8) ;
  List.iter
    ~f:(fun i ->
      add_unqualified
        ( name
        , ReturnType (bare_array_type (UInt, i))
        , [UInt; bare_array_type (UInt, i)]
        , supports_soa ) )
    (List.range 1 8) ;
  List.iter
    ~f:(fun i ->
      add_unqualified
        ( name
        , ReturnType (bare_array_type (UInt, i))
        , [bare_array_type (UInt, i); bare_array_type (UInt, i)]
        , supports_soa ) )
    (List.range 1 8)

let add_ternary name supports_soa =
  add_unqualified (name, ReturnType UReal, [UReal; UReal; UReal], supports_soa)

(*Adds functions that operate on matrix, double array and real types*)
let add_ternary_vec name supports_soa =
  add_unqualified (name, ReturnType UReal, [UReal; UReal; UReal], supports_soa) ;
  add_unqualified
    (name, ReturnType UVector, [UVector; UReal; UReal], supports_soa) ;
  add_unqualified
    (name, ReturnType UVector, [UVector; UVector; UReal], supports_soa) ;
  add_unqualified
    (name, ReturnType UVector, [UVector; UReal; UVector], supports_soa) ;
  add_unqualified
    (name, ReturnType UVector, [UVector; UVector; UVector], supports_soa) ;
  add_unqualified
    (name, ReturnType UVector, [UReal; UVector; UReal], supports_soa) ;
  add_unqualified
    (name, ReturnType UVector, [UReal; UVector; UVector], supports_soa) ;
  add_unqualified
    (name, ReturnType UVector, [UReal; UReal; UVector], supports_soa) ;
  add_unqualified
    (name, ReturnType URowVector, [URowVector; UReal; UReal], supports_soa) ;
  add_unqualified
    (name, ReturnType URowVector, [URowVector; URowVector; UReal], supports_soa) ;
  add_unqualified
    (name, ReturnType URowVector, [URowVector; UReal; URowVector], supports_soa) ;
  add_unqualified
    ( name
    , ReturnType URowVector
    , [URowVector; URowVector; URowVector]
    , supports_soa ) ;
  add_unqualified
    (name, ReturnType URowVector, [UReal; URowVector; UReal], supports_soa) ;
  add_unqualified
    (name, ReturnType URowVector, [UReal; URowVector; URowVector], supports_soa) ;
  add_unqualified
    (name, ReturnType URowVector, [UReal; UReal; URowVector], supports_soa) ;
  add_unqualified
    (name, ReturnType UMatrix, [UMatrix; UReal; UReal], supports_soa) ;
  add_unqualified
    (name, ReturnType UMatrix, [UMatrix; UMatrix; UReal], supports_soa) ;
  add_unqualified
    (name, ReturnType UMatrix, [UMatrix; UReal; UMatrix], supports_soa) ;
  add_unqualified
    (name, ReturnType UMatrix, [UMatrix; UMatrix; UMatrix], supports_soa) ;
  add_unqualified
    (name, ReturnType UMatrix, [UReal; UMatrix; UReal], supports_soa) ;
  add_unqualified
    (name, ReturnType UMatrix, [UReal; UMatrix; UMatrix], supports_soa) ;
  add_unqualified
    (name, ReturnType UMatrix, [UReal; UReal; UMatrix], supports_soa)

let for_all_vector_types s = List.iter ~f:s all_vector_types
let for_vector_types s = List.iter ~f:s vector_types

(* -- Start populating stan_math_signaturess -- *)
let () =
  List.iter declarative_fnsigs ~f:(fun (key, rt, args, mem_pattern) ->
      Hashtbl.add_multi stan_math_signatures ~key ~data:(rt, args, mem_pattern)
  ) ;
  add_unqualified ("abs", ReturnType UInt, [UInt], AoS) ;
  add_unqualified ("abs", ReturnType UReal, [UReal], AoS) ;
  List.iter
    ~f:(fun x -> add_unqualified ("add", ReturnType x, [x; x], SoA))
    bare_types ;
  add_unqualified ("add", ReturnType UVector, [UVector; UReal], SoA) ;
  add_unqualified ("add", ReturnType URowVector, [URowVector; UReal], SoA) ;
  add_unqualified ("add", ReturnType UMatrix, [UMatrix; UReal], SoA) ;
  add_unqualified ("add", ReturnType UVector, [UReal; UVector], SoA) ;
  add_unqualified ("add", ReturnType URowVector, [UReal; URowVector], SoA) ;
  add_unqualified ("add", ReturnType UMatrix, [UReal; UMatrix], SoA) ;
  add_unqualified ("add_diag", ReturnType UMatrix, [UMatrix; UReal], AoS) ;
  add_unqualified ("add_diag", ReturnType UMatrix, [UMatrix; UVector], AoS) ;
  add_unqualified ("add_diag", ReturnType UMatrix, [UMatrix; URowVector], AoS) ;
  add_qualified
    ( "algebra_solver"
    , ReturnType UVector
    , [ ( AutoDiffable
        , UFun
            ( [ (AutoDiffable, UVector); (AutoDiffable, UVector)
              ; (DataOnly, UArray UReal); (DataOnly, UArray UInt) ]
            , ReturnType UVector
            , FnPlain
            , AoS ) )
      ; (AutoDiffable, UVector); (AutoDiffable, UVector)
      ; (DataOnly, UArray UReal); (DataOnly, UArray UInt) ]
    , AoS ) ;
  add_qualified
    ( "algebra_solver"
    , ReturnType UVector
    , [ ( AutoDiffable
        , UFun
            ( [ (AutoDiffable, UVector); (AutoDiffable, UVector)
              ; (DataOnly, UArray UReal); (DataOnly, UArray UInt) ]
            , ReturnType UVector
            , FnPlain
            , Common.Helpers.AoS ) )
      ; (AutoDiffable, UVector); (AutoDiffable, UVector)
      ; (DataOnly, UArray UReal); (DataOnly, UArray UInt); (DataOnly, UReal)
      ; (DataOnly, UReal); (DataOnly, UReal) ]
    , AoS ) ;
  add_qualified
    ( "algebra_solver_newton"
    , ReturnType UVector
    , [ ( AutoDiffable
        , UFun
            ( [ (AutoDiffable, UVector); (AutoDiffable, UVector)
              ; (DataOnly, UArray UReal); (DataOnly, UArray UInt) ]
            , ReturnType UVector
            , FnPlain
            , Common.Helpers.AoS ) )
      ; (AutoDiffable, UVector); (AutoDiffable, UVector)
      ; (DataOnly, UArray UReal); (DataOnly, UArray UInt) ]
    , AoS ) ;
  add_qualified
    ( "algebra_solver_newton"
    , ReturnType UVector
    , [ ( AutoDiffable
        , UFun
            ( [ (AutoDiffable, UVector); (AutoDiffable, UVector)
              ; (DataOnly, UArray UReal); (DataOnly, UArray UInt) ]
            , ReturnType UVector
            , FnPlain
            , Common.Helpers.AoS ) )
      ; (AutoDiffable, UVector); (AutoDiffable, UVector)
      ; (DataOnly, UArray UReal); (DataOnly, UArray UInt); (DataOnly, UReal)
      ; (DataOnly, UReal); (DataOnly, UReal) ]
    , AoS ) ;
  List.iter
    ~f:(fun i ->
      List.iter
        ~f:(fun t ->
          add_unqualified
            ( "append_array"
            , ReturnType (bare_array_type (t, i))
            , [bare_array_type (t, i); bare_array_type (t, i)]
            , AoS ) )
        bare_types )
    (List.range 1 8) ;
  add_binary "atan2" AoS ;
  add_unqualified
    ( "bernoulli_logit_glm_lpmf"
    , ReturnType UReal
    , [UArray UInt; UMatrix; UReal; UVector]
    , SoA ) ;
  add_unqualified
    ( "bernoulli_logit_glm_lpmf"
    , ReturnType UReal
    , [UArray UInt; UMatrix; UVector; UVector]
    , SoA ) ;
  add_unqualified
    ( "bernoulli_logit_glm_lpmf"
    , ReturnType UReal
    , [UInt; UMatrix; UReal; UVector]
    , SoA ) ;
  add_unqualified
    ( "bernoulli_logit_glm_lpmf"
    , ReturnType UReal
    , [UInt; UMatrix; UVector; UVector]
    , SoA ) ;
  add_unqualified
    ( "bernoulli_logit_glm_lpmf"
    , ReturnType UReal
    , [UArray UInt; URowVector; UReal; UVector]
    , SoA ) ;
  add_unqualified
    ( "bernoulli_logit_glm_lpmf"
    , ReturnType UReal
    , [UArray UInt; URowVector; UVector; UVector]
    , SoA ) ;
  add_binary_vec_int_real "bessel_first_kind" SoA ;
  add_binary_vec_int_real "bessel_second_kind" SoA ;
  add_binary_vec "beta" SoA ;
  (* XXX For some reason beta_proportion_rng doesn't take ints as first arg *)
  for_vector_types (fun t ->
      for_all_vector_types (fun u ->
          add_unqualified
            ( "beta_proportion_rng"
            , ReturnType (rng_return_type UReal [t; u])
            , [t; u]
            , AoS ) ) ) ;
  add_binary_vec_int_real "binary_log_loss" SoA ;
  add_binary_vec "binomial_coefficient_log" AoS ;
  add_unqualified
    ("block", ReturnType UMatrix, [UMatrix; UInt; UInt; UInt; UInt], SoA) ;
  add_unqualified ("categorical_rng", ReturnType UInt, [UVector], AoS) ;
  add_unqualified ("categorical_logit_rng", ReturnType UInt, [UVector], AoS) ;
  add_unqualified
    ( "categorical_logit_glm_lpmf"
    , ReturnType UReal
    , [UArray UInt; UMatrix; UVector; UMatrix]
    , AoS ) ;
  add_unqualified
    ( "categorical_logit_glm_lpmf"
    , ReturnType UReal
    , [UInt; UMatrix; UVector; UMatrix]
    , AoS ) ;
  add_unqualified
    ( "categorical_logit_glm_lpmf"
    , ReturnType UReal
    , [UArray UInt; URowVector; UVector; UMatrix]
    , AoS ) ;
  add_unqualified
    ( "categorical_logit_glm_lpmf"
    , ReturnType UReal
    , [UInt; URowVector; UVector; UMatrix]
    , AoS ) ;
  add_unqualified ("append_col", ReturnType UMatrix, [UMatrix; UMatrix], AoS) ;
  add_unqualified ("append_col", ReturnType UMatrix, [UVector; UMatrix], AoS) ;
  add_unqualified ("append_col", ReturnType UMatrix, [UMatrix; UVector], AoS) ;
  add_unqualified ("append_col", ReturnType UMatrix, [UVector; UVector], AoS) ;
  add_unqualified
    ("append_col", ReturnType URowVector, [URowVector; URowVector], AoS) ;
  add_unqualified
    ("append_col", ReturnType URowVector, [UReal; URowVector], AoS) ;
  add_unqualified
    ("append_col", ReturnType URowVector, [URowVector; UReal], AoS) ;
  add_unqualified ("chol2inv", ReturnType UMatrix, [UMatrix], AoS) ;
  add_unqualified ("cholesky_decompose", ReturnType UMatrix, [UMatrix], SoA) ;
  add_binary_vec_int_int "choose" AoS ;
  add_unqualified ("col", ReturnType UVector, [UMatrix; UInt], SoA) ;
  add_unqualified ("cols", ReturnType UInt, [UVector], SoA) ;
  add_unqualified ("cols", ReturnType UInt, [URowVector], SoA) ;
  add_unqualified ("cols", ReturnType UInt, [UMatrix], SoA) ;
  add_unqualified
    ("columns_dot_product", ReturnType URowVector, [UVector; UVector], SoA) ;
  add_unqualified
    ( "columns_dot_product"
    , ReturnType URowVector
    , [URowVector; URowVector]
    , SoA ) ;
  add_unqualified
    ("columns_dot_product", ReturnType URowVector, [UMatrix; UMatrix], SoA) ;
  add_unqualified ("columns_dot_self", ReturnType URowVector, [UVector], SoA) ;
  add_unqualified ("columns_dot_self", ReturnType URowVector, [URowVector], SoA) ;
  add_unqualified ("columns_dot_self", ReturnType URowVector, [UMatrix], SoA) ;
  add_unqualified
    ("cov_exp_quad", ReturnType UMatrix, [UArray UReal; UReal; UReal], SoA) ;
  add_unqualified
    ("cov_exp_quad", ReturnType UMatrix, [UArray UVector; UReal; UReal], SoA) ;
  add_unqualified
    ("cov_exp_quad", ReturnType UMatrix, [UArray URowVector; UReal; UReal], SoA) ;
  add_unqualified
    ( "cov_exp_quad"
    , ReturnType UMatrix
    , [UArray UReal; UArray UReal; UReal; UReal]
    , SoA ) ;
  add_unqualified
    ( "cov_exp_quad"
    , ReturnType UMatrix
    , [UArray UVector; UArray UVector; UReal; UReal]
    , SoA ) ;
  add_unqualified
    ( "cov_exp_quad"
    , ReturnType UMatrix
    , [UArray URowVector; UArray URowVector; UReal; UReal]
    , SoA ) ;
  add_unqualified ("crossprod", ReturnType UMatrix, [UMatrix], AoS) ;
  add_unqualified
    ( "csr_matrix_times_vector"
    , ReturnType UVector
    , [UInt; UInt; UVector; UArray UInt; UArray UInt; UVector]
    , SoA ) ;
  add_unqualified
    ( "csr_to_dense_matrix"
    , ReturnType UMatrix
    , [UInt; UInt; UVector; UArray UInt; UArray UInt]
    , AoS ) ;
  add_unqualified ("csr_extract_w", ReturnType UVector, [UMatrix], AoS) ;
  add_unqualified ("csr_extract_v", ReturnType (UArray UInt), [UMatrix], AoS) ;
  add_unqualified ("csr_extract_u", ReturnType (UArray UInt), [UMatrix], AoS) ;
  add_unqualified
    ("cumulative_sum", ReturnType (UArray UReal), [UArray UReal], AoS) ;
  add_unqualified ("cumulative_sum", ReturnType UVector, [UVector], AoS) ;
  add_unqualified ("cumulative_sum", ReturnType URowVector, [URowVector], AoS) ;
  add_unqualified ("determinant", ReturnType UReal, [UMatrix], SoA) ;
  add_unqualified ("diag_matrix", ReturnType UMatrix, [UVector], AoS) ;
  add_unqualified
    ("diag_post_multiply", ReturnType UMatrix, [UMatrix; UVector], SoA) ;
  add_unqualified
    ("diag_post_multiply", ReturnType UMatrix, [UMatrix; URowVector], SoA) ;
  add_unqualified
    ("diag_pre_multiply", ReturnType UMatrix, [UVector; UMatrix], SoA) ;
  add_unqualified
    ("diag_pre_multiply", ReturnType UMatrix, [URowVector; UMatrix], SoA) ;
  add_unqualified ("diagonal", ReturnType UVector, [UMatrix], SoA) ;
  add_unqualified ("dims", ReturnType (UArray UInt), [UInt], AoS) ;
  add_unqualified ("dims", ReturnType (UArray UInt), [UReal], AoS) ;
  add_unqualified ("dims", ReturnType (UArray UInt), [UVector], SoA) ;
  add_unqualified ("dims", ReturnType (UArray UInt), [URowVector], SoA) ;
  add_unqualified ("dims", ReturnType (UArray UInt), [UMatrix], SoA) ;
  List.iter
    ~f:(fun i ->
      List.iter
        ~f:(fun t ->
          add_unqualified
            ( "dims"
            , ReturnType (UArray UInt)
            , [bare_array_type (t, i + 1)]
            , SoA ) )
        bare_types )
    (List.range 0 8) ;
  add_unqualified ("dirichlet_rng", ReturnType UVector, [UVector], AoS) ;
  add_unqualified ("distance", ReturnType UReal, [UVector; UVector], SoA) ;
  add_unqualified ("distance", ReturnType UReal, [URowVector; URowVector], SoA) ;
  add_unqualified ("distance", ReturnType UReal, [UVector; URowVector], SoA) ;
  add_unqualified ("distance", ReturnType UReal, [URowVector; UVector], SoA) ;
  add_unqualified ("divide", ReturnType UInt, [UInt; UInt], SoA) ;
  add_unqualified ("divide", ReturnType UReal, [UReal; UReal], SoA) ;
  add_unqualified ("divide", ReturnType UVector, [UVector; UReal], SoA) ;
  add_unqualified ("divide", ReturnType URowVector, [URowVector; UReal], SoA) ;
  add_unqualified ("divide", ReturnType UMatrix, [UMatrix; UReal], SoA) ;
  add_unqualified ("dot_product", ReturnType UReal, [UVector; UVector], SoA) ;
  add_unqualified
    ("dot_product", ReturnType UReal, [URowVector; URowVector], SoA) ;
  add_unqualified ("dot_product", ReturnType UReal, [UVector; URowVector], SoA) ;
  add_unqualified ("dot_product", ReturnType UReal, [URowVector; UVector], SoA) ;
  add_unqualified
    ("dot_product", ReturnType UReal, [UArray UReal; UArray UReal], SoA) ;
  add_unqualified ("dot_self", ReturnType UReal, [UVector], SoA) ;
  add_unqualified ("dot_self", ReturnType UReal, [URowVector], SoA) ;
  add_nullary "e" ;
  add_unqualified ("eigenvalues_sym", ReturnType UVector, [UMatrix], SoA) ;
  add_unqualified ("eigenvectors_sym", ReturnType UMatrix, [UMatrix], SoA) ;
  add_unqualified ("generalized_inverse", ReturnType UMatrix, [UMatrix], SoA) ;
  add_unqualified ("qr_Q", ReturnType UMatrix, [UMatrix], AoS) ;
  add_unqualified ("qr_R", ReturnType UMatrix, [UMatrix], AoS) ;
  add_unqualified ("qr_thin_Q", ReturnType UMatrix, [UMatrix], AoS) ;
  add_unqualified ("qr_thin_R", ReturnType UMatrix, [UMatrix], AoS) ;
  add_unqualified ("elt_divide", ReturnType UInt, [UInt; UInt], SoA) ;
  add_unqualified ("elt_divide", ReturnType UReal, [UReal; UReal], SoA) ;
  add_unqualified ("elt_divide", ReturnType UVector, [UVector; UVector], SoA) ;
  add_unqualified
    ("elt_divide", ReturnType URowVector, [URowVector; URowVector], SoA) ;
  add_unqualified ("elt_divide", ReturnType UMatrix, [UMatrix; UMatrix], SoA) ;
  add_unqualified ("elt_divide", ReturnType UVector, [UVector; UReal], SoA) ;
  add_unqualified
    ("elt_divide", ReturnType URowVector, [URowVector; UReal], SoA) ;
  add_unqualified ("elt_divide", ReturnType UMatrix, [UMatrix; UReal], SoA) ;
  add_unqualified ("elt_divide", ReturnType UVector, [UReal; UVector], SoA) ;
  add_unqualified
    ("elt_divide", ReturnType URowVector, [UReal; URowVector], SoA) ;
  add_unqualified ("elt_divide", ReturnType UMatrix, [UReal; UMatrix], SoA) ;
  add_unqualified ("elt_multiply", ReturnType UInt, [UInt; UInt], SoA) ;
  add_unqualified ("elt_multiply", ReturnType UReal, [UReal; UReal], SoA) ;
  add_unqualified ("elt_multiply", ReturnType UVector, [UVector; UVector], SoA) ;
  add_unqualified
    ("elt_multiply", ReturnType URowVector, [URowVector; URowVector], SoA) ;
  add_unqualified ("elt_multiply", ReturnType UMatrix, [UMatrix; UMatrix], SoA) ;
  add_binary_vec_int_int "falling_factorial" SoA ;
  add_binary_vec_real_int "falling_factorial" SoA ;
  add_binary_vec "fdim" AoS ;
  add_ternary_vec "fma" SoA ;
  add_binary_vec "fmax" AoS ;
  add_binary_vec "fmin" AoS ;
  add_binary_vec "fmod" AoS ;
  add_binary_vec_real_real "gamma_p" AoS ;
  add_binary_vec_real_real "gamma_q" AoS ;
  add_unqualified
    ( "gaussian_dlm_obs_log"
    , ReturnType UReal
    , [UMatrix; UMatrix; UMatrix; UMatrix; UMatrix; UVector; UMatrix]
    , SoA ) ;
  add_unqualified
    ( "gaussian_dlm_obs_log"
    , ReturnType UReal
    , [UMatrix; UMatrix; UMatrix; UVector; UMatrix; UVector; UMatrix]
    , SoA ) ;
  add_unqualified
    ( "gaussian_dlm_obs_lpdf"
    , ReturnType UReal
    , [UMatrix; UMatrix; UMatrix; UMatrix; UMatrix; UVector; UMatrix]
    , SoA ) ;
  add_unqualified
    ( "gaussian_dlm_obs_lpdf"
    , ReturnType UReal
    , [UMatrix; UMatrix; UMatrix; UVector; UMatrix; UVector; UMatrix]
    , SoA ) ;
  add_unqualified
    ("gp_dot_prod_cov", ReturnType UMatrix, [UArray UReal; UReal], AoS) ;
  add_unqualified
    ( "gp_dot_prod_cov"
    , ReturnType UMatrix
    , [UArray UReal; UArray UReal; UReal]
    , AoS ) ;
  add_unqualified
    ( "gp_dot_prod_cov"
    , ReturnType UMatrix
    , [UArray UReal; UArray UReal; UReal]
    , AoS ) ;
  add_unqualified
    ("gp_dot_prod_cov", ReturnType UMatrix, [UArray UVector; UReal], AoS) ;
  add_unqualified
    ( "gp_dot_prod_cov"
    , ReturnType UMatrix
    , [UArray UVector; UArray UVector; UReal]
    , AoS ) ;
  add_unqualified
    ("gp_exp_quad_cov", ReturnType UMatrix, [UArray UReal; UReal; UReal], AoS) ;
  add_unqualified
    ( "gp_exp_quad_cov"
    , ReturnType UMatrix
    , [UArray UReal; UArray UReal; UReal; UReal]
    , AoS ) ;
  add_unqualified
    ("gp_exp_quad_cov", ReturnType UMatrix, [UArray UVector; UReal; UReal], AoS) ;
  add_unqualified
    ( "gp_exp_quad_cov"
    , ReturnType UMatrix
    , [UArray UVector; UArray UVector; UReal; UReal]
    , AoS ) ;
  add_unqualified
    ( "gp_exp_quad_cov"
    , ReturnType UMatrix
    , [UArray UVector; UReal; UArray UReal]
    , AoS ) ;
  add_unqualified
    ( "gp_exp_quad_cov"
    , ReturnType UMatrix
    , [UArray UVector; UArray UVector; UReal; UArray UReal]
    , AoS ) ;
  add_unqualified
    ("gp_matern32_cov", ReturnType UMatrix, [UArray UReal; UReal; UReal], AoS) ;
  add_unqualified
    ( "gp_matern32_cov"
    , ReturnType UMatrix
    , [UArray UReal; UArray UReal; UReal; UReal]
    , AoS ) ;
  add_unqualified
    ("gp_matern32_cov", ReturnType UMatrix, [UArray UVector; UReal; UReal], AoS) ;
  add_unqualified
    ( "gp_matern32_cov"
    , ReturnType UMatrix
    , [UArray UVector; UArray UVector; UReal; UReal]
    , AoS ) ;
  add_unqualified
    ( "gp_matern32_cov"
    , ReturnType UMatrix
    , [UArray UVector; UReal; UArray UReal]
    , AoS ) ;
  add_unqualified
    ( "gp_matern32_cov"
    , ReturnType UMatrix
    , [UArray UVector; UArray UVector; UReal; UArray UReal]
    , AoS ) ;
  add_unqualified
    ("gp_matern52_cov", ReturnType UMatrix, [UArray UReal; UReal; UReal], AoS) ;
  add_unqualified
    ( "gp_matern52_cov"
    , ReturnType UMatrix
    , [UArray UReal; UArray UReal; UReal; UReal]
    , AoS ) ;
  add_unqualified
    ("gp_matern52_cov", ReturnType UMatrix, [UArray UVector; UReal; UReal], AoS) ;
  add_unqualified
    ( "gp_matern52_cov"
    , ReturnType UMatrix
    , [UArray UVector; UArray UVector; UReal; UReal]
    , AoS ) ;
  add_unqualified
    ( "gp_matern52_cov"
    , ReturnType UMatrix
    , [UArray UVector; UReal; UArray UReal]
    , AoS ) ;
  add_unqualified
    ( "gp_matern52_cov"
    , ReturnType UMatrix
    , [UArray UVector; UArray UVector; UReal; UArray UReal]
    , AoS ) ;
  add_unqualified
    ( "gp_exponential_cov"
    , ReturnType UMatrix
    , [UArray UReal; UReal; UReal]
    , AoS ) ;
  add_unqualified
    ( "gp_exponential_cov"
    , ReturnType UMatrix
    , [UArray UReal; UArray UReal; UReal; UReal]
    , AoS ) ;
  add_unqualified
    ( "gp_exponential_cov"
    , ReturnType UMatrix
    , [UArray UVector; UReal; UReal]
    , AoS ) ;
  add_unqualified
    ( "gp_exponential_cov"
    , ReturnType UMatrix
    , [UArray UVector; UArray UVector; UReal; UReal]
    , AoS ) ;
  add_unqualified
    ( "gp_exponential_cov"
    , ReturnType UMatrix
    , [UArray UVector; UReal; UArray UReal]
    , AoS ) ;
  add_unqualified
    ( "gp_exponential_cov"
    , ReturnType UMatrix
    , [UArray UVector; UArray UVector; UReal; UArray UReal]
    , AoS ) ;
  add_unqualified
    ( "gp_periodic_cov"
    , ReturnType UMatrix
    , [UArray UReal; UReal; UReal; UReal]
    , AoS ) ;
  add_unqualified
    ( "gp_periodic_cov"
    , ReturnType UMatrix
    , [UArray UReal; UArray UReal; UReal; UReal; UReal]
    , AoS ) ;
  add_unqualified
    ( "gp_periodic_cov"
    , ReturnType UMatrix
    , [UArray UVector; UReal; UReal; UReal]
    , AoS ) ;
  add_unqualified
    ( "gp_periodic_cov"
    , ReturnType UMatrix
    , [UArray UVector; UArray UVector; UReal; UReal; UReal]
    , AoS ) ;
  (* ; add_nullary ("get_lp")   *)
  add_unqualified ("head", ReturnType URowVector, [URowVector; UInt], SoA) ;
  add_unqualified ("head", ReturnType UVector, [UVector; UInt], SoA) ;
  List.iter
    ~f:(fun t ->
      List.iter
        ~f:(fun j ->
          add_unqualified
            ( "head"
            , ReturnType (bare_array_type (t, j))
            , [bare_array_type (t, j); UInt]
            , AoS ) )
        (List.range 1 4) )
    bare_types ;
  add_unqualified
    ("hmm_marginal", ReturnType UReal, [UMatrix; UMatrix; UVector], AoS) ;
  add_qualified
    ( "hmm_hidden_state_prob"
    , ReturnType UMatrix
    , [(DataOnly, UMatrix); (DataOnly, UMatrix); (DataOnly, UVector)]
    , AoS ) ;
  add_unqualified
    ( "hmm_latent_rng"
    , ReturnType (UArray UInt)
    , [UMatrix; UMatrix; UVector]
    , AoS ) ;
  add_unqualified
    ("hypergeometric_log", ReturnType UReal, [UInt; UInt; UInt; UInt], SoA) ;
  add_unqualified
    ("hypergeometric_lpmf", ReturnType UReal, [UInt; UInt; UInt; UInt], SoA) ;
  add_unqualified
    ("hypergeometric_rng", ReturnType UInt, [UInt; UInt; UInt], SoA) ;
  add_binary_vec "hypot" AoS ;
  add_unqualified ("identity_matrix", ReturnType UMatrix, [UInt], AoS) ;
  add_unqualified ("if_else", ReturnType UInt, [UInt; UInt; UInt], AoS) ;
  add_unqualified ("if_else", ReturnType UReal, [UInt; UReal; UReal], AoS) ;
  add_unqualified ("inc_beta", ReturnType UReal, [UReal; UReal; UReal], AoS) ;
  add_unqualified ("int_step", ReturnType UInt, [UReal], AoS) ;
  add_unqualified ("int_step", ReturnType UInt, [UInt], AoS) ;
  add_qualified
    ( "integrate_1d"
    , ReturnType UReal
    , [ ( AutoDiffable
        , UFun
            ( [ (AutoDiffable, UReal); (AutoDiffable, UReal)
              ; (AutoDiffable, UArray UReal)
              ; (DataOnly, UArray UReal); (DataOnly, UArray UInt) ]
            , ReturnType UReal
            , FnPlain
            , Common.Helpers.AoS ) )
      ; (AutoDiffable, UReal); (AutoDiffable, UReal)
      ; (AutoDiffable, UArray UReal)
      ; (DataOnly, UArray UReal); (DataOnly, UArray UInt) ]
    , AoS ) ;
  add_qualified
    ( "integrate_1d"
    , ReturnType UReal
    , [ ( AutoDiffable
        , UFun
            ( [ (AutoDiffable, UReal); (AutoDiffable, UReal)
              ; (AutoDiffable, UArray UReal)
              ; (DataOnly, UArray UReal); (DataOnly, UArray UInt) ]
            , ReturnType UReal
            , FnPlain
            , Common.Helpers.AoS ) )
      ; (AutoDiffable, UReal); (AutoDiffable, UReal)
      ; (AutoDiffable, UArray UReal)
      ; (DataOnly, UArray UReal); (DataOnly, UArray UInt); (DataOnly, UReal) ]
    , AoS ) ;
  add_qualified
    ( "integrate_ode"
    , ReturnType (UArray (UArray UReal))
    , [ ( AutoDiffable
        , UFun
            ( [ (AutoDiffable, UReal)
              ; (AutoDiffable, UArray UReal)
              ; (AutoDiffable, UArray UReal)
              ; (DataOnly, UArray UReal); (DataOnly, UArray UInt) ]
            , ReturnType (UArray UReal)
            , FnPlain
            , Common.Helpers.AoS ) )
      ; (AutoDiffable, UArray UReal)
      ; (AutoDiffable, UReal)
      ; (AutoDiffable, UArray UReal)
      ; (AutoDiffable, UArray UReal)
      ; (DataOnly, UArray UReal); (DataOnly, UArray UInt) ]
    , AoS ) ;
  add_qualified
    ( "integrate_ode_adams"
    , ReturnType (UArray (UArray UReal))
    , [ ( AutoDiffable
        , UFun
            ( [ (AutoDiffable, UReal)
              ; (AutoDiffable, UArray UReal)
              ; (AutoDiffable, UArray UReal)
              ; (DataOnly, UArray UReal); (DataOnly, UArray UInt) ]
            , ReturnType (UArray UReal)
            , FnPlain
            , Common.Helpers.AoS ) )
      ; (AutoDiffable, UArray UReal)
      ; (AutoDiffable, UReal)
      ; (AutoDiffable, UArray UReal)
      ; (AutoDiffable, UArray UReal)
      ; (DataOnly, UArray UReal); (DataOnly, UArray UInt) ]
    , AoS ) ;
  add_qualified
    ( "integrate_ode_adams"
    , ReturnType (UArray (UArray UReal))
    , [ ( AutoDiffable
        , UFun
            ( [ (AutoDiffable, UReal)
              ; (AutoDiffable, UArray UReal)
              ; (AutoDiffable, UArray UReal)
              ; (DataOnly, UArray UReal); (DataOnly, UArray UInt) ]
            , ReturnType (UArray UReal)
            , FnPlain
            , Common.Helpers.AoS ) )
      ; (AutoDiffable, UArray UReal)
      ; (AutoDiffable, UReal)
      ; (AutoDiffable, UArray UReal)
      ; (AutoDiffable, UArray UReal)
      ; (DataOnly, UArray UReal); (DataOnly, UArray UInt); (DataOnly, UReal)
      ; (DataOnly, UReal); (DataOnly, UReal) ]
    , AoS ) ;
  add_qualified
    ( "integrate_ode_bdf"
    , ReturnType (UArray (UArray UReal))
    , [ ( AutoDiffable
        , UFun
            ( [ (AutoDiffable, UReal)
              ; (AutoDiffable, UArray UReal)
              ; (AutoDiffable, UArray UReal)
              ; (DataOnly, UArray UReal); (DataOnly, UArray UInt) ]
            , ReturnType (UArray UReal)
            , FnPlain
            , Common.Helpers.AoS ) )
      ; (AutoDiffable, UArray UReal)
      ; (AutoDiffable, UReal)
      ; (AutoDiffable, UArray UReal)
      ; (AutoDiffable, UArray UReal)
      ; (DataOnly, UArray UReal); (DataOnly, UArray UInt) ]
    , AoS ) ;
  add_qualified
    ( "integrate_ode_bdf"
    , ReturnType (UArray (UArray UReal))
    , [ ( AutoDiffable
        , UFun
            ( [ (AutoDiffable, UReal)
              ; (AutoDiffable, UArray UReal)
              ; (AutoDiffable, UArray UReal)
              ; (DataOnly, UArray UReal); (DataOnly, UArray UInt) ]
            , ReturnType (UArray UReal)
            , FnPlain
            , Common.Helpers.AoS ) )
      ; (AutoDiffable, UArray UReal)
      ; (AutoDiffable, UReal)
      ; (AutoDiffable, UArray UReal)
      ; (AutoDiffable, UArray UReal)
      ; (DataOnly, UArray UReal); (DataOnly, UArray UInt); (DataOnly, UReal)
      ; (DataOnly, UReal); (DataOnly, UReal) ]
    , AoS ) ;
  add_qualified
    ( "integrate_ode_rk45"
    , ReturnType (UArray (UArray UReal))
    , [ ( AutoDiffable
        , UFun
            ( [ (AutoDiffable, UReal)
              ; (AutoDiffable, UArray UReal)
              ; (AutoDiffable, UArray UReal)
              ; (DataOnly, UArray UReal); (DataOnly, UArray UInt) ]
            , ReturnType (UArray UReal)
            , FnPlain
            , Common.Helpers.AoS ) )
      ; (AutoDiffable, UArray UReal)
      ; (AutoDiffable, UReal)
      ; (AutoDiffable, UArray UReal)
      ; (AutoDiffable, UArray UReal)
      ; (DataOnly, UArray UReal); (DataOnly, UArray UInt) ]
    , AoS ) ;
  add_qualified
    ( "integrate_ode_rk45"
    , ReturnType (UArray (UArray UReal))
    , [ ( AutoDiffable
        , UFun
            ( [ (AutoDiffable, UReal)
              ; (AutoDiffable, UArray UReal)
              ; (AutoDiffable, UArray UReal)
              ; (DataOnly, UArray UReal); (DataOnly, UArray UInt) ]
            , ReturnType (UArray UReal)
            , FnPlain
            , Common.Helpers.AoS ) )
      ; (AutoDiffable, UArray UReal)
      ; (AutoDiffable, UReal)
      ; (AutoDiffable, UArray UReal)
      ; (AutoDiffable, UArray UReal)
      ; (DataOnly, UArray UReal); (DataOnly, UArray UInt); (DataOnly, UReal)
      ; (DataOnly, UReal); (DataOnly, UReal) ]
    , AoS ) ;
  add_unqualified
    ("inv_wishart_log", ReturnType UReal, [UMatrix; UReal; UMatrix], SoA) ;
  add_unqualified
    ("inv_wishart_lpdf", ReturnType UReal, [UMatrix; UReal; UMatrix], SoA) ;
  add_unqualified ("inv_wishart_rng", ReturnType UMatrix, [UReal; UMatrix], SoA) ;
  add_unqualified ("inverse", ReturnType UMatrix, [UMatrix], SoA) ;
  add_unqualified ("inverse_spd", ReturnType UMatrix, [UMatrix], SoA) ;
  add_unqualified ("is_inf", ReturnType UInt, [UReal], AoS) ;
  add_unqualified ("is_nan", ReturnType UInt, [UReal], AoS) ;
  add_binary_vec "lbeta" AoS ;
  add_binary "lchoose" AoS ;
  add_binary_vec_real_int "ldexp" AoS ;
  add_qualified
    ( "linspaced_int_array"
    , ReturnType (UArray UInt)
    , [(DataOnly, UInt); (DataOnly, UInt); (DataOnly, UInt)]
    , AoS ) ;
  add_qualified
    ( "linspaced_array"
    , ReturnType (UArray UReal)
    , [(DataOnly, UInt); (DataOnly, UReal); (DataOnly, UReal)]
    , AoS ) ;
  add_qualified
    ( "linspaced_row_vector"
    , ReturnType URowVector
    , [(DataOnly, UInt); (DataOnly, UReal); (DataOnly, UReal)]
    , AoS ) ;
  add_qualified
    ( "linspaced_vector"
    , ReturnType UVector
    , [(DataOnly, UInt); (DataOnly, UReal); (DataOnly, UReal)]
    , AoS ) ;
  add_unqualified
    ("lkj_corr_cholesky_log", ReturnType UReal, [UMatrix; UReal], SoA) ;
  add_unqualified
    ("lkj_corr_cholesky_lpdf", ReturnType UReal, [UMatrix; UReal], SoA) ;
  add_unqualified
    ("lkj_corr_cholesky_rng", ReturnType UMatrix, [UInt; UReal], SoA) ;
  add_unqualified ("lkj_corr_log", ReturnType UReal, [UMatrix; UReal], SoA) ;
  add_unqualified ("lkj_corr_lpdf", ReturnType UReal, [UMatrix; UReal], SoA) ;
  add_unqualified ("lkj_corr_rng", ReturnType UMatrix, [UInt; UReal], SoA) ;
  add_unqualified
    ("lkj_cov_log", ReturnType UReal, [UMatrix; UVector; UVector; UReal], SoA) ;
  add_binary_vec_int_real "lmgamma" AoS ;
  add_binary_vec "lmultiply" AoS ;
  add_nullary "log10" ;
  add_nullary "log2" ;
  add_unqualified ("log_determinant", ReturnType UReal, [UMatrix], SoA) ;
  add_binary_vec "log_diff_exp" AoS ;
  add_binary_vec "log_falling_factorial" AoS ;
  add_binary_vec "log_inv_logit_diff" AoS ;
  add_ternary "log_mix" AoS ;
  List.iter
    ~f:(fun v1 ->
      List.iter
        ~f:(fun v2 ->
          add_unqualified ("log_mix", ReturnType UReal, [v1; v2], AoS) )
        (List.tl_exn vector_types) ;
      add_unqualified ("log_mix", ReturnType UReal, [v1; UArray UVector], AoS) ;
      add_unqualified
        ("log_mix", ReturnType UReal, [v1; UArray URowVector], AoS) )
    (List.tl_exn vector_types) ;
  add_binary_vec "log_modified_bessel_first_kind" AoS ;
  add_binary_vec "log_rising_factorial" AoS ;
  add_unqualified ("log_softmax", ReturnType UVector, [UVector], SoA) ;
  add_unqualified ("log_sum_exp", ReturnType UReal, [UArray UReal], SoA) ;
  add_unqualified ("log_sum_exp", ReturnType UReal, [UVector], SoA) ;
  add_unqualified ("log_sum_exp", ReturnType UReal, [URowVector], SoA) ;
  add_unqualified ("log_sum_exp", ReturnType UReal, [UMatrix], SoA) ;
  add_binary "log_sum_exp" SoA ;
  let logical_binops =
    [ "logical_or"; "logical_and"; "logical_eq"; "logical_neq"; "logical_lt"
    ; "logical_lte"; "logical_gt"; "logical_gte" ]
  in
  List.iter
    ~f:(fun t1 ->
      add_unqualified ("logical_negation", ReturnType UInt, [t1], SoA) ;
      List.iter
        ~f:(fun t2 ->
          List.iter
            ~f:(fun o -> add_unqualified (o, ReturnType UInt, [t1; t2], SoA))
            logical_binops )
        primitive_types )
    primitive_types ;
  add_nullary "machine_precision" ;
  add_qualified
    ( "map_rect"
    , ReturnType UVector
    , [ ( AutoDiffable
        , UFun
            ( [ (AutoDiffable, UVector); (AutoDiffable, UVector)
              ; (DataOnly, UArray UReal); (DataOnly, UArray UInt) ]
            , ReturnType UVector
            , FnPlain
            , Common.Helpers.AoS ) )
      ; (AutoDiffable, UVector)
      ; (AutoDiffable, UArray UVector)
      ; (DataOnly, UArray (UArray UReal))
      ; (DataOnly, UArray (UArray UInt)) ]
    , AoS ) ;
  add_unqualified ("matrix_exp", ReturnType UMatrix, [UMatrix], AoS) ;
  add_unqualified
    ("matrix_exp_multiply", ReturnType UMatrix, [UMatrix; UMatrix], AoS) ;
  add_unqualified ("matrix_power", ReturnType UMatrix, [UMatrix; UInt], SoA) ;
  add_unqualified ("max", ReturnType UInt, [UArray UInt], AoS) ;
  add_unqualified ("max", ReturnType UReal, [UArray UReal], AoS) ;
  add_unqualified ("max", ReturnType UReal, [UVector], AoS) ;
  add_unqualified ("max", ReturnType UReal, [URowVector], AoS) ;
  add_unqualified ("max", ReturnType UReal, [UMatrix], AoS) ;
  add_unqualified ("max", ReturnType UInt, [UInt; UInt], AoS) ;
  add_unqualified ("mdivide_left", ReturnType UVector, [UMatrix; UVector], SoA) ;
  add_unqualified ("mdivide_left", ReturnType UMatrix, [UMatrix; UMatrix], SoA) ;
  add_unqualified
    ("mdivide_left_spd", ReturnType UVector, [UMatrix; UVector], SoA) ;
  add_unqualified
    ("mdivide_left_spd", ReturnType UMatrix, [UMatrix; UMatrix], SoA) ;
  add_unqualified
    ("mdivide_left_tri_low", ReturnType UMatrix, [UMatrix; UMatrix], AoS) ;
  add_unqualified
    ("mdivide_left_tri_low", ReturnType UVector, [UMatrix; UVector], AoS) ;
  add_unqualified
    ("mdivide_right", ReturnType URowVector, [URowVector; UMatrix], AoS) ;
  add_unqualified
    ("mdivide_right_spd", ReturnType UMatrix, [UMatrix; UMatrix], AoS) ;
  add_unqualified
    ("mdivide_right_spd", ReturnType URowVector, [URowVector; UMatrix], AoS) ;
  add_unqualified ("mdivide_right", ReturnType UMatrix, [UMatrix; UMatrix], AoS) ;
  add_unqualified
    ("mdivide_right_tri_low", ReturnType URowVector, [URowVector; UMatrix], AoS) ;
  add_unqualified
    ("mdivide_right_tri_low", ReturnType UMatrix, [UMatrix; UMatrix], AoS) ;
  add_unqualified ("mean", ReturnType UReal, [UArray UReal], AoS) ;
  add_unqualified ("mean", ReturnType UReal, [UVector], AoS) ;
  add_unqualified ("mean", ReturnType UReal, [URowVector], AoS) ;
  add_unqualified ("mean", ReturnType UReal, [UMatrix], AoS) ;
  add_unqualified ("min", ReturnType UInt, [UArray UInt], AoS) ;
  add_unqualified ("min", ReturnType UReal, [UArray UReal], AoS) ;
  add_unqualified ("min", ReturnType UReal, [UVector], AoS) ;
  add_unqualified ("min", ReturnType UReal, [URowVector], AoS) ;
  add_unqualified ("min", ReturnType UReal, [UMatrix], AoS) ;
  add_unqualified ("min", ReturnType UInt, [UInt; UInt], AoS) ;
  add_unqualified ("minus", ReturnType UInt, [UInt], AoS) ;
  add_unqualified ("minus", ReturnType UReal, [UReal], AoS) ;
  add_unqualified ("minus", ReturnType UVector, [UVector], SoA) ;
  add_unqualified ("minus", ReturnType URowVector, [URowVector], SoA) ;
  add_unqualified ("minus", ReturnType UMatrix, [UMatrix], SoA) ;
  add_binary_vec_int_real "modified_bessel_first_kind" AoS ;
  add_binary_vec_int_real "modified_bessel_second_kind" AoS ;
  add_unqualified ("modulus", ReturnType UInt, [UInt; UInt], AoS) ;
  add_unqualified
    ("multi_normal_rng", ReturnType UVector, [UVector; UMatrix], SoA) ;
  add_unqualified
    ( "multi_normal_rng"
    , ReturnType (UArray UVector)
    , [UArray UVector; UMatrix]
    , SoA ) ;
  add_unqualified
    ("multi_normal_rng", ReturnType UVector, [URowVector; UMatrix], SoA) ;
  add_unqualified
    ( "multi_normal_rng"
    , ReturnType (UArray UVector)
    , [UArray URowVector; UMatrix]
    , SoA ) ;
  add_unqualified
    ("multi_normal_cholesky_rng", ReturnType UVector, [UVector; UMatrix], SoA) ;
  add_unqualified
    ( "multi_normal_cholesky_rng"
    , ReturnType (UArray UVector)
    , [UArray UVector; UMatrix]
    , SoA ) ;
  add_unqualified
    ( "multi_normal_cholesky_rng"
    , ReturnType UVector
    , [URowVector; UMatrix]
    , SoA ) ;
  add_unqualified
    ( "multi_normal_cholesky_rng"
    , ReturnType (UArray UVector)
    , [UArray URowVector; UMatrix]
    , SoA ) ;
  add_unqualified
    ("multi_student_t_rng", ReturnType UVector, [UReal; UVector; UMatrix], SoA) ;
  add_unqualified
    ( "multi_student_t_rng"
    , ReturnType (UArray UVector)
    , [UReal; UArray UVector; UMatrix]
    , SoA ) ;
  add_unqualified
    ( "multi_student_t_rng"
    , ReturnType UVector
    , [UReal; URowVector; UMatrix]
    , SoA ) ;
  add_unqualified
    ( "multi_student_t_rng"
    , ReturnType (UArray UVector)
    , [UReal; UArray URowVector; UMatrix]
    , SoA ) ;
  add_unqualified
    ( "multinomial_log"
    , ReturnType UReal
    , [bare_array_type (UInt, 1); UVector]
    , SoA ) ;
  add_unqualified
    ( "multinomial_lpmf"
    , ReturnType UReal
    , [bare_array_type (UInt, 1); UVector]
    , SoA ) ;
  add_unqualified
    ( "multinomial_rng"
    , ReturnType (bare_array_type (UInt, 1))
    , [UVector; UInt]
    , SoA ) ;
  add_unqualified
    ("multinomial_logit_log", ReturnType UReal, [UArray UInt; UVector], SoA) ;
  add_unqualified
    ("multinomial_logit_lpmf", ReturnType UReal, [UArray UInt; UVector], SoA) ;
  add_unqualified
    ("multinomial_logit_rng", ReturnType (UArray UInt), [UVector; UInt], SoA) ;
  add_unqualified
    ("multinomial_log", ReturnType UReal, [UArray UInt; UVector], SoA) ;
  add_unqualified
    ("multinomial_lpmf", ReturnType UReal, [UArray UInt; UVector], SoA) ;
  add_unqualified
    ("multinomial_rng", ReturnType (UArray UInt), [UVector; UInt], SoA) ;
  add_unqualified ("multiply", ReturnType UInt, [UInt; UInt], AoS) ;
  add_unqualified ("multiply", ReturnType UReal, [UReal; UReal], AoS) ;
  add_unqualified ("multiply", ReturnType UVector, [UVector; UReal], SoA) ;
  add_unqualified ("multiply", ReturnType URowVector, [URowVector; UReal], SoA) ;
  add_unqualified ("multiply", ReturnType UMatrix, [UMatrix; UReal], SoA) ;
  add_unqualified ("multiply", ReturnType UReal, [URowVector; UVector], SoA) ;
  add_unqualified ("multiply", ReturnType UMatrix, [UVector; URowVector], SoA) ;
  add_unqualified ("multiply", ReturnType UVector, [UMatrix; UVector], SoA) ;
  add_unqualified
    ("multiply", ReturnType URowVector, [URowVector; UMatrix], SoA) ;
  add_unqualified ("multiply", ReturnType UMatrix, [UMatrix; UMatrix], SoA) ;
  add_unqualified ("multiply", ReturnType UVector, [UReal; UVector], SoA) ;
  add_unqualified ("multiply", ReturnType URowVector, [UReal; URowVector], SoA) ;
  add_unqualified ("multiply", ReturnType UMatrix, [UReal; UMatrix], SoA) ;
  add_binary_vec "multiply_log" SoA ;
  add_unqualified
    ("multiply_lower_tri_self_transpose", ReturnType UMatrix, [UMatrix], SoA) ;
  add_unqualified
    ( "neg_binomial_2_log_glm_lpmf"
    , ReturnType UReal
    , [UArray UInt; UMatrix; UReal; UVector; UReal]
    , SoA ) ;
  add_unqualified
    ( "neg_binomial_2_log_glm_lpmf"
    , ReturnType UReal
    , [UArray UInt; UMatrix; UVector; UVector; UReal]
    , SoA ) ;
  add_unqualified
    ( "neg_binomial_2_log_glm_lpmf"
    , ReturnType UReal
    , [UInt; UMatrix; UReal; UVector; UReal]
    , SoA ) ;
  add_unqualified
    ( "neg_binomial_2_log_glm_lpmf"
    , ReturnType UReal
    , [UInt; UMatrix; UVector; UVector; UReal]
    , SoA ) ;
  add_unqualified
    ( "neg_binomial_2_log_glm_lpmf"
    , ReturnType UReal
    , [UArray UInt; URowVector; UReal; UVector; UReal]
    , SoA ) ;
  add_unqualified
    ( "neg_binomial_2_log_glm_lpmf"
    , ReturnType UReal
    , [UArray UInt; URowVector; UVector; UVector; UReal]
    , SoA ) ;
  add_nullary "negative_infinity" ;
  add_unqualified
    ( "normal_id_glm_lpdf"
    , ReturnType UReal
    , [UVector; UMatrix; UReal; UVector; UReal]
    , SoA ) ;
  add_unqualified
    ( "normal_id_glm_lpdf"
    , ReturnType UReal
    , [UVector; UMatrix; UVector; UVector; UReal]
    , SoA ) ;
  add_unqualified
    ( "normal_id_glm_lpdf"
    , ReturnType UReal
    , [UReal; UMatrix; UReal; UVector; UVector]
    , SoA ) ;
  add_unqualified
    ( "normal_id_glm_lpdf"
    , ReturnType UReal
    , [UReal; UMatrix; UVector; UVector; UVector]
    , SoA ) ;
  add_unqualified
    ( "normal_id_glm_lpdf"
    , ReturnType UReal
    , [UVector; URowVector; UReal; UVector; UVector]
    , SoA ) ;
  add_unqualified
    ( "normal_id_glm_lpdf"
    , ReturnType UReal
    , [UVector; URowVector; UVector; UVector; UVector]
    , SoA ) ;
  add_nullary "not_a_number" ;
  add_unqualified ("num_elements", ReturnType UInt, [UMatrix], AoS) ;
  add_unqualified ("num_elements", ReturnType UInt, [UVector], AoS) ;
  add_unqualified ("num_elements", ReturnType UInt, [URowVector], AoS) ;
  List.iter
    ~f:(fun i ->
      List.iter
        ~f:(fun t ->
          add_unqualified
            ("num_elements", ReturnType UInt, [bare_array_type (t, i)], AoS) )
        bare_types )
    (List.range 1 10) ;
  add_unqualified
    ("one_hot_int_array", ReturnType (UArray UInt), [UInt; UInt], AoS) ;
  add_unqualified
    ("one_hot_array", ReturnType (UArray UReal), [UInt; UInt], AoS) ;
  add_unqualified
    ("one_hot_row_vector", ReturnType URowVector, [UInt; UInt], AoS) ;
  add_unqualified ("one_hot_vector", ReturnType UVector, [UInt; UInt], AoS) ;
  add_unqualified ("ones_int_array", ReturnType (UArray UInt), [UInt], AoS) ;
  add_unqualified ("ones_array", ReturnType (UArray UReal), [UInt], AoS) ;
  add_unqualified ("ones_row_vector", ReturnType URowVector, [UInt], AoS) ;
  add_unqualified ("ones_vector", ReturnType UVector, [UInt], AoS) ;
  add_unqualified
    ( "ordered_logistic_glm_lpmf"
    , ReturnType UReal
    , [UArray UInt; UMatrix; UVector; UVector]
    , SoA ) ;
  add_unqualified
    ( "ordered_logistic_glm_lpmf"
    , ReturnType UReal
    , [UArray UInt; URowVector; UVector; UVector]
    , SoA ) ;
  add_unqualified
    ( "ordered_logistic_glm_lpmf"
    , ReturnType UReal
    , [UInt; UMatrix; UVector; UVector]
    , SoA ) ;
  add_unqualified
    ( "ordered_logistic_glm_lpmf"
    , ReturnType UReal
    , [UInt; URowVector; UVector; UVector]
    , SoA ) ;
  add_unqualified
    ("ordered_logistic_log", ReturnType UReal, [UInt; UReal; UVector], SoA) ;
  add_unqualified
    ( "ordered_logistic_log"
    , ReturnType UReal
    , [UArray UInt; UVector; UVector]
    , SoA ) ;
  add_unqualified
    ( "ordered_logistic_log"
    , ReturnType UReal
    , [UArray UInt; UVector; UArray UVector]
    , SoA ) ;
  add_unqualified
    ("ordered_logistic_lpmf", ReturnType UReal, [UInt; UReal; UVector], SoA) ;
  add_unqualified
    ( "ordered_logistic_lpmf"
    , ReturnType UReal
    , [UArray UInt; UVector; UVector]
    , SoA ) ;
  add_unqualified
    ( "ordered_logistic_lpmf"
    , ReturnType UReal
    , [UArray UInt; UVector; UArray UVector]
    , SoA ) ;
  add_unqualified
    ("ordered_logistic_rng", ReturnType UInt, [UReal; UVector], SoA) ;
  add_unqualified
    ("ordered_probit_log", ReturnType UReal, [UInt; UReal; UVector], SoA) ;
  add_unqualified
    ( "ordered_probit_log"
    , ReturnType UReal
    , [UArray UInt; UVector; UVector]
    , SoA ) ;
  add_unqualified
    ( "ordered_probit_log"
    , ReturnType UReal
    , [UArray UInt; UVector; UArray UVector]
    , SoA ) ;
  add_unqualified
    ("ordered_probit_lpmf", ReturnType UReal, [UInt; UReal; UVector], SoA) ;
  add_unqualified
    ( "ordered_probit_lpmf"
    , ReturnType UReal
    , [UArray UInt; UReal; UVector]
    , SoA ) ;
  add_unqualified
    ( "ordered_probit_lpmf"
    , ReturnType UReal
    , [UArray UInt; UReal; UArray UVector]
    , SoA ) ;
  add_unqualified ("ordered_probit_rng", ReturnType UInt, [UReal; UVector], SoA) ;
  add_binary_vec_real_real "owens_t" AoS ;
  add_nullary "pi" ;
  add_unqualified ("plus", ReturnType UInt, [UInt], SoA) ;
  add_unqualified ("plus", ReturnType UReal, [UReal], SoA) ;
  add_unqualified ("plus", ReturnType UVector, [UVector], SoA) ;
  add_unqualified ("plus", ReturnType URowVector, [URowVector], SoA) ;
  add_unqualified ("plus", ReturnType UMatrix, [UMatrix], SoA) ;
  add_unqualified
    ( "poisson_log_glm_lpmf"
    , ReturnType UReal
    , [UArray UInt; UMatrix; UReal; UVector]
    , SoA ) ;
  add_unqualified
    ( "poisson_log_glm_lpmf"
    , ReturnType UReal
    , [UArray UInt; UMatrix; UVector; UVector]
    , SoA ) ;
  add_unqualified
    ( "poisson_log_glm_lpmf"
    , ReturnType UReal
    , [UInt; UMatrix; UReal; UVector]
    , SoA ) ;
  add_unqualified
    ( "poisson_log_glm_lpmf"
    , ReturnType UReal
    , [UInt; UMatrix; UVector; UVector]
    , SoA ) ;
  add_unqualified
    ( "poisson_log_glm_lpmf"
    , ReturnType UReal
    , [UArray UInt; URowVector; UReal; UVector]
    , SoA ) ;
  add_unqualified
    ( "poisson_log_glm_lpmf"
    , ReturnType UReal
    , [UArray UInt; URowVector; UVector; UVector]
    , SoA ) ;
  add_nullary "positive_infinity" ;
  add_binary_vec "pow" AoS ;
  add_unqualified ("prod", ReturnType UInt, [UArray UInt], SoA) ;
  add_unqualified ("prod", ReturnType UReal, [UArray UReal], SoA) ;
  add_unqualified ("prod", ReturnType UReal, [UVector], SoA) ;
  add_unqualified ("prod", ReturnType UReal, [URowVector], SoA) ;
  add_unqualified ("prod", ReturnType UReal, [UMatrix], SoA) ;
  add_unqualified ("quad_form", ReturnType UReal, [UMatrix; UVector], SoA) ;
  add_unqualified ("quad_form", ReturnType UMatrix, [UMatrix; UMatrix], SoA) ;
  add_unqualified ("quad_form_sym", ReturnType UReal, [UMatrix; UVector], SoA) ;
  add_unqualified ("quad_form_sym", ReturnType UMatrix, [UMatrix; UMatrix], SoA) ;
  add_unqualified
    ("quad_form_diag", ReturnType UMatrix, [UMatrix; UVector], AoS) ;
  add_unqualified
    ("quad_form_diag", ReturnType UMatrix, [UMatrix; URowVector], AoS) ;
  add_qualified
    ( "quantile"
    , ReturnType UReal
    , [(DataOnly, UArray UReal); (DataOnly, UReal)]
    , AoS ) ;
  add_qualified
    ( "quantile"
    , ReturnType (UArray UReal)
    , [(DataOnly, UArray UReal); (DataOnly, UArray UReal)]
    , AoS ) ;
  add_qualified
    ( "quantile"
    , ReturnType UReal
    , [(DataOnly, UVector); (DataOnly, UReal)]
    , AoS ) ;
  add_qualified
    ( "quantile"
    , ReturnType (UArray UReal)
    , [(DataOnly, UVector); (DataOnly, UArray UReal)]
    , AoS ) ;
  add_qualified
    ( "quantile"
    , ReturnType UReal
    , [(DataOnly, URowVector); (DataOnly, UReal)]
    , AoS ) ;
  add_qualified
    ( "quantile"
    , ReturnType (UArray UReal)
    , [(DataOnly, URowVector); (DataOnly, UArray UReal)]
    , AoS ) ;
  add_unqualified ("rank", ReturnType UInt, [UArray UInt; UInt], AoS) ;
  add_unqualified ("rank", ReturnType UInt, [UArray UReal; UInt], AoS) ;
  add_unqualified ("rank", ReturnType UInt, [UVector; UInt], AoS) ;
  add_unqualified ("rank", ReturnType UInt, [URowVector; UInt], AoS) ;
  add_unqualified ("append_row", ReturnType UMatrix, [UMatrix; UMatrix], SoA) ;
  add_unqualified ("append_row", ReturnType UMatrix, [URowVector; UMatrix], SoA) ;
  add_unqualified ("append_row", ReturnType UMatrix, [UMatrix; URowVector], SoA) ;
  add_unqualified
    ("append_row", ReturnType UMatrix, [URowVector; URowVector], AoS) ;
  add_unqualified ("append_row", ReturnType UVector, [UVector; UVector], SoA) ;
  add_unqualified ("append_row", ReturnType UVector, [UReal; UVector], SoA) ;
  add_unqualified ("append_row", ReturnType UVector, [UVector; UReal], SoA) ;
  List.iter
    ~f:(fun t ->
      add_unqualified
        ("rep_array", ReturnType (bare_array_type (t, 1)), [t; UInt], SoA) ;
      add_unqualified
        ("rep_array", ReturnType (bare_array_type (t, 2)), [t; UInt; UInt], SoA) ;
      add_unqualified
        ( "rep_array"
        , ReturnType (bare_array_type (t, 3))
        , [t; UInt; UInt; UInt]
        , SoA ) ;
      List.iter
        ~f:(fun j ->
          add_unqualified
            ( "rep_array"
            , ReturnType (bare_array_type (t, j + 1))
            , [bare_array_type (t, j); UInt]
            , SoA ) ;
          add_unqualified
            ( "rep_array"
            , ReturnType (bare_array_type (t, j + 2))
            , [bare_array_type (t, j); UInt; UInt]
            , SoA ) ;
          add_unqualified
            ( "rep_array"
            , ReturnType (bare_array_type (t, j + 3))
            , [bare_array_type (t, j); UInt; UInt; UInt]
            , SoA ) )
        (List.range 1 3) )
    bare_types ;
  add_unqualified ("rep_matrix", ReturnType UMatrix, [UReal; UInt; UInt], SoA) ;
  add_unqualified ("rep_matrix", ReturnType UMatrix, [UVector; UInt], SoA) ;
  add_unqualified ("rep_matrix", ReturnType UMatrix, [URowVector; UInt], SoA) ;
  add_unqualified ("rep_row_vector", ReturnType URowVector, [UReal; UInt], SoA) ;
  add_unqualified ("rep_vector", ReturnType UVector, [UReal; UInt], SoA) ;
  add_unqualified ("reverse", ReturnType UVector, [UVector], SoA) ;
  add_unqualified ("reverse", ReturnType URowVector, [URowVector], SoA) ;
  List.iter
    ~f:(fun i ->
      List.iter
        ~f:(fun t ->
          add_unqualified
            ( "reverse"
            , ReturnType (bare_array_type (t, i))
            , [bare_array_type (t, i)]
            , SoA ) )
        bare_types )
    (List.range 1 8) ;
  add_binary_vec_int_int "rising_factorial" AoS ;
  add_binary_vec_real_int "rising_factorial" AoS ;
  add_unqualified ("row", ReturnType URowVector, [UMatrix; UInt], SoA) ;
  add_unqualified ("rows", ReturnType UInt, [UVector], SoA) ;
  add_unqualified ("rows", ReturnType UInt, [URowVector], SoA) ;
  add_unqualified ("rows", ReturnType UInt, [UMatrix], SoA) ;
  add_unqualified
    ("rows_dot_product", ReturnType UVector, [UVector; UVector], SoA) ;
  add_unqualified
    ("rows_dot_product", ReturnType UVector, [URowVector; URowVector], SoA) ;
  add_unqualified
    ("rows_dot_product", ReturnType UVector, [UMatrix; UMatrix], SoA) ;
  add_unqualified ("rows_dot_self", ReturnType UVector, [UVector], SoA) ;
  add_unqualified ("rows_dot_self", ReturnType UVector, [URowVector], SoA) ;
  add_unqualified ("rows_dot_self", ReturnType UVector, [UMatrix], SoA) ;
  add_unqualified
    ( "scale_matrix_exp_multiply"
    , ReturnType UMatrix
    , [UReal; UMatrix; UMatrix]
    , AoS ) ;
  add_unqualified ("sd", ReturnType UReal, [UArray UReal], SoA) ;
  add_unqualified ("sd", ReturnType UReal, [UVector], SoA) ;
  add_unqualified ("sd", ReturnType UReal, [URowVector], SoA) ;
  add_unqualified ("sd", ReturnType UReal, [UMatrix], SoA) ;
  add_unqualified
    ("segment", ReturnType URowVector, [URowVector; UInt; UInt], SoA) ;
  add_unqualified ("segment", ReturnType UVector, [UVector; UInt; UInt], SoA) ;
  List.iter
    ~f:(fun t ->
      List.iter
        ~f:(fun j ->
          add_unqualified
            ( "segment"
            , ReturnType (bare_array_type (t, j))
            , [bare_array_type (t, j); UInt; UInt]
            , SoA ) )
        (List.range 1 4) )
    bare_types ;
  add_unqualified ("singular_values", ReturnType UVector, [UMatrix], SoA) ;
  List.iter
    ~f:(fun i ->
      List.iter
        ~f:(fun t ->
          add_unqualified
            ("size", ReturnType UInt, [bare_array_type (t, i)], SoA) )
        bare_types )
    (List.range 1 8) ;
  List.iter
    ~f:(fun t -> add_unqualified ("size", ReturnType UInt, [t], SoA))
    bare_types ;
  add_unqualified ("softmax", ReturnType UVector, [UVector], SoA) ;
  add_unqualified ("sort_asc", ReturnType (UArray UInt), [UArray UInt], AoS) ;
  add_unqualified ("sort_asc", ReturnType (UArray UReal), [UArray UReal], AoS) ;
  add_unqualified ("sort_asc", ReturnType UVector, [UVector], AoS) ;
  add_unqualified ("sort_asc", ReturnType URowVector, [URowVector], AoS) ;
  add_unqualified ("sort_desc", ReturnType (UArray UInt), [UArray UInt], AoS) ;
  add_unqualified ("sort_desc", ReturnType (UArray UReal), [UArray UReal], AoS) ;
  add_unqualified ("sort_desc", ReturnType UVector, [UVector], AoS) ;
  add_unqualified ("sort_desc", ReturnType URowVector, [URowVector], AoS) ;
  add_unqualified
    ("sort_indices_asc", ReturnType (UArray UInt), [UArray UInt], AoS) ;
  add_unqualified
    ("sort_indices_asc", ReturnType (UArray UInt), [UArray UReal], AoS) ;
  add_unqualified ("sort_indices_asc", ReturnType (UArray UInt), [UVector], AoS) ;
  add_unqualified
    ("sort_indices_asc", ReturnType (UArray UInt), [URowVector], AoS) ;
  add_unqualified
    ("sort_indices_desc", ReturnType (UArray UInt), [UArray UInt], AoS) ;
  add_unqualified
    ("sort_indices_desc", ReturnType (UArray UInt), [UArray UReal], AoS) ;
  add_unqualified
    ("sort_indices_desc", ReturnType (UArray UInt), [UVector], AoS) ;
  add_unqualified
    ("sort_indices_desc", ReturnType (UArray UInt), [URowVector], AoS) ;
  add_unqualified ("squared_distance", ReturnType UReal, [UReal; UReal], SoA) ;
  add_unqualified
    ("squared_distance", ReturnType UReal, [UVector; UVector], SoA) ;
  add_unqualified
    ("squared_distance", ReturnType UReal, [URowVector; URowVector], SoA) ;
  add_unqualified
    ("squared_distance", ReturnType UReal, [UVector; URowVector], SoA) ;
  add_unqualified
    ("squared_distance", ReturnType UReal, [URowVector; UVector], SoA) ;
  add_nullary "sqrt2" ;
  add_unqualified
    ("sub_col", ReturnType UVector, [UMatrix; UInt; UInt; UInt], SoA) ;
  add_unqualified
    ("sub_row", ReturnType URowVector, [UMatrix; UInt; UInt; UInt], SoA) ;
  List.iter
    ~f:(fun i ->
      add_unqualified
        ( "subtract"
        , ReturnType (List.nth_exn bare_types i)
        , [List.nth_exn bare_types i; List.nth_exn bare_types i]
        , SoA ) )
    (List.range 0 bare_types_size) ;
  add_unqualified ("subtract", ReturnType UVector, [UVector; UReal], SoA) ;
  add_unqualified ("subtract", ReturnType URowVector, [URowVector; UReal], SoA) ;
  add_unqualified ("subtract", ReturnType UMatrix, [UMatrix; UReal], SoA) ;
  add_unqualified ("subtract", ReturnType UVector, [UReal; UVector], SoA) ;
  add_unqualified ("subtract", ReturnType URowVector, [UReal; URowVector], SoA) ;
  add_unqualified ("subtract", ReturnType UMatrix, [UReal; UMatrix], SoA) ;
  add_unqualified ("sum", ReturnType UInt, [UArray UInt], SoA) ;
  add_unqualified ("sum", ReturnType UReal, [UArray UReal], SoA) ;
  add_unqualified ("sum", ReturnType UReal, [UVector], SoA) ;
  add_unqualified ("sum", ReturnType UReal, [URowVector], SoA) ;
  add_unqualified ("sum", ReturnType UReal, [UMatrix], SoA) ;
  add_unqualified ("svd_U", ReturnType UMatrix, [UMatrix], SoA) ;
  add_unqualified ("svd_V", ReturnType UMatrix, [UMatrix], SoA) ;
  add_unqualified
    ("symmetrize_from_lower_tri", ReturnType UMatrix, [UMatrix], SoA) ;
  add_unqualified ("tail", ReturnType URowVector, [URowVector; UInt], SoA) ;
  add_unqualified ("tail", ReturnType UVector, [UVector; UInt], SoA) ;
  List.iter
    ~f:(fun t ->
      List.iter
        ~f:(fun j ->
          add_unqualified
            ( "tail"
            , ReturnType (bare_array_type (t, j))
            , [bare_array_type (t, j); UInt]
            , SoA ) )
        (List.range 1 4) )
    bare_types ;
  add_unqualified ("tcrossprod", ReturnType UMatrix, [UMatrix], SoA) ;
  add_unqualified ("to_array_1d", ReturnType (UArray UReal), [UMatrix], AoS) ;
  add_unqualified ("to_array_1d", ReturnType (UArray UReal), [UVector], AoS) ;
  add_unqualified ("to_array_1d", ReturnType (UArray UReal), [URowVector], AoS) ;
  List.iter
    ~f:(fun i ->
      add_unqualified
        ( "to_array_1d"
        , ReturnType (UArray UReal)
        , [bare_array_type (UReal, i)]
        , AoS ) ;
      add_unqualified
        ( "to_array_1d"
        , ReturnType (UArray UInt)
        , [bare_array_type (UInt, i)]
        , AoS ) )
    (List.range 1 10) ;
  add_unqualified
<<<<<<< HEAD
    ("to_array_2d", ReturnType (bare_array_type (UReal, 2)), [UMatrix], AoS) ;
  add_unqualified ("to_matrix", ReturnType UMatrix, [UMatrix], AoS) ;
  add_unqualified ("to_matrix", ReturnType UMatrix, [UMatrix; UInt; UInt], AoS) ;
  add_unqualified
    ("to_matrix", ReturnType UMatrix, [UMatrix; UInt; UInt; UInt], AoS) ;
  add_unqualified ("to_matrix", ReturnType UMatrix, [UVector], AoS) ;
  add_unqualified ("to_matrix", ReturnType UMatrix, [UVector; UInt; UInt], AoS) ;
  add_unqualified
    ("to_matrix", ReturnType UMatrix, [UVector; UInt; UInt; UInt], AoS) ;
  add_unqualified ("to_matrix", ReturnType UMatrix, [URowVector], AoS) ;
  add_unqualified
    ("to_matrix", ReturnType UMatrix, [URowVector; UInt; UInt], AoS) ;
  add_unqualified
    ("to_matrix", ReturnType UMatrix, [URowVector; UInt; UInt; UInt], AoS) ;
  add_unqualified
    ("to_matrix", ReturnType UMatrix, [UArray UReal; UInt; UInt], AoS) ;
  add_unqualified
    ("to_matrix", ReturnType UMatrix, [UArray UReal; UInt; UInt; UInt], AoS) ;
  add_unqualified
    ("to_matrix", ReturnType UMatrix, [UArray UInt; UInt; UInt], AoS) ;
  add_unqualified
    ("to_matrix", ReturnType UMatrix, [UArray UInt; UInt; UInt; UInt], AoS) ;
  add_unqualified
    ("to_matrix", ReturnType UMatrix, [bare_array_type (UReal, 2)], AoS) ;
  add_unqualified
    ("to_matrix", ReturnType UMatrix, [bare_array_type (UInt, 2)], AoS) ;
  add_unqualified ("to_row_vector", ReturnType URowVector, [UMatrix], AoS) ;
  add_unqualified ("to_row_vector", ReturnType URowVector, [UVector], AoS) ;
  add_unqualified ("to_row_vector", ReturnType URowVector, [URowVector], AoS) ;
  add_unqualified ("to_row_vector", ReturnType URowVector, [UArray UReal], AoS) ;
  add_unqualified ("to_row_vector", ReturnType URowVector, [UArray UInt], AoS) ;
  add_unqualified ("to_vector", ReturnType UVector, [UMatrix], AoS) ;
  add_unqualified ("to_vector", ReturnType UVector, [UVector], AoS) ;
  add_unqualified ("to_vector", ReturnType UVector, [URowVector], AoS) ;
  add_unqualified ("to_vector", ReturnType UVector, [UArray UReal], AoS) ;
  add_unqualified ("to_vector", ReturnType UVector, [UArray UInt], AoS) ;
  add_unqualified ("trace", ReturnType UReal, [UMatrix], SoA) ;
  add_unqualified
    ("trace_gen_quad_form", ReturnType UReal, [UMatrix; UMatrix; UMatrix], SoA) ;
  add_unqualified ("trace_quad_form", ReturnType UReal, [UMatrix; UVector], SoA) ;
  add_unqualified ("trace_quad_form", ReturnType UReal, [UMatrix; UMatrix], SoA) ;
  add_unqualified ("transpose", ReturnType URowVector, [UVector], SoA) ;
  add_unqualified ("transpose", ReturnType UVector, [URowVector], SoA) ;
  add_unqualified ("transpose", ReturnType UMatrix, [UMatrix], SoA) ;
  add_unqualified ("uniform_simplex", ReturnType UVector, [UInt], AoS) ;
  add_unqualified ("variance", ReturnType UReal, [UArray UReal], SoA) ;
  add_unqualified ("variance", ReturnType UReal, [UVector], SoA) ;
  add_unqualified ("variance", ReturnType UReal, [URowVector], SoA) ;
  add_unqualified ("variance", ReturnType UReal, [UMatrix], SoA) ;
  add_unqualified ("wishart_rng", ReturnType UMatrix, [UReal; UMatrix], SoA) ;
  add_unqualified ("zeros_int_array", ReturnType (UArray UInt), [UInt], AoS) ;
  add_unqualified ("zeros_array", ReturnType (UArray UReal), [UInt], AoS) ;
  add_unqualified ("zeros_row_vector", ReturnType URowVector, [UInt], AoS) ;
  add_unqualified ("zeros_vector", ReturnType UVector, [UInt], AoS) ;
=======
    ("to_array_2d", ReturnType (bare_array_type (UReal, 2)), [UMatrix]) ;
  add_unqualified ("to_matrix", ReturnType UMatrix, [UMatrix]) ;
  add_unqualified ("to_matrix", ReturnType UMatrix, [UMatrix; UInt; UInt]) ;
  add_unqualified ("to_matrix", ReturnType UMatrix, [UMatrix; UInt; UInt; UInt]) ;
  add_unqualified ("to_matrix", ReturnType UMatrix, [UVector]) ;
  add_unqualified ("to_matrix", ReturnType UMatrix, [UVector; UInt; UInt]) ;
  add_unqualified ("to_matrix", ReturnType UMatrix, [UVector; UInt; UInt; UInt]) ;
  add_unqualified ("to_matrix", ReturnType UMatrix, [URowVector]) ;
  add_unqualified ("to_matrix", ReturnType UMatrix, [UArray URowVector]) ;
  add_unqualified ("to_matrix", ReturnType UMatrix, [URowVector; UInt; UInt]) ;
  add_unqualified
    ("to_matrix", ReturnType UMatrix, [URowVector; UInt; UInt; UInt]) ;
  add_unqualified ("to_matrix", ReturnType UMatrix, [UArray UReal; UInt; UInt]) ;
  add_unqualified
    ("to_matrix", ReturnType UMatrix, [UArray UReal; UInt; UInt; UInt]) ;
  add_unqualified ("to_matrix", ReturnType UMatrix, [UArray UInt; UInt; UInt]) ;
  add_unqualified
    ("to_matrix", ReturnType UMatrix, [UArray UInt; UInt; UInt; UInt]) ;
  add_unqualified
    ("to_matrix", ReturnType UMatrix, [bare_array_type (UReal, 2)]) ;
  add_unqualified ("to_matrix", ReturnType UMatrix, [bare_array_type (UInt, 2)]) ;
  add_unqualified ("to_row_vector", ReturnType URowVector, [UMatrix]) ;
  add_unqualified ("to_row_vector", ReturnType URowVector, [UVector]) ;
  add_unqualified ("to_row_vector", ReturnType URowVector, [URowVector]) ;
  add_unqualified ("to_row_vector", ReturnType URowVector, [UArray UReal]) ;
  add_unqualified ("to_row_vector", ReturnType URowVector, [UArray UInt]) ;
  add_unqualified ("to_vector", ReturnType UVector, [UMatrix]) ;
  add_unqualified ("to_vector", ReturnType UVector, [UVector]) ;
  add_unqualified ("to_vector", ReturnType UVector, [URowVector]) ;
  add_unqualified ("to_vector", ReturnType UVector, [UArray UReal]) ;
  add_unqualified ("to_vector", ReturnType UVector, [UArray UInt]) ;
  add_unqualified ("trace", ReturnType UReal, [UMatrix]) ;
  add_unqualified
    ("trace_gen_quad_form", ReturnType UReal, [UMatrix; UMatrix; UMatrix]) ;
  add_unqualified ("trace_quad_form", ReturnType UReal, [UMatrix; UVector]) ;
  add_unqualified ("trace_quad_form", ReturnType UReal, [UMatrix; UMatrix]) ;
  add_unqualified ("transpose", ReturnType URowVector, [UVector]) ;
  add_unqualified ("transpose", ReturnType UVector, [URowVector]) ;
  add_unqualified ("transpose", ReturnType UMatrix, [UMatrix]) ;
  add_unqualified ("uniform_simplex", ReturnType UVector, [UInt]) ;
  add_unqualified ("variance", ReturnType UReal, [UArray UReal]) ;
  add_unqualified ("variance", ReturnType UReal, [UVector]) ;
  add_unqualified ("variance", ReturnType UReal, [URowVector]) ;
  add_unqualified ("variance", ReturnType UReal, [UMatrix]) ;
  add_unqualified ("wishart_rng", ReturnType UMatrix, [UReal; UMatrix]) ;
  add_unqualified ("zeros_int_array", ReturnType (UArray UInt), [UInt]) ;
  add_unqualified ("zeros_array", ReturnType (UArray UReal), [UInt]) ;
  add_unqualified ("zeros_row_vector", ReturnType URowVector, [UInt]) ;
  add_unqualified ("zeros_vector", ReturnType UVector, [UInt]) ;
>>>>>>> 5f0258c1
  (* Now add all the manually added stuff to the main hashtable used
     for type-checking *)
  Hashtbl.iteri manual_stan_math_signatures ~f:(fun ~key ~data ->
      List.iter data ~f:(fun data ->
          Hashtbl.add_multi stan_math_signatures ~key ~data ) )

let%expect_test "dist name suffix" =
  dist_name_suffix [] "normal" |> print_endline ;
  [%expect {| _lpdf |}]<|MERGE_RESOLUTION|>--- conflicted
+++ resolved
@@ -2171,44 +2171,44 @@
         , AoS ) )
     (List.range 1 10) ;
   add_unqualified
-<<<<<<< HEAD
     ("to_array_2d", ReturnType (bare_array_type (UReal, 2)), [UMatrix], AoS) ;
-  add_unqualified ("to_matrix", ReturnType UMatrix, [UMatrix], AoS) ;
-  add_unqualified ("to_matrix", ReturnType UMatrix, [UMatrix; UInt; UInt], AoS) ;
-  add_unqualified
-    ("to_matrix", ReturnType UMatrix, [UMatrix; UInt; UInt; UInt], AoS) ;
-  add_unqualified ("to_matrix", ReturnType UMatrix, [UVector], AoS) ;
-  add_unqualified ("to_matrix", ReturnType UMatrix, [UVector; UInt; UInt], AoS) ;
-  add_unqualified
-    ("to_matrix", ReturnType UMatrix, [UVector; UInt; UInt; UInt], AoS) ;
-  add_unqualified ("to_matrix", ReturnType UMatrix, [URowVector], AoS) ;
-  add_unqualified
-    ("to_matrix", ReturnType UMatrix, [URowVector; UInt; UInt], AoS) ;
-  add_unqualified
-    ("to_matrix", ReturnType UMatrix, [URowVector; UInt; UInt; UInt], AoS) ;
-  add_unqualified
-    ("to_matrix", ReturnType UMatrix, [UArray UReal; UInt; UInt], AoS) ;
-  add_unqualified
-    ("to_matrix", ReturnType UMatrix, [UArray UReal; UInt; UInt; UInt], AoS) ;
-  add_unqualified
-    ("to_matrix", ReturnType UMatrix, [UArray UInt; UInt; UInt], AoS) ;
-  add_unqualified
-    ("to_matrix", ReturnType UMatrix, [UArray UInt; UInt; UInt; UInt], AoS) ;
-  add_unqualified
-    ("to_matrix", ReturnType UMatrix, [bare_array_type (UReal, 2)], AoS) ;
-  add_unqualified
-    ("to_matrix", ReturnType UMatrix, [bare_array_type (UInt, 2)], AoS) ;
-  add_unqualified ("to_row_vector", ReturnType URowVector, [UMatrix], AoS) ;
-  add_unqualified ("to_row_vector", ReturnType URowVector, [UVector], AoS) ;
-  add_unqualified ("to_row_vector", ReturnType URowVector, [URowVector], AoS) ;
-  add_unqualified ("to_row_vector", ReturnType URowVector, [UArray UReal], AoS) ;
-  add_unqualified ("to_row_vector", ReturnType URowVector, [UArray UInt], AoS) ;
-  add_unqualified ("to_vector", ReturnType UVector, [UMatrix], AoS) ;
-  add_unqualified ("to_vector", ReturnType UVector, [UVector], AoS) ;
-  add_unqualified ("to_vector", ReturnType UVector, [URowVector], AoS) ;
-  add_unqualified ("to_vector", ReturnType UVector, [UArray UReal], AoS) ;
-  add_unqualified ("to_vector", ReturnType UVector, [UArray UInt], AoS) ;
-  add_unqualified ("trace", ReturnType UReal, [UMatrix], SoA) ;
+  add_unqualified ("to_matrix", ReturnType UMatrix, [UMatrix], SoA) ;
+  add_unqualified ("to_matrix", ReturnType UMatrix, [UMatrix; UInt; UInt], SoA) ;
+  add_unqualified
+    ("to_matrix", ReturnType UMatrix, [UMatrix; UInt; UInt; UInt], SoA) ;
+  add_unqualified ("to_matrix", ReturnType UMatrix, [UVector], SoA) ;
+  add_unqualified ("to_matrix", ReturnType UMatrix, [UVector; UInt; UInt], SoA) ;
+  add_unqualified
+    ("to_matrix", ReturnType UMatrix, [UVector; UInt; UInt; UInt], SoA) ;
+  add_unqualified ("to_matrix", ReturnType UMatrix, [URowVector], SoA) ;
+  add_unqualified ("to_matrix", ReturnType UMatrix, [UArray URowVector], SoA) ;
+  add_unqualified
+    ("to_matrix", ReturnType UMatrix, [URowVector; UInt; UInt], SoA) ;
+  add_unqualified
+    ("to_matrix", ReturnType UMatrix, [URowVector; UInt; UInt; UInt], SoA) ;
+  add_unqualified
+    ("to_matrix", ReturnType UMatrix, [UArray UReal; UInt; UInt], SoA) ;
+  add_unqualified
+    ("to_matrix", ReturnType UMatrix, [UArray UReal; UInt; UInt; UInt], SoA) ;
+  add_unqualified
+    ("to_matrix", ReturnType UMatrix, [UArray UInt; UInt; UInt], SoA) ;
+  add_unqualified
+    ("to_matrix", ReturnType UMatrix, [UArray UInt; UInt; UInt; UInt], SoA) ;
+  add_unqualified
+    ("to_matrix", ReturnType UMatrix, [bare_array_type (UReal, 2)], SoA) ;
+  add_unqualified
+    ("to_matrix", ReturnType UMatrix, [bare_array_type (UInt, 2)], SoA) ;
+  add_unqualified ("to_row_vector", ReturnType URowVector, [UMatrix], SoA) ;
+  add_unqualified ("to_row_vector", ReturnType URowVector, [UVector], SoA) ;
+  add_unqualified ("to_row_vector", ReturnType URowVector, [URowVector], SoA) ;
+  add_unqualified ("to_row_vector", ReturnType URowVector, [UArray UReal], SoA) ;
+  add_unqualified ("to_row_vector", ReturnType URowVector, [UArray UInt], SoA) ;
+  add_unqualified ("to_vector", ReturnType UVector, [UMatrix], SoA) ;
+  add_unqualified ("to_vector", ReturnType UVector, [UVector], SoA) ;
+  add_unqualified ("to_vector", ReturnType UVector, [URowVector], SoA) ;
+  add_unqualified ("to_vector", ReturnType UVector, [UArray UReal], SoA) ;
+  add_unqualified ("to_vector", ReturnType UVector, [UArray UInt], SoA) ;
+  add_unqualified ("trace", ReturnType UReal, [UMatrix], AoS) ;
   add_unqualified
     ("trace_gen_quad_form", ReturnType UReal, [UMatrix; UMatrix; UMatrix], SoA) ;
   add_unqualified ("trace_quad_form", ReturnType UReal, [UMatrix; UVector], SoA) ;
@@ -2221,62 +2221,11 @@
   add_unqualified ("variance", ReturnType UReal, [UVector], SoA) ;
   add_unqualified ("variance", ReturnType UReal, [URowVector], SoA) ;
   add_unqualified ("variance", ReturnType UReal, [UMatrix], SoA) ;
-  add_unqualified ("wishart_rng", ReturnType UMatrix, [UReal; UMatrix], SoA) ;
+  add_unqualified ("wishart_rng", ReturnType UMatrix, [UReal; UMatrix], AoS) ;
   add_unqualified ("zeros_int_array", ReturnType (UArray UInt), [UInt], AoS) ;
   add_unqualified ("zeros_array", ReturnType (UArray UReal), [UInt], AoS) ;
   add_unqualified ("zeros_row_vector", ReturnType URowVector, [UInt], AoS) ;
   add_unqualified ("zeros_vector", ReturnType UVector, [UInt], AoS) ;
-=======
-    ("to_array_2d", ReturnType (bare_array_type (UReal, 2)), [UMatrix]) ;
-  add_unqualified ("to_matrix", ReturnType UMatrix, [UMatrix]) ;
-  add_unqualified ("to_matrix", ReturnType UMatrix, [UMatrix; UInt; UInt]) ;
-  add_unqualified ("to_matrix", ReturnType UMatrix, [UMatrix; UInt; UInt; UInt]) ;
-  add_unqualified ("to_matrix", ReturnType UMatrix, [UVector]) ;
-  add_unqualified ("to_matrix", ReturnType UMatrix, [UVector; UInt; UInt]) ;
-  add_unqualified ("to_matrix", ReturnType UMatrix, [UVector; UInt; UInt; UInt]) ;
-  add_unqualified ("to_matrix", ReturnType UMatrix, [URowVector]) ;
-  add_unqualified ("to_matrix", ReturnType UMatrix, [UArray URowVector]) ;
-  add_unqualified ("to_matrix", ReturnType UMatrix, [URowVector; UInt; UInt]) ;
-  add_unqualified
-    ("to_matrix", ReturnType UMatrix, [URowVector; UInt; UInt; UInt]) ;
-  add_unqualified ("to_matrix", ReturnType UMatrix, [UArray UReal; UInt; UInt]) ;
-  add_unqualified
-    ("to_matrix", ReturnType UMatrix, [UArray UReal; UInt; UInt; UInt]) ;
-  add_unqualified ("to_matrix", ReturnType UMatrix, [UArray UInt; UInt; UInt]) ;
-  add_unqualified
-    ("to_matrix", ReturnType UMatrix, [UArray UInt; UInt; UInt; UInt]) ;
-  add_unqualified
-    ("to_matrix", ReturnType UMatrix, [bare_array_type (UReal, 2)]) ;
-  add_unqualified ("to_matrix", ReturnType UMatrix, [bare_array_type (UInt, 2)]) ;
-  add_unqualified ("to_row_vector", ReturnType URowVector, [UMatrix]) ;
-  add_unqualified ("to_row_vector", ReturnType URowVector, [UVector]) ;
-  add_unqualified ("to_row_vector", ReturnType URowVector, [URowVector]) ;
-  add_unqualified ("to_row_vector", ReturnType URowVector, [UArray UReal]) ;
-  add_unqualified ("to_row_vector", ReturnType URowVector, [UArray UInt]) ;
-  add_unqualified ("to_vector", ReturnType UVector, [UMatrix]) ;
-  add_unqualified ("to_vector", ReturnType UVector, [UVector]) ;
-  add_unqualified ("to_vector", ReturnType UVector, [URowVector]) ;
-  add_unqualified ("to_vector", ReturnType UVector, [UArray UReal]) ;
-  add_unqualified ("to_vector", ReturnType UVector, [UArray UInt]) ;
-  add_unqualified ("trace", ReturnType UReal, [UMatrix]) ;
-  add_unqualified
-    ("trace_gen_quad_form", ReturnType UReal, [UMatrix; UMatrix; UMatrix]) ;
-  add_unqualified ("trace_quad_form", ReturnType UReal, [UMatrix; UVector]) ;
-  add_unqualified ("trace_quad_form", ReturnType UReal, [UMatrix; UMatrix]) ;
-  add_unqualified ("transpose", ReturnType URowVector, [UVector]) ;
-  add_unqualified ("transpose", ReturnType UVector, [URowVector]) ;
-  add_unqualified ("transpose", ReturnType UMatrix, [UMatrix]) ;
-  add_unqualified ("uniform_simplex", ReturnType UVector, [UInt]) ;
-  add_unqualified ("variance", ReturnType UReal, [UArray UReal]) ;
-  add_unqualified ("variance", ReturnType UReal, [UVector]) ;
-  add_unqualified ("variance", ReturnType UReal, [URowVector]) ;
-  add_unqualified ("variance", ReturnType UReal, [UMatrix]) ;
-  add_unqualified ("wishart_rng", ReturnType UMatrix, [UReal; UMatrix]) ;
-  add_unqualified ("zeros_int_array", ReturnType (UArray UInt), [UInt]) ;
-  add_unqualified ("zeros_array", ReturnType (UArray UReal), [UInt]) ;
-  add_unqualified ("zeros_row_vector", ReturnType URowVector, [UInt]) ;
-  add_unqualified ("zeros_vector", ReturnType UVector, [UInt]) ;
->>>>>>> 5f0258c1
   (* Now add all the manually added stuff to the main hashtable used
      for type-checking *)
   Hashtbl.iteri manual_stan_math_signatures ~f:(fun ~key ~data ->
