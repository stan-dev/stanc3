--- conflicted
+++ resolved
@@ -201,22 +201,12 @@
   [ ( full_lpmf
     , "beta_binomial"
     , [DVInt; DVInt; DVReal; DVReal]
-<<<<<<< HEAD
-    , Common.Helpers.SoA )
-  ; (full_lpdf, "beta", [DVReal; DVReal; DVReal], SoA)
+    , Common.Helpers.SoA ); (full_lpdf, "beta", [DVReal; DVReal; DVReal], SoA)
   ; ([Lpdf; Ccdf; Cdf], "beta_proportion", [DVReal; DVReal; DIntAndReals], SoA)
   ; (full_lpmf, "bernoulli", [DVInt; DVReal], SoA)
   ; ([Lpmf; Rng], "bernoulli_logit", [DVInt; DVReal], SoA)
   ; (full_lpmf, "binomial", [DVInt; DVInt; DVReal], SoA)
   ; ([Lpmf], "binomial_logit", [DVInt; DVInt; DVReal], SoA)
-=======
-    , Common.Helpers.AoS ); (full_lpdf, "beta", [DVReal; DVReal; DVReal], AoS)
-  ; ([Lpdf; Ccdf; Cdf], "beta_proportion", [DVReal; DVReal; DIntAndReals], AoS)
-  ; (full_lpmf, "bernoulli", [DVInt; DVReal], AoS)
-  ; ([Lpmf; Rng], "bernoulli_logit", [DVInt; DVReal], AoS)
-  ; (full_lpmf, "binomial", [DVInt; DVInt; DVReal], AoS)
-  ; ([Lpmf], "binomial_logit", [DVInt; DVInt; DVReal], AoS)
->>>>>>> d11c0037
   ; ([Lpmf], "categorical", [DVInt; DVector], AoS)
   ; ([Lpmf], "categorical_logit", [DVInt; DVector], AoS)
   ; (full_lpdf, "cauchy", [DVReal; DVReal; DVReal], SoA)
@@ -239,7 +229,6 @@
   ; ([Lpdf], "multi_normal_cholesky", [DVectors; DVectors; DMatrix], AoS)
   ; ([Lpdf], "multi_normal_prec", [DVectors; DVectors; DMatrix], AoS)
   ; ([Lpdf], "multi_student_t", [DVectors; DReal; DVectors; DMatrix], AoS)
-<<<<<<< HEAD
   ; (full_lpmf, "neg_binomial", [DVInt; DVReal; DVReal], SoA)
   ; (full_lpmf, "neg_binomial_2", [DVInt; DVReal; DVReal], SoA)
   ; ([Lpmf; Rng], "neg_binomial_2_log", [DVInt; DVReal; DVReal], SoA)
@@ -251,10 +240,7 @@
   ; (full_lpdf, "rayleigh", [DVReal; DVReal], SoA)
   ; (full_lpdf, "scaled_inv_chi_square", [DVReal; DVReal; DVReal], SoA)
   ; (full_lpdf, "skew_normal", [DVReal; DVReal; DVReal; DVReal], SoA)
-  ; ( full_lpdf
-    , "skew_double_exponential"
-    , [DVReal; DVReal; DVReal; DVReal]
-    , SoA )
+  ; (full_lpdf, "skew_double_exponential", [DVReal; DVReal; DVReal; DVReal], SoA)
   ; (full_lpdf, "student_t", [DVReal; DVReal; DVReal; DVReal], SoA)
   ; (full_lpdf, "std_normal", [DVReal], SoA)
   ; (full_lpdf, "uniform", [DVReal; DVReal; DVReal], SoA)
@@ -262,27 +248,6 @@
   ; (full_lpdf, "weibull", [DVReal; DVReal; DVReal], SoA)
   ; ([Lpdf], "wiener", [DVReal; DVReal; DVReal; DVReal; DVReal], SoA)
   ; ([Lpdf], "wishart", [DMatrix; DReal; DMatrix], SoA) ]
-=======
-  ; (full_lpmf, "neg_binomial", [DVInt; DVReal; DVReal], AoS)
-  ; (full_lpmf, "neg_binomial_2", [DVInt; DVReal; DVReal], AoS)
-  ; ([Lpmf; Rng], "neg_binomial_2_log", [DVInt; DVReal; DVReal], AoS)
-  ; (full_lpdf, "normal", [DVReal; DVReal; DVReal], AoS)
-  ; (full_lpdf, "pareto", [DVReal; DVReal; DVReal], AoS)
-  ; (full_lpdf, "pareto_type_2", [DVReal; DVReal; DVReal; DVReal], AoS)
-  ; (full_lpmf, "poisson", [DVInt; DVReal], AoS)
-  ; ([Lpmf; Rng], "poisson_log", [DVInt; DVReal], AoS)
-  ; (full_lpdf, "rayleigh", [DVReal; DVReal], AoS)
-  ; (full_lpdf, "scaled_inv_chi_square", [DVReal; DVReal; DVReal], AoS)
-  ; (full_lpdf, "skew_normal", [DVReal; DVReal; DVReal; DVReal], AoS)
-  ; (full_lpdf, "skew_double_exponential", [DVReal; DVReal; DVReal; DVReal], AoS)
-  ; (full_lpdf, "student_t", [DVReal; DVReal; DVReal; DVReal], AoS)
-  ; (full_lpdf, "std_normal", [DVReal], AoS)
-  ; (full_lpdf, "uniform", [DVReal; DVReal; DVReal], AoS)
-  ; ([Lpdf; Rng], "von_mises", [DVReal; DVReal; DVReal], AoS)
-  ; (full_lpdf, "weibull", [DVReal; DVReal; DVReal], AoS)
-  ; ([Lpdf], "wiener", [DVReal; DVReal; DVReal; DVReal; DVReal], AoS)
-  ; ([Lpdf], "wishart", [DMatrix; DReal; DMatrix], AoS) ]
->>>>>>> d11c0037
 
 let math_sigs =
   [ ([UnaryVectorized], "acos", [DDeepVectorized], Common.Helpers.SoA)
@@ -851,16 +816,9 @@
 (* -- Start populating stan_math_signaturess -- *)
 let () =
   List.iter declarative_fnsigs ~f:(fun (key, rt, args, mem_pattern) ->
-<<<<<<< HEAD
-      Hashtbl.add_multi stan_math_signatures ~key ~data:(rt, args, mem_pattern)
-  ) ;
+      Hashtbl.add_multi stan_math_signatures ~key ~data:(rt, args, mem_pattern) ) ;
   add_unqualified ("abs", ReturnType UInt, [UInt], SoA) ;
   add_unqualified ("abs", ReturnType UReal, [UReal], SoA) ;
-=======
-      Hashtbl.add_multi stan_math_signatures ~key ~data:(rt, args, mem_pattern) ) ;
-  add_unqualified ("abs", ReturnType UInt, [UInt], AoS) ;
-  add_unqualified ("abs", ReturnType UReal, [UReal], AoS) ;
->>>>>>> d11c0037
   add_unqualified ("abs", ReturnType UReal, [UComplex], AoS) ;
   add_unqualified ("acos", ReturnType UComplex, [UComplex], AoS) ;
   add_unqualified ("acosh", ReturnType UComplex, [UComplex], AoS) ;
@@ -1101,15 +1059,8 @@
       List.iter
         ~f:(fun t ->
           add_unqualified
-<<<<<<< HEAD
-            ( "dims"
-            , ReturnType (UArray UInt)
-            , [bare_array_type (t, i + 1)]
-            , SoA ) )
-=======
-            ("dims", ReturnType (UArray UInt), [bare_array_type (t, i + 1)], AoS)
+            ("dims", ReturnType (UArray UInt), [bare_array_type (t, i + 1)], SoA)
           )
->>>>>>> d11c0037
         bare_types )
     (List.range 0 8) ;
   add_unqualified ("dirichlet_rng", ReturnType UVector, [UVector], AoS) ;
@@ -1141,7 +1092,6 @@
   add_unqualified ("qr_R", ReturnType UMatrix, [UMatrix], AoS) ;
   add_unqualified ("qr_thin_Q", ReturnType UMatrix, [UMatrix], AoS) ;
   add_unqualified ("qr_thin_R", ReturnType UMatrix, [UMatrix], AoS) ;
-<<<<<<< HEAD
   add_unqualified ("elt_divide", ReturnType UInt, [UInt; UInt], SoA) ;
   add_unqualified ("elt_divide", ReturnType UReal, [UReal; UReal], SoA) ;
   add_unqualified ("elt_divide", ReturnType UVector, [UVector; UVector], SoA) ;
@@ -1149,12 +1099,10 @@
     ("elt_divide", ReturnType URowVector, [URowVector; URowVector], SoA) ;
   add_unqualified ("elt_divide", ReturnType UMatrix, [UMatrix; UMatrix], SoA) ;
   add_unqualified ("elt_divide", ReturnType UVector, [UVector; UReal], SoA) ;
-  add_unqualified
-    ("elt_divide", ReturnType URowVector, [URowVector; UReal], SoA) ;
+  add_unqualified ("elt_divide", ReturnType URowVector, [URowVector; UReal], SoA) ;
   add_unqualified ("elt_divide", ReturnType UMatrix, [UMatrix; UReal], SoA) ;
   add_unqualified ("elt_divide", ReturnType UVector, [UReal; UVector], SoA) ;
-  add_unqualified
-    ("elt_divide", ReturnType URowVector, [UReal; URowVector], SoA) ;
+  add_unqualified ("elt_divide", ReturnType URowVector, [UReal; URowVector], SoA) ;
   add_unqualified ("elt_divide", ReturnType UMatrix, [UReal; UMatrix], SoA) ;
   add_unqualified ("elt_multiply", ReturnType UInt, [UInt; UInt], SoA) ;
   add_unqualified ("elt_multiply", ReturnType UReal, [UReal; UReal], SoA) ;
@@ -1162,26 +1110,6 @@
   add_unqualified
     ("elt_multiply", ReturnType URowVector, [URowVector; URowVector], SoA) ;
   add_unqualified ("elt_multiply", ReturnType UMatrix, [UMatrix; UMatrix], SoA) ;
-=======
-  add_unqualified ("elt_divide", ReturnType UInt, [UInt; UInt], AoS) ;
-  add_unqualified ("elt_divide", ReturnType UReal, [UReal; UReal], AoS) ;
-  add_unqualified ("elt_divide", ReturnType UVector, [UVector; UVector], AoS) ;
-  add_unqualified
-    ("elt_divide", ReturnType URowVector, [URowVector; URowVector], AoS) ;
-  add_unqualified ("elt_divide", ReturnType UMatrix, [UMatrix; UMatrix], AoS) ;
-  add_unqualified ("elt_divide", ReturnType UVector, [UVector; UReal], AoS) ;
-  add_unqualified ("elt_divide", ReturnType URowVector, [URowVector; UReal], AoS) ;
-  add_unqualified ("elt_divide", ReturnType UMatrix, [UMatrix; UReal], AoS) ;
-  add_unqualified ("elt_divide", ReturnType UVector, [UReal; UVector], AoS) ;
-  add_unqualified ("elt_divide", ReturnType URowVector, [UReal; URowVector], AoS) ;
-  add_unqualified ("elt_divide", ReturnType UMatrix, [UReal; UMatrix], AoS) ;
-  add_unqualified ("elt_multiply", ReturnType UInt, [UInt; UInt], AoS) ;
-  add_unqualified ("elt_multiply", ReturnType UReal, [UReal; UReal], AoS) ;
-  add_unqualified ("elt_multiply", ReturnType UVector, [UVector; UVector], AoS) ;
-  add_unqualified
-    ("elt_multiply", ReturnType URowVector, [URowVector; URowVector], AoS) ;
-  add_unqualified ("elt_multiply", ReturnType UMatrix, [UMatrix; UMatrix], AoS) ;
->>>>>>> d11c0037
   add_unqualified ("exp", ReturnType UComplex, [UComplex], AoS) ;
   add_binary_vec_int_int "falling_factorial" SoA ;
   add_binary_vec_real_int "falling_factorial" SoA ;
@@ -1754,7 +1682,6 @@
     ("multinomial_rng", ReturnType (UArray UInt), [UVector; UInt], AoS) ;
   add_unqualified ("multiply", ReturnType UComplex, [UComplex; UReal], AoS) ;
   add_unqualified ("multiply", ReturnType UComplex, [UComplex; UComplex], AoS) ;
-<<<<<<< HEAD
   add_unqualified ("multiply", ReturnType UInt, [UInt; UInt], SoA) ;
   add_unqualified ("multiply", ReturnType UReal, [UReal; UReal], SoA) ;
   add_unqualified ("multiply", ReturnType UVector, [UVector; UReal], SoA) ;
@@ -1763,8 +1690,7 @@
   add_unqualified ("multiply", ReturnType UReal, [URowVector; UVector], SoA) ;
   add_unqualified ("multiply", ReturnType UMatrix, [UVector; URowVector], SoA) ;
   add_unqualified ("multiply", ReturnType UVector, [UMatrix; UVector], SoA) ;
-  add_unqualified
-    ("multiply", ReturnType URowVector, [URowVector; UMatrix], SoA) ;
+  add_unqualified ("multiply", ReturnType URowVector, [URowVector; UMatrix], SoA) ;
   add_unqualified ("multiply", ReturnType UMatrix, [UMatrix; UMatrix], SoA) ;
   add_unqualified ("multiply", ReturnType UVector, [UReal; UVector], SoA) ;
   add_unqualified ("multiply", ReturnType URowVector, [UReal; URowVector], SoA) ;
@@ -1772,22 +1698,6 @@
   add_binary_vec "multiply_log" SoA ;
   add_unqualified
     ("multiply_lower_tri_self_transpose", ReturnType UMatrix, [UMatrix], SoA) ;
-=======
-  add_unqualified ("multiply", ReturnType UVector, [UVector; UReal], AoS) ;
-  add_unqualified ("multiply", ReturnType URowVector, [URowVector; UReal], AoS) ;
-  add_unqualified ("multiply", ReturnType UMatrix, [UMatrix; UReal], AoS) ;
-  add_unqualified ("multiply", ReturnType UReal, [URowVector; UVector], AoS) ;
-  add_unqualified ("multiply", ReturnType UMatrix, [UVector; URowVector], AoS) ;
-  add_unqualified ("multiply", ReturnType UVector, [UMatrix; UVector], AoS) ;
-  add_unqualified ("multiply", ReturnType URowVector, [URowVector; UMatrix], AoS) ;
-  add_unqualified ("multiply", ReturnType UMatrix, [UMatrix; UMatrix], AoS) ;
-  add_unqualified ("multiply", ReturnType UVector, [UReal; UVector], AoS) ;
-  add_unqualified ("multiply", ReturnType URowVector, [UReal; URowVector], AoS) ;
-  add_unqualified ("multiply", ReturnType UMatrix, [UReal; UMatrix], AoS) ;
-  add_binary_vec "multiply_log" AoS ;
-  add_unqualified
-    ("multiply_lower_tri_self_transpose", ReturnType UMatrix, [UMatrix], AoS) ;
->>>>>>> d11c0037
   add_unqualified
     ( "neg_binomial_2_log_glm_lpmf"
     , ReturnType UReal
@@ -1863,14 +1773,8 @@
         bare_types )
     (List.range 1 10) ;
   add_unqualified
-<<<<<<< HEAD
     ("one_hot_int_array", ReturnType (UArray UInt), [UInt; UInt], SoA) ;
-  add_unqualified
-    ("one_hot_array", ReturnType (UArray UReal), [UInt; UInt], SoA) ;
-=======
-    ("one_hot_int_array", ReturnType (UArray UInt), [UInt; UInt], AoS) ;
-  add_unqualified ("one_hot_array", ReturnType (UArray UReal), [UInt; UInt], AoS) ;
->>>>>>> d11c0037
+  add_unqualified ("one_hot_array", ReturnType (UArray UReal), [UInt; UInt], SoA) ;
   add_unqualified
     ("one_hot_row_vector", ReturnType URowVector, [UInt; UInt], SoA) ;
   add_unqualified ("one_hot_vector", ReturnType UVector, [UInt; UInt], SoA) ;
@@ -2013,14 +1917,7 @@
     , [(DataOnly, UArray UReal); (DataOnly, UArray UReal)]
     , SoA ) ;
   add_qualified
-<<<<<<< HEAD
-    ( "quantile"
-    , ReturnType UReal
-    , [(DataOnly, UVector); (DataOnly, UReal)]
-    , SoA ) ;
-=======
-    ("quantile", ReturnType UReal, [(DataOnly, UVector); (DataOnly, UReal)], AoS) ;
->>>>>>> d11c0037
+    ("quantile", ReturnType UReal, [(DataOnly, UVector); (DataOnly, UReal)], SoA) ;
   add_qualified
     ( "quantile"
     , ReturnType (UArray UReal)
@@ -2171,14 +2068,8 @@
   add_unqualified ("sort_indices_desc", ReturnType (UArray UInt), [UVector], AoS) ;
   add_unqualified
     ("sort_indices_desc", ReturnType (UArray UInt), [URowVector], AoS) ;
-<<<<<<< HEAD
   add_unqualified ("squared_distance", ReturnType UReal, [UReal; UReal], SoA) ;
-  add_unqualified
-    ("squared_distance", ReturnType UReal, [UVector; UVector], SoA) ;
-=======
-  add_unqualified ("squared_distance", ReturnType UReal, [UReal; UReal], AoS) ;
-  add_unqualified ("squared_distance", ReturnType UReal, [UVector; UVector], AoS) ;
->>>>>>> d11c0037
+  add_unqualified ("squared_distance", ReturnType UReal, [UVector; UVector], SoA) ;
   add_unqualified
     ("squared_distance", ReturnType UReal, [URowVector; URowVector], SoA) ;
   add_unqualified
