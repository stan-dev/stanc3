--- conflicted
+++ resolved
@@ -1,11 +1,7 @@
 (** The signatures of the Stan Math library, which are used for type checking *)
 open Core_kernel
 
-<<<<<<< HEAD
 (** The "dimensionality" (bad name?) is supposed to help us represent the
-=======
-(* The "dimensionality" (bad name?) is supposed to help us represent the
->>>>>>> 269fd382
     vectorized nature of many Stan functions. It allows us to represent when
     a function argument can be just a real or matrix, or some common forms of
     vectorization over reals. This captures the most commonly used forms in our
