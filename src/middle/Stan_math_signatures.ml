--- conflicted
+++ resolved
@@ -223,10 +223,10 @@
   ; ([Lpmf], "categorical", [DVInt; DVector], AoS)
   ; ([Lpmf], "categorical_logit", [DVInt; DVector], AoS)
   ; ([Lpmf], "categorical_logit_glm", [DVInt; DMatrix; DVector; DMatrix], SoA)
-<<<<<<< HEAD
   ; (full_lpdf, "cauchy", [DVReal; DVReal; DVReal], SoA)
   ; (full_lpdf, "chi_square", [DVReal; DVReal], SoA)
   ; ([Lpdf], "dirichlet", [DVectors; DVectors], SoA)
+  ; ([Lpmf], "dirichlet_multinomial", [DIntArray; DVector], AoS)
   ; (full_lpmf, "discrete_range", [DVInt; DVInt; DVInt], SoA)
   ; (full_lpdf, "double_exponential", [DVReal; DVReal; DVReal], SoA)
   ; (full_lpdf, "exp_mod_normal", [DVReal; DVReal; DVReal; DVReal], SoA)
@@ -234,19 +234,6 @@
   ; (full_lpdf, "frechet", [DVReal; DVReal; DVReal], SoA)
   ; (full_lpdf, "gamma", [DVReal; DVReal; DVReal], SoA)
   ; ( [Lpdf]
-=======
-  ; (full_lpdf_depr, "cauchy", [DVReal; DVReal; DVReal], SoA)
-  ; (full_lpdf_depr, "chi_square", [DVReal; DVReal], SoA)
-  ; ([Lpdf; Log], "dirichlet", [DVectors; DVectors], SoA)
-  ; ([Lpmf], "dirichlet_multinomial", [DIntArray; DVector], AoS)
-  ; (full_lpmf_depr, "discrete_range", [DVInt; DVInt; DVInt], SoA)
-  ; (full_lpdf_depr, "double_exponential", [DVReal; DVReal; DVReal], SoA)
-  ; (full_lpdf_depr, "exp_mod_normal", [DVReal; DVReal; DVReal; DVReal], SoA)
-  ; (full_lpdf_depr, "exponential", [DVReal; DVReal], SoA)
-  ; (full_lpdf_depr, "frechet", [DVReal; DVReal; DVReal], SoA)
-  ; (full_lpdf_depr, "gamma", [DVReal; DVReal; DVReal], SoA)
-  ; ( [Lpdf; Log]
->>>>>>> e464f6aa
     , "gaussian_dlm_obs"
     , [DMatrix; DMatrix; DMatrix; DMatrix; DMatrix; DVector; DMatrix]
     , AoS ); (full_lpdf, "gumbel", [DVReal; DVReal; DVReal], SoA)
