--- conflicted
+++ resolved
@@ -326,7 +326,6 @@
   ; (full_lpmf_depr, "poisson", [DVInt; DVReal], SoA)
   ; ([Lpmf; Rng; Log], "poisson_log", [DVInt; DVReal], SoA)
   ; ([Lpmf], "poisson_log_glm", [DVInt; DMatrix; DReal; DVector], SoA)
-<<<<<<< HEAD
   ; (full_lpdf, "rayleigh", [DVReal; DVReal], SoA)
   ; (full_lpdf, "scaled_inv_chi_square", [DVReal; DVReal; DVReal], SoA)
   ; (full_lpdf, "skew_normal", [DVReal; DVReal; DVReal; DVReal], SoA)
@@ -339,21 +338,6 @@
   ; ([Lpdf], "wiener", [DVReal; DVReal; DVReal; DVReal; DVReal], SoA)
   ; ([Lpdf], "wishart_cholesky", [DMatrix; DReal; DMatrix], SoA)
   ; ([Lpdf], "wishart", [DMatrix; DReal; DMatrix], SoA) ]
-=======
-  ; (full_lpdf_depr, "rayleigh", [DVReal; DVReal], SoA)
-  ; (full_lpdf_depr, "scaled_inv_chi_square", [DVReal; DVReal; DVReal], SoA)
-  ; (full_lpdf_depr, "skew_normal", [DVReal; DVReal; DVReal; DVReal], SoA)
-  ; ( full_lpdf_depr
-    , "skew_double_exponential"
-    , [DVReal; DVReal; DVReal; DVReal]
-    , SoA ); (full_lpdf_depr, "student_t", [DVReal; DVReal; DVReal; DVReal], SoA)
-  ; (full_lpdf_depr, "std_normal", [DVReal], SoA)
-  ; (full_lpdf_depr, "uniform", [DVReal; DVReal; DVReal], SoA)
-  ; (full_lpdf_depr, "von_mises", [DVReal; DVReal; DVReal], SoA)
-  ; (full_lpdf_depr, "weibull", [DVReal; DVReal; DVReal], SoA)
-  ; ([Lpdf; Log], "wiener", [DVReal; DVReal; DVReal; DVReal; DVReal], SoA)
-  ; ([Lpdf; Log], "wishart", [DMatrix; DReal; DMatrix], SoA) ]
->>>>>>> 6f0aa083
 
 let math_sigs =
   [ ([UnaryVectorized], "acos", [DDeepVectorized], Common.Helpers.SoA)
