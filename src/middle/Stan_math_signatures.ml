--- conflicted
+++ resolved
@@ -780,33 +780,6 @@
 let add_ternary name supports_soa =
   add_unqualified (name, ReturnType UReal, [UReal; UReal; UReal], supports_soa)
 
-<<<<<<< HEAD
-(*Adds functions that operate on matrix, double array, and real*)
-let add_ternary_vec name =
-  add_unqualified (name, ReturnType UReal, [UReal; UReal; UReal]) ;
-  add_unqualified (name, ReturnType UVector, [UVector; UReal; UReal]) ;
-  add_unqualified (name, ReturnType UVector, [UVector; UVector; UReal]) ;
-  add_unqualified (name, ReturnType UVector, [UVector; UReal; UVector]) ;
-  add_unqualified (name, ReturnType UVector, [UVector; UVector; UVector]) ;
-  add_unqualified (name, ReturnType UVector, [UReal; UVector; UReal]) ;
-  add_unqualified (name, ReturnType UVector, [UReal; UVector; UVector]) ;
-  add_unqualified (name, ReturnType UVector, [UReal; UReal; UVector]) ;
-  add_unqualified (name, ReturnType URowVector, [URowVector; UReal; UReal]) ;
-  add_unqualified (name, ReturnType URowVector, [URowVector; URowVector; UReal]) ;
-  add_unqualified (name, ReturnType URowVector, [URowVector; UReal; URowVector]) ;
-  add_unqualified
-    (name, ReturnType URowVector, [URowVector; URowVector; URowVector]) ;
-  add_unqualified (name, ReturnType URowVector, [UReal; URowVector; UReal]) ;
-  add_unqualified (name, ReturnType URowVector, [UReal; URowVector; URowVector]) ;
-  add_unqualified (name, ReturnType URowVector, [UReal; UReal; URowVector]) ;
-  add_unqualified (name, ReturnType UMatrix, [UMatrix; UReal; UReal]) ;
-  add_unqualified (name, ReturnType UMatrix, [UMatrix; UMatrix; UReal]) ;
-  add_unqualified (name, ReturnType UMatrix, [UMatrix; UReal; UMatrix]) ;
-  add_unqualified (name, ReturnType UMatrix, [UMatrix; UMatrix; UMatrix]) ;
-  add_unqualified (name, ReturnType UMatrix, [UReal; UMatrix; UReal]) ;
-  add_unqualified (name, ReturnType UMatrix, [UReal; UMatrix; UMatrix]) ;
-  add_unqualified (name, ReturnType UMatrix, [UReal; UReal; UMatrix])
-=======
 (*Adds functions that operate on matrix, double array and real types*)
 let add_ternary_vec name supports_soa =
   add_unqualified (name, ReturnType UReal, [UReal; UReal; UReal], supports_soa) ;
@@ -855,43 +828,24 @@
     (name, ReturnType UMatrix, [UReal; UMatrix; UMatrix], supports_soa) ;
   add_unqualified
     (name, ReturnType UMatrix, [UReal; UReal; UMatrix], supports_soa)
->>>>>>> 766bbf10
 
 let for_all_vector_types s = List.iter ~f:s all_vector_types
 let for_vector_types s = List.iter ~f:s vector_types
 
 (* -- Start populating stan_math_signaturess -- *)
 let () =
-<<<<<<< HEAD
-  List.iter declarative_fnsigs ~f:(fun (key, rt, args) ->
-      Hashtbl.add_multi stan_math_signatures ~key ~data:(rt, args) ) ;
-  add_unqualified ("abs", ReturnType UInt, [UInt]) ;
-  add_unqualified ("abs", ReturnType UReal, [UReal]) ;
-  add_unqualified ("abs", ReturnType UReal, [UComplex]) ;
-  add_unqualified ("acos", ReturnType UComplex, [UComplex]) ;
-  add_unqualified ("acosh", ReturnType UComplex, [UComplex]) ;
-=======
   List.iter declarative_fnsigs ~f:(fun (key, rt, args, mem_pattern) ->
       Hashtbl.add_multi stan_math_signatures ~key ~data:(rt, args, mem_pattern)
   ) ;
   add_unqualified ("abs", ReturnType UInt, [UInt], AoS) ;
   add_unqualified ("abs", ReturnType UReal, [UReal], AoS) ;
->>>>>>> 766bbf10
+  add_unqualified ("abs", ReturnType UReal, [UComplex], AoS) ;
+  add_unqualified ("acos", ReturnType UComplex, [UComplex], AoS) ;
+  add_unqualified ("acosh", ReturnType UComplex, [UComplex], AoS) ;
   List.iter
     ~f:(fun x -> add_unqualified ("add", ReturnType x, [x; x], AoS))
     bare_types ;
-<<<<<<< HEAD
-  add_unqualified ("add", ReturnType UComplex, [UComplex; UReal]) ;
-  add_unqualified ("add", ReturnType UVector, [UVector; UReal]) ;
-  add_unqualified ("add", ReturnType URowVector, [URowVector; UReal]) ;
-  add_unqualified ("add", ReturnType UMatrix, [UMatrix; UReal]) ;
-  add_unqualified ("add", ReturnType UVector, [UReal; UVector]) ;
-  add_unqualified ("add", ReturnType URowVector, [UReal; URowVector]) ;
-  add_unqualified ("add", ReturnType UMatrix, [UReal; UMatrix]) ;
-  add_unqualified ("add_diag", ReturnType UMatrix, [UMatrix; UReal]) ;
-  add_unqualified ("add_diag", ReturnType UMatrix, [UMatrix; UVector]) ;
-  add_unqualified ("add_diag", ReturnType UMatrix, [UMatrix; URowVector]) ;
-=======
+  add_unqualified ("add", ReturnType UComplex, [UComplex; UReal], AoS) ;
   add_unqualified ("add", ReturnType UVector, [UVector; UReal], AoS) ;
   add_unqualified ("add", ReturnType URowVector, [URowVector; UReal], AoS) ;
   add_unqualified ("add", ReturnType UMatrix, [UMatrix; UReal], AoS) ;
@@ -901,7 +855,6 @@
   add_unqualified ("add_diag", ReturnType UMatrix, [UMatrix; UReal], AoS) ;
   add_unqualified ("add_diag", ReturnType UMatrix, [UMatrix; UVector], AoS) ;
   add_unqualified ("add_diag", ReturnType UMatrix, [UMatrix; URowVector], AoS) ;
->>>>>>> 766bbf10
   add_qualified
     ( "algebra_solver"
     , ReturnType UVector
@@ -967,15 +920,11 @@
             , AoS ) )
         bare_types )
     (List.range 1 8) ;
-<<<<<<< HEAD
-  add_unqualified ("asin", ReturnType UComplex, [UComplex]) ;
-  add_unqualified ("asinh", ReturnType UComplex, [UComplex]) ;
-  add_unqualified ("atan", ReturnType UComplex, [UComplex]) ;
-  add_unqualified ("atanh", ReturnType UComplex, [UComplex]) ;
-  add_binary "atan2" ;
-=======
+  add_unqualified ("asin", ReturnType UComplex, [UComplex], AoS) ;
+  add_unqualified ("asinh", ReturnType UComplex, [UComplex], AoS) ;
+  add_unqualified ("atan", ReturnType UComplex, [UComplex], AoS) ;
+  add_unqualified ("atanh", ReturnType UComplex, [UComplex], AoS) ;
   add_binary "atan2" AoS ;
->>>>>>> 766bbf10
   add_unqualified
     ( "bernoulli_logit_glm_lpmf"
     , ReturnType UReal
@@ -1068,20 +1017,13 @@
     , [URowVector; URowVector]
     , AoS ) ;
   add_unqualified
-<<<<<<< HEAD
-    ("columns_dot_product", ReturnType URowVector, [UMatrix; UMatrix]) ;
-  add_unqualified ("columns_dot_self", ReturnType URowVector, [UVector]) ;
-  add_unqualified ("columns_dot_self", ReturnType URowVector, [URowVector]) ;
-  add_unqualified ("columns_dot_self", ReturnType URowVector, [UMatrix]) ;
-  add_unqualified ("conj", ReturnType UComplex, [UComplex]) ;
-  add_unqualified ("cos", ReturnType UComplex, [UComplex]) ;
-  add_unqualified ("cosh", ReturnType UComplex, [UComplex]) ;
-=======
     ("columns_dot_product", ReturnType URowVector, [UMatrix; UMatrix], AoS) ;
   add_unqualified ("columns_dot_self", ReturnType URowVector, [UVector], AoS) ;
   add_unqualified ("columns_dot_self", ReturnType URowVector, [URowVector], AoS) ;
   add_unqualified ("columns_dot_self", ReturnType URowVector, [UMatrix], AoS) ;
->>>>>>> 766bbf10
+  add_unqualified ("conj", ReturnType UComplex, [UComplex], AoS) ;
+  add_unqualified ("cos", ReturnType UComplex, [UComplex], AoS) ;
+  add_unqualified ("cosh", ReturnType UComplex, [UComplex], AoS) ;
   add_unqualified
     ("cov_exp_quad", ReturnType UMatrix, [UArray UReal; UReal; UReal], AoS) ;
   add_unqualified
@@ -1112,30 +1054,6 @@
   add_unqualified
     ( "csr_to_dense_matrix"
     , ReturnType UMatrix
-<<<<<<< HEAD
-    , [UInt; UInt; UVector; UArray UInt; UArray UInt] ) ;
-  add_unqualified ("csr_extract_w", ReturnType UVector, [UMatrix]) ;
-  add_unqualified ("csr_extract_v", ReturnType (UArray UInt), [UMatrix]) ;
-  add_unqualified ("csr_extract_u", ReturnType (UArray UInt), [UMatrix]) ;
-  add_unqualified ("cumulative_sum", ReturnType (UArray UReal), [UArray UReal]) ;
-  add_unqualified ("cumulative_sum", ReturnType UVector, [UVector]) ;
-  add_unqualified ("cumulative_sum", ReturnType URowVector, [URowVector]) ;
-  add_unqualified ("determinant", ReturnType UReal, [UMatrix]) ;
-  add_unqualified ("diag_matrix", ReturnType UMatrix, [UVector]) ;
-  add_unqualified ("diag_post_multiply", ReturnType UMatrix, [UMatrix; UVector]) ;
-  add_unqualified
-    ("diag_post_multiply", ReturnType UMatrix, [UMatrix; URowVector]) ;
-  add_unqualified ("diag_pre_multiply", ReturnType UMatrix, [UVector; UMatrix]) ;
-  add_unqualified
-    ("diag_pre_multiply", ReturnType UMatrix, [URowVector; UMatrix]) ;
-  add_unqualified ("diagonal", ReturnType UVector, [UMatrix]) ;
-  add_unqualified ("dims", ReturnType (UArray UInt), [UInt]) ;
-  add_unqualified ("dims", ReturnType (UArray UInt), [UReal]) ;
-  add_unqualified ("dims", ReturnType (UArray UInt), [UComplex]) ;
-  add_unqualified ("dims", ReturnType (UArray UInt), [UVector]) ;
-  add_unqualified ("dims", ReturnType (UArray UInt), [URowVector]) ;
-  add_unqualified ("dims", ReturnType (UArray UInt), [UMatrix]) ;
-=======
     , [UInt; UInt; UVector; UArray UInt; UArray UInt]
     , AoS ) ;
   add_unqualified ("csr_extract_w", ReturnType UVector, [UMatrix], AoS) ;
@@ -1158,10 +1076,10 @@
   add_unqualified ("diagonal", ReturnType UVector, [UMatrix], AoS) ;
   add_unqualified ("dims", ReturnType (UArray UInt), [UInt], AoS) ;
   add_unqualified ("dims", ReturnType (UArray UInt), [UReal], AoS) ;
+  add_unqualified ("dims", ReturnType (UArray UInt), [UComplex], AoS) ;
   add_unqualified ("dims", ReturnType (UArray UInt), [UVector], AoS) ;
   add_unqualified ("dims", ReturnType (UArray UInt), [URowVector], AoS) ;
   add_unqualified ("dims", ReturnType (UArray UInt), [UMatrix], AoS) ;
->>>>>>> 766bbf10
   List.iter
     ~f:(fun i ->
       List.iter
@@ -1173,64 +1091,6 @@
             , AoS ) )
         bare_types )
     (List.range 0 8) ;
-<<<<<<< HEAD
-  add_unqualified ("dirichlet_rng", ReturnType UVector, [UVector]) ;
-  add_unqualified ("distance", ReturnType UReal, [UVector; UVector]) ;
-  add_unqualified ("distance", ReturnType UReal, [URowVector; URowVector]) ;
-  add_unqualified ("distance", ReturnType UReal, [UVector; URowVector]) ;
-  add_unqualified ("distance", ReturnType UReal, [URowVector; UVector]) ;
-  add_unqualified ("divide", ReturnType UInt, [UInt; UInt]) ;
-  add_unqualified ("divide", ReturnType UReal, [UReal; UReal]) ;
-  add_unqualified ("divide", ReturnType UComplex, [UComplex; UReal]) ;
-  add_unqualified ("divide", ReturnType UComplex, [UComplex; UComplex]) ;
-  add_unqualified ("divide", ReturnType UVector, [UVector; UReal]) ;
-  add_unqualified ("divide", ReturnType URowVector, [URowVector; UReal]) ;
-  add_unqualified ("divide", ReturnType UMatrix, [UMatrix; UReal]) ;
-  add_unqualified ("dot_product", ReturnType UReal, [UVector; UVector]) ;
-  add_unqualified ("dot_product", ReturnType UReal, [URowVector; URowVector]) ;
-  add_unqualified ("dot_product", ReturnType UReal, [UVector; URowVector]) ;
-  add_unqualified ("dot_product", ReturnType UReal, [URowVector; UVector]) ;
-  add_unqualified
-    ("dot_product", ReturnType UReal, [UArray UReal; UArray UReal]) ;
-  add_unqualified ("dot_self", ReturnType UReal, [UVector]) ;
-  add_unqualified ("dot_self", ReturnType UReal, [URowVector]) ;
-  add_nullary "e" ;
-  add_unqualified ("eigenvalues_sym", ReturnType UVector, [UMatrix]) ;
-  add_unqualified ("eigenvectors_sym", ReturnType UMatrix, [UMatrix]) ;
-  add_unqualified ("generalized_inverse", ReturnType UMatrix, [UMatrix]) ;
-  add_unqualified ("qr_Q", ReturnType UMatrix, [UMatrix]) ;
-  add_unqualified ("qr_R", ReturnType UMatrix, [UMatrix]) ;
-  add_unqualified ("qr_thin_Q", ReturnType UMatrix, [UMatrix]) ;
-  add_unqualified ("qr_thin_R", ReturnType UMatrix, [UMatrix]) ;
-  add_unqualified ("elt_divide", ReturnType UInt, [UInt; UInt]) ;
-  add_unqualified ("elt_divide", ReturnType UReal, [UReal; UReal]) ;
-  add_unqualified ("elt_divide", ReturnType UVector, [UVector; UVector]) ;
-  add_unqualified
-    ("elt_divide", ReturnType URowVector, [URowVector; URowVector]) ;
-  add_unqualified ("elt_divide", ReturnType UMatrix, [UMatrix; UMatrix]) ;
-  add_unqualified ("elt_divide", ReturnType UVector, [UVector; UReal]) ;
-  add_unqualified ("elt_divide", ReturnType URowVector, [URowVector; UReal]) ;
-  add_unqualified ("elt_divide", ReturnType UMatrix, [UMatrix; UReal]) ;
-  add_unqualified ("elt_divide", ReturnType UVector, [UReal; UVector]) ;
-  add_unqualified ("elt_divide", ReturnType URowVector, [UReal; URowVector]) ;
-  add_unqualified ("elt_divide", ReturnType UMatrix, [UReal; UMatrix]) ;
-  add_unqualified ("elt_multiply", ReturnType UInt, [UInt; UInt]) ;
-  add_unqualified ("elt_multiply", ReturnType UReal, [UReal; UReal]) ;
-  add_unqualified ("elt_multiply", ReturnType UVector, [UVector; UVector]) ;
-  add_unqualified
-    ("elt_multiply", ReturnType URowVector, [URowVector; URowVector]) ;
-  add_unqualified ("elt_multiply", ReturnType UMatrix, [UMatrix; UMatrix]) ;
-  add_unqualified ("exp", ReturnType UComplex, [UComplex]) ;
-  add_binary_vec_int_int "falling_factorial" ;
-  add_binary_vec_real_int "falling_factorial" ;
-  add_binary_vec "fdim" ;
-  add_ternary_vec "fma" ;
-  add_binary_vec "fmax" ;
-  add_binary_vec "fmin" ;
-  add_binary_vec "fmod" ;
-  add_binary_vec_real_real "gamma_p" ;
-  add_binary_vec_real_real "gamma_q" ;
-=======
   add_unqualified ("dirichlet_rng", ReturnType UVector, [UVector], AoS) ;
   add_unqualified ("distance", ReturnType UReal, [UVector; UVector], AoS) ;
   add_unqualified ("distance", ReturnType UReal, [URowVector; URowVector], AoS) ;
@@ -1238,6 +1098,8 @@
   add_unqualified ("distance", ReturnType UReal, [URowVector; UVector], AoS) ;
   add_unqualified ("divide", ReturnType UInt, [UInt; UInt], AoS) ;
   add_unqualified ("divide", ReturnType UReal, [UReal; UReal], AoS) ;
+  add_unqualified ("divide", ReturnType UComplex, [UComplex; UReal], AoS) ;
+  add_unqualified ("divide", ReturnType UComplex, [UComplex; UComplex], AoS) ;
   add_unqualified ("divide", ReturnType UVector, [UVector; UReal], AoS) ;
   add_unqualified ("divide", ReturnType URowVector, [URowVector; UReal], AoS) ;
   add_unqualified ("divide", ReturnType UMatrix, [UMatrix; UReal], AoS) ;
@@ -1278,6 +1140,7 @@
   add_unqualified
     ("elt_multiply", ReturnType URowVector, [URowVector; URowVector], AoS) ;
   add_unqualified ("elt_multiply", ReturnType UMatrix, [UMatrix; UMatrix], AoS) ;
+  add_unqualified ("exp", ReturnType UComplex, [UComplex], AoS) ;
   add_binary_vec_int_int "falling_factorial" AoS ;
   add_binary_vec_real_int "falling_factorial" AoS ;
   add_binary_vec "fdim" AoS ;
@@ -1287,7 +1150,6 @@
   add_binary_vec "fmod" AoS ;
   add_binary_vec_real_real "gamma_p" AoS ;
   add_binary_vec_real_real "gamma_q" AoS ;
->>>>>>> 766bbf10
   add_unqualified
     ( "gaussian_dlm_obs_log"
     , ReturnType UReal
@@ -1306,15 +1168,10 @@
   add_unqualified
     ( "gaussian_dlm_obs_lpdf"
     , ReturnType UReal
-<<<<<<< HEAD
-    , [UMatrix; UMatrix; UMatrix; UVector; UMatrix; UVector; UMatrix] ) ;
-  add_unqualified ("get_imag", ReturnType UReal, [UComplex]) ;
-  add_unqualified ("get_real", ReturnType UReal, [UComplex]) ;
-  add_unqualified ("gp_dot_prod_cov", ReturnType UMatrix, [UArray UReal; UReal]) ;
-=======
     , [UMatrix; UMatrix; UMatrix; UVector; UMatrix; UVector; UMatrix]
     , AoS ) ;
->>>>>>> 766bbf10
+  add_unqualified ("get_imag", ReturnType UReal, [UComplex], AoS) ;
+  add_unqualified ("get_real", ReturnType UReal, [UComplex], AoS) ;
   add_unqualified
     ("gp_dot_prod_cov", ReturnType UMatrix, [UArray UReal; UReal], AoS) ;
   add_unqualified
@@ -1487,18 +1344,6 @@
   add_unqualified
     ("hypergeometric_lpmf", ReturnType UReal, [UInt; UInt; UInt; UInt], AoS) ;
   add_unqualified
-<<<<<<< HEAD
-    ("hypergeometric_lpmf", ReturnType UReal, [UInt; UInt; UInt; UInt]) ;
-  add_unqualified ("hypergeometric_rng", ReturnType UInt, [UInt; UInt; UInt]) ;
-  add_binary_vec "hypot" ;
-  add_unqualified ("identity_matrix", ReturnType UMatrix, [UInt]) ;
-  add_unqualified ("if_else", ReturnType UInt, [UInt; UInt; UInt]) ;
-  add_unqualified ("if_else", ReturnType UReal, [UInt; UReal; UReal]) ;
-  add_unqualified ("if_else", ReturnType UComplex, [UInt; UComplex; UComplex]) ;
-  add_unqualified ("inc_beta", ReturnType UReal, [UReal; UReal; UReal]) ;
-  add_unqualified ("int_step", ReturnType UInt, [UReal]) ;
-  add_unqualified ("int_step", ReturnType UInt, [UInt]) ;
-=======
     ("hypergeometric_rng", ReturnType UInt, [UInt; UInt; UInt], AoS) ;
   add_binary_vec "hypot" AoS ;
   add_unqualified ("identity_matrix", ReturnType UMatrix, [UInt], AoS) ;
@@ -1507,7 +1352,6 @@
   add_unqualified ("inc_beta", ReturnType UReal, [UReal; UReal; UReal], AoS) ;
   add_unqualified ("int_step", ReturnType UInt, [UReal], AoS) ;
   add_unqualified ("int_step", ReturnType UInt, [UInt], AoS) ;
->>>>>>> 766bbf10
   add_qualified
     ( "integrate_1d"
     , ReturnType UReal
@@ -1697,20 +1541,6 @@
   add_qualified
     ( "linspaced_vector"
     , ReturnType UVector
-<<<<<<< HEAD
-    , [(DataOnly, UInt); (DataOnly, UReal); (DataOnly, UReal)] ) ;
-  add_unqualified ("lkj_corr_cholesky_log", ReturnType UReal, [UMatrix; UReal]) ;
-  add_unqualified ("lkj_corr_cholesky_lpdf", ReturnType UReal, [UMatrix; UReal]) ;
-  add_unqualified ("lkj_corr_cholesky_rng", ReturnType UMatrix, [UInt; UReal]) ;
-  add_unqualified ("lkj_corr_log", ReturnType UReal, [UMatrix; UReal]) ;
-  add_unqualified ("lkj_corr_lpdf", ReturnType UReal, [UMatrix; UReal]) ;
-  add_unqualified ("lkj_corr_rng", ReturnType UMatrix, [UInt; UReal]) ;
-  add_unqualified
-    ("lkj_cov_log", ReturnType UReal, [UMatrix; UVector; UVector; UReal]) ;
-  add_binary_vec_int_real "lmgamma" ;
-  add_binary_vec "lmultiply" ;
-  add_unqualified ("log", ReturnType UComplex, [UComplex]) ;
-=======
     , [(DataOnly, UInt); (DataOnly, UReal); (DataOnly, UReal)]
     , AoS ) ;
   add_unqualified
@@ -1726,9 +1556,9 @@
     ("lkj_cov_log", ReturnType UReal, [UMatrix; UVector; UVector; UReal], AoS) ;
   add_binary_vec_int_real "lmgamma" AoS ;
   add_binary_vec "lmultiply" AoS ;
->>>>>>> 766bbf10
+  add_unqualified ("log", ReturnType UComplex, [UComplex], AoS) ;
   add_nullary "log10" ;
-  add_unqualified ("log10", ReturnType UComplex, [UComplex]) ;
+  add_unqualified ("log10", ReturnType UComplex, [UComplex], AoS) ;
   add_nullary "log2" ;
   add_unqualified ("log_determinant", ReturnType UReal, [UMatrix], AoS) ;
   add_binary_vec "log_diff_exp" AoS ;
@@ -1767,10 +1597,10 @@
             logical_binops )
         primitive_types )
     primitive_types ;
-  add_unqualified ("logical_eq", ReturnType UInt, [UComplex; UReal]) ;
-  add_unqualified ("logical_eq", ReturnType UInt, [UComplex; UComplex]) ;
-  add_unqualified ("logical_neq", ReturnType UInt, [UComplex; UReal]) ;
-  add_unqualified ("logical_neq", ReturnType UInt, [UComplex; UComplex]) ;
+  add_unqualified ("logical_eq", ReturnType UInt, [UComplex; UReal], AoS) ;
+  add_unqualified ("logical_eq", ReturnType UInt, [UComplex; UComplex], AoS) ;
+  add_unqualified ("logical_neq", ReturnType UInt, [UComplex; UReal], AoS) ;
+  add_unqualified ("logical_neq", ReturnType UInt, [UComplex; UComplex], AoS) ;
   add_nullary "machine_precision" ;
   add_qualified
     ( "map_rect"
@@ -1785,61 +1615,6 @@
       ; (AutoDiffable, UVector)
       ; (AutoDiffable, UArray UVector)
       ; (DataOnly, UArray (UArray UReal))
-<<<<<<< HEAD
-      ; (DataOnly, UArray (UArray UInt)) ] ) ;
-  add_unqualified ("matrix_exp", ReturnType UMatrix, [UMatrix]) ;
-  add_unqualified
-    ("matrix_exp_multiply", ReturnType UMatrix, [UMatrix; UMatrix]) ;
-  add_unqualified ("matrix_power", ReturnType UMatrix, [UMatrix; UInt]) ;
-  add_unqualified ("max", ReturnType UInt, [UArray UInt]) ;
-  add_unqualified ("max", ReturnType UReal, [UArray UReal]) ;
-  add_unqualified ("max", ReturnType UReal, [UVector]) ;
-  add_unqualified ("max", ReturnType UReal, [URowVector]) ;
-  add_unqualified ("max", ReturnType UReal, [UMatrix]) ;
-  add_unqualified ("max", ReturnType UInt, [UInt; UInt]) ;
-  add_unqualified ("mdivide_left", ReturnType UVector, [UMatrix; UVector]) ;
-  add_unqualified ("mdivide_left", ReturnType UMatrix, [UMatrix; UMatrix]) ;
-  add_unqualified ("mdivide_left_spd", ReturnType UVector, [UMatrix; UVector]) ;
-  add_unqualified ("mdivide_left_spd", ReturnType UMatrix, [UMatrix; UMatrix]) ;
-  add_unqualified
-    ("mdivide_left_tri_low", ReturnType UMatrix, [UMatrix; UMatrix]) ;
-  add_unqualified
-    ("mdivide_left_tri_low", ReturnType UVector, [UMatrix; UVector]) ;
-  add_unqualified
-    ("mdivide_right", ReturnType URowVector, [URowVector; UMatrix]) ;
-  add_unqualified ("mdivide_right_spd", ReturnType UMatrix, [UMatrix; UMatrix]) ;
-  add_unqualified
-    ("mdivide_right_spd", ReturnType URowVector, [URowVector; UMatrix]) ;
-  add_unqualified ("mdivide_right", ReturnType UMatrix, [UMatrix; UMatrix]) ;
-  add_unqualified
-    ("mdivide_right_tri_low", ReturnType URowVector, [URowVector; UMatrix]) ;
-  add_unqualified
-    ("mdivide_right_tri_low", ReturnType UMatrix, [UMatrix; UMatrix]) ;
-  add_unqualified ("mean", ReturnType UReal, [UArray UReal]) ;
-  add_unqualified ("mean", ReturnType UReal, [UVector]) ;
-  add_unqualified ("mean", ReturnType UReal, [URowVector]) ;
-  add_unqualified ("mean", ReturnType UReal, [UMatrix]) ;
-  add_unqualified ("min", ReturnType UInt, [UArray UInt]) ;
-  add_unqualified ("min", ReturnType UReal, [UArray UReal]) ;
-  add_unqualified ("min", ReturnType UReal, [UVector]) ;
-  add_unqualified ("min", ReturnType UReal, [URowVector]) ;
-  add_unqualified ("min", ReturnType UReal, [UMatrix]) ;
-  add_unqualified ("min", ReturnType UInt, [UInt; UInt]) ;
-  add_unqualified ("minus", ReturnType UInt, [UInt]) ;
-  add_unqualified ("minus", ReturnType UReal, [UReal]) ;
-  add_unqualified ("minus", ReturnType UComplex, [UComplex]) ;
-  add_unqualified ("minus", ReturnType UVector, [UVector]) ;
-  add_unqualified ("minus", ReturnType URowVector, [URowVector]) ;
-  add_unqualified ("minus", ReturnType UMatrix, [UMatrix]) ;
-  add_binary_vec_int_real "modified_bessel_first_kind" ;
-  add_binary_vec_int_real "modified_bessel_second_kind" ;
-  add_unqualified ("modulus", ReturnType UInt, [UInt; UInt]) ;
-  add_unqualified ("multi_normal_rng", ReturnType UVector, [UVector; UMatrix]) ;
-  add_unqualified
-    ("multi_normal_rng", ReturnType (UArray UVector), [UArray UVector; UMatrix]) ;
-  add_unqualified
-    ("multi_normal_rng", ReturnType UVector, [URowVector; UMatrix]) ;
-=======
       ; (DataOnly, UArray (UArray UInt)) ]
     , AoS ) ;
   add_unqualified ("matrix_exp", ReturnType UMatrix, [UMatrix], AoS) ;
@@ -1885,6 +1660,7 @@
   add_unqualified ("min", ReturnType UInt, [UInt; UInt], AoS) ;
   add_unqualified ("minus", ReturnType UInt, [UInt], AoS) ;
   add_unqualified ("minus", ReturnType UReal, [UReal], AoS) ;
+  add_unqualified ("minus", ReturnType UComplex, [UComplex], AoS) ;
   add_unqualified ("minus", ReturnType UVector, [UVector], AoS) ;
   add_unqualified ("minus", ReturnType URowVector, [URowVector], AoS) ;
   add_unqualified ("minus", ReturnType UMatrix, [UMatrix], AoS) ;
@@ -1900,7 +1676,6 @@
     , AoS ) ;
   add_unqualified
     ("multi_normal_rng", ReturnType UVector, [URowVector; UMatrix], AoS) ;
->>>>>>> 766bbf10
   add_unqualified
     ( "multi_normal_rng"
     , ReturnType (UArray UVector)
@@ -1966,38 +1741,17 @@
   add_unqualified
     ("multinomial_lpmf", ReturnType UReal, [UArray UInt; UVector], AoS) ;
   add_unqualified
-<<<<<<< HEAD
-    ("multinomial_logit_rng", ReturnType (UArray UInt), [UVector; UInt]) ;
-  add_unqualified ("multinomial_log", ReturnType UReal, [UArray UInt; UVector]) ;
-  add_unqualified ("multinomial_lpmf", ReturnType UReal, [UArray UInt; UVector]) ;
-  add_unqualified ("multinomial_rng", ReturnType (UArray UInt), [UVector; UInt]) ;
-  add_unqualified ("multiply", ReturnType UInt, [UInt; UInt]) ;
-  add_unqualified ("multiply", ReturnType UReal, [UReal; UReal]) ;
-  add_unqualified ("multiply", ReturnType UComplex, [UComplex; UReal]) ;
-  add_unqualified ("multiply", ReturnType UComplex, [UComplex; UComplex]) ;
-  add_unqualified ("multiply", ReturnType UVector, [UVector; UReal]) ;
-  add_unqualified ("multiply", ReturnType URowVector, [URowVector; UReal]) ;
-  add_unqualified ("multiply", ReturnType UMatrix, [UMatrix; UReal]) ;
-  add_unqualified ("multiply", ReturnType UReal, [URowVector; UVector]) ;
-  add_unqualified ("multiply", ReturnType UMatrix, [UVector; URowVector]) ;
-  add_unqualified ("multiply", ReturnType UVector, [UMatrix; UVector]) ;
-  add_unqualified ("multiply", ReturnType URowVector, [URowVector; UMatrix]) ;
-  add_unqualified ("multiply", ReturnType UMatrix, [UMatrix; UMatrix]) ;
-  add_unqualified ("multiply", ReturnType UVector, [UReal; UVector]) ;
-  add_unqualified ("multiply", ReturnType URowVector, [UReal; URowVector]) ;
-  add_unqualified ("multiply", ReturnType UMatrix, [UReal; UMatrix]) ;
-  add_binary_vec "multiply_log" ;
-=======
     ("multinomial_rng", ReturnType (UArray UInt), [UVector; UInt], AoS) ;
   add_unqualified ("multiply", ReturnType UInt, [UInt; UInt], AoS) ;
   add_unqualified ("multiply", ReturnType UReal, [UReal; UReal], AoS) ;
+  add_unqualified ("multiply", ReturnType UComplex, [UComplex; UReal], AoS) ;
+  add_unqualified ("multiply", ReturnType UComplex, [UComplex; UComplex], AoS) ;
   add_unqualified ("multiply", ReturnType UVector, [UVector; UReal], AoS) ;
   add_unqualified ("multiply", ReturnType URowVector, [URowVector; UReal], AoS) ;
   add_unqualified ("multiply", ReturnType UMatrix, [UMatrix; UReal], AoS) ;
   add_unqualified ("multiply", ReturnType UReal, [URowVector; UVector], AoS) ;
   add_unqualified ("multiply", ReturnType UMatrix, [UVector; URowVector], AoS) ;
   add_unqualified ("multiply", ReturnType UVector, [UMatrix; UVector], AoS) ;
->>>>>>> 766bbf10
   add_unqualified
     ("multiply", ReturnType URowVector, [URowVector; UMatrix], AoS) ;
   add_unqualified ("multiply", ReturnType UMatrix, [UMatrix; UMatrix], AoS) ;
@@ -2038,8 +1792,8 @@
     , [UArray UInt; URowVector; UVector; UVector; UReal]
     , AoS ) ;
   add_nullary "negative_infinity" ;
-  add_unqualified ("norm", ReturnType UReal, [UReal]) ;
-  add_unqualified ("norm", ReturnType UReal, [UComplex]) ;
+  add_unqualified ("norm", ReturnType UReal, [UReal], AoS) ;
+  add_unqualified ("norm", ReturnType UReal, [UComplex], AoS) ;
   add_unqualified
     ( "normal_id_glm_lpdf"
     , ReturnType UReal
@@ -2166,20 +1920,12 @@
   add_unqualified ("ordered_probit_rng", ReturnType UInt, [UReal; UVector], AoS) ;
   add_binary_vec_real_real "owens_t" AoS ;
   add_nullary "pi" ;
-<<<<<<< HEAD
-  add_unqualified ("plus", ReturnType UInt, [UInt]) ;
-  add_unqualified ("plus", ReturnType UReal, [UReal]) ;
-  add_unqualified ("plus", ReturnType UComplex, [UComplex]) ;
-  add_unqualified ("plus", ReturnType UVector, [UVector]) ;
-  add_unqualified ("plus", ReturnType URowVector, [URowVector]) ;
-  add_unqualified ("plus", ReturnType UMatrix, [UMatrix]) ;
-=======
   add_unqualified ("plus", ReturnType UInt, [UInt], AoS) ;
   add_unqualified ("plus", ReturnType UReal, [UReal], AoS) ;
+  add_unqualified ("plus", ReturnType UComplex, [UComplex], AoS) ;
   add_unqualified ("plus", ReturnType UVector, [UVector], AoS) ;
   add_unqualified ("plus", ReturnType URowVector, [URowVector], AoS) ;
   add_unqualified ("plus", ReturnType UMatrix, [UMatrix], AoS) ;
->>>>>>> 766bbf10
   add_unqualified
     ( "poisson_log_glm_lpmf"
     , ReturnType UReal
@@ -2208,35 +1954,19 @@
   add_unqualified
     ( "poisson_log_glm_lpmf"
     , ReturnType UReal
-<<<<<<< HEAD
-    , [UArray UInt; URowVector; UVector; UVector] ) ;
-  add_unqualified ("polar", ReturnType UComplex, [UReal; UReal]) ;
-  add_nullary "positive_infinity" ;
-  add_binary_vec "pow" ;
-  add_unqualified ("pow", ReturnType UComplex, [UComplex; UReal]) ;
-  add_unqualified ("pow", ReturnType UComplex, [UComplex; UComplex]) ;
-  add_unqualified ("prod", ReturnType UInt, [UArray UInt]) ;
-  add_unqualified ("prod", ReturnType UReal, [UArray UReal]) ;
-  add_unqualified ("prod", ReturnType UReal, [UVector]) ;
-  add_unqualified ("prod", ReturnType UReal, [URowVector]) ;
-  add_unqualified ("prod", ReturnType UReal, [UMatrix]) ;
-  add_unqualified ("proj", ReturnType UComplex, [UComplex]) ;
-  add_unqualified ("quad_form", ReturnType UReal, [UMatrix; UVector]) ;
-  add_unqualified ("quad_form", ReturnType UMatrix, [UMatrix; UMatrix]) ;
-  add_unqualified ("quad_form_sym", ReturnType UReal, [UMatrix; UVector]) ;
-  add_unqualified ("quad_form_sym", ReturnType UMatrix, [UMatrix; UMatrix]) ;
-  add_unqualified ("quad_form_diag", ReturnType UMatrix, [UMatrix; UVector]) ;
-  add_unqualified ("quad_form_diag", ReturnType UMatrix, [UMatrix; URowVector]) ;
-=======
     , [UArray UInt; URowVector; UVector; UVector]
     , AoS ) ;
+  add_unqualified ("polar", ReturnType UComplex, [UReal; UReal], AoS) ;
   add_nullary "positive_infinity" ;
   add_binary_vec "pow" AoS ;
+  add_unqualified ("pow", ReturnType UComplex, [UComplex; UReal], AoS) ;
+  add_unqualified ("pow", ReturnType UComplex, [UComplex; UComplex], AoS) ;
   add_unqualified ("prod", ReturnType UInt, [UArray UInt], AoS) ;
   add_unqualified ("prod", ReturnType UReal, [UArray UReal], AoS) ;
   add_unqualified ("prod", ReturnType UReal, [UVector], AoS) ;
   add_unqualified ("prod", ReturnType UReal, [URowVector], AoS) ;
   add_unqualified ("prod", ReturnType UReal, [UMatrix], AoS) ;
+  add_unqualified ("proj", ReturnType UComplex, [UComplex], AoS) ;
   add_unqualified ("quad_form", ReturnType UReal, [UMatrix; UVector], AoS) ;
   add_unqualified ("quad_form", ReturnType UMatrix, [UMatrix; UMatrix], AoS) ;
   add_unqualified ("quad_form_sym", ReturnType UReal, [UMatrix; UVector], AoS) ;
@@ -2245,7 +1975,6 @@
     ("quad_form_diag", ReturnType UMatrix, [UMatrix; UVector], AoS) ;
   add_unqualified
     ("quad_form_diag", ReturnType UMatrix, [UMatrix; URowVector], AoS) ;
->>>>>>> 766bbf10
   add_qualified
     ( "quantile"
     , ReturnType UReal
@@ -2374,13 +2103,9 @@
             , AoS ) )
         (List.range 1 4) )
     bare_types ;
-<<<<<<< HEAD
-  add_unqualified ("sin", ReturnType UComplex, [UComplex]) ;
-  add_unqualified ("sinh", ReturnType UComplex, [UComplex]) ;
-  add_unqualified ("singular_values", ReturnType UVector, [UMatrix]) ;
-=======
+  add_unqualified ("sin", ReturnType UComplex, [UComplex], AoS) ;
+  add_unqualified ("sinh", ReturnType UComplex, [UComplex], AoS) ;
   add_unqualified ("singular_values", ReturnType UVector, [UMatrix], AoS) ;
->>>>>>> 766bbf10
   List.iter
     ~f:(fun i ->
       List.iter
@@ -2392,33 +2117,6 @@
   List.iter
     ~f:(fun t -> add_unqualified ("size", ReturnType UInt, [t], AoS))
     bare_types ;
-<<<<<<< HEAD
-  add_unqualified ("softmax", ReturnType UVector, [UVector]) ;
-  add_unqualified ("sort_asc", ReturnType (UArray UInt), [UArray UInt]) ;
-  add_unqualified ("sort_asc", ReturnType (UArray UReal), [UArray UReal]) ;
-  add_unqualified ("sort_asc", ReturnType UVector, [UVector]) ;
-  add_unqualified ("sort_asc", ReturnType URowVector, [URowVector]) ;
-  add_unqualified ("sort_desc", ReturnType (UArray UInt), [UArray UInt]) ;
-  add_unqualified ("sort_desc", ReturnType (UArray UReal), [UArray UReal]) ;
-  add_unqualified ("sort_desc", ReturnType UVector, [UVector]) ;
-  add_unqualified ("sort_desc", ReturnType URowVector, [URowVector]) ;
-  add_unqualified ("sort_indices_asc", ReturnType (UArray UInt), [UArray UInt]) ;
-  add_unqualified ("sort_indices_asc", ReturnType (UArray UInt), [UArray UReal]) ;
-  add_unqualified ("sort_indices_asc", ReturnType (UArray UInt), [UVector]) ;
-  add_unqualified ("sort_indices_asc", ReturnType (UArray UInt), [URowVector]) ;
-  add_unqualified ("sort_indices_desc", ReturnType (UArray UInt), [UArray UInt]) ;
-  add_unqualified
-    ("sort_indices_desc", ReturnType (UArray UInt), [UArray UReal]) ;
-  add_unqualified ("sort_indices_desc", ReturnType (UArray UInt), [UVector]) ;
-  add_unqualified ("sort_indices_desc", ReturnType (UArray UInt), [URowVector]) ;
-  add_unqualified ("squared_distance", ReturnType UReal, [UReal; UReal]) ;
-  add_unqualified ("squared_distance", ReturnType UReal, [UVector; UVector]) ;
-  add_unqualified
-    ("squared_distance", ReturnType UReal, [URowVector; URowVector]) ;
-  add_unqualified ("squared_distance", ReturnType UReal, [UVector; URowVector]) ;
-  add_unqualified ("squared_distance", ReturnType UReal, [URowVector; UVector]) ;
-  add_unqualified ("sqrt", ReturnType UComplex, [UComplex]) ;
-=======
   add_unqualified ("softmax", ReturnType UVector, [UVector], AoS) ;
   add_unqualified ("sort_asc", ReturnType (UArray UInt), [UArray UInt], AoS) ;
   add_unqualified ("sort_asc", ReturnType (UArray UReal), [UArray UReal], AoS) ;
@@ -2452,7 +2150,7 @@
     ("squared_distance", ReturnType UReal, [UVector; URowVector], AoS) ;
   add_unqualified
     ("squared_distance", ReturnType UReal, [URowVector; UVector], AoS) ;
->>>>>>> 766bbf10
+  add_unqualified ("sqrt", ReturnType UComplex, [UComplex], AoS) ;
   add_nullary "sqrt2" ;
   add_unqualified
     ("sub_col", ReturnType UVector, [UMatrix; UInt; UInt; UInt], AoS) ;
@@ -2466,26 +2164,8 @@
         , [List.nth_exn bare_types i; List.nth_exn bare_types i]
         , AoS ) )
     (List.range 0 bare_types_size) ;
-<<<<<<< HEAD
-  add_unqualified ("subtract", ReturnType UComplex, [UComplex; UReal]) ;
-  add_unqualified ("subtract", ReturnType UComplex, [UComplex; UComplex]) ;
-  add_unqualified ("subtract", ReturnType UVector, [UVector; UReal]) ;
-  add_unqualified ("subtract", ReturnType URowVector, [URowVector; UReal]) ;
-  add_unqualified ("subtract", ReturnType UMatrix, [UMatrix; UReal]) ;
-  add_unqualified ("subtract", ReturnType UVector, [UReal; UVector]) ;
-  add_unqualified ("subtract", ReturnType URowVector, [UReal; URowVector]) ;
-  add_unqualified ("subtract", ReturnType UMatrix, [UReal; UMatrix]) ;
-  add_unqualified ("sum", ReturnType UInt, [UArray UInt]) ;
-  add_unqualified ("sum", ReturnType UReal, [UArray UReal]) ;
-  add_unqualified ("sum", ReturnType UReal, [UVector]) ;
-  add_unqualified ("sum", ReturnType UReal, [URowVector]) ;
-  add_unqualified ("sum", ReturnType UReal, [UMatrix]) ;
-  add_unqualified ("svd_U", ReturnType UMatrix, [UMatrix]) ;
-  add_unqualified ("svd_V", ReturnType UMatrix, [UMatrix]) ;
-  add_unqualified ("symmetrize_from_lower_tri", ReturnType UMatrix, [UMatrix]) ;
-  add_unqualified ("tail", ReturnType URowVector, [URowVector; UInt]) ;
-  add_unqualified ("tail", ReturnType UVector, [UVector; UInt]) ;
-=======
+  add_unqualified ("subtract", ReturnType UComplex, [UComplex; UReal], AoS) ;
+  add_unqualified ("subtract", ReturnType UComplex, [UComplex; UComplex], AoS) ;
   add_unqualified ("subtract", ReturnType UVector, [UVector; UReal], AoS) ;
   add_unqualified ("subtract", ReturnType URowVector, [URowVector; UReal], AoS) ;
   add_unqualified ("subtract", ReturnType UMatrix, [UMatrix; UReal], AoS) ;
@@ -2503,7 +2183,6 @@
     ("symmetrize_from_lower_tri", ReturnType UMatrix, [UMatrix], AoS) ;
   add_unqualified ("tail", ReturnType URowVector, [URowVector; UInt], AoS) ;
   add_unqualified ("tail", ReturnType UVector, [UVector; UInt], AoS) ;
->>>>>>> 766bbf10
   List.iter
     ~f:(fun t ->
       List.iter
@@ -2515,19 +2194,12 @@
             , AoS ) )
         (List.range 1 4) )
     bare_types ;
-<<<<<<< HEAD
-  add_unqualified ("tan", ReturnType UComplex, [UComplex]) ;
-  add_unqualified ("tanh", ReturnType UComplex, [UComplex]) ;
-  add_unqualified ("tcrossprod", ReturnType UMatrix, [UMatrix]) ;
-  add_unqualified ("to_array_1d", ReturnType (UArray UReal), [UMatrix]) ;
-  add_unqualified ("to_array_1d", ReturnType (UArray UReal), [UVector]) ;
-  add_unqualified ("to_array_1d", ReturnType (UArray UReal), [URowVector]) ;
-=======
+  add_unqualified ("tan", ReturnType UComplex, [UComplex], AoS) ;
+  add_unqualified ("tanh", ReturnType UComplex, [UComplex], AoS) ;
   add_unqualified ("tcrossprod", ReturnType UMatrix, [UMatrix], AoS) ;
   add_unqualified ("to_array_1d", ReturnType (UArray UReal), [UMatrix], AoS) ;
   add_unqualified ("to_array_1d", ReturnType (UArray UReal), [UVector], AoS) ;
   add_unqualified ("to_array_1d", ReturnType (UArray UReal), [URowVector], AoS) ;
->>>>>>> 766bbf10
   List.iter
     ~f:(fun i ->
       add_unqualified
@@ -2542,61 +2214,10 @@
         , AoS ) )
     (List.range 1 10) ;
   add_unqualified
-<<<<<<< HEAD
-    ("to_array_2d", ReturnType (bare_array_type (UReal, 2)), [UMatrix]) ;
-  add_unqualified ("to_complex", ReturnType UComplex, []) ;
-  add_unqualified ("to_complex", ReturnType UComplex, [UReal; UReal]) ;
-  add_unqualified ("to_complex", ReturnType UComplex, [UReal]) ;
-  add_unqualified ("to_matrix", ReturnType UMatrix, [UMatrix]) ;
-  add_unqualified ("to_matrix", ReturnType UMatrix, [UMatrix; UInt; UInt]) ;
-  add_unqualified ("to_matrix", ReturnType UMatrix, [UMatrix; UInt; UInt; UInt]) ;
-  add_unqualified ("to_matrix", ReturnType UMatrix, [UVector]) ;
-  add_unqualified ("to_matrix", ReturnType UMatrix, [UVector; UInt; UInt]) ;
-  add_unqualified ("to_matrix", ReturnType UMatrix, [UVector; UInt; UInt; UInt]) ;
-  add_unqualified ("to_matrix", ReturnType UMatrix, [URowVector]) ;
-  add_unqualified ("to_matrix", ReturnType UMatrix, [UArray URowVector]) ;
-  add_unqualified ("to_matrix", ReturnType UMatrix, [URowVector; UInt; UInt]) ;
-  add_unqualified
-    ("to_matrix", ReturnType UMatrix, [URowVector; UInt; UInt; UInt]) ;
-  add_unqualified ("to_matrix", ReturnType UMatrix, [UArray UReal; UInt; UInt]) ;
-  add_unqualified
-    ("to_matrix", ReturnType UMatrix, [UArray UReal; UInt; UInt; UInt]) ;
-  add_unqualified ("to_matrix", ReturnType UMatrix, [UArray UInt; UInt; UInt]) ;
-  add_unqualified
-    ("to_matrix", ReturnType UMatrix, [UArray UInt; UInt; UInt; UInt]) ;
-  add_unqualified
-    ("to_matrix", ReturnType UMatrix, [bare_array_type (UReal, 2)]) ;
-  add_unqualified ("to_matrix", ReturnType UMatrix, [bare_array_type (UInt, 2)]) ;
-  add_unqualified ("to_row_vector", ReturnType URowVector, [UMatrix]) ;
-  add_unqualified ("to_row_vector", ReturnType URowVector, [UVector]) ;
-  add_unqualified ("to_row_vector", ReturnType URowVector, [URowVector]) ;
-  add_unqualified ("to_row_vector", ReturnType URowVector, [UArray UReal]) ;
-  add_unqualified ("to_row_vector", ReturnType URowVector, [UArray UInt]) ;
-  add_unqualified ("to_vector", ReturnType UVector, [UMatrix]) ;
-  add_unqualified ("to_vector", ReturnType UVector, [UVector]) ;
-  add_unqualified ("to_vector", ReturnType UVector, [URowVector]) ;
-  add_unqualified ("to_vector", ReturnType UVector, [UArray UReal]) ;
-  add_unqualified ("to_vector", ReturnType UVector, [UArray UInt]) ;
-  add_unqualified ("trace", ReturnType UReal, [UMatrix]) ;
-  add_unqualified
-    ("trace_gen_quad_form", ReturnType UReal, [UMatrix; UMatrix; UMatrix]) ;
-  add_unqualified ("trace_quad_form", ReturnType UReal, [UMatrix; UVector]) ;
-  add_unqualified ("trace_quad_form", ReturnType UReal, [UMatrix; UMatrix]) ;
-  add_unqualified ("transpose", ReturnType URowVector, [UVector]) ;
-  add_unqualified ("transpose", ReturnType UVector, [URowVector]) ;
-  add_unqualified ("transpose", ReturnType UMatrix, [UMatrix]) ;
-  add_unqualified ("uniform_simplex", ReturnType UVector, [UInt]) ;
-  add_unqualified ("variance", ReturnType UReal, [UArray UReal]) ;
-  add_unqualified ("variance", ReturnType UReal, [UVector]) ;
-  add_unqualified ("variance", ReturnType UReal, [URowVector]) ;
-  add_unqualified ("variance", ReturnType UReal, [UMatrix]) ;
-  add_unqualified ("wishart_rng", ReturnType UMatrix, [UReal; UMatrix]) ;
-  add_unqualified ("zeros_int_array", ReturnType (UArray UInt), [UInt]) ;
-  add_unqualified ("zeros_array", ReturnType (UArray UReal), [UInt]) ;
-  add_unqualified ("zeros_row_vector", ReturnType URowVector, [UInt]) ;
-  add_unqualified ("zeros_vector", ReturnType UVector, [UInt]) ;
-=======
     ("to_array_2d", ReturnType (bare_array_type (UReal, 2)), [UMatrix], AoS) ;
+  add_unqualified ("to_complex", ReturnType UComplex, [], AoS) ;
+  add_unqualified ("to_complex", ReturnType UComplex, [UReal; UReal], AoS) ;
+  add_unqualified ("to_complex", ReturnType UComplex, [UReal], AoS) ;
   add_unqualified ("to_matrix", ReturnType UMatrix, [UMatrix], AoS) ;
   add_unqualified ("to_matrix", ReturnType UMatrix, [UMatrix; UInt; UInt], AoS) ;
   add_unqualified
@@ -2651,7 +2272,6 @@
   add_unqualified ("zeros_array", ReturnType (UArray UReal), [UInt], AoS) ;
   add_unqualified ("zeros_row_vector", ReturnType URowVector, [UInt], AoS) ;
   add_unqualified ("zeros_vector", ReturnType UVector, [UInt], AoS) ;
->>>>>>> 766bbf10
   (* Now add all the manually added stuff to the main hashtable used
      for type-checking *)
   Hashtbl.iteri manual_stan_math_signatures ~f:(fun ~key ~data ->
