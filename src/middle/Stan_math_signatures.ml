(** The signatures of the Stan Math library, which are used for type checking *)
open Core_kernel

open Core_kernel.Poly

(** The "dimensionality" (bad name?) is supposed to help us represent the
    vectorized nature of many Stan functions. It allows us to represent when
    a function argument can be just a real or matrix, or some common forms of
    vectorization over reals. This captures the most commonly used forms in our
    previous signatures; there are a lot partially because we had a lot of
    inconsistencies.
*)
type dimensionality =
  | DInt
  | DReal
  | DVector
  | DMatrix
  | DIntArray
  (* Vectorizable int *)
  | DVInt
  (* Vectorizable real *)
  | DVReal
  (* DEPRECATED; vectorizable ints or reals *)
  | DIntAndReals
  (* Vectorizable vectors - for multivariate functions *)
  | DVectors
  | DDeepVectorized

(* all base types with up 8 levels of nested containers -
                       just used for element-wise vectorized unary functions now *)

let rec bare_array_type (t, i) =
  match i with 0 -> t | j -> UnsizedType.UArray (bare_array_type (t, j - 1))

let rec expand_arg = function
  | DInt -> [UnsizedType.UInt]
  | DReal -> [UReal]
  | DVector -> [UVector]
  | DMatrix -> [UMatrix]
  | DIntArray -> [UArray UInt]
  | DVInt -> [UInt; UArray UInt]
  | DVReal -> [UReal; UArray UReal; UVector; URowVector]
  | DIntAndReals -> expand_arg DVReal @ expand_arg DVInt
  | DVectors -> [UVector; UArray UVector; URowVector; UArray URowVector]
  | DDeepVectorized ->
      let all_base = [UnsizedType.UInt; UReal; URowVector; UVector; UMatrix] in
      List.(
        concat_map all_base ~f:(fun a ->
            map (range 0 8) ~f:(fun i -> bare_array_type (a, i)) ))

type fkind = Lpmf | Lpdf | Rng | Cdf | Ccdf | UnaryVectorized
type fun_arg = UnsizedType.autodifftype * UnsizedType.t

type stan_math_table_values =
  UnsizedType.returntype * fun_arg list * Common.Helpers.mem_pattern

let is_primitive = function
  | UnsizedType.UReal -> true
  | UInt -> true
  | _ -> false

(** The signatures hash table *)
let (stan_math_signatures : (string, stan_math_table_values list) Hashtbl.t) =
  String.Table.create ()

(** All of the signatures that are added by hand, rather than the ones
    added "declaratively" *)
let (manual_stan_math_signatures :
      (string, stan_math_table_values list) Hashtbl.t ) =
  String.Table.create ()

(* XXX The correct word here isn't combination - what is it? *)
let all_combinations xx =
  List.fold_right xx ~init:[[]] ~f:(fun x accum ->
      List.concat_map accum ~f:(fun acc ->
          List.map ~f:(fun arg -> arg :: acc) x ) )

let%expect_test "combinations " =
  let a = all_combinations [[1; 2]; [3; 4]; [5; 6]] in
  [%sexp (a : int list list)] |> Sexp.to_string_hum |> print_endline ;
  [%expect
    {| ((1 3 5) (2 3 5) (1 4 5) (2 4 5) (1 3 6) (2 3 6) (1 4 6) (2 4 6)) |}]

let missing_math_functions = String.Set.of_list ["beta_proportion_cdf"]

let rng_return_type t lt =
  if List.for_all ~f:is_primitive lt then t else UnsizedType.UArray t

let add_unqualified (name, rt, uqargts, mem_pattern) =
  Hashtbl.add_multi manual_stan_math_signatures ~key:name
    ~data:
      ( rt
      , List.map ~f:(fun x -> (UnsizedType.AutoDiffable, x)) uqargts
      , mem_pattern )

let rec ints_to_real unsized =
  match unsized with
  | UnsizedType.UInt -> UnsizedType.UReal
  | UArray t -> UArray (ints_to_real t)
  | x -> x

let reduce_sum_allowed_dimensionalities = [1; 2; 3; 4; 5; 6; 7]

let reduce_sum_slice_types =
  let base_slice_type i =
    [ bare_array_type (UnsizedType.UReal, i)
    ; bare_array_type (UnsizedType.UInt, i)
    ; bare_array_type (UnsizedType.UMatrix, i)
    ; bare_array_type (UnsizedType.UVector, i)
    ; bare_array_type (UnsizedType.URowVector, i) ] in
  List.concat (List.map ~f:base_slice_type reduce_sum_allowed_dimensionalities)

(* Variadic ODE *)
let variadic_ode_adjoint_ctl_tol_arg_types =
  [ (UnsizedType.DataOnly, UnsizedType.UReal)
    (* real relative_tolerance_forward *)
  ; (DataOnly, UVector) (* vector absolute_tolerance_forward *)
  ; (DataOnly, UReal) (* real relative_tolerance_backward *)
  ; (DataOnly, UVector) (* real absolute_tolerance_backward *)
  ; (DataOnly, UReal) (* real relative_tolerance_quadrature *)
  ; (DataOnly, UReal) (* real absolute_tolerance_quadrature *)
  ; (DataOnly, UInt) (* int max_num_steps *)
  ; (DataOnly, UInt) (* int num_steps_between_checkpoints *)
  ; (DataOnly, UInt) (* int interpolation_polynomial *)
  ; (DataOnly, UInt) (* int solver_forward *); (DataOnly, UInt)
    (* int solver_backward *) ]

let variadic_ode_tol_arg_types =
  [ (UnsizedType.DataOnly, UnsizedType.UReal); (DataOnly, UReal)
  ; (DataOnly, UInt) ]

let variadic_ode_mandatory_arg_types =
  [ (UnsizedType.AutoDiffable, UnsizedType.UVector); (AutoDiffable, UReal)
  ; (AutoDiffable, UArray UReal) ]

let variadic_ode_mandatory_fun_args =
  [ (UnsizedType.AutoDiffable, UnsizedType.UReal)
  ; (UnsizedType.AutoDiffable, UnsizedType.UVector) ]

let variadic_ode_fun_return_type = UnsizedType.UVector
let variadic_ode_return_type = UnsizedType.UArray UnsizedType.UVector

let mk_declarative_sig (fnkinds, name, args, mem_pattern) =
  let is_glm = String.is_suffix ~suffix:"_glm" name in
  let sfxes = function
    | Lpmf when is_glm -> ["_lpmf"]
    | Lpmf -> ["_lpmf"; "_log"]
    | Lpdf when is_glm -> ["_lpdf"]
    | Lpdf -> ["_lpdf"; "_log"]
    | Rng -> ["_rng"]
    | Cdf -> ["_cdf"; "_cdf_log"; "_lcdf"]
    | Ccdf -> ["_ccdf_log"; "_lccdf"]
    | UnaryVectorized -> [""] in
  let add_ints = function DVReal -> DIntAndReals | x -> x in
  let all_expanded args = all_combinations (List.map ~f:expand_arg args) in
  let promoted_dim = function
    | DInt | DIntArray | DVInt -> UnsizedType.UInt
    (* XXX fix this up to work with more RNGs *)
    | _ -> UReal in
  let find_rt rt args = function
    | Rng -> UnsizedType.ReturnType (rng_return_type rt args)
    | UnaryVectorized -> ReturnType (ints_to_real (List.hd_exn args))
    | _ -> ReturnType UReal in
  let create_from_fk_args fk arglists =
    List.concat_map arglists ~f:(fun args ->
        List.map (sfxes fk) ~f:(fun sfx ->
            (name ^ sfx, find_rt UReal args fk, args, mem_pattern) ) ) in
  let add_fnkind = function
    | Rng ->
        let rt, args = (List.hd_exn args, List.tl_exn args) in
        let args = List.map ~f:add_ints args in
        let rt = promoted_dim rt in
        let name = name ^ "_rng" in
        List.map (all_expanded args) ~f:(fun args ->
            (name, find_rt rt args Rng, args, mem_pattern) )
    | UnaryVectorized -> create_from_fk_args UnaryVectorized (all_expanded args)
    | fk -> create_from_fk_args fk (all_expanded args) in
  List.concat_map fnkinds ~f:add_fnkind
  |> List.filter ~f:(fun (n, _, _, _) -> not (Set.mem missing_math_functions n))
  |> List.map ~f:(fun (n, rt, args, support_soa) ->
         ( n
         , rt
         , List.map ~f:(fun x -> (UnsizedType.AutoDiffable, x)) args
         , support_soa ) )

let full_lpdf = [Lpdf; Rng; Ccdf; Cdf]
let full_lpmf = [Lpmf; Rng; Ccdf; Cdf]
let reduce_sum_functions = String.Set.of_list ["reduce_sum"; "reduce_sum_static"]
let variadic_ode_adjoint_fn = "ode_adjoint_tol_ctl"

let variadic_ode_nonadjoint_fns =
  String.Set.of_list
    [ "ode_bdf_tol"; "ode_rk45_tol"; "ode_adams_tol"; "ode_bdf"; "ode_rk45"
    ; "ode_adams"; "ode_ckrk"; "ode_ckrk_tol" ]

let ode_tolerances_suffix = "_tol"
let is_reduce_sum_fn f = Set.mem reduce_sum_functions f
let is_variadic_ode_nonadjoint_fn f = Set.mem variadic_ode_nonadjoint_fns f

let is_variadic_ode_fn f =
  Set.mem variadic_ode_nonadjoint_fns f || f = variadic_ode_adjoint_fn

let is_variadic_ode_nonadjoint_tol_fn f =
  is_variadic_ode_nonadjoint_fn f
  && String.is_suffix f ~suffix:ode_tolerances_suffix

let distributions =
  [ ( full_lpmf
    , "beta_binomial"
    , [DVInt; DVInt; DVReal; DVReal]
<<<<<<< HEAD
    , Common.Helpers.SoA ); (full_lpdf, "beta", [DVReal; DVReal; DVReal], SoA)
  ; ([Lpdf; Ccdf; Cdf], "beta_proportion", [DVReal; DVReal; DIntAndReals], SoA)
  ; (full_lpmf, "bernoulli", [DVInt; DVReal], SoA)
  ; ([Lpmf; Rng], "bernoulli_logit", [DVInt; DVReal], SoA)
  ; (full_lpmf, "binomial", [DVInt; DVInt; DVReal], SoA)
  ; ([Lpmf], "binomial_logit", [DVInt; DVInt; DVReal], SoA)
  ; ([Lpmf], "categorical", [DVInt; DVector], AoS)
  ; ([Lpmf], "categorical_logit", [DVInt; DVector], AoS)
  ; (full_lpdf, "cauchy", [DVReal; DVReal; DVReal], SoA)
  ; (full_lpdf, "chi_square", [DVReal; DVReal], SoA)
  ; ([Lpdf], "dirichlet", [DVectors; DVectors], AoS)
  ; (full_lpmf, "discrete_range", [DVInt; DVInt; DVInt], SoA)
  ; (full_lpdf, "double_exponential", [DVReal; DVReal; DVReal], SoA)
  ; (full_lpdf, "exp_mod_normal", [DVReal; DVReal; DVReal; DVReal], SoA)
  ; (full_lpdf, "exponential", [DVReal; DVReal], SoA)
  ; (full_lpdf, "frechet", [DVReal; DVReal; DVReal], SoA)
  ; (full_lpdf, "gamma", [DVReal; DVReal; DVReal], SoA)
  ; (full_lpdf, "gumbel", [DVReal; DVReal; DVReal], SoA)
  ; (full_lpdf, "inv_chi_square", [DVReal; DVReal], SoA)
  ; (full_lpdf, "inv_gamma", [DVReal; DVReal; DVReal], SoA)
  ; (full_lpdf, "logistic", [DVReal; DVReal; DVReal], SoA)
  ; (full_lpdf, "lognormal", [DVReal; DVReal; DVReal], SoA)
=======
    , Common.Helpers.AoS ); (full_lpdf, "beta", [DVReal; DVReal; DVReal], AoS)
  ; ([Lpdf; Ccdf; Cdf], "beta_proportion", [DVReal; DVReal; DIntAndReals], AoS)
  ; (full_lpmf, "bernoulli", [DVInt; DVReal], AoS)
  ; ([Lpmf; Rng], "bernoulli_logit", [DVInt; DVReal], AoS)
  ; ([Lpmf], "bernoulli_logit_glm", [DVInt; DMatrix; DReal; DVector], AoS)
  ; (full_lpmf, "binomial", [DVInt; DVInt; DVReal], AoS)
  ; ([Lpmf], "binomial_logit", [DVInt; DVInt; DVReal], AoS)
  ; ([Lpmf], "categorical", [DVInt; DVector], AoS)
  ; ([Lpmf], "categorical_logit", [DVInt; DVector], AoS)
  ; ([Lpmf], "categorical_logit_glm", [DVInt; DMatrix; DVector; DMatrix], AoS)
  ; (full_lpdf, "cauchy", [DVReal; DVReal; DVReal], AoS)
  ; (full_lpdf, "chi_square", [DVReal; DVReal], AoS)
  ; ([Lpdf], "dirichlet", [DVectors; DVectors], AoS)
  ; (full_lpmf, "discrete_range", [DVInt; DVInt; DVInt], AoS)
  ; (full_lpdf, "double_exponential", [DVReal; DVReal; DVReal], AoS)
  ; (full_lpdf, "exp_mod_normal", [DVReal; DVReal; DVReal; DVReal], AoS)
  ; (full_lpdf, "exponential", [DVReal; DVReal], AoS)
  ; (full_lpdf, "frechet", [DVReal; DVReal; DVReal], AoS)
  ; (full_lpdf, "gamma", [DVReal; DVReal; DVReal], AoS)
  ; ( [Lpdf]
    , "gaussian_dlm_obs"
    , [DMatrix; DMatrix; DMatrix; DMatrix; DMatrix; DVector; DMatrix]
    , AoS ); (full_lpdf, "gumbel", [DVReal; DVReal; DVReal], AoS)
  ; ([Rng], "hmm_latent", [DIntArray; DMatrix; DMatrix; DVector], AoS)
  ; ([Lpmf; Rng], "hypergeometric", [DInt; DInt; DInt; DInt], AoS)
  ; (full_lpdf, "inv_chi_square", [DVReal; DVReal], AoS)
  ; (full_lpdf, "inv_gamma", [DVReal; DVReal; DVReal], AoS)
  ; ([Lpdf], "inv_wishart", [DMatrix; DReal; DMatrix], AoS)
  ; ([Lpdf], "lkj_corr", [DMatrix; DReal], AoS)
  ; ([Lpdf], "lkj_corr_cholesky", [DMatrix; DReal], AoS)
  ; (full_lpdf, "logistic", [DVReal; DVReal; DVReal], AoS)
  ; (full_lpdf, "lognormal", [DVReal; DVReal; DVReal], AoS)
>>>>>>> 59e26602
  ; ([Lpdf], "multi_gp", [DMatrix; DMatrix; DVector], AoS)
  ; ([Lpdf], "multi_gp_cholesky", [DMatrix; DMatrix; DVector], AoS)
  ; ([Lpmf], "multinomial", [DIntArray; DVector], AoS)
  ; ([Lpmf], "multinomial_logit", [DIntArray; DVector], AoS)
  ; ([Lpdf], "multi_normal", [DVectors; DVectors; DMatrix], AoS)
  ; ([Lpdf], "multi_normal_cholesky", [DVectors; DVectors; DMatrix], AoS)
  ; ([Lpdf], "multi_normal_prec", [DVectors; DVectors; DMatrix], AoS)
  ; ([Lpdf], "multi_student_t", [DVectors; DReal; DVectors; DMatrix], AoS)
<<<<<<< HEAD
  ; (full_lpmf, "neg_binomial", [DVInt; DVReal; DVReal], SoA)
  ; (full_lpmf, "neg_binomial_2", [DVInt; DVReal; DVReal], SoA)
  ; ([Lpmf; Rng], "neg_binomial_2_log", [DVInt; DVReal; DVReal], SoA)
  ; (full_lpdf, "normal", [DVReal; DVReal; DVReal], SoA)
  ; (full_lpdf, "pareto", [DVReal; DVReal; DVReal], SoA)
  ; (full_lpdf, "pareto_type_2", [DVReal; DVReal; DVReal; DVReal], SoA)
  ; (full_lpmf, "poisson", [DVInt; DVReal], SoA)
  ; ([Lpmf; Rng], "poisson_log", [DVInt; DVReal], SoA)
  ; (full_lpdf, "rayleigh", [DVReal; DVReal], SoA)
  ; (full_lpdf, "scaled_inv_chi_square", [DVReal; DVReal; DVReal], SoA)
  ; (full_lpdf, "skew_normal", [DVReal; DVReal; DVReal; DVReal], SoA)
  ; (full_lpdf, "skew_double_exponential", [DVReal; DVReal; DVReal; DVReal], SoA)
  ; (full_lpdf, "student_t", [DVReal; DVReal; DVReal; DVReal], SoA)
  ; (full_lpdf, "std_normal", [DVReal], SoA)
  ; (full_lpdf, "uniform", [DVReal; DVReal; DVReal], SoA)
  ; ([Lpdf; Rng], "von_mises", [DVReal; DVReal; DVReal], SoA)
  ; (full_lpdf, "weibull", [DVReal; DVReal; DVReal], SoA)
  ; ([Lpdf], "wiener", [DVReal; DVReal; DVReal; DVReal; DVReal], SoA)
  ; ([Lpdf], "wishart", [DMatrix; DReal; DMatrix], SoA) ]
=======
  ; (full_lpmf, "neg_binomial", [DVInt; DVReal; DVReal], AoS)
  ; (full_lpmf, "neg_binomial_2", [DVInt; DVReal; DVReal], AoS)
  ; ([Lpmf; Rng], "neg_binomial_2_log", [DVInt; DVReal; DVReal], AoS)
  ; ( [Lpmf]
    , "neg_binomial_2_log_glm"
    , [DVInt; DMatrix; DReal; DVector; DReal]
    , AoS ); (full_lpdf, "normal", [DVReal; DVReal; DVReal], AoS)
  ; ([Lpdf], "normal_id_glm", [DVector; DMatrix; DReal; DVector; DReal], AoS)
  ; ([Lpmf], "ordered_logistic", [DInt; DReal; DVector], AoS)
  ; ([Lpmf], "ordered_logistic_glm", [DVInt; DMatrix; DVector; DVector], AoS)
  ; ([Lpmf], "ordered_probit", [DInt; DReal; DVector], AoS)
  ; (full_lpdf, "pareto", [DVReal; DVReal; DVReal], AoS)
  ; (full_lpdf, "pareto_type_2", [DVReal; DVReal; DVReal; DVReal], AoS)
  ; (full_lpmf, "poisson", [DVInt; DVReal], AoS)
  ; ([Lpmf; Rng], "poisson_log", [DVInt; DVReal], AoS)
  ; ([Lpmf], "poisson_log_glm", [DVInt; DMatrix; DReal; DVector], AoS)
  ; (full_lpdf, "rayleigh", [DVReal; DVReal], AoS)
  ; (full_lpdf, "scaled_inv_chi_square", [DVReal; DVReal; DVReal], AoS)
  ; (full_lpdf, "skew_normal", [DVReal; DVReal; DVReal; DVReal], AoS)
  ; (full_lpdf, "skew_double_exponential", [DVReal; DVReal; DVReal; DVReal], AoS)
  ; (full_lpdf, "student_t", [DVReal; DVReal; DVReal; DVReal], AoS)
  ; (full_lpdf, "std_normal", [DVReal], AoS)
  ; (full_lpdf, "uniform", [DVReal; DVReal; DVReal], AoS)
  ; ([Lpdf; Rng], "von_mises", [DVReal; DVReal; DVReal], AoS)
  ; (full_lpdf, "weibull", [DVReal; DVReal; DVReal], AoS)
  ; ([Lpdf], "wiener", [DVReal; DVReal; DVReal; DVReal; DVReal], AoS)
  ; ([Lpdf], "wishart", [DMatrix; DReal; DMatrix], AoS) ]
>>>>>>> 59e26602

let math_sigs =
  [ ([UnaryVectorized], "acos", [DDeepVectorized], Common.Helpers.SoA)
  ; ([UnaryVectorized], "acosh", [DDeepVectorized], SoA)
  ; ([UnaryVectorized], "asin", [DDeepVectorized], SoA)
  ; ([UnaryVectorized], "asinh", [DDeepVectorized], SoA)
  ; ([UnaryVectorized], "atan", [DDeepVectorized], SoA)
  ; ([UnaryVectorized], "atanh", [DDeepVectorized], SoA)
  ; ([UnaryVectorized], "cbrt", [DDeepVectorized], SoA)
  ; ([UnaryVectorized], "ceil", [DDeepVectorized], SoA)
  ; ([UnaryVectorized], "cos", [DDeepVectorized], SoA)
  ; ([UnaryVectorized], "cosh", [DDeepVectorized], SoA)
  ; ([UnaryVectorized], "digamma", [DDeepVectorized], SoA)
  ; ([UnaryVectorized], "erf", [DDeepVectorized], SoA)
  ; ([UnaryVectorized], "erfc", [DDeepVectorized], SoA)
  ; ([UnaryVectorized], "exp", [DDeepVectorized], SoA)
  ; ([UnaryVectorized], "exp2", [DDeepVectorized], SoA)
  ; ([UnaryVectorized], "expm1", [DDeepVectorized], SoA)
  ; ([UnaryVectorized], "fabs", [DDeepVectorized], SoA)
  ; ([UnaryVectorized], "floor", [DDeepVectorized], SoA)
  ; ([UnaryVectorized], "inv", [DDeepVectorized], SoA)
  ; ([UnaryVectorized], "inv_cloglog", [DDeepVectorized], SoA)
  ; ([UnaryVectorized], "inv_logit", [DDeepVectorized], SoA)
  ; ([UnaryVectorized], "inv_Phi", [DDeepVectorized], SoA)
  ; ([UnaryVectorized], "inv_sqrt", [DDeepVectorized], SoA)
  ; ([UnaryVectorized], "inv_square", [DDeepVectorized], SoA)
  ; ([UnaryVectorized], "lambert_w0", [DDeepVectorized], SoA)
  ; ([UnaryVectorized], "lambert_wm1", [DDeepVectorized], SoA)
  ; ([UnaryVectorized], "lgamma", [DDeepVectorized], SoA)
  ; ([UnaryVectorized], "log", [DDeepVectorized], SoA)
  ; ([UnaryVectorized], "log10", [DDeepVectorized], SoA)
  ; ([UnaryVectorized], "log1m", [DDeepVectorized], SoA)
  ; ([UnaryVectorized], "log1m_exp", [DDeepVectorized], SoA)
  ; ([UnaryVectorized], "log1m_inv_logit", [DDeepVectorized], SoA)
  ; ([UnaryVectorized], "log1p", [DDeepVectorized], SoA)
  ; ([UnaryVectorized], "log1p_exp", [DDeepVectorized], SoA)
  ; ([UnaryVectorized], "log2", [DDeepVectorized], SoA)
  ; ([UnaryVectorized], "log_inv_logit", [DDeepVectorized], SoA)
  ; ([UnaryVectorized], "logit", [DDeepVectorized], SoA)
  ; ([UnaryVectorized], "Phi", [DDeepVectorized], SoA)
  ; ([UnaryVectorized], "Phi_approx", [DDeepVectorized], SoA)
  ; ([UnaryVectorized], "round", [DDeepVectorized], SoA)
  ; ([UnaryVectorized], "sin", [DDeepVectorized], SoA)
  ; ([UnaryVectorized], "sinh", [DDeepVectorized], SoA)
  ; ([UnaryVectorized], "sqrt", [DDeepVectorized], SoA)
  ; ([UnaryVectorized], "square", [DDeepVectorized], SoA)
  ; ([UnaryVectorized], "step", [DReal], SoA)
  ; ([UnaryVectorized], "tan", [DDeepVectorized], SoA)
  ; ([UnaryVectorized], "tanh", [DDeepVectorized], SoA)
    (* ; add_nullary ("target") *)
  ; ([UnaryVectorized], "tgamma", [DDeepVectorized], SoA)
  ; ([UnaryVectorized], "trunc", [DDeepVectorized], SoA)
  ; ([UnaryVectorized], "trigamma", [DDeepVectorized], SoA) ]

let all_declarative_sigs = distributions @ math_sigs

let declarative_fnsigs =
  List.concat_map ~f:mk_declarative_sig all_declarative_sigs

let snd2 (_, b, _) = b
let fst2 (a, _, _) = a
let thrd (_, _, c) = c

(* -- Querying stan_math_signatures -- *)
let stan_math_returntype (name : string) (args : fun_arg list) =
  let name = Utils.stdlib_distribution_name name in
  let namematches = Hashtbl.find_multi stan_math_signatures name in
  let filteredmatches =
    List.filter
      ~f:(fun x ->
        UnsizedType.check_compatible_arguments_mod_conv name (snd2 x) args )
      namematches in
  match name with
  | x when is_reduce_sum_fn x -> Some (UnsizedType.ReturnType UReal)
  | x when is_variadic_ode_fn x -> Some (UnsizedType.ReturnType (UArray UVector))
  | _ ->
      if List.length filteredmatches = 0 then None
        (* Return the least return type in case there are multiple options (due to implicit UInt-UReal conversion), where UInt<UReal *)
      else
        Some
          (List.hd_exn
             (List.sort ~compare:UnsizedType.compare_returntype
                (List.map ~f:fst2 filteredmatches) ) )

let is_stan_math_function_name name =
  let name = Utils.stdlib_distribution_name name in
  Hashtbl.mem stan_math_signatures name

let is_soa_supported name args =
  let name = Utils.stdlib_distribution_name name in
  let value = Hashtbl.find stan_math_signatures name in
  match value with
  | Some (a : stan_math_table_values list) ->
      let find_soa (_, table_args, mem_pat) =
        let args_match = table_args = args in
        match (args_match, mem_pat) with
        | false, _ -> false
        | true, Common.Helpers.AoS -> false
        | true, SoA -> true in
      List.exists ~f:find_soa a
  | None -> false

let dist_name_suffix udf_names name =
  let is_udf_name s = List.exists ~f:(fun (n, _) -> n = s) udf_names in
  match
    Utils.distribution_suffices
    |> List.filter ~f:(fun sfx ->
           is_stan_math_function_name (name ^ sfx) || is_udf_name (name ^ sfx) )
    |> List.hd
  with
  | Some hd -> hd
  | None ->
      Common.FatalError.fatal_error_msg
        [%message "Couldn't find distribution " name]

let operator_to_stan_math_fns op =
  match op with
  | Operator.Plus -> ["add"]
  | PPlus -> ["plus"]
  | Minus -> ["subtract"]
  | PMinus -> ["minus"]
  | Times -> ["multiply"]
  | Divide -> ["mdivide_right"; "divide"]
  | Modulo -> ["modulus"]
  | IntDivide -> []
  | LDivide -> ["mdivide_left"]
  | EltTimes -> ["elt_multiply"]
  | EltDivide -> ["elt_divide"]
  | Pow -> ["pow"]
  | EltPow -> ["pow"]
  | Or -> ["logical_or"]
  | And -> ["logical_and"]
  | Equals -> ["logical_eq"]
  | NEquals -> ["logical_neq"]
  | Less -> ["logical_lt"]
  | Leq -> ["logical_lte"]
  | Greater -> ["logical_gt"]
  | Geq -> ["logical_gte"]
  | PNot -> ["logical_negation"]
  | Transpose -> ["transpose"]

let int_divide_type =
  UnsizedType.
    ( ReturnType UInt
    , [(AutoDiffable, UInt); (AutoDiffable, UInt)]
    , Common.Helpers.AoS )

let operator_stan_math_return_type op arg_tys =
  match (op, arg_tys) with
  | Operator.IntDivide, [(_, UnsizedType.UInt); (_, UInt)] ->
      Some UnsizedType.(ReturnType UInt)
  | IntDivide, _ -> None
  | _ ->
      operator_to_stan_math_fns op
      |> List.filter_map ~f:(fun name -> stan_math_returntype name arg_tys)
      |> List.hd

let assignmentoperator_stan_math_return_type assop arg_tys =
  ( match assop with
  | Operator.Divide -> stan_math_returntype "divide" arg_tys
  | Plus | Minus | Times | EltTimes | EltDivide ->
      operator_stan_math_return_type assop arg_tys
  | _ -> None )
  |> Option.bind ~f:(function
       | ReturnType rtype
         when rtype = snd (List.hd_exn arg_tys)
              && not
                   ( (assop = Operator.EltTimes || assop = Operator.EltDivide)
                   && UnsizedType.is_scalar_type rtype ) ->
           Some UnsizedType.Void
       | _ -> None )

let get_sigs name =
  let name = Utils.stdlib_distribution_name name in
  Hashtbl.find_multi stan_math_signatures name |> List.sort ~compare

let make_assigmentoperator_stan_math_signatures assop =
  ( match assop with
  | Operator.Divide -> ["divide"]
  | assop -> operator_to_stan_math_fns assop )
  |> List.concat_map ~f:get_sigs
  |> List.concat_map ~f:(function
       | ReturnType rtype, [(ad1, lhs); (ad2, rhs)], _
         when rtype = lhs
              && not
                   ( (assop = Operator.EltTimes || assop = Operator.EltDivide)
                   && UnsizedType.is_scalar_type rtype ) ->
           if rhs = UReal then
             [ (UnsizedType.Void, [(ad1, lhs); (ad2, UInt)], Common.Helpers.SoA)
             ; (Void, [(ad1, lhs); (ad2, UReal)], SoA) ]
           else [(Void, [(ad1, lhs); (ad2, rhs)], SoA)]
       | _ -> [] )

let pp_math_sig ppf (rt, args, mem_pattern) =
  UnsizedType.pp ppf (UFun (args, rt, FnPlain, mem_pattern))

let pp_math_sigs ppf name =
  (Fmt.list ~sep:Fmt.cut pp_math_sig) ppf (get_sigs name)

let pretty_print_math_sigs = Fmt.str "@[<v>@,%a@]" pp_math_sigs

let string_operator_to_stan_math_fns str =
  match str with
  | "Plus__" -> "add"
  | "PPlus__" -> "plus"
  | "Minus__" -> "subtract"
  | "PMinus__" -> "minus"
  | "Times__" -> "multiply"
  | "Divide__" -> "divide"
  | "Modulo__" -> "modulus"
  | "IntDivide__" -> "divide"
  | "LDivide__" -> "mdivide_left"
  | "EltTimes__" -> "elt_multiply"
  | "EltDivide__" -> "elt_divide"
  | "Pow__" -> "pow"
  | "EltPow__" -> "pow"
  | "Or__" -> "logical_or"
  | "And__" -> "logical_and"
  | "Equals__" -> "logical_eq"
  | "NEquals__" -> "logical_neq"
  | "Less__" -> "logical_lt"
  | "Leq__" -> "logical_lte"
  | "Greater__" -> "logical_gt"
  | "Geq__" -> "logical_gte"
  | "PNot__" -> "logical_negation"
  | "Transpose__" -> "transpose"
  | _ -> str

(* -- Querying stan_math_signatures -- *)
let query_stan_math_mem_pattern_support (name : string) (args : fun_arg list) =
  let name =
    string_operator_to_stan_math_fns (Utils.stdlib_distribution_name name) in
  let namematches = Hashtbl.find_multi stan_math_signatures name in
  let filteredmatches =
    List.filter
      ~f:(fun x ->
        UnsizedType.check_compatible_arguments_mod_conv name (snd2 x) args )
      namematches in
  match name with
  | x when is_reduce_sum_fn x -> false
  | x when is_variadic_ode_fn x -> false
  | _ -> (
    (*    let printer intro s = Set.Poly.iter ~f:(printf intro) s in*)
    match List.length filteredmatches = 0 with
    | true ->
        false
        (* Return the least return type in case there are multiple options (due to implicit UInt-UReal conversion), where UInt<UReal *)
    | false -> (
        let is_soa ((_ : UnsizedType.returntype), (_ : fun_arg list), mem) =
          mem = Common.Helpers.SoA in
        let blah = List.exists ~f:is_soa filteredmatches in
        match blah with
        | true ->
            (*printer "\n%s is supported\n" (Set.Poly.singleton name);*) true
        | false ->
            (*printer "\n%s is not supported\n" (Set.Poly.singleton name);*)
            false ) )

let pretty_print_all_math_sigs ppf () =
  let open Fmt in
  let pp_sig ppf (name, (rt, args, _)) =
    pf ppf "%s(@[<hov 2>%a@]) => %a" name
      (list ~sep:comma UnsizedType.pp)
      (List.map ~f:snd args) UnsizedType.pp_returntype rt in
  let pp_sigs_for_name ppf name =
    (list ~sep:cut pp_sig) ppf
      (List.map ~f:(fun t -> (name, t)) (get_sigs name)) in
  pf ppf "@[<v>%a@]"
    (list ~sep:cut pp_sigs_for_name)
    (List.sort ~compare (Hashtbl.keys stan_math_signatures))

let pretty_print_math_lib_operator_sigs op =
  if op = Operator.IntDivide then
    [Fmt.str "@[<v>@,%a@]" pp_math_sig int_divide_type]
  else operator_to_stan_math_fns op |> List.map ~f:pretty_print_math_sigs

let pretty_print_math_lib_assignmentoperator_sigs op =
  match op with
  | Operator.Plus | Minus | Times | Divide | EltTimes | EltDivide ->
      Some
        (Fmt.str "@[<v>@,%a@]"
           (Fmt.list ~sep:Fmt.cut pp_math_sig)
           (make_assigmentoperator_stan_math_signatures op) )
  | _ -> None

(* -- Some helper definitions to populate stan_math_signatures -- *)
let bare_types =
  [UnsizedType.UInt; UReal; UComplex; UVector; URowVector; UMatrix]

let bare_types_size = List.length bare_types
let vector_types = [UnsizedType.UReal; UArray UReal; UVector; URowVector]
let vector_types_size = List.length vector_types
let primitive_types = [UnsizedType.UInt; UReal]
let primitive_types_size = List.length primitive_types

let all_vector_types =
  [UnsizedType.UReal; UArray UReal; UVector; URowVector; UInt; UArray UInt]

let all_vector_types_size = List.length all_vector_types

let add_qualified (name, rt, argts, supports_soa) =
  Hashtbl.add_multi stan_math_signatures ~key:name
    ~data:(rt, argts, supports_soa)

let add_nullary name =
  add_unqualified (name, UnsizedType.ReturnType UReal, [], AoS)

let add_binary name supports_soa =
  add_unqualified
    (name, ReturnType UReal, [UnsizedType.UReal; UReal], supports_soa)

let add_binary_vec name supports_soa =
  List.iter
    ~f:(fun i ->
      List.iter
        ~f:(fun j ->
          add_unqualified
            (name, ReturnType (ints_to_real i), [i; j], supports_soa) )
        [UnsizedType.UInt; UReal] )
    [UnsizedType.UInt; UReal] ;
  List.iter
    ~f:(fun i ->
      List.iter
        ~f:(fun j ->
          add_unqualified
            ( name
            , ReturnType (ints_to_real (bare_array_type (j, i)))
            , [bare_array_type (j, i); bare_array_type (j, i)]
            , supports_soa ) )
        [UnsizedType.UArray UInt; UArray UReal; UVector; URowVector; UMatrix] )
    (List.range 0 8) ;
  List.iter
    ~f:(fun i ->
      List.iter
        ~f:(fun j ->
          List.iter
            ~f:(fun k ->
              add_unqualified
                ( name
                , ReturnType (ints_to_real (bare_array_type (k, j)))
                , [bare_array_type (k, j); i]
                , supports_soa ) )
            [UnsizedType.UArray UInt; UArray UReal; UVector; URowVector; UMatrix]
          )
        (List.range 0 8) )
    [UnsizedType.UInt; UReal] ;
  List.iter
    ~f:(fun i ->
      List.iter
        ~f:(fun j ->
          List.iter
            ~f:(fun k ->
              add_unqualified
                ( name
                , ReturnType (ints_to_real (bare_array_type (k, j)))
                , [i; bare_array_type (k, j)]
                , supports_soa ) )
            [UnsizedType.UArray UInt; UArray UReal; UVector; URowVector; UMatrix]
          )
        (List.range 0 8) )
    [UnsizedType.UInt; UReal]

let add_binary_vec_real_real name supports_soa =
  add_binary name supports_soa ;
  List.iter
    ~f:(fun i ->
      List.iter
        ~f:(fun j ->
          add_unqualified
            ( name
            , ReturnType (bare_array_type (j, i))
            , [bare_array_type (j, i); bare_array_type (j, i)]
            , supports_soa ) )
        [UnsizedType.UArray UReal; UVector; URowVector; UMatrix] )
    (List.range 0 8) ;
  List.iter
    ~f:(fun i ->
      List.iter
        ~f:(fun j ->
          List.iter
            ~f:(fun k ->
              add_unqualified
                ( name
                , ReturnType (bare_array_type (k, j))
                , [bare_array_type (k, j); i]
                , supports_soa ) )
            [UnsizedType.UArray UReal; UVector; URowVector; UMatrix] )
        (List.range 0 8) )
    [UnsizedType.UReal] ;
  List.iter
    ~f:(fun i ->
      List.iter
        ~f:(fun j ->
          List.iter
            ~f:(fun k ->
              add_unqualified
                ( name
                , ReturnType (bare_array_type (k, j))
                , [i; bare_array_type (k, j)]
                , supports_soa ) )
            [UnsizedType.UArray UReal; UVector; URowVector; UMatrix] )
        (List.range 0 8) )
    [UnsizedType.UReal]

let add_binary_vec_int_real name supports_soa =
  List.iter
    ~f:(fun i ->
      List.iter
        ~f:(fun j ->
          add_unqualified
            ( name
            , ReturnType (bare_array_type (i, j))
            , [UInt; bare_array_type (i, j)]
            , supports_soa ) )
        (List.range 0 8) )
    [UnsizedType.UArray UReal; UVector; URowVector; UMatrix] ;
  List.iter
    ~f:(fun i ->
      List.iter
        ~f:(fun j ->
          add_unqualified
            ( name
            , ReturnType (bare_array_type (i, j))
            , [bare_array_type (UInt, j + 1); bare_array_type (i, j)]
            , supports_soa ) )
        (List.range 0 8) )
    [UnsizedType.UArray UReal; UVector; URowVector] ;
  List.iter
    ~f:(fun i ->
      add_unqualified
        ( name
        , ReturnType (bare_array_type (UMatrix, i))
        , [bare_array_type (UInt, i + 2); bare_array_type (UMatrix, i)]
        , supports_soa ) )
    (List.range 0 8) ;
  List.iter
    ~f:(fun i ->
      add_unqualified
        ( name
        , ReturnType (bare_array_type (UReal, i))
        , [bare_array_type (UInt, i); UReal]
        , supports_soa ) )
    (List.range 0 8)

let add_binary_vec_real_int name supports_soa =
  List.iter
    ~f:(fun i ->
      List.iter
        ~f:(fun j ->
          add_unqualified
            ( name
            , ReturnType (bare_array_type (i, j))
            , [bare_array_type (i, j); UInt]
            , supports_soa ) )
        (List.range 0 8) )
    [UnsizedType.UArray UReal; UVector; URowVector; UMatrix] ;
  List.iter
    ~f:(fun i ->
      List.iter
        ~f:(fun j ->
          add_unqualified
            ( name
            , ReturnType (bare_array_type (i, j))
            , [bare_array_type (i, j); bare_array_type (UInt, j + 1)]
            , supports_soa ) )
        (List.range 0 8) )
    [UnsizedType.UArray UReal; UVector; URowVector] ;
  List.iter
    ~f:(fun i ->
      add_unqualified
        ( name
        , ReturnType (bare_array_type (UMatrix, i))
        , [bare_array_type (UMatrix, i); bare_array_type (UInt, i + 2)]
        , supports_soa ) )
    (List.range 0 8) ;
  List.iter
    ~f:(fun i ->
      add_unqualified
        ( name
        , ReturnType (bare_array_type (UReal, i))
        , [UReal; bare_array_type (UInt, i)]
        , supports_soa ) )
    (List.range 0 8)

let add_binary_vec_int_int name supports_soa =
  List.iter
    ~f:(fun i ->
      add_unqualified
        ( name
        , ReturnType (bare_array_type (UInt, i))
        , [bare_array_type (UInt, i); UInt]
        , supports_soa ) )
    (List.range 0 8) ;
  List.iter
    ~f:(fun i ->
      add_unqualified
        ( name
        , ReturnType (bare_array_type (UInt, i))
        , [UInt; bare_array_type (UInt, i)]
        , supports_soa ) )
    (List.range 1 8) ;
  List.iter
    ~f:(fun i ->
      add_unqualified
        ( name
        , ReturnType (bare_array_type (UInt, i))
        , [bare_array_type (UInt, i); bare_array_type (UInt, i)]
        , supports_soa ) )
    (List.range 1 8)

let add_ternary name supports_soa =
  add_unqualified (name, ReturnType UReal, [UReal; UReal; UReal], supports_soa)

(*Adds functions that operate on matrix, double array and real types*)
let add_ternary_vec name supports_soa =
  add_unqualified (name, ReturnType UReal, [UReal; UReal; UReal], supports_soa) ;
  add_unqualified
    (name, ReturnType UVector, [UVector; UReal; UReal], supports_soa) ;
  add_unqualified
    (name, ReturnType UVector, [UVector; UVector; UReal], supports_soa) ;
  add_unqualified
    (name, ReturnType UVector, [UVector; UReal; UVector], supports_soa) ;
  add_unqualified
    (name, ReturnType UVector, [UVector; UVector; UVector], supports_soa) ;
  add_unqualified
    (name, ReturnType UVector, [UReal; UVector; UReal], supports_soa) ;
  add_unqualified
    (name, ReturnType UVector, [UReal; UVector; UVector], supports_soa) ;
  add_unqualified
    (name, ReturnType UVector, [UReal; UReal; UVector], supports_soa) ;
  add_unqualified
    (name, ReturnType URowVector, [URowVector; UReal; UReal], supports_soa) ;
  add_unqualified
    (name, ReturnType URowVector, [URowVector; URowVector; UReal], supports_soa) ;
  add_unqualified
    (name, ReturnType URowVector, [URowVector; UReal; URowVector], supports_soa) ;
  add_unqualified
    ( name
    , ReturnType URowVector
    , [URowVector; URowVector; URowVector]
    , supports_soa ) ;
  add_unqualified
    (name, ReturnType URowVector, [UReal; URowVector; UReal], supports_soa) ;
  add_unqualified
    (name, ReturnType URowVector, [UReal; URowVector; URowVector], supports_soa) ;
  add_unqualified
    (name, ReturnType URowVector, [UReal; UReal; URowVector], supports_soa) ;
  add_unqualified
    (name, ReturnType UMatrix, [UMatrix; UReal; UReal], supports_soa) ;
  add_unqualified
    (name, ReturnType UMatrix, [UMatrix; UMatrix; UReal], supports_soa) ;
  add_unqualified
    (name, ReturnType UMatrix, [UMatrix; UReal; UMatrix], supports_soa) ;
  add_unqualified
    (name, ReturnType UMatrix, [UMatrix; UMatrix; UMatrix], supports_soa) ;
  add_unqualified
    (name, ReturnType UMatrix, [UReal; UMatrix; UReal], supports_soa) ;
  add_unqualified
    (name, ReturnType UMatrix, [UReal; UMatrix; UMatrix], supports_soa) ;
  add_unqualified
    (name, ReturnType UMatrix, [UReal; UReal; UMatrix], supports_soa)

let for_all_vector_types s = List.iter ~f:s all_vector_types
let for_vector_types s = List.iter ~f:s vector_types

(* -- Start populating stan_math_signaturess -- *)
let () =
  List.iter declarative_fnsigs ~f:(fun (key, rt, args, mem_pattern) ->
      Hashtbl.add_multi stan_math_signatures ~key ~data:(rt, args, mem_pattern) ) ;
  add_unqualified ("abs", ReturnType UInt, [UInt], SoA) ;
  add_unqualified ("abs", ReturnType UReal, [UReal], SoA) ;
  add_unqualified ("abs", ReturnType UReal, [UComplex], AoS) ;
  add_unqualified ("acos", ReturnType UComplex, [UComplex], AoS) ;
  add_unqualified ("acosh", ReturnType UComplex, [UComplex], AoS) ;
  List.iter
    ~f:(fun x -> add_unqualified ("add", ReturnType x, [x; x], SoA))
    bare_types ;
  add_unqualified ("add", ReturnType UVector, [UVector; UReal], SoA) ;
  add_unqualified ("add", ReturnType URowVector, [URowVector; UReal], SoA) ;
  add_unqualified ("add", ReturnType UMatrix, [UMatrix; UReal], SoA) ;
  add_unqualified ("add", ReturnType UVector, [UReal; UVector], SoA) ;
  add_unqualified ("add", ReturnType URowVector, [UReal; URowVector], SoA) ;
  add_unqualified ("add", ReturnType UMatrix, [UReal; UMatrix], SoA) ;
  add_unqualified ("add_diag", ReturnType UMatrix, [UMatrix; UReal], AoS) ;
  add_unqualified ("add_diag", ReturnType UMatrix, [UMatrix; UVector], AoS) ;
  add_unqualified ("add_diag", ReturnType UMatrix, [UMatrix; URowVector], AoS) ;
  add_qualified
    ( "algebra_solver"
    , ReturnType UVector
    , [ ( AutoDiffable
        , UFun
            ( [ (AutoDiffable, UVector); (AutoDiffable, UVector)
              ; (DataOnly, UArray UReal); (DataOnly, UArray UInt) ]
            , ReturnType UVector
            , FnPlain
            , AoS ) ); (AutoDiffable, UVector); (AutoDiffable, UVector)
      ; (DataOnly, UArray UReal); (DataOnly, UArray UInt) ]
    , AoS ) ;
  add_qualified
    ( "algebra_solver"
    , ReturnType UVector
    , [ ( AutoDiffable
        , UFun
            ( [ (AutoDiffable, UVector); (AutoDiffable, UVector)
              ; (DataOnly, UArray UReal); (DataOnly, UArray UInt) ]
            , ReturnType UVector
            , FnPlain
            , Common.Helpers.AoS ) ); (AutoDiffable, UVector)
      ; (AutoDiffable, UVector); (DataOnly, UArray UReal)
      ; (DataOnly, UArray UInt); (DataOnly, UReal); (DataOnly, UReal)
      ; (DataOnly, UReal) ]
    , AoS ) ;
  add_qualified
    ( "algebra_solver_newton"
    , ReturnType UVector
    , [ ( AutoDiffable
        , UFun
            ( [ (AutoDiffable, UVector); (AutoDiffable, UVector)
              ; (DataOnly, UArray UReal); (DataOnly, UArray UInt) ]
            , ReturnType UVector
            , FnPlain
            , Common.Helpers.AoS ) ); (AutoDiffable, UVector)
      ; (AutoDiffable, UVector); (DataOnly, UArray UReal)
      ; (DataOnly, UArray UInt) ]
    , AoS ) ;
  add_qualified
    ( "algebra_solver_newton"
    , ReturnType UVector
    , [ ( AutoDiffable
        , UFun
            ( [ (AutoDiffable, UVector); (AutoDiffable, UVector)
              ; (DataOnly, UArray UReal); (DataOnly, UArray UInt) ]
            , ReturnType UVector
            , FnPlain
            , Common.Helpers.AoS ) ); (AutoDiffable, UVector)
      ; (AutoDiffable, UVector); (DataOnly, UArray UReal)
      ; (DataOnly, UArray UInt); (DataOnly, UReal); (DataOnly, UReal)
      ; (DataOnly, UReal) ]
    , AoS ) ;
  List.iter
    ~f:(fun i ->
      List.iter
        ~f:(fun t ->
          add_unqualified
            ( "append_array"
            , ReturnType (bare_array_type (t, i))
            , [bare_array_type (t, i); bare_array_type (t, i)]
            , AoS ) )
        bare_types )
    (List.range 1 8) ;
  add_unqualified ("arg", ReturnType UReal, [UComplex], AoS) ;
  add_unqualified ("asin", ReturnType UComplex, [UComplex], AoS) ;
  add_unqualified ("asinh", ReturnType UComplex, [UComplex], AoS) ;
  add_unqualified ("atan", ReturnType UComplex, [UComplex], AoS) ;
  add_unqualified ("atanh", ReturnType UComplex, [UComplex], AoS) ;
  add_binary "atan2" AoS ;
  add_unqualified
    ( "bernoulli_logit_glm_lpmf"
    , ReturnType UReal
    , [UArray UInt; UMatrix; UVector; UVector]
    , AoS ) ;
  add_unqualified
    ( "bernoulli_logit_glm_lpmf"
    , ReturnType UReal
    , [UInt; UMatrix; UVector; UVector]
    , AoS ) ;
  add_unqualified
    ( "bernoulli_logit_glm_lpmf"
    , ReturnType UReal
    , [UArray UInt; URowVector; UReal; UVector]
    , AoS ) ;
  add_unqualified
    ( "bernoulli_logit_glm_lpmf"
    , ReturnType UReal
    , [UArray UInt; URowVector; UVector; UVector]
    , AoS ) ;
  add_unqualified
    ( "bernoulli_logit_glm_rng"
    , ReturnType (UArray UInt)
    , [UMatrix; UVector; UVector]
    , AoS ) ;
  add_unqualified
    ( "bernoulli_logit_glm_rng"
    , ReturnType (UArray UInt)
    , [URowVector; UVector; UVector]
    , AoS ) ;
  add_binary_vec_int_real "bessel_first_kind" SoA ;
  add_binary_vec_int_real "bessel_second_kind" SoA ;
  add_binary_vec "beta" SoA ;
  (* XXX For some reason beta_proportion_rng doesn't take ints as first arg *)
  for_vector_types (fun t ->
      for_all_vector_types (fun u ->
          add_unqualified
            ( "beta_proportion_rng"
            , ReturnType (rng_return_type UReal [t; u])
            , [t; u]
            , AoS ) ) ) ;
  add_binary_vec_int_real "binary_log_loss" AoS ;
  add_binary_vec "binomial_coefficient_log" AoS ;
  add_unqualified
    ("block", ReturnType UMatrix, [UMatrix; UInt; UInt; UInt; UInt], SoA) ;
  add_unqualified ("categorical_rng", ReturnType UInt, [UVector], AoS) ;
  add_unqualified ("categorical_logit_rng", ReturnType UInt, [UVector], AoS) ;
  add_unqualified
    ( "categorical_logit_glm_lpmf"
    , ReturnType UReal
    , [UArray UInt; URowVector; UVector; UMatrix]
    , AoS ) ;
  add_unqualified
    ( "categorical_logit_glm_lpmf"
    , ReturnType UReal
    , [UInt; URowVector; UVector; UMatrix]
    , AoS ) ;
  add_unqualified ("append_col", ReturnType UMatrix, [UMatrix; UMatrix], AoS) ;
  add_unqualified ("append_col", ReturnType UMatrix, [UVector; UMatrix], AoS) ;
  add_unqualified ("append_col", ReturnType UMatrix, [UMatrix; UVector], AoS) ;
  add_unqualified ("append_col", ReturnType UMatrix, [UVector; UVector], AoS) ;
  add_unqualified
    ("append_col", ReturnType URowVector, [URowVector; URowVector], AoS) ;
  add_unqualified ("append_col", ReturnType URowVector, [UReal; URowVector], AoS) ;
  add_unqualified ("append_col", ReturnType URowVector, [URowVector; UReal], AoS) ;
  add_unqualified ("chol2inv", ReturnType UMatrix, [UMatrix], AoS) ;
  add_unqualified ("cholesky_decompose", ReturnType UMatrix, [UMatrix], SoA) ;
  add_binary_vec_int_int "choose" AoS ;
  add_unqualified ("col", ReturnType UVector, [UMatrix; UInt], SoA) ;
  add_unqualified ("cols", ReturnType UInt, [UVector], SoA) ;
  add_unqualified ("cols", ReturnType UInt, [URowVector], SoA) ;
  add_unqualified ("cols", ReturnType UInt, [UMatrix], SoA) ;
  add_unqualified
    ("columns_dot_product", ReturnType URowVector, [UVector; UVector], AoS) ;
  add_unqualified
    ("columns_dot_product", ReturnType URowVector, [URowVector; URowVector], AoS) ;
  add_unqualified
    ("columns_dot_product", ReturnType URowVector, [UMatrix; UMatrix], SoA) ;
  add_unqualified ("columns_dot_self", ReturnType URowVector, [UVector], AoS) ;
  add_unqualified ("columns_dot_self", ReturnType URowVector, [URowVector], AoS) ;
  add_unqualified ("columns_dot_self", ReturnType URowVector, [UMatrix], AoS) ;
  add_unqualified ("conj", ReturnType UComplex, [UComplex], AoS) ;
  add_unqualified ("cos", ReturnType UComplex, [UComplex], AoS) ;
  add_unqualified ("cosh", ReturnType UComplex, [UComplex], AoS) ;
  add_unqualified
    ("cov_exp_quad", ReturnType UMatrix, [UArray UReal; UReal; UReal], AoS) ;
  add_unqualified
    ("cov_exp_quad", ReturnType UMatrix, [UArray UVector; UReal; UReal], AoS) ;
  add_unqualified
    ("cov_exp_quad", ReturnType UMatrix, [UArray URowVector; UReal; UReal], AoS) ;
  add_unqualified
    ( "cov_exp_quad"
    , ReturnType UMatrix
    , [UArray UReal; UArray UReal; UReal; UReal]
    , AoS ) ;
  add_unqualified
    ( "cov_exp_quad"
    , ReturnType UMatrix
    , [UArray UVector; UArray UVector; UReal; UReal]
    , AoS ) ;
  add_unqualified
    ( "cov_exp_quad"
    , ReturnType UMatrix
    , [UArray URowVector; UArray URowVector; UReal; UReal]
    , AoS ) ;
  add_unqualified ("crossprod", ReturnType UMatrix, [UMatrix], AoS) ;
  add_unqualified
    ( "csr_matrix_times_vector"
    , ReturnType UVector
    , [UInt; UInt; UVector; UArray UInt; UArray UInt; UVector]
    , SoA ) ;
  add_unqualified
    ( "csr_to_dense_matrix"
    , ReturnType UMatrix
    , [UInt; UInt; UVector; UArray UInt; UArray UInt]
    , AoS ) ;
  add_unqualified ("csr_extract_w", ReturnType UVector, [UMatrix], AoS) ;
  add_unqualified ("csr_extract_v", ReturnType (UArray UInt), [UMatrix], AoS) ;
  add_unqualified ("csr_extract_u", ReturnType (UArray UInt), [UMatrix], AoS) ;
  add_unqualified
    ("cumulative_sum", ReturnType (UArray UReal), [UArray UReal], AoS) ;
  add_unqualified ("cumulative_sum", ReturnType UVector, [UVector], AoS) ;
  add_unqualified ("cumulative_sum", ReturnType URowVector, [URowVector], AoS) ;
  add_unqualified ("determinant", ReturnType UReal, [UMatrix], SoA) ;
  add_unqualified ("diag_matrix", ReturnType UMatrix, [UVector], AoS) ;
  add_unqualified
    ("diag_post_multiply", ReturnType UMatrix, [UMatrix; UVector], SoA) ;
  add_unqualified
    ("diag_post_multiply", ReturnType UMatrix, [UMatrix; URowVector], SoA) ;
  add_unqualified
    ("diag_pre_multiply", ReturnType UMatrix, [UVector; UMatrix], SoA) ;
  add_unqualified
    ("diag_pre_multiply", ReturnType UMatrix, [URowVector; UMatrix], SoA) ;
  add_unqualified ("diagonal", ReturnType UVector, [UMatrix], SoA) ;
  add_unqualified ("dims", ReturnType (UArray UInt), [UComplex], AoS) ;
  add_unqualified ("dims", ReturnType (UArray UInt), [UInt], SoA) ;
  add_unqualified ("dims", ReturnType (UArray UInt), [UReal], SoA) ;
  add_unqualified ("dims", ReturnType (UArray UInt), [UVector], SoA) ;
  add_unqualified ("dims", ReturnType (UArray UInt), [URowVector], SoA) ;
  add_unqualified ("dims", ReturnType (UArray UInt), [UMatrix], SoA) ;
  List.iter
    ~f:(fun i ->
      List.iter
        ~f:(fun t ->
          add_unqualified
            ("dims", ReturnType (UArray UInt), [bare_array_type (t, i + 1)], SoA)
          )
        bare_types )
    (List.range 0 8) ;
  add_unqualified ("dirichlet_rng", ReturnType UVector, [UVector], AoS) ;
  add_unqualified ("distance", ReturnType UReal, [UVector; UVector], SoA) ;
  add_unqualified ("distance", ReturnType UReal, [URowVector; URowVector], SoA) ;
  add_unqualified ("distance", ReturnType UReal, [UVector; URowVector], SoA) ;
  add_unqualified ("distance", ReturnType UReal, [URowVector; UVector], SoA) ;
  add_unqualified ("divide", ReturnType UComplex, [UComplex; UReal], AoS) ;
  add_unqualified ("divide", ReturnType UComplex, [UComplex; UComplex], AoS) ;
  add_unqualified ("divide", ReturnType UInt, [UInt; UInt], SoA) ;
  add_unqualified ("divide", ReturnType UReal, [UReal; UReal], SoA) ;
  add_unqualified ("divide", ReturnType UVector, [UVector; UReal], SoA) ;
  add_unqualified ("divide", ReturnType URowVector, [URowVector; UReal], SoA) ;
  add_unqualified ("divide", ReturnType UMatrix, [UMatrix; UReal], SoA) ;
  add_unqualified ("dot_product", ReturnType UReal, [UVector; UVector], SoA) ;
  add_unqualified
    ("dot_product", ReturnType UReal, [URowVector; URowVector], SoA) ;
  add_unqualified ("dot_product", ReturnType UReal, [UVector; URowVector], SoA) ;
  add_unqualified ("dot_product", ReturnType UReal, [URowVector; UVector], SoA) ;
  add_unqualified
    ("dot_product", ReturnType UReal, [UArray UReal; UArray UReal], SoA) ;
  add_unqualified ("dot_self", ReturnType UReal, [UVector], SoA) ;
  add_unqualified ("dot_self", ReturnType UReal, [URowVector], SoA) ;
  add_nullary "e" ;
  add_unqualified ("eigenvalues_sym", ReturnType UVector, [UMatrix], AoS) ;
  add_unqualified ("eigenvectors_sym", ReturnType UMatrix, [UMatrix], AoS) ;
  add_unqualified ("generalized_inverse", ReturnType UMatrix, [UMatrix], SoA) ;
  add_unqualified ("qr_Q", ReturnType UMatrix, [UMatrix], AoS) ;
  add_unqualified ("qr_R", ReturnType UMatrix, [UMatrix], AoS) ;
  add_unqualified ("qr_thin_Q", ReturnType UMatrix, [UMatrix], AoS) ;
  add_unqualified ("qr_thin_R", ReturnType UMatrix, [UMatrix], AoS) ;
  add_unqualified ("elt_divide", ReturnType UInt, [UInt; UInt], SoA) ;
  add_unqualified ("elt_divide", ReturnType UReal, [UReal; UReal], SoA) ;
  add_unqualified ("elt_divide", ReturnType UVector, [UVector; UVector], SoA) ;
  add_unqualified
    ("elt_divide", ReturnType URowVector, [URowVector; URowVector], SoA) ;
  add_unqualified ("elt_divide", ReturnType UMatrix, [UMatrix; UMatrix], SoA) ;
  add_unqualified ("elt_divide", ReturnType UVector, [UVector; UReal], SoA) ;
  add_unqualified ("elt_divide", ReturnType URowVector, [URowVector; UReal], SoA) ;
  add_unqualified ("elt_divide", ReturnType UMatrix, [UMatrix; UReal], SoA) ;
  add_unqualified ("elt_divide", ReturnType UVector, [UReal; UVector], SoA) ;
  add_unqualified ("elt_divide", ReturnType URowVector, [UReal; URowVector], SoA) ;
  add_unqualified ("elt_divide", ReturnType UMatrix, [UReal; UMatrix], SoA) ;
  add_unqualified ("elt_multiply", ReturnType UInt, [UInt; UInt], SoA) ;
  add_unqualified ("elt_multiply", ReturnType UReal, [UReal; UReal], SoA) ;
  add_unqualified ("elt_multiply", ReturnType UVector, [UVector; UVector], SoA) ;
  add_unqualified
    ("elt_multiply", ReturnType URowVector, [URowVector; URowVector], SoA) ;
  add_unqualified ("elt_multiply", ReturnType UMatrix, [UMatrix; UMatrix], SoA) ;
  add_unqualified ("exp", ReturnType UComplex, [UComplex], AoS) ;
  add_binary_vec_int_int "falling_factorial" SoA ;
  add_binary_vec_real_int "falling_factorial" SoA ;
  add_binary_vec "fdim" AoS ;
  add_ternary_vec "fma" SoA ;
  add_binary_vec "fmax" AoS ;
  add_binary_vec "fmin" AoS ;
  add_binary_vec "fmod" AoS ;
  add_binary_vec_real_real "gamma_p" AoS ;
  add_binary_vec_real_real "gamma_q" AoS ;
  add_unqualified
    ( "gaussian_dlm_obs_log"
    , ReturnType UReal
    , [UMatrix; UMatrix; UMatrix; UVector; UMatrix; UVector; UMatrix]
    , AoS ) ;
  add_unqualified
    ( "gaussian_dlm_obs_lpdf"
    , ReturnType UReal
    , [UMatrix; UMatrix; UMatrix; UVector; UMatrix; UVector; UMatrix]
    , AoS ) ;
  add_unqualified ("get_imag", ReturnType UReal, [UComplex], AoS) ;
  add_unqualified ("get_real", ReturnType UReal, [UComplex], AoS) ;
  add_unqualified
    ("gp_dot_prod_cov", ReturnType UMatrix, [UArray UReal; UReal], AoS) ;
  add_unqualified
    ( "gp_dot_prod_cov"
    , ReturnType UMatrix
    , [UArray UReal; UArray UReal; UReal]
    , AoS ) ;
  add_unqualified
    ( "gp_dot_prod_cov"
    , ReturnType UMatrix
    , [UArray UReal; UArray UReal; UReal]
    , AoS ) ;
  add_unqualified
    ("gp_dot_prod_cov", ReturnType UMatrix, [UArray UVector; UReal], AoS) ;
  add_unqualified
    ( "gp_dot_prod_cov"
    , ReturnType UMatrix
    , [UArray UVector; UArray UVector; UReal]
    , AoS ) ;
  add_unqualified
    ("gp_exp_quad_cov", ReturnType UMatrix, [UArray UReal; UReal; UReal], AoS) ;
  add_unqualified
    ( "gp_exp_quad_cov"
    , ReturnType UMatrix
    , [UArray UReal; UArray UReal; UReal; UReal]
    , AoS ) ;
  add_unqualified
    ("gp_exp_quad_cov", ReturnType UMatrix, [UArray UVector; UReal; UReal], AoS) ;
  add_unqualified
    ( "gp_exp_quad_cov"
    , ReturnType UMatrix
    , [UArray UVector; UArray UVector; UReal; UReal]
    , AoS ) ;
  add_unqualified
    ( "gp_exp_quad_cov"
    , ReturnType UMatrix
    , [UArray UVector; UReal; UArray UReal]
    , AoS ) ;
  add_unqualified
    ( "gp_exp_quad_cov"
    , ReturnType UMatrix
    , [UArray UVector; UArray UVector; UReal; UArray UReal]
    , AoS ) ;
  add_unqualified
    ("gp_matern32_cov", ReturnType UMatrix, [UArray UReal; UReal; UReal], AoS) ;
  add_unqualified
    ( "gp_matern32_cov"
    , ReturnType UMatrix
    , [UArray UReal; UArray UReal; UReal; UReal]
    , AoS ) ;
  add_unqualified
    ("gp_matern32_cov", ReturnType UMatrix, [UArray UVector; UReal; UReal], AoS) ;
  add_unqualified
    ( "gp_matern32_cov"
    , ReturnType UMatrix
    , [UArray UVector; UArray UVector; UReal; UReal]
    , AoS ) ;
  add_unqualified
    ( "gp_matern32_cov"
    , ReturnType UMatrix
    , [UArray UVector; UReal; UArray UReal]
    , AoS ) ;
  add_unqualified
    ( "gp_matern32_cov"
    , ReturnType UMatrix
    , [UArray UVector; UArray UVector; UReal; UArray UReal]
    , AoS ) ;
  add_unqualified
    ("gp_matern52_cov", ReturnType UMatrix, [UArray UReal; UReal; UReal], AoS) ;
  add_unqualified
    ( "gp_matern52_cov"
    , ReturnType UMatrix
    , [UArray UReal; UArray UReal; UReal; UReal]
    , AoS ) ;
  add_unqualified
    ("gp_matern52_cov", ReturnType UMatrix, [UArray UVector; UReal; UReal], AoS) ;
  add_unqualified
    ( "gp_matern52_cov"
    , ReturnType UMatrix
    , [UArray UVector; UArray UVector; UReal; UReal]
    , AoS ) ;
  add_unqualified
    ( "gp_matern52_cov"
    , ReturnType UMatrix
    , [UArray UVector; UReal; UArray UReal]
    , AoS ) ;
  add_unqualified
    ( "gp_matern52_cov"
    , ReturnType UMatrix
    , [UArray UVector; UArray UVector; UReal; UArray UReal]
    , AoS ) ;
  add_unqualified
    ("gp_exponential_cov", ReturnType UMatrix, [UArray UReal; UReal; UReal], AoS) ;
  add_unqualified
    ( "gp_exponential_cov"
    , ReturnType UMatrix
    , [UArray UReal; UArray UReal; UReal; UReal]
    , AoS ) ;
  add_unqualified
    ( "gp_exponential_cov"
    , ReturnType UMatrix
    , [UArray UVector; UReal; UReal]
    , AoS ) ;
  add_unqualified
    ( "gp_exponential_cov"
    , ReturnType UMatrix
    , [UArray UVector; UArray UVector; UReal; UReal]
    , AoS ) ;
  add_unqualified
    ( "gp_exponential_cov"
    , ReturnType UMatrix
    , [UArray UVector; UReal; UArray UReal]
    , AoS ) ;
  add_unqualified
    ( "gp_exponential_cov"
    , ReturnType UMatrix
    , [UArray UVector; UArray UVector; UReal; UArray UReal]
    , AoS ) ;
  add_unqualified
    ( "gp_periodic_cov"
    , ReturnType UMatrix
    , [UArray UReal; UReal; UReal; UReal]
    , AoS ) ;
  add_unqualified
    ( "gp_periodic_cov"
    , ReturnType UMatrix
    , [UArray UReal; UArray UReal; UReal; UReal; UReal]
    , AoS ) ;
  add_unqualified
    ( "gp_periodic_cov"
    , ReturnType UMatrix
    , [UArray UVector; UReal; UReal; UReal]
    , AoS ) ;
  add_unqualified
    ( "gp_periodic_cov"
    , ReturnType UMatrix
    , [UArray UVector; UArray UVector; UReal; UReal; UReal]
    , AoS ) ;
  (* ; add_nullary ("get_lp")   *)
  add_unqualified ("head", ReturnType URowVector, [URowVector; UInt], SoA) ;
  add_unqualified ("head", ReturnType UVector, [UVector; UInt], SoA) ;
  List.iter
    ~f:(fun t ->
      List.iter
        ~f:(fun j ->
          add_unqualified
            ( "head"
            , ReturnType (bare_array_type (t, j))
            , [bare_array_type (t, j); UInt]
            , SoA ) )
        (List.range 1 4) )
    bare_types ;
  add_unqualified
    ("hmm_marginal", ReturnType UReal, [UMatrix; UMatrix; UVector], AoS) ;
  add_qualified
    ( "hmm_hidden_state_prob"
    , ReturnType UMatrix
    , [(DataOnly, UMatrix); (DataOnly, UMatrix); (DataOnly, UVector)]
    , AoS ) ;
  add_binary_vec "hypot" AoS ;
  add_unqualified ("identity_matrix", ReturnType UMatrix, [UInt], SoA) ;
  add_unqualified ("if_else", ReturnType UInt, [UInt; UInt; UInt], SoA) ;
  add_unqualified ("if_else", ReturnType UReal, [UInt; UReal; UReal], SoA) ;
  add_unqualified ("inc_beta", ReturnType UReal, [UReal; UReal; UReal], SoA) ;
  add_unqualified ("int_step", ReturnType UInt, [UReal], SoA) ;
  add_unqualified ("int_step", ReturnType UInt, [UInt], SoA) ;
  add_qualified
    ( "integrate_1d"
    , ReturnType UReal
    , [ ( AutoDiffable
        , UFun
            ( [ (AutoDiffable, UReal); (AutoDiffable, UReal)
              ; (AutoDiffable, UArray UReal); (DataOnly, UArray UReal)
              ; (DataOnly, UArray UInt) ]
            , ReturnType UReal
            , FnPlain
            , Common.Helpers.AoS ) ); (AutoDiffable, UReal)
      ; (AutoDiffable, UReal); (AutoDiffable, UArray UReal)
      ; (DataOnly, UArray UReal); (DataOnly, UArray UInt) ]
    , AoS ) ;
  add_qualified
    ( "integrate_1d"
    , ReturnType UReal
    , [ ( AutoDiffable
        , UFun
            ( [ (AutoDiffable, UReal); (AutoDiffable, UReal)
              ; (AutoDiffable, UArray UReal); (DataOnly, UArray UReal)
              ; (DataOnly, UArray UInt) ]
            , ReturnType UReal
            , FnPlain
            , Common.Helpers.AoS ) ); (AutoDiffable, UReal)
      ; (AutoDiffable, UReal); (AutoDiffable, UArray UReal)
      ; (DataOnly, UArray UReal); (DataOnly, UArray UInt); (DataOnly, UReal) ]
    , AoS ) ;
  add_qualified
    ( "integrate_ode"
    , ReturnType (UArray (UArray UReal))
    , [ ( AutoDiffable
        , UFun
            ( [ (AutoDiffable, UReal); (AutoDiffable, UArray UReal)
              ; (AutoDiffable, UArray UReal); (DataOnly, UArray UReal)
              ; (DataOnly, UArray UInt) ]
            , ReturnType (UArray UReal)
            , FnPlain
            , Common.Helpers.AoS ) ); (AutoDiffable, UArray UReal)
      ; (AutoDiffable, UReal); (AutoDiffable, UArray UReal)
      ; (AutoDiffable, UArray UReal); (DataOnly, UArray UReal)
      ; (DataOnly, UArray UInt) ]
    , AoS ) ;
  add_qualified
    ( "integrate_ode_adams"
    , ReturnType (UArray (UArray UReal))
    , [ ( AutoDiffable
        , UFun
            ( [ (AutoDiffable, UReal); (AutoDiffable, UArray UReal)
              ; (AutoDiffable, UArray UReal); (DataOnly, UArray UReal)
              ; (DataOnly, UArray UInt) ]
            , ReturnType (UArray UReal)
            , FnPlain
            , Common.Helpers.AoS ) ); (AutoDiffable, UArray UReal)
      ; (AutoDiffable, UReal); (AutoDiffable, UArray UReal)
      ; (AutoDiffable, UArray UReal); (DataOnly, UArray UReal)
      ; (DataOnly, UArray UInt) ]
    , AoS ) ;
  add_qualified
    ( "integrate_ode_adams"
    , ReturnType (UArray (UArray UReal))
    , [ ( AutoDiffable
        , UFun
            ( [ (AutoDiffable, UReal); (AutoDiffable, UArray UReal)
              ; (AutoDiffable, UArray UReal); (DataOnly, UArray UReal)
              ; (DataOnly, UArray UInt) ]
            , ReturnType (UArray UReal)
            , FnPlain
            , Common.Helpers.AoS ) ); (AutoDiffable, UArray UReal)
      ; (AutoDiffable, UReal); (AutoDiffable, UArray UReal)
      ; (AutoDiffable, UArray UReal); (DataOnly, UArray UReal)
      ; (DataOnly, UArray UInt); (DataOnly, UReal); (DataOnly, UReal)
      ; (DataOnly, UReal) ]
    , AoS ) ;
  add_qualified
    ( "integrate_ode_bdf"
    , ReturnType (UArray (UArray UReal))
    , [ ( AutoDiffable
        , UFun
            ( [ (AutoDiffable, UReal); (AutoDiffable, UArray UReal)
              ; (AutoDiffable, UArray UReal); (DataOnly, UArray UReal)
              ; (DataOnly, UArray UInt) ]
            , ReturnType (UArray UReal)
            , FnPlain
            , Common.Helpers.AoS ) ); (AutoDiffable, UArray UReal)
      ; (AutoDiffable, UReal); (AutoDiffable, UArray UReal)
      ; (AutoDiffable, UArray UReal); (DataOnly, UArray UReal)
      ; (DataOnly, UArray UInt) ]
    , AoS ) ;
  add_qualified
    ( "integrate_ode_bdf"
    , ReturnType (UArray (UArray UReal))
    , [ ( AutoDiffable
        , UFun
            ( [ (AutoDiffable, UReal); (AutoDiffable, UArray UReal)
              ; (AutoDiffable, UArray UReal); (DataOnly, UArray UReal)
              ; (DataOnly, UArray UInt) ]
            , ReturnType (UArray UReal)
            , FnPlain
            , Common.Helpers.AoS ) ); (AutoDiffable, UArray UReal)
      ; (AutoDiffable, UReal); (AutoDiffable, UArray UReal)
      ; (AutoDiffable, UArray UReal); (DataOnly, UArray UReal)
      ; (DataOnly, UArray UInt); (DataOnly, UReal); (DataOnly, UReal)
      ; (DataOnly, UReal) ]
    , AoS ) ;
  add_qualified
    ( "integrate_ode_rk45"
    , ReturnType (UArray (UArray UReal))
    , [ ( AutoDiffable
        , UFun
            ( [ (AutoDiffable, UReal); (AutoDiffable, UArray UReal)
              ; (AutoDiffable, UArray UReal); (DataOnly, UArray UReal)
              ; (DataOnly, UArray UInt) ]
            , ReturnType (UArray UReal)
            , FnPlain
            , Common.Helpers.AoS ) ); (AutoDiffable, UArray UReal)
      ; (AutoDiffable, UReal); (AutoDiffable, UArray UReal)
      ; (AutoDiffable, UArray UReal); (DataOnly, UArray UReal)
      ; (DataOnly, UArray UInt) ]
    , AoS ) ;
  add_qualified
    ( "integrate_ode_rk45"
    , ReturnType (UArray (UArray UReal))
    , [ ( AutoDiffable
        , UFun
            ( [ (AutoDiffable, UReal); (AutoDiffable, UArray UReal)
              ; (AutoDiffable, UArray UReal); (DataOnly, UArray UReal)
              ; (DataOnly, UArray UInt) ]
            , ReturnType (UArray UReal)
            , FnPlain
            , Common.Helpers.AoS ) ); (AutoDiffable, UArray UReal)
      ; (AutoDiffable, UReal); (AutoDiffable, UArray UReal)
      ; (AutoDiffable, UArray UReal); (DataOnly, UArray UReal)
      ; (DataOnly, UArray UInt); (DataOnly, UReal); (DataOnly, UReal)
      ; (DataOnly, UReal) ]
    , AoS ) ;
  add_unqualified ("inv_wishart_rng", ReturnType UMatrix, [UReal; UMatrix], AoS) ;
  add_unqualified ("inverse", ReturnType UMatrix, [UMatrix], SoA) ;
  add_unqualified ("inverse_spd", ReturnType UMatrix, [UMatrix], AoS) ;
  add_unqualified ("is_inf", ReturnType UInt, [UReal], SoA) ;
  add_unqualified ("is_nan", ReturnType UInt, [UReal], SoA) ;
  add_binary_vec "lbeta" AoS ;
  add_binary_vec "lchoose" AoS ;
  add_binary_vec_real_int "ldexp" AoS ;
  add_qualified
    ( "linspaced_int_array"
    , ReturnType (UArray UInt)
    , [(DataOnly, UInt); (DataOnly, UInt); (DataOnly, UInt)]
    , SoA ) ;
  add_qualified
    ( "linspaced_array"
    , ReturnType (UArray UReal)
    , [(DataOnly, UInt); (DataOnly, UReal); (DataOnly, UReal)]
    , SoA ) ;
  add_qualified
    ( "linspaced_row_vector"
    , ReturnType URowVector
    , [(DataOnly, UInt); (DataOnly, UReal); (DataOnly, UReal)]
    , SoA ) ;
  add_qualified
    ( "linspaced_vector"
    , ReturnType UVector
    , [(DataOnly, UInt); (DataOnly, UReal); (DataOnly, UReal)]
    , SoA ) ;
  add_unqualified
    ("lkj_corr_cholesky_rng", ReturnType UMatrix, [UInt; UReal], AoS) ;
  add_unqualified ("lkj_corr_rng", ReturnType UMatrix, [UInt; UReal], AoS) ;
  add_unqualified
    ("lkj_cov_log", ReturnType UReal, [UMatrix; UVector; UVector; UReal], AoS) ;
  add_binary_vec_int_real "lmgamma" AoS ;
  add_binary_vec "lmultiply" SoA ;
  add_unqualified ("log", ReturnType UComplex, [UComplex], AoS) ;
  add_nullary "log10" ;
  add_unqualified ("log10", ReturnType UComplex, [UComplex], AoS) ;
  add_nullary "log2" ;
  add_unqualified ("log_determinant", ReturnType UReal, [UMatrix], SoA) ;
  add_binary_vec "log_diff_exp" AoS ;
  add_binary_vec "log_falling_factorial" AoS ;
  add_binary_vec "log_inv_logit_diff" AoS ;
  add_ternary "log_mix" AoS ;
  List.iter
    ~f:(fun v1 ->
      List.iter
        ~f:(fun v2 ->
          add_unqualified ("log_mix", ReturnType UReal, [v1; v2], AoS) )
        (List.tl_exn vector_types) ;
      add_unqualified ("log_mix", ReturnType UReal, [v1; UArray UVector], AoS) ;
      add_unqualified ("log_mix", ReturnType UReal, [v1; UArray URowVector], AoS)
      )
    (List.tl_exn vector_types) ;
  add_binary_vec "log_modified_bessel_first_kind" AoS ;
  add_binary_vec "log_rising_factorial" AoS ;
  add_unqualified ("log_softmax", ReturnType UVector, [UVector], SoA) ;
  add_unqualified ("log_sum_exp", ReturnType UReal, [UArray UReal], SoA) ;
  add_unqualified ("log_sum_exp", ReturnType UReal, [UVector], SoA) ;
  add_unqualified ("log_sum_exp", ReturnType UReal, [URowVector], SoA) ;
  add_unqualified ("log_sum_exp", ReturnType UReal, [UMatrix], SoA) ;
  add_binary "log_sum_exp" SoA ;
  let logical_binops =
    [ "logical_or"; "logical_and"; "logical_eq"; "logical_neq"; "logical_lt"
    ; "logical_lte"; "logical_gt"; "logical_gte" ] in
  List.iter
    ~f:(fun t1 ->
      add_unqualified ("logical_negation", ReturnType UInt, [t1], SoA) ;
      List.iter
        ~f:(fun t2 ->
          List.iter
            ~f:(fun o -> add_unqualified (o, ReturnType UInt, [t1; t2], SoA))
            logical_binops )
        primitive_types )
    primitive_types ;
  add_unqualified ("logical_eq", ReturnType UInt, [UComplex; UReal], SoA) ;
  add_unqualified ("logical_eq", ReturnType UInt, [UComplex; UComplex], SoA) ;
  add_unqualified ("logical_neq", ReturnType UInt, [UComplex; UReal], SoA) ;
  add_unqualified ("logical_neq", ReturnType UInt, [UComplex; UComplex], SoA) ;
  add_nullary "machine_precision" ;
  add_qualified
    ( "map_rect"
    , ReturnType UVector
    , [ ( AutoDiffable
        , UFun
            ( [ (AutoDiffable, UVector); (AutoDiffable, UVector)
              ; (DataOnly, UArray UReal); (DataOnly, UArray UInt) ]
            , ReturnType UVector
            , FnPlain
            , Common.Helpers.AoS ) ); (AutoDiffable, UVector)
      ; (AutoDiffable, UArray UVector); (DataOnly, UArray (UArray UReal))
      ; (DataOnly, UArray (UArray UInt)) ]
    , AoS ) ;
  add_unqualified ("matrix_exp", ReturnType UMatrix, [UMatrix], AoS) ;
  add_unqualified
    ("matrix_exp_multiply", ReturnType UMatrix, [UMatrix; UMatrix], AoS) ;
  add_unqualified ("matrix_power", ReturnType UMatrix, [UMatrix; UInt], SoA) ;
  add_unqualified ("max", ReturnType UInt, [UArray UInt], AoS) ;
  add_unqualified ("max", ReturnType UReal, [UArray UReal], AoS) ;
  add_unqualified ("max", ReturnType UReal, [UVector], AoS) ;
  add_unqualified ("max", ReturnType UReal, [URowVector], AoS) ;
  add_unqualified ("max", ReturnType UReal, [UMatrix], AoS) ;
  add_unqualified ("max", ReturnType UInt, [UInt; UInt], AoS) ;
  add_unqualified ("mdivide_left", ReturnType UVector, [UMatrix; UVector], SoA) ;
  add_unqualified ("mdivide_left", ReturnType UMatrix, [UMatrix; UMatrix], SoA) ;
  add_unqualified
    ("mdivide_left_spd", ReturnType UVector, [UMatrix; UVector], SoA) ;
  add_unqualified
    ("mdivide_left_spd", ReturnType UMatrix, [UMatrix; UMatrix], SoA) ;
  add_unqualified
    ("mdivide_left_tri_low", ReturnType UMatrix, [UMatrix; UMatrix], AoS) ;
  add_unqualified
    ("mdivide_left_tri_low", ReturnType UVector, [UMatrix; UVector], AoS) ;
  add_unqualified
    ("mdivide_right", ReturnType URowVector, [URowVector; UMatrix], AoS) ;
  add_unqualified
    ("mdivide_right_spd", ReturnType UMatrix, [UMatrix; UMatrix], AoS) ;
  add_unqualified
    ("mdivide_right_spd", ReturnType URowVector, [URowVector; UMatrix], AoS) ;
  add_unqualified ("mdivide_right", ReturnType UMatrix, [UMatrix; UMatrix], AoS) ;
  add_unqualified
    ("mdivide_right_tri_low", ReturnType URowVector, [URowVector; UMatrix], AoS) ;
  add_unqualified
    ("mdivide_right_tri_low", ReturnType UMatrix, [UMatrix; UMatrix], AoS) ;
  add_unqualified ("mean", ReturnType UReal, [UArray UReal], SoA) ;
  add_unqualified ("mean", ReturnType UReal, [UVector], AoS) ;
  add_unqualified ("mean", ReturnType UReal, [URowVector], AoS) ;
  add_unqualified ("mean", ReturnType UReal, [UMatrix], AoS) ;
  add_unqualified ("min", ReturnType UInt, [UArray UInt], AoS) ;
  add_unqualified ("min", ReturnType UReal, [UArray UReal], AoS) ;
  add_unqualified ("min", ReturnType UReal, [UVector], AoS) ;
  add_unqualified ("min", ReturnType UReal, [URowVector], AoS) ;
  add_unqualified ("min", ReturnType UReal, [UMatrix], AoS) ;
  add_unqualified ("min", ReturnType UInt, [UInt; UInt], AoS) ;
  add_unqualified ("minus", ReturnType UComplex, [UComplex], AoS) ;
  add_unqualified ("minus", ReturnType UInt, [UInt], SoA) ;
  add_unqualified ("minus", ReturnType UReal, [UReal], SoA) ;
  add_unqualified ("minus", ReturnType UVector, [UVector], SoA) ;
  add_unqualified ("minus", ReturnType URowVector, [URowVector], SoA) ;
  add_unqualified ("minus", ReturnType UMatrix, [UMatrix], SoA) ;
  add_binary_vec_int_real "modified_bessel_first_kind" AoS ;
  add_binary_vec_int_real "modified_bessel_second_kind" AoS ;
  add_unqualified ("modulus", ReturnType UInt, [UInt; UInt], AoS) ;
  add_unqualified
    ("multi_normal_rng", ReturnType UVector, [UVector; UMatrix], AoS) ;
  add_unqualified
    ( "multi_normal_rng"
    , ReturnType (UArray UVector)
    , [UArray UVector; UMatrix]
    , AoS ) ;
  add_unqualified
    ("multi_normal_rng", ReturnType UVector, [URowVector; UMatrix], AoS) ;
  add_unqualified
    ( "multi_normal_rng"
    , ReturnType (UArray UVector)
    , [UArray URowVector; UMatrix]
    , AoS ) ;
  add_unqualified
    ("multi_normal_cholesky_rng", ReturnType UVector, [UVector; UMatrix], AoS) ;
  add_unqualified
    ( "multi_normal_cholesky_rng"
    , ReturnType (UArray UVector)
    , [UArray UVector; UMatrix]
    , AoS ) ;
  add_unqualified
    ("multi_normal_cholesky_rng", ReturnType UVector, [URowVector; UMatrix], AoS) ;
  add_unqualified
    ( "multi_normal_cholesky_rng"
    , ReturnType (UArray UVector)
    , [UArray URowVector; UMatrix]
    , AoS ) ;
  add_unqualified
    ("multi_student_t_rng", ReturnType UVector, [UReal; UVector; UMatrix], AoS) ;
  add_unqualified
    ( "multi_student_t_rng"
    , ReturnType (UArray UVector)
    , [UReal; UArray UVector; UMatrix]
    , AoS ) ;
  add_unqualified
    ( "multi_student_t_rng"
    , ReturnType UVector
    , [UReal; URowVector; UMatrix]
    , AoS ) ;
  add_unqualified
    ( "multi_student_t_rng"
    , ReturnType (UArray UVector)
    , [UReal; UArray URowVector; UMatrix]
    , AoS ) ;
  add_unqualified
    ("multinomial_logit_rng", ReturnType (UArray UInt), [UVector; UInt], AoS) ;
  add_unqualified
    ("multinomial_rng", ReturnType (UArray UInt), [UVector; UInt], AoS) ;
  add_unqualified ("multiply", ReturnType UComplex, [UComplex; UReal], AoS) ;
  add_unqualified ("multiply", ReturnType UComplex, [UComplex; UComplex], AoS) ;
  add_unqualified ("multiply", ReturnType UInt, [UInt; UInt], SoA) ;
  add_unqualified ("multiply", ReturnType UReal, [UReal; UReal], SoA) ;
  add_unqualified ("multiply", ReturnType UVector, [UVector; UReal], SoA) ;
  add_unqualified ("multiply", ReturnType URowVector, [URowVector; UReal], SoA) ;
  add_unqualified ("multiply", ReturnType UMatrix, [UMatrix; UReal], SoA) ;
  add_unqualified ("multiply", ReturnType UReal, [URowVector; UVector], SoA) ;
  add_unqualified ("multiply", ReturnType UMatrix, [UVector; URowVector], SoA) ;
  add_unqualified ("multiply", ReturnType UVector, [UMatrix; UVector], SoA) ;
  add_unqualified ("multiply", ReturnType URowVector, [URowVector; UMatrix], SoA) ;
  add_unqualified ("multiply", ReturnType UMatrix, [UMatrix; UMatrix], SoA) ;
  add_unqualified ("multiply", ReturnType UVector, [UReal; UVector], SoA) ;
  add_unqualified ("multiply", ReturnType URowVector, [UReal; URowVector], SoA) ;
  add_unqualified ("multiply", ReturnType UMatrix, [UReal; UMatrix], SoA) ;
  add_binary_vec "multiply_log" SoA ;
  add_unqualified
    ("multiply_lower_tri_self_transpose", ReturnType UMatrix, [UMatrix], SoA) ;
  add_unqualified
    ( "neg_binomial_2_log_glm_lpmf"
    , ReturnType UReal
    , [UArray UInt; UMatrix; UVector; UVector; UReal]
    , AoS ) ;
  add_unqualified
    ( "neg_binomial_2_log_glm_lpmf"
    , ReturnType UReal
    , [UInt; UMatrix; UVector; UVector; UReal]
    , AoS ) ;
  add_unqualified
    ( "neg_binomial_2_log_glm_lpmf"
    , ReturnType UReal
    , [UArray UInt; URowVector; UReal; UVector; UReal]
    , AoS ) ;
  add_unqualified
    ( "neg_binomial_2_log_glm_lpmf"
    , ReturnType UReal
    , [UArray UInt; URowVector; UVector; UVector; UReal]
    , AoS ) ;
  add_nullary "negative_infinity" ;
  add_unqualified ("norm", ReturnType UReal, [UComplex], AoS) ;
  add_unqualified
    ( "normal_id_glm_lpdf"
    , ReturnType UReal
    , [UVector; UMatrix; UVector; UVector; UReal]
    , AoS ) ;
  add_unqualified
    ( "normal_id_glm_lpdf"
    , ReturnType UReal
    , [UReal; UMatrix; UReal; UVector; UVector]
    , AoS ) ;
  add_unqualified
    ( "normal_id_glm_lpdf"
    , ReturnType UReal
    , [UReal; UMatrix; UVector; UVector; UVector]
    , AoS ) ;
  add_unqualified
    ( "normal_id_glm_lpdf"
    , ReturnType UReal
    , [UVector; URowVector; UReal; UVector; UVector]
    , AoS ) ;
  add_unqualified
    ( "normal_id_glm_lpdf"
    , ReturnType UReal
    , [UVector; URowVector; UVector; UVector; UVector]
    , AoS ) ;
  add_nullary "not_a_number" ;
  add_unqualified ("num_elements", ReturnType UInt, [UMatrix], SoA) ;
  add_unqualified ("num_elements", ReturnType UInt, [UVector], SoA) ;
  add_unqualified ("num_elements", ReturnType UInt, [URowVector], SoA) ;
  List.iter
    ~f:(fun i ->
      List.iter
        ~f:(fun t ->
          add_unqualified
            ("num_elements", ReturnType UInt, [bare_array_type (t, i)], SoA) )
        bare_types )
    (List.range 1 10) ;
  add_unqualified
    ("one_hot_int_array", ReturnType (UArray UInt), [UInt; UInt], SoA) ;
  add_unqualified ("one_hot_array", ReturnType (UArray UReal), [UInt; UInt], SoA) ;
  add_unqualified
    ("one_hot_row_vector", ReturnType URowVector, [UInt; UInt], SoA) ;
  add_unqualified ("one_hot_vector", ReturnType UVector, [UInt; UInt], SoA) ;
  add_unqualified ("ones_int_array", ReturnType (UArray UInt), [UInt], SoA) ;
  add_unqualified ("ones_array", ReturnType (UArray UReal), [UInt], SoA) ;
  add_unqualified ("ones_row_vector", ReturnType URowVector, [UInt], SoA) ;
  add_unqualified ("ones_vector", ReturnType UVector, [UInt], SoA) ;
  add_unqualified
    ( "ordered_logistic_glm_lpmf"
    , ReturnType UReal
    , [UArray UInt; URowVector; UVector; UVector]
    , AoS ) ;
  add_unqualified
    ( "ordered_logistic_glm_lpmf"
    , ReturnType UReal
    , [UInt; URowVector; UVector; UVector]
    , AoS ) ;
  add_unqualified
<<<<<<< HEAD
    ("ordered_logistic_log", ReturnType UReal, [UInt; UReal; UVector], SoA) ;
  add_unqualified
=======
>>>>>>> 59e26602
    ( "ordered_logistic_log"
    , ReturnType UReal
    , [UArray UInt; UVector; UVector]
    , AoS ) ;
  add_unqualified
    ( "ordered_logistic_log"
    , ReturnType UReal
    , [UArray UInt; UVector; UArray UVector]
    , AoS ) ;
  add_unqualified
    ( "ordered_logistic_lpmf"
    , ReturnType UReal
    , [UArray UInt; UVector; UVector]
    , AoS ) ;
  add_unqualified
    ( "ordered_logistic_lpmf"
    , ReturnType UReal
    , [UArray UInt; UVector; UArray UVector]
    , AoS ) ;
  add_unqualified
    ("ordered_logistic_rng", ReturnType UInt, [UReal; UVector], AoS) ;
  add_unqualified
    ( "ordered_probit_log"
    , ReturnType UReal
    , [UArray UInt; UVector; UVector]
    , AoS ) ;
  add_unqualified
    ( "ordered_probit_log"
    , ReturnType UReal
    , [UArray UInt; UVector; UArray UVector]
    , AoS ) ;
  add_unqualified
    ("ordered_probit_lpmf", ReturnType UReal, [UArray UInt; UReal; UVector], AoS) ;
  add_unqualified
    ( "ordered_probit_lpmf"
    , ReturnType UReal
    , [UArray UInt; UReal; UArray UVector]
    , AoS ) ;
  add_unqualified
    ( "ordered_probit_lpmf"
    , ReturnType UReal
    , [UArray UInt; UVector; UVector]
    , AoS ) ;
  add_unqualified
    ( "ordered_probit_lpmf"
    , ReturnType UReal
    , [UArray UInt; UVector; UArray UVector]
    , AoS ) ;
  add_unqualified ("ordered_probit_rng", ReturnType UInt, [UReal; UVector], AoS) ;
  add_binary_vec_real_real "owens_t" AoS ;
  add_nullary "pi" ;
  add_unqualified ("plus", ReturnType UComplex, [UComplex], AoS) ;
  add_unqualified ("plus", ReturnType UInt, [UInt], SoA) ;
  add_unqualified ("plus", ReturnType UReal, [UReal], SoA) ;
  add_unqualified ("plus", ReturnType UVector, [UVector], SoA) ;
  add_unqualified ("plus", ReturnType URowVector, [URowVector], SoA) ;
  add_unqualified ("plus", ReturnType UMatrix, [UMatrix], SoA) ;
  add_unqualified
    ( "poisson_log_glm_lpmf"
    , ReturnType UReal
    , [UArray UInt; UMatrix; UVector; UVector]
    , AoS ) ;
  add_unqualified
    ( "poisson_log_glm_lpmf"
    , ReturnType UReal
    , [UInt; UMatrix; UVector; UVector]
    , AoS ) ;
  add_unqualified
    ( "poisson_log_glm_lpmf"
    , ReturnType UReal
    , [UArray UInt; URowVector; UReal; UVector]
    , AoS ) ;
  add_unqualified
    ( "poisson_log_glm_lpmf"
    , ReturnType UReal
    , [UArray UInt; URowVector; UVector; UVector]
    , AoS ) ;
  add_unqualified ("polar", ReturnType UComplex, [UReal; UReal], AoS) ;
  add_nullary "positive_infinity" ;
  add_binary_vec "pow" AoS ;
  add_unqualified ("pow", ReturnType UComplex, [UComplex; UReal], AoS) ;
  add_unqualified ("pow", ReturnType UComplex, [UComplex; UComplex], AoS) ;
  add_unqualified ("prod", ReturnType UInt, [UArray UInt], AoS) ;
  add_unqualified ("prod", ReturnType UReal, [UArray UReal], AoS) ;
  add_unqualified ("prod", ReturnType UReal, [UVector], AoS) ;
  add_unqualified ("prod", ReturnType UReal, [URowVector], AoS) ;
  add_unqualified ("prod", ReturnType UReal, [UMatrix], AoS) ;
  add_unqualified ("proj", ReturnType UComplex, [UComplex], AoS) ;
  add_unqualified ("quad_form", ReturnType UReal, [UMatrix; UVector], SoA) ;
  add_unqualified ("quad_form", ReturnType UMatrix, [UMatrix; UMatrix], SoA) ;
  add_unqualified ("quad_form_sym", ReturnType UReal, [UMatrix; UVector], AoS) ;
  add_unqualified ("quad_form_sym", ReturnType UMatrix, [UMatrix; UMatrix], AoS) ;
  add_unqualified ("quad_form_diag", ReturnType UMatrix, [UMatrix; UVector], AoS) ;
  add_unqualified
    ("quad_form_diag", ReturnType UMatrix, [UMatrix; URowVector], AoS) ;
  add_qualified
    ( "quantile"
    , ReturnType UReal
    , [(DataOnly, UArray UReal); (DataOnly, UReal)]
    , SoA ) ;
  add_qualified
    ( "quantile"
    , ReturnType (UArray UReal)
    , [(DataOnly, UArray UReal); (DataOnly, UArray UReal)]
    , SoA ) ;
  add_qualified
    ("quantile", ReturnType UReal, [(DataOnly, UVector); (DataOnly, UReal)], SoA) ;
  add_qualified
    ( "quantile"
    , ReturnType (UArray UReal)
    , [(DataOnly, UVector); (DataOnly, UArray UReal)]
    , SoA ) ;
  add_qualified
    ( "quantile"
    , ReturnType UReal
    , [(DataOnly, URowVector); (DataOnly, UReal)]
    , SoA ) ;
  add_qualified
    ( "quantile"
    , ReturnType (UArray UReal)
    , [(DataOnly, URowVector); (DataOnly, UArray UReal)]
    , SoA ) ;
  add_unqualified ("rank", ReturnType UInt, [UArray UInt; UInt], AoS) ;
  add_unqualified ("rank", ReturnType UInt, [UArray UReal; UInt], AoS) ;
  add_unqualified ("rank", ReturnType UInt, [UVector; UInt], AoS) ;
  add_unqualified ("rank", ReturnType UInt, [URowVector; UInt], AoS) ;
  add_unqualified ("append_row", ReturnType UMatrix, [UMatrix; UMatrix], AoS) ;
  add_unqualified ("append_row", ReturnType UMatrix, [URowVector; UMatrix], AoS) ;
  add_unqualified ("append_row", ReturnType UMatrix, [UMatrix; URowVector], AoS) ;
  add_unqualified
    ("append_row", ReturnType UMatrix, [URowVector; URowVector], AoS) ;
  add_unqualified ("append_row", ReturnType UVector, [UVector; UVector], AoS) ;
  add_unqualified ("append_row", ReturnType UVector, [UReal; UVector], AoS) ;
  add_unqualified ("append_row", ReturnType UVector, [UVector; UReal], AoS) ;
  List.iter
    ~f:(fun t ->
      add_unqualified
        ("rep_array", ReturnType (bare_array_type (t, 1)), [t; UInt], SoA) ;
      add_unqualified
        ("rep_array", ReturnType (bare_array_type (t, 2)), [t; UInt; UInt], SoA) ;
      add_unqualified
        ( "rep_array"
        , ReturnType (bare_array_type (t, 3))
        , [t; UInt; UInt; UInt]
        , SoA ) ;
      List.iter
        ~f:(fun j ->
          add_unqualified
            ( "rep_array"
            , ReturnType (bare_array_type (t, j + 1))
            , [bare_array_type (t, j); UInt]
            , SoA ) ;
          add_unqualified
            ( "rep_array"
            , ReturnType (bare_array_type (t, j + 2))
            , [bare_array_type (t, j); UInt; UInt]
            , SoA ) ;
          add_unqualified
            ( "rep_array"
            , ReturnType (bare_array_type (t, j + 3))
            , [bare_array_type (t, j); UInt; UInt; UInt]
            , SoA ) )
        (List.range 1 3) )
    bare_types ;
  add_unqualified ("rep_matrix", ReturnType UMatrix, [UReal; UInt; UInt], SoA) ;
  add_unqualified ("rep_matrix", ReturnType UMatrix, [UVector; UInt], AoS) ;
  add_unqualified ("rep_matrix", ReturnType UMatrix, [URowVector; UInt], AoS) ;
  add_unqualified ("rep_row_vector", ReturnType URowVector, [UReal; UInt], SoA) ;
  add_unqualified ("rep_vector", ReturnType UVector, [UReal; UInt], SoA) ;
  add_unqualified ("reverse", ReturnType UVector, [UVector], SoA) ;
  add_unqualified ("reverse", ReturnType URowVector, [URowVector], SoA) ;
  List.iter
    ~f:(fun i ->
      List.iter
        ~f:(fun t ->
          add_unqualified
            ( "reverse"
            , ReturnType (bare_array_type (t, i))
            , [bare_array_type (t, i)]
            , SoA ) )
        bare_types )
    (List.range 1 8) ;
  add_binary_vec_int_int "rising_factorial" AoS ;
  add_binary_vec_real_int "rising_factorial" AoS ;
  add_unqualified ("row", ReturnType URowVector, [UMatrix; UInt], SoA) ;
  add_unqualified ("rows", ReturnType UInt, [UVector], SoA) ;
  add_unqualified ("rows", ReturnType UInt, [URowVector], SoA) ;
  add_unqualified ("rows", ReturnType UInt, [UMatrix], SoA) ;
  add_unqualified
    ("rows_dot_product", ReturnType UVector, [UVector; UVector], AoS) ;
  add_unqualified
    ("rows_dot_product", ReturnType UVector, [URowVector; URowVector], AoS) ;
  add_unqualified
    ("rows_dot_product", ReturnType UVector, [UMatrix; UMatrix], SoA) ;
  add_unqualified ("rows_dot_self", ReturnType UVector, [UVector], SoA) ;
  add_unqualified ("rows_dot_self", ReturnType UVector, [URowVector], SoA) ;
  add_unqualified ("rows_dot_self", ReturnType UVector, [UMatrix], SoA) ;
  add_unqualified
    ( "scale_matrix_exp_multiply"
    , ReturnType UMatrix
    , [UReal; UMatrix; UMatrix]
    , AoS ) ;
  add_unqualified ("sd", ReturnType UReal, [UArray UReal], SoA) ;
  add_unqualified ("sd", ReturnType UReal, [UVector], SoA) ;
  add_unqualified ("sd", ReturnType UReal, [URowVector], SoA) ;
  add_unqualified ("sd", ReturnType UReal, [UMatrix], SoA) ;
  add_unqualified
    ("segment", ReturnType URowVector, [URowVector; UInt; UInt], SoA) ;
  add_unqualified ("segment", ReturnType UVector, [UVector; UInt; UInt], SoA) ;
  List.iter
    ~f:(fun t ->
      List.iter
        ~f:(fun j ->
          add_unqualified
            ( "segment"
            , ReturnType (bare_array_type (t, j))
            , [bare_array_type (t, j); UInt; UInt]
            , SoA ) )
        (List.range 1 4) )
    bare_types ;
  add_unqualified ("sin", ReturnType UComplex, [UComplex], AoS) ;
  add_unqualified ("sinh", ReturnType UComplex, [UComplex], AoS) ;
  add_unqualified ("singular_values", ReturnType UVector, [UMatrix], SoA) ;
  List.iter
    ~f:(fun i ->
      List.iter
        ~f:(fun t ->
          add_unqualified
            ("size", ReturnType UInt, [bare_array_type (t, i)], SoA) )
        bare_types )
    (List.range 1 8) ;
  List.iter
    ~f:(fun t -> add_unqualified ("size", ReturnType UInt, [t], SoA))
    bare_types ;
  add_unqualified ("softmax", ReturnType UVector, [UVector], SoA) ;
  add_unqualified ("sort_asc", ReturnType (UArray UInt), [UArray UInt], AoS) ;
  add_unqualified ("sort_asc", ReturnType (UArray UReal), [UArray UReal], AoS) ;
  add_unqualified ("sort_asc", ReturnType UVector, [UVector], AoS) ;
  add_unqualified ("sort_asc", ReturnType URowVector, [URowVector], AoS) ;
  add_unqualified ("sort_desc", ReturnType (UArray UInt), [UArray UInt], AoS) ;
  add_unqualified ("sort_desc", ReturnType (UArray UReal), [UArray UReal], AoS) ;
  add_unqualified ("sort_desc", ReturnType UVector, [UVector], AoS) ;
  add_unqualified ("sort_desc", ReturnType URowVector, [URowVector], AoS) ;
  add_unqualified
    ("sort_indices_asc", ReturnType (UArray UInt), [UArray UInt], AoS) ;
  add_unqualified
    ("sort_indices_asc", ReturnType (UArray UInt), [UArray UReal], AoS) ;
  add_unqualified ("sort_indices_asc", ReturnType (UArray UInt), [UVector], AoS) ;
  add_unqualified
    ("sort_indices_asc", ReturnType (UArray UInt), [URowVector], AoS) ;
  add_unqualified
    ("sort_indices_desc", ReturnType (UArray UInt), [UArray UInt], AoS) ;
  add_unqualified
    ("sort_indices_desc", ReturnType (UArray UInt), [UArray UReal], AoS) ;
  add_unqualified ("sort_indices_desc", ReturnType (UArray UInt), [UVector], AoS) ;
  add_unqualified
    ("sort_indices_desc", ReturnType (UArray UInt), [URowVector], AoS) ;
  add_unqualified ("squared_distance", ReturnType UReal, [UReal; UReal], SoA) ;
  add_unqualified ("squared_distance", ReturnType UReal, [UVector; UVector], SoA) ;
  add_unqualified
    ("squared_distance", ReturnType UReal, [URowVector; URowVector], SoA) ;
  add_unqualified
    ("squared_distance", ReturnType UReal, [UVector; URowVector], SoA) ;
  add_unqualified
    ("squared_distance", ReturnType UReal, [URowVector; UVector], SoA) ;
  add_unqualified ("sqrt", ReturnType UComplex, [UComplex], AoS) ;
  add_nullary "sqrt2" ;
  add_unqualified
    ("sub_col", ReturnType UVector, [UMatrix; UInt; UInt; UInt], SoA) ;
  add_unqualified
    ("sub_row", ReturnType URowVector, [UMatrix; UInt; UInt; UInt], SoA) ;
  List.iter
    ~f:(fun i ->
      add_unqualified
        ( "subtract"
        , ReturnType (List.nth_exn bare_types i)
        , [List.nth_exn bare_types i; List.nth_exn bare_types i]
        , SoA ) )
    (List.range 0 bare_types_size) ;
  add_unqualified ("subtract", ReturnType UComplex, [UComplex; UReal], AoS) ;
  add_unqualified ("subtract", ReturnType UComplex, [UComplex; UComplex], AoS) ;
  add_unqualified ("subtract", ReturnType UVector, [UVector; UReal], SoA) ;
  add_unqualified ("subtract", ReturnType URowVector, [URowVector; UReal], SoA) ;
  add_unqualified ("subtract", ReturnType UMatrix, [UMatrix; UReal], SoA) ;
  add_unqualified ("subtract", ReturnType UVector, [UReal; UVector], SoA) ;
  add_unqualified ("subtract", ReturnType URowVector, [UReal; URowVector], SoA) ;
  add_unqualified ("subtract", ReturnType UMatrix, [UReal; UMatrix], SoA) ;
  add_unqualified ("sum", ReturnType UInt, [UArray UInt], SoA) ;
  add_unqualified ("sum", ReturnType UReal, [UArray UReal], SoA) ;
  add_unqualified ("sum", ReturnType UReal, [UVector], SoA) ;
  add_unqualified ("sum", ReturnType UReal, [URowVector], SoA) ;
  add_unqualified ("sum", ReturnType UReal, [UMatrix], SoA) ;
  add_unqualified ("svd_U", ReturnType UMatrix, [UMatrix], SoA) ;
  add_unqualified ("svd_V", ReturnType UMatrix, [UMatrix], SoA) ;
  add_unqualified
    ("symmetrize_from_lower_tri", ReturnType UMatrix, [UMatrix], AoS) ;
  add_unqualified ("tail", ReturnType URowVector, [URowVector; UInt], SoA) ;
  add_unqualified ("tail", ReturnType UVector, [UVector; UInt], SoA) ;
  List.iter
    ~f:(fun t ->
      List.iter
        ~f:(fun j ->
          add_unqualified
            ( "tail"
            , ReturnType (bare_array_type (t, j))
            , [bare_array_type (t, j); UInt]
            , SoA ) )
        (List.range 1 4) )
    bare_types ;
  add_unqualified ("tan", ReturnType UComplex, [UComplex], AoS) ;
  add_unqualified ("tanh", ReturnType UComplex, [UComplex], AoS) ;
  add_unqualified ("tcrossprod", ReturnType UMatrix, [UMatrix], SoA) ;
  add_unqualified ("to_array_1d", ReturnType (UArray UReal), [UMatrix], AoS) ;
  add_unqualified ("to_array_1d", ReturnType (UArray UReal), [UVector], AoS) ;
  add_unqualified ("to_array_1d", ReturnType (UArray UReal), [URowVector], AoS) ;
  List.iter
    ~f:(fun i ->
      add_unqualified
        ( "to_array_1d"
        , ReturnType (UArray UReal)
        , [bare_array_type (UReal, i)]
        , AoS ) ;
      add_unqualified
        ( "to_array_1d"
        , ReturnType (UArray UInt)
        , [bare_array_type (UInt, i)]
        , AoS ) )
    (List.range 1 10) ;
  add_unqualified
    ("to_array_2d", ReturnType (bare_array_type (UReal, 2)), [UMatrix], AoS) ;
  add_unqualified ("to_complex", ReturnType UComplex, [], AoS) ;
  add_unqualified ("to_complex", ReturnType UComplex, [UReal; UReal], AoS) ;
  add_unqualified ("to_complex", ReturnType UComplex, [UReal], AoS) ;
  add_unqualified ("to_matrix", ReturnType UMatrix, [UMatrix], AoS) ;
  add_unqualified ("to_matrix", ReturnType UMatrix, [UMatrix; UInt; UInt], AoS) ;
  add_unqualified
    ("to_matrix", ReturnType UMatrix, [UMatrix; UInt; UInt; UInt], AoS) ;
  add_unqualified ("to_matrix", ReturnType UMatrix, [UVector], AoS) ;
  add_unqualified ("to_matrix", ReturnType UMatrix, [UVector; UInt; UInt], AoS) ;
  add_unqualified
    ("to_matrix", ReturnType UMatrix, [UVector; UInt; UInt; UInt], AoS) ;
  add_unqualified ("to_matrix", ReturnType UMatrix, [URowVector], AoS) ;
  add_unqualified ("to_matrix", ReturnType UMatrix, [UArray URowVector], AoS) ;
  add_unqualified
    ("to_matrix", ReturnType UMatrix, [URowVector; UInt; UInt], AoS) ;
  add_unqualified
    ("to_matrix", ReturnType UMatrix, [URowVector; UInt; UInt; UInt], AoS) ;
  add_unqualified
    ("to_matrix", ReturnType UMatrix, [UArray UReal; UInt; UInt], AoS) ;
  add_unqualified
    ("to_matrix", ReturnType UMatrix, [UArray UReal; UInt; UInt; UInt], AoS) ;
  add_unqualified
    ("to_matrix", ReturnType UMatrix, [UArray UInt; UInt; UInt], AoS) ;
  add_unqualified
    ("to_matrix", ReturnType UMatrix, [UArray UInt; UInt; UInt; UInt], AoS) ;
  add_unqualified
    ("to_matrix", ReturnType UMatrix, [bare_array_type (UReal, 2)], AoS) ;
  add_unqualified
    ("to_matrix", ReturnType UMatrix, [bare_array_type (UInt, 2)], AoS) ;
  add_unqualified ("to_row_vector", ReturnType URowVector, [UMatrix], AoS) ;
  add_unqualified ("to_row_vector", ReturnType URowVector, [UVector], AoS) ;
  add_unqualified ("to_row_vector", ReturnType URowVector, [URowVector], AoS) ;
  add_unqualified ("to_row_vector", ReturnType URowVector, [UArray UReal], AoS) ;
  add_unqualified ("to_row_vector", ReturnType URowVector, [UArray UInt], AoS) ;
  add_unqualified ("to_vector", ReturnType UVector, [UMatrix], SoA) ;
  add_unqualified ("to_vector", ReturnType UVector, [UVector], SoA) ;
  add_unqualified ("to_vector", ReturnType UVector, [URowVector], SoA) ;
  add_unqualified ("to_vector", ReturnType UVector, [UArray UReal], AoS) ;
  add_unqualified ("to_vector", ReturnType UVector, [UArray UInt], AoS) ;
  add_unqualified ("trace", ReturnType UReal, [UMatrix], SoA) ;
  add_unqualified
    ("trace_gen_quad_form", ReturnType UReal, [UMatrix; UMatrix; UMatrix], SoA) ;
  add_unqualified ("trace_quad_form", ReturnType UReal, [UMatrix; UVector], SoA) ;
  add_unqualified ("trace_quad_form", ReturnType UReal, [UMatrix; UMatrix], SoA) ;
  add_unqualified ("transpose", ReturnType URowVector, [UVector], SoA) ;
  add_unqualified ("transpose", ReturnType UVector, [URowVector], SoA) ;
  add_unqualified ("transpose", ReturnType UMatrix, [UMatrix], SoA) ;
  add_unqualified ("uniform_simplex", ReturnType UVector, [UInt], SoA) ;
  add_unqualified ("variance", ReturnType UReal, [UArray UReal], SoA) ;
  add_unqualified ("variance", ReturnType UReal, [UVector], SoA) ;
  add_unqualified ("variance", ReturnType UReal, [URowVector], SoA) ;
  add_unqualified ("variance", ReturnType UReal, [UMatrix], SoA) ;
  add_unqualified ("wishart_rng", ReturnType UMatrix, [UReal; UMatrix], AoS) ;
  add_unqualified ("zeros_int_array", ReturnType (UArray UInt), [UInt], SoA) ;
  add_unqualified ("zeros_array", ReturnType (UArray UReal), [UInt], SoA) ;
  add_unqualified ("zeros_row_vector", ReturnType URowVector, [UInt], SoA) ;
  add_unqualified ("zeros_vector", ReturnType UVector, [UInt], SoA) ;
  (* Now add all the manually added stuff to the main hashtable used
     for type-checking *)
  Hashtbl.iteri manual_stan_math_signatures ~f:(fun ~key ~data ->
      List.iter data ~f:(fun data ->
          Hashtbl.add_multi stan_math_signatures ~key ~data ) )

let%expect_test "dist name suffix" =
  dist_name_suffix [] "normal" |> print_endline ;
  [%expect {| _lpdf |}]

let%expect_test "declarative distributions" =
  let special_suffixes =
    String.Set.of_list
      Utils.(["lpmf"; "lpdf"; "log"] @ cumulative_distribution_suffices_w_rng)
  in
  let d =
    distributions
    |> List.map ~f:(function _, n, _, _ -> n)
    |> String.Set.of_list in
  Hashtbl.keys stan_math_signatures
  |> List.filter ~f:(fun name ->
         match Utils.split_distribution_suffix name with
         | Some (name, suffix)
           when Set.mem special_suffixes suffix && not (Set.mem d name) ->
             true
         | _ -> false )
  |> Fmt.str "@[<v>%a@]" Fmt.(list ~sep:cut string)
  |> print_endline ;
  [%expect {|
    binomial_coefficient_log
    multiply_log
    lkj_cov_log |}]<|MERGE_RESOLUTION|>--- conflicted
+++ resolved
@@ -208,63 +208,38 @@
   [ ( full_lpmf
     , "beta_binomial"
     , [DVInt; DVInt; DVReal; DVReal]
-<<<<<<< HEAD
     , Common.Helpers.SoA ); (full_lpdf, "beta", [DVReal; DVReal; DVReal], SoA)
   ; ([Lpdf; Ccdf; Cdf], "beta_proportion", [DVReal; DVReal; DIntAndReals], SoA)
   ; (full_lpmf, "bernoulli", [DVInt; DVReal], SoA)
   ; ([Lpmf; Rng], "bernoulli_logit", [DVInt; DVReal], SoA)
+  ; ([Lpmf], "bernoulli_logit_glm", [DVInt; DMatrix; DReal; DVector], AoS)
   ; (full_lpmf, "binomial", [DVInt; DVInt; DVReal], SoA)
   ; ([Lpmf], "binomial_logit", [DVInt; DVInt; DVReal], SoA)
   ; ([Lpmf], "categorical", [DVInt; DVector], AoS)
   ; ([Lpmf], "categorical_logit", [DVInt; DVector], AoS)
+  ; ([Lpmf], "categorical_logit_glm", [DVInt; DMatrix; DVector; DMatrix], AoS)
   ; (full_lpdf, "cauchy", [DVReal; DVReal; DVReal], SoA)
   ; (full_lpdf, "chi_square", [DVReal; DVReal], SoA)
-  ; ([Lpdf], "dirichlet", [DVectors; DVectors], AoS)
+  ; ([Lpdf], "dirichlet", [DVectors; DVectors], SoA)
   ; (full_lpmf, "discrete_range", [DVInt; DVInt; DVInt], SoA)
   ; (full_lpdf, "double_exponential", [DVReal; DVReal; DVReal], SoA)
   ; (full_lpdf, "exp_mod_normal", [DVReal; DVReal; DVReal; DVReal], SoA)
   ; (full_lpdf, "exponential", [DVReal; DVReal], SoA)
   ; (full_lpdf, "frechet", [DVReal; DVReal; DVReal], SoA)
   ; (full_lpdf, "gamma", [DVReal; DVReal; DVReal], SoA)
-  ; (full_lpdf, "gumbel", [DVReal; DVReal; DVReal], SoA)
-  ; (full_lpdf, "inv_chi_square", [DVReal; DVReal], SoA)
-  ; (full_lpdf, "inv_gamma", [DVReal; DVReal; DVReal], SoA)
-  ; (full_lpdf, "logistic", [DVReal; DVReal; DVReal], SoA)
-  ; (full_lpdf, "lognormal", [DVReal; DVReal; DVReal], SoA)
-=======
-    , Common.Helpers.AoS ); (full_lpdf, "beta", [DVReal; DVReal; DVReal], AoS)
-  ; ([Lpdf; Ccdf; Cdf], "beta_proportion", [DVReal; DVReal; DIntAndReals], AoS)
-  ; (full_lpmf, "bernoulli", [DVInt; DVReal], AoS)
-  ; ([Lpmf; Rng], "bernoulli_logit", [DVInt; DVReal], AoS)
-  ; ([Lpmf], "bernoulli_logit_glm", [DVInt; DMatrix; DReal; DVector], AoS)
-  ; (full_lpmf, "binomial", [DVInt; DVInt; DVReal], AoS)
-  ; ([Lpmf], "binomial_logit", [DVInt; DVInt; DVReal], AoS)
-  ; ([Lpmf], "categorical", [DVInt; DVector], AoS)
-  ; ([Lpmf], "categorical_logit", [DVInt; DVector], AoS)
-  ; ([Lpmf], "categorical_logit_glm", [DVInt; DMatrix; DVector; DMatrix], AoS)
-  ; (full_lpdf, "cauchy", [DVReal; DVReal; DVReal], AoS)
-  ; (full_lpdf, "chi_square", [DVReal; DVReal], AoS)
-  ; ([Lpdf], "dirichlet", [DVectors; DVectors], AoS)
-  ; (full_lpmf, "discrete_range", [DVInt; DVInt; DVInt], AoS)
-  ; (full_lpdf, "double_exponential", [DVReal; DVReal; DVReal], AoS)
-  ; (full_lpdf, "exp_mod_normal", [DVReal; DVReal; DVReal; DVReal], AoS)
-  ; (full_lpdf, "exponential", [DVReal; DVReal], AoS)
-  ; (full_lpdf, "frechet", [DVReal; DVReal; DVReal], AoS)
-  ; (full_lpdf, "gamma", [DVReal; DVReal; DVReal], AoS)
   ; ( [Lpdf]
     , "gaussian_dlm_obs"
     , [DMatrix; DMatrix; DMatrix; DMatrix; DMatrix; DVector; DMatrix]
-    , AoS ); (full_lpdf, "gumbel", [DVReal; DVReal; DVReal], AoS)
+    , AoS ); (full_lpdf, "gumbel", [DVReal; DVReal; DVReal], SoA)
   ; ([Rng], "hmm_latent", [DIntArray; DMatrix; DMatrix; DVector], AoS)
-  ; ([Lpmf; Rng], "hypergeometric", [DInt; DInt; DInt; DInt], AoS)
-  ; (full_lpdf, "inv_chi_square", [DVReal; DVReal], AoS)
-  ; (full_lpdf, "inv_gamma", [DVReal; DVReal; DVReal], AoS)
-  ; ([Lpdf], "inv_wishart", [DMatrix; DReal; DMatrix], AoS)
-  ; ([Lpdf], "lkj_corr", [DMatrix; DReal], AoS)
-  ; ([Lpdf], "lkj_corr_cholesky", [DMatrix; DReal], AoS)
-  ; (full_lpdf, "logistic", [DVReal; DVReal; DVReal], AoS)
-  ; (full_lpdf, "lognormal", [DVReal; DVReal; DVReal], AoS)
->>>>>>> 59e26602
+  ; ([Lpmf; Rng], "hypergeometric", [DInt; DInt; DInt; DInt], SoA)
+  ; (full_lpdf, "inv_chi_square", [DVReal; DVReal], SoA)
+  ; (full_lpdf, "inv_gamma", [DVReal; DVReal; DVReal], SoA)
+  ; ([Lpdf], "inv_wishart", [DMatrix; DReal; DMatrix], SoA)
+  ; ([Lpdf], "lkj_corr", [DMatrix; DReal], SoA)
+  ; ([Lpdf], "lkj_corr_cholesky", [DMatrix; DReal], SoA)
+  ; (full_lpdf, "logistic", [DVReal; DVReal; DVReal], SoA)
+  ; (full_lpdf, "lognormal", [DVReal; DVReal; DVReal], SoA)
   ; ([Lpdf], "multi_gp", [DMatrix; DMatrix; DVector], AoS)
   ; ([Lpdf], "multi_gp_cholesky", [DMatrix; DMatrix; DVector], AoS)
   ; ([Lpmf], "multinomial", [DIntArray; DVector], AoS)
@@ -273,15 +248,22 @@
   ; ([Lpdf], "multi_normal_cholesky", [DVectors; DVectors; DMatrix], AoS)
   ; ([Lpdf], "multi_normal_prec", [DVectors; DVectors; DMatrix], AoS)
   ; ([Lpdf], "multi_student_t", [DVectors; DReal; DVectors; DMatrix], AoS)
-<<<<<<< HEAD
   ; (full_lpmf, "neg_binomial", [DVInt; DVReal; DVReal], SoA)
   ; (full_lpmf, "neg_binomial_2", [DVInt; DVReal; DVReal], SoA)
   ; ([Lpmf; Rng], "neg_binomial_2_log", [DVInt; DVReal; DVReal], SoA)
-  ; (full_lpdf, "normal", [DVReal; DVReal; DVReal], SoA)
+  ; ( [Lpmf]
+    , "neg_binomial_2_log_glm"
+    , [DVInt; DMatrix; DReal; DVector; DReal]
+    , AoS ); (full_lpdf, "normal", [DVReal; DVReal; DVReal], SoA)
+  ; ([Lpdf], "normal_id_glm", [DVector; DMatrix; DReal; DVector; DReal], AoS)
+  ; ([Lpmf], "ordered_logistic", [DInt; DReal; DVector], SoA)
+  ; ([Lpmf], "ordered_logistic_glm", [DVInt; DMatrix; DVector; DVector], AoS)
+  ; ([Lpmf], "ordered_probit", [DInt; DReal; DVector], SoA)
   ; (full_lpdf, "pareto", [DVReal; DVReal; DVReal], SoA)
   ; (full_lpdf, "pareto_type_2", [DVReal; DVReal; DVReal; DVReal], SoA)
   ; (full_lpmf, "poisson", [DVInt; DVReal], SoA)
   ; ([Lpmf; Rng], "poisson_log", [DVInt; DVReal], SoA)
+  ; ([Lpmf], "poisson_log_glm", [DVInt; DMatrix; DReal; DVector], AoS)
   ; (full_lpdf, "rayleigh", [DVReal; DVReal], SoA)
   ; (full_lpdf, "scaled_inv_chi_square", [DVReal; DVReal; DVReal], SoA)
   ; (full_lpdf, "skew_normal", [DVReal; DVReal; DVReal; DVReal], SoA)
@@ -293,35 +275,6 @@
   ; (full_lpdf, "weibull", [DVReal; DVReal; DVReal], SoA)
   ; ([Lpdf], "wiener", [DVReal; DVReal; DVReal; DVReal; DVReal], SoA)
   ; ([Lpdf], "wishart", [DMatrix; DReal; DMatrix], SoA) ]
-=======
-  ; (full_lpmf, "neg_binomial", [DVInt; DVReal; DVReal], AoS)
-  ; (full_lpmf, "neg_binomial_2", [DVInt; DVReal; DVReal], AoS)
-  ; ([Lpmf; Rng], "neg_binomial_2_log", [DVInt; DVReal; DVReal], AoS)
-  ; ( [Lpmf]
-    , "neg_binomial_2_log_glm"
-    , [DVInt; DMatrix; DReal; DVector; DReal]
-    , AoS ); (full_lpdf, "normal", [DVReal; DVReal; DVReal], AoS)
-  ; ([Lpdf], "normal_id_glm", [DVector; DMatrix; DReal; DVector; DReal], AoS)
-  ; ([Lpmf], "ordered_logistic", [DInt; DReal; DVector], AoS)
-  ; ([Lpmf], "ordered_logistic_glm", [DVInt; DMatrix; DVector; DVector], AoS)
-  ; ([Lpmf], "ordered_probit", [DInt; DReal; DVector], AoS)
-  ; (full_lpdf, "pareto", [DVReal; DVReal; DVReal], AoS)
-  ; (full_lpdf, "pareto_type_2", [DVReal; DVReal; DVReal; DVReal], AoS)
-  ; (full_lpmf, "poisson", [DVInt; DVReal], AoS)
-  ; ([Lpmf; Rng], "poisson_log", [DVInt; DVReal], AoS)
-  ; ([Lpmf], "poisson_log_glm", [DVInt; DMatrix; DReal; DVector], AoS)
-  ; (full_lpdf, "rayleigh", [DVReal; DVReal], AoS)
-  ; (full_lpdf, "scaled_inv_chi_square", [DVReal; DVReal; DVReal], AoS)
-  ; (full_lpdf, "skew_normal", [DVReal; DVReal; DVReal; DVReal], AoS)
-  ; (full_lpdf, "skew_double_exponential", [DVReal; DVReal; DVReal; DVReal], AoS)
-  ; (full_lpdf, "student_t", [DVReal; DVReal; DVReal; DVReal], AoS)
-  ; (full_lpdf, "std_normal", [DVReal], AoS)
-  ; (full_lpdf, "uniform", [DVReal; DVReal; DVReal], AoS)
-  ; ([Lpdf; Rng], "von_mises", [DVReal; DVReal; DVReal], AoS)
-  ; (full_lpdf, "weibull", [DVReal; DVReal; DVReal], AoS)
-  ; ([Lpdf], "wiener", [DVReal; DVReal; DVReal; DVReal; DVReal], AoS)
-  ; ([Lpdf], "wishart", [DMatrix; DReal; DMatrix], AoS) ]
->>>>>>> 59e26602
 
 let math_sigs =
   [ ([UnaryVectorized], "acos", [DDeepVectorized], Common.Helpers.SoA)
@@ -1788,11 +1741,6 @@
     , [UInt; URowVector; UVector; UVector]
     , AoS ) ;
   add_unqualified
-<<<<<<< HEAD
-    ("ordered_logistic_log", ReturnType UReal, [UInt; UReal; UVector], SoA) ;
-  add_unqualified
-=======
->>>>>>> 59e26602
     ( "ordered_logistic_log"
     , ReturnType UReal
     , [UArray UInt; UVector; UVector]
