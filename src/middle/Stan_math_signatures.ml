(** The signatures of the Stan Math library, which are used for type checking *)
open Core_kernel

(* The "dimensionality" (bad name?) is supposed to help us represent the
    vectorized nature of many Stan functions. It allows us to represent when
    a function argument can be just a real or matrix, or some common forms of
    vectorization over reals. This captures the most commonly used forms in our
    previous signatures; there are a lot partially because we had a lot of
    inconsistencies.
*)
type dimensionality =
  | DReal
  | DVector
  | DMatrix
  (* Vectorizable int *)
  | DVInt
  (* Vectorizable real *)
  | DVReal
  (* DEPRECATED; vectorizable ints or reals *)
  | DIntAndReals
  (* Vectorizable vectors - for multivariate functions *)
  | DVectors
  | DDeepVectorized

(* all base types with up 8 levels of nested containers -
                       just used for element-wise vectorized unary functions now *)

let rec bare_array_type (t, i) =
  match i with 0 -> t | j -> UnsizedType.UArray (bare_array_type (t, j - 1))

let rec expand_arg = function
  | DReal -> [UnsizedType.UReal]
  | DVector -> [UVector]
  | DMatrix -> [UMatrix]
  | DVInt -> [UInt; UArray UInt]
  | DVReal -> [UReal; UArray UReal; UVector; URowVector]
  | DIntAndReals -> expand_arg DVReal @ expand_arg DVInt
  | DVectors -> [UVector; UArray UVector; URowVector; UArray URowVector]
  | DDeepVectorized ->
      let all_base = [UnsizedType.UInt; UReal; URowVector; UVector; UMatrix] in
      List.(
        concat_map all_base ~f:(fun a ->
            map (range 0 8) ~f:(fun i -> bare_array_type (a, i)) ))

type fkind = Lpmf | Lpdf | Rng | Cdf | Ccdf | UnaryVectorized
type fun_arg = UnsizedType.autodifftype * UnsizedType.t

type stan_math_table_values =
  UnsizedType.returntype * fun_arg list * Common.Helpers.mem_pattern

let is_primitive = function
  | UnsizedType.UReal -> true
  | UInt -> true
  | _ -> false

(** The signatures hash table *)
let (stan_math_signatures : (string, stan_math_table_values list) Hashtbl.t) =
  String.Table.create ()

(** All of the signatures that are added by hand, rather than the ones
    added "declaratively" *)
let (manual_stan_math_signatures :
      (string, stan_math_table_values list) Hashtbl.t) =
  String.Table.create ()

(* XXX The correct word here isn't combination - what is it? *)
let all_combinations xx =
  List.fold_right xx ~init:[[]] ~f:(fun x accum ->
      List.concat_map accum ~f:(fun acc ->
          List.map ~f:(fun arg -> arg :: acc) x ) )

let%expect_test "combinations " =
  let a = all_combinations [[1; 2]; [3; 4]; [5; 6]] in
  [%sexp (a : int list list)] |> Sexp.to_string_hum |> print_endline ;
  [%expect
    {| ((1 3 5) (2 3 5) (1 4 5) (2 4 5) (1 3 6) (2 3 6) (1 4 6) (2 4 6)) |}]

let missing_math_functions = String.Set.of_list ["beta_proportion_cdf"]

let rng_return_type t lt =
  if List.for_all ~f:is_primitive lt then t else UnsizedType.UArray t

let add_unqualified (name, rt, uqargts, mem_pattern) =
  Hashtbl.add_multi manual_stan_math_signatures ~key:name
    ~data:
      ( rt
      , List.map ~f:(fun x -> (UnsizedType.AutoDiffable, x)) uqargts
      , mem_pattern )

let rec ints_to_real unsized =
  match unsized with
  | UnsizedType.UInt -> UnsizedType.UReal
  | UArray t -> UArray (ints_to_real t)
  | x -> x

let reduce_sum_allowed_dimensionalities = [1; 2; 3; 4; 5; 6; 7]

let reduce_sum_slice_types =
  let base_slice_type i =
    [ bare_array_type (UnsizedType.UReal, i)
    ; bare_array_type (UnsizedType.UInt, i)
    ; bare_array_type (UnsizedType.UMatrix, i)
    ; bare_array_type (UnsizedType.UVector, i)
    ; bare_array_type (UnsizedType.URowVector, i) ]
  in
  List.concat (List.map ~f:base_slice_type reduce_sum_allowed_dimensionalities)

(* Variadic ODE *)
let variadic_ode_adjoint_ctl_tol_arg_types =
  [ (UnsizedType.DataOnly, UnsizedType.UReal)
    (* real relative_tolerance_forward *)
  ; (DataOnly, UVector) (* vector absolute_tolerance_forward *)
  ; (DataOnly, UReal) (* real relative_tolerance_backward *)
  ; (DataOnly, UVector) (* real absolute_tolerance_backward *)
  ; (DataOnly, UReal) (* real relative_tolerance_quadrature *)
  ; (DataOnly, UReal) (* real absolute_tolerance_quadrature *)
  ; (DataOnly, UInt) (* int max_num_steps *)
  ; (DataOnly, UInt) (* int num_steps_between_checkpoints *)
  ; (DataOnly, UInt) (* int interpolation_polynomial *)
  ; (DataOnly, UInt) (* int solver_forward *)
  ; (DataOnly, UInt)
  (* int solver_backward *)
   ]

let variadic_ode_tol_arg_types =
  [ (UnsizedType.DataOnly, UnsizedType.UReal)
  ; (DataOnly, UReal); (DataOnly, UInt) ]

let variadic_ode_mandatory_arg_types =
  [ (UnsizedType.AutoDiffable, UnsizedType.UVector)
  ; (AutoDiffable, UReal)
  ; (AutoDiffable, UArray UReal) ]

let variadic_ode_mandatory_fun_args =
  [ (UnsizedType.AutoDiffable, UnsizedType.UReal)
  ; (UnsizedType.AutoDiffable, UnsizedType.UVector) ]

let variadic_ode_fun_return_type = UnsizedType.UVector
let variadic_ode_return_type = UnsizedType.UArray UnsizedType.UVector

let mk_declarative_sig (fnkinds, name, args, mem_pattern) =
  let sfxes = function
    | Lpmf -> ["_lpmf"; "_log"]
    | Lpdf -> ["_lpdf"; "_log"]
    | Rng -> ["_rng"]
    | Cdf -> ["_cdf"; "_cdf_log"; "_lcdf"]
    | Ccdf -> ["_ccdf_log"; "_lccdf"]
    | UnaryVectorized -> [""]
  in
  let add_ints = function DVReal -> DIntAndReals | x -> x in
  let all_expanded args = all_combinations (List.map ~f:expand_arg args) in
  let promoted_dim = function
    | DVInt -> UnsizedType.UInt
    (* XXX fix this up to work with more RNGs *)
    | _ -> UReal
  in
  let find_rt rt args = function
    | Rng -> UnsizedType.ReturnType (rng_return_type rt args)
    | UnaryVectorized -> ReturnType (ints_to_real (List.hd_exn args))
    | _ -> ReturnType UReal
  in
  let create_from_fk_args fk arglists =
    List.concat_map arglists ~f:(fun args ->
        List.map (sfxes fk) ~f:(fun sfx ->
            (name ^ sfx, find_rt UReal args fk, args, mem_pattern) ) )
  in
  let add_fnkind = function
    | Rng ->
        let rt, args = (List.hd_exn args, List.tl_exn args) in
        let args = List.map ~f:add_ints args in
        let rt = promoted_dim rt in
        let name = name ^ "_rng" in
        List.map (all_expanded args) ~f:(fun args ->
            (name, find_rt rt args Rng, args, mem_pattern) )
    | UnaryVectorized ->
        create_from_fk_args UnaryVectorized (all_expanded args)
    | fk -> create_from_fk_args fk (all_expanded args)
  in
  List.concat_map fnkinds ~f:add_fnkind
  |> List.filter ~f:(fun (n, _, _, _) -> not (Set.mem missing_math_functions n))
  |> List.map ~f:(fun (n, rt, args, support_soa) ->
         ( n
         , rt
         , List.map ~f:(fun x -> (UnsizedType.AutoDiffable, x)) args
         , support_soa ) )

let full_lpdf = [Lpdf; Rng; Ccdf; Cdf]
let full_lpmf = [Lpmf; Rng; Ccdf; Cdf]

let reduce_sum_functions =
  String.Set.of_list ["reduce_sum"; "reduce_sum_static"]

let variadic_ode_adjoint_fn = "ode_adjoint_tol_ctl"

let variadic_ode_nonadjoint_fns =
  String.Set.of_list
    [ "ode_bdf_tol"; "ode_rk45_tol"; "ode_adams_tol"; "ode_bdf"; "ode_rk45"
    ; "ode_adams"; "ode_ckrk"; "ode_ckrk_tol" ]

let ode_tolerances_suffix = "_tol"
let is_reduce_sum_fn f = Set.mem reduce_sum_functions f
let is_variadic_ode_nonadjoint_fn f = Set.mem variadic_ode_nonadjoint_fns f

let is_variadic_ode_fn f =
  Set.mem variadic_ode_nonadjoint_fns f || f = variadic_ode_adjoint_fn

let is_variadic_ode_nonadjoint_tol_fn f =
  is_variadic_ode_nonadjoint_fn f
  && String.is_suffix f ~suffix:ode_tolerances_suffix

let distributions =
  [ ( full_lpmf
    , "beta_binomial"
    , [DVInt; DVInt; DVReal; DVReal]
    , Common.Helpers.AoS )
  ; (full_lpdf, "beta", [DVReal; DVReal; DVReal], AoS)
  ; ([Lpdf; Ccdf; Cdf], "beta_proportion", [DVReal; DVReal; DIntAndReals], AoS)
  ; (full_lpmf, "bernoulli", [DVInt; DVReal], AoS)
  ; ([Lpmf; Rng], "bernoulli_logit", [DVInt; DVReal], AoS)
  ; (full_lpmf, "binomial", [DVInt; DVInt; DVReal], AoS)
  ; ([Lpmf], "binomial_logit", [DVInt; DVInt; DVReal], AoS)
  ; ([Lpmf], "categorical", [DVInt; DVector], AoS)
  ; ([Lpmf], "categorical_logit", [DVInt; DVector], AoS)
  ; (full_lpdf, "cauchy", [DVReal; DVReal; DVReal], AoS)
  ; (full_lpdf, "chi_square", [DVReal; DVReal], AoS)
  ; ([Lpdf], "dirichlet", [DVectors; DVectors], AoS)
  ; (full_lpmf, "discrete_range", [DVInt; DVInt; DVInt], AoS)
  ; (full_lpdf, "double_exponential", [DVReal; DVReal; DVReal], AoS)
  ; (full_lpdf, "exp_mod_normal", [DVReal; DVReal; DVReal; DVReal], AoS)
  ; (full_lpdf, "exponential", [DVReal; DVReal], AoS)
  ; (full_lpdf, "frechet", [DVReal; DVReal; DVReal], AoS)
  ; (full_lpdf, "gamma", [DVReal; DVReal; DVReal], AoS)
  ; (full_lpdf, "gumbel", [DVReal; DVReal; DVReal], AoS)
  ; (full_lpdf, "inv_chi_square", [DVReal; DVReal], AoS)
  ; (full_lpdf, "inv_gamma", [DVReal; DVReal; DVReal], AoS)
  ; (full_lpdf, "logistic", [DVReal; DVReal; DVReal], AoS)
  ; (full_lpdf, "lognormal", [DVReal; DVReal; DVReal], AoS)
  ; ([Lpdf], "multi_gp", [DMatrix; DMatrix; DVector], AoS)
  ; ([Lpdf], "multi_gp_cholesky", [DMatrix; DMatrix; DVector], AoS)
  ; ([Lpdf], "multi_normal", [DVectors; DVectors; DMatrix], AoS)
  ; ([Lpdf], "multi_normal_cholesky", [DVectors; DVectors; DMatrix], AoS)
  ; ([Lpdf], "multi_normal_prec", [DVectors; DVectors; DMatrix], AoS)
  ; ([Lpdf], "multi_student_t", [DVectors; DReal; DVectors; DMatrix], AoS)
  ; (full_lpmf, "neg_binomial", [DVInt; DVReal; DVReal], AoS)
  ; (full_lpmf, "neg_binomial_2", [DVInt; DVReal; DVReal], AoS)
  ; ([Lpmf; Rng], "neg_binomial_2_log", [DVInt; DVReal; DVReal], AoS)
  ; (full_lpdf, "normal", [DVReal; DVReal; DVReal], AoS)
  ; (full_lpdf, "pareto", [DVReal; DVReal; DVReal], AoS)
  ; (full_lpdf, "pareto_type_2", [DVReal; DVReal; DVReal; DVReal], AoS)
  ; (full_lpmf, "poisson", [DVInt; DVReal], AoS)
  ; ([Lpmf; Rng], "poisson_log", [DVInt; DVReal], AoS)
  ; (full_lpdf, "rayleigh", [DVReal; DVReal], AoS)
  ; (full_lpdf, "scaled_inv_chi_square", [DVReal; DVReal; DVReal], AoS)
  ; (full_lpdf, "skew_normal", [DVReal; DVReal; DVReal; DVReal], AoS)
  ; (full_lpdf, "student_t", [DVReal; DVReal; DVReal; DVReal], AoS)
  ; (full_lpdf, "std_normal", [DVReal], AoS)
  ; (full_lpdf, "uniform", [DVReal; DVReal; DVReal], AoS)
  ; ([Lpdf; Rng], "von_mises", [DVReal; DVReal; DVReal], AoS)
  ; (full_lpdf, "weibull", [DVReal; DVReal; DVReal], AoS)
  ; ([Lpdf], "wiener", [DVReal; DVReal; DVReal; DVReal; DVReal], AoS)
  ; ([Lpdf], "wishart", [DMatrix; DReal; DMatrix], AoS) ]

let math_sigs =
  [ ([UnaryVectorized], "acos", [DDeepVectorized], Common.Helpers.AoS)
  ; ([UnaryVectorized], "acosh", [DDeepVectorized], AoS)
  ; ([UnaryVectorized], "asin", [DDeepVectorized], AoS)
  ; ([UnaryVectorized], "asinh", [DDeepVectorized], AoS)
  ; ([UnaryVectorized], "atan", [DDeepVectorized], AoS)
  ; ([UnaryVectorized], "atanh", [DDeepVectorized], AoS)
  ; ([UnaryVectorized], "cbrt", [DDeepVectorized], AoS)
  ; ([UnaryVectorized], "ceil", [DDeepVectorized], AoS)
  ; ([UnaryVectorized], "cos", [DDeepVectorized], AoS)
  ; ([UnaryVectorized], "cosh", [DDeepVectorized], AoS)
  ; ([UnaryVectorized], "digamma", [DDeepVectorized], AoS)
  ; ([UnaryVectorized], "erf", [DDeepVectorized], AoS)
  ; ([UnaryVectorized], "erfc", [DDeepVectorized], AoS)
  ; ([UnaryVectorized], "exp", [DDeepVectorized], AoS)
  ; ([UnaryVectorized], "exp2", [DDeepVectorized], AoS)
  ; ([UnaryVectorized], "expm1", [DDeepVectorized], AoS)
  ; ([UnaryVectorized], "fabs", [DDeepVectorized], AoS)
  ; ([UnaryVectorized], "floor", [DDeepVectorized], AoS)
  ; ([UnaryVectorized], "inv", [DDeepVectorized], AoS)
  ; ([UnaryVectorized], "inv_cloglog", [DDeepVectorized], AoS)
  ; ([UnaryVectorized], "inv_logit", [DDeepVectorized], AoS)
  ; ([UnaryVectorized], "inv_Phi", [DDeepVectorized], AoS)
  ; ([UnaryVectorized], "inv_sqrt", [DDeepVectorized], AoS)
  ; ([UnaryVectorized], "inv_square", [DDeepVectorized], AoS)
  ; ([UnaryVectorized], "lambert_w0", [DDeepVectorized], AoS)
  ; ([UnaryVectorized], "lambert_wm1", [DDeepVectorized], AoS)
  ; ([UnaryVectorized], "lgamma", [DDeepVectorized], AoS)
  ; ([UnaryVectorized], "log", [DDeepVectorized], AoS)
  ; ([UnaryVectorized], "log10", [DDeepVectorized], AoS)
  ; ([UnaryVectorized], "log1m", [DDeepVectorized], AoS)
  ; ([UnaryVectorized], "log1m_exp", [DDeepVectorized], AoS)
  ; ([UnaryVectorized], "log1m_inv_logit", [DDeepVectorized], AoS)
  ; ([UnaryVectorized], "log1p", [DDeepVectorized], AoS)
  ; ([UnaryVectorized], "log1p_exp", [DDeepVectorized], AoS)
  ; ([UnaryVectorized], "log2", [DDeepVectorized], AoS)
  ; ([UnaryVectorized], "log_inv_logit", [DDeepVectorized], AoS)
  ; ([UnaryVectorized], "logit", [DDeepVectorized], AoS)
  ; ([UnaryVectorized], "Phi", [DDeepVectorized], AoS)
  ; ([UnaryVectorized], "Phi_approx", [DDeepVectorized], AoS)
  ; ([UnaryVectorized], "round", [DDeepVectorized], AoS)
  ; ([UnaryVectorized], "sin", [DDeepVectorized], AoS)
  ; ([UnaryVectorized], "sinh", [DDeepVectorized], AoS)
  ; ([UnaryVectorized], "sqrt", [DDeepVectorized], AoS)
  ; ([UnaryVectorized], "square", [DDeepVectorized], AoS)
  ; ([UnaryVectorized], "step", [DReal], AoS)
  ; ([UnaryVectorized], "tan", [DDeepVectorized], AoS)
  ; ([UnaryVectorized], "tanh", [DDeepVectorized], AoS)
    (* ; add_nullary ("target") *)
  ; ([UnaryVectorized], "tgamma", [DDeepVectorized], AoS)
  ; ([UnaryVectorized], "trunc", [DDeepVectorized], AoS)
  ; ([UnaryVectorized], "trigamma", [DDeepVectorized], AoS) ]

let all_declarative_sigs = distributions @ math_sigs

let declarative_fnsigs =
  List.concat_map ~f:mk_declarative_sig all_declarative_sigs

let snd2 (_, b, _) = b
let fst2 (a, _, _) = a
let thrd (_, _, c) = c

(* -- Querying stan_math_signatures -- *)
let stan_math_returntype (name : string) (args : fun_arg list) =
  let name = Utils.stdlib_distribution_name name in
  let namematches = Hashtbl.find_multi stan_math_signatures name in
  let filteredmatches =
    List.filter
      ~f:(fun x ->
        UnsizedType.check_compatible_arguments_mod_conv name (snd2 x) args )
      namematches
  in
  match name with
  | x when is_reduce_sum_fn x -> Some (UnsizedType.ReturnType UReal)
  | x when is_variadic_ode_fn x ->
      Some (UnsizedType.ReturnType (UArray UVector))
  | _ ->
      if List.length filteredmatches = 0 then None
        (* Return the least return type in case there are multiple options (due to implicit UInt-UReal conversion), where UInt<UReal *)
      else
        Some
          (List.hd_exn
             (List.sort ~compare:UnsizedType.compare_returntype
                (List.map ~f:fst2 filteredmatches)))

let is_stan_math_function_name name =
  let name = Utils.stdlib_distribution_name name in
  Hashtbl.mem stan_math_signatures name

let is_soa_supported name args =
  let name = Utils.stdlib_distribution_name name in
  let value = Hashtbl.find stan_math_signatures name in
  match value with
  | Some (a : stan_math_table_values list) ->
      let find_soa (_, table_args, mem_pat) =
        let args_match = table_args = args in
        match (args_match, mem_pat) with
        | false, _ -> false
        | true, Common.Helpers.AoS -> false
        | true, SoA -> true
      in
      List.exists ~f:find_soa a
  | None -> false

let dist_name_suffix udf_names name =
  let is_udf_name s = List.exists ~f:(fun (n, _) -> n = s) udf_names in
  match
    Utils.distribution_suffices
    |> List.filter ~f:(fun sfx ->
           is_stan_math_function_name (name ^ sfx) || is_udf_name (name ^ sfx)
       )
    |> List.hd
  with
  | Some hd -> hd
  | None -> raise_s [%message "Couldn't find distribution " name]

let operator_to_stan_math_fns op =
  match op with
  | Operator.Plus -> ["add"]
  | PPlus -> ["plus"]
  | Minus -> ["subtract"]
  | PMinus -> ["minus"]
  | Times -> ["multiply"]
  | Divide -> ["mdivide_right"; "divide"]
  | Modulo -> ["modulus"]
  | IntDivide -> []
  | LDivide -> ["mdivide_left"]
  | EltTimes -> ["elt_multiply"]
  | EltDivide -> ["elt_divide"]
  | Pow -> ["pow"]
  | EltPow -> ["pow"]
  | Or -> ["logical_or"]
  | And -> ["logical_and"]
  | Equals -> ["logical_eq"]
  | NEquals -> ["logical_neq"]
  | Less -> ["logical_lt"]
  | Leq -> ["logical_lte"]
  | Greater -> ["logical_gt"]
  | Geq -> ["logical_gte"]
  | PNot -> ["logical_negation"]
  | Transpose -> ["transpose"]

let int_divide_type =
  UnsizedType.
    ( ReturnType UInt
    , [(AutoDiffable, UInt); (AutoDiffable, UInt)]
    , Common.Helpers.AoS )

let operator_stan_math_return_type op arg_tys =
  match (op, arg_tys) with
  | Operator.IntDivide, [(_, UnsizedType.UInt); (_, UInt)] ->
      Some UnsizedType.(ReturnType UInt)
  | IntDivide, _ -> None
  | _ ->
      operator_to_stan_math_fns op
      |> List.filter_map ~f:(fun name -> stan_math_returntype name arg_tys)
      |> List.hd

let assignmentoperator_stan_math_return_type assop arg_tys =
  ( match assop with
  | Operator.Divide -> stan_math_returntype "divide" arg_tys
  | Plus | Minus | Times | EltTimes | EltDivide ->
      operator_stan_math_return_type assop arg_tys
  | _ -> None )
  |> Option.bind ~f:(function
       | ReturnType rtype
         when rtype = snd (List.hd_exn arg_tys)
              && not
                   ( (assop = Operator.EltTimes || assop = Operator.EltDivide)
                   && UnsizedType.is_scalar_type rtype ) ->
           Some UnsizedType.Void
       | _ -> None )

let get_sigs name =
  let name = Utils.stdlib_distribution_name name in
  Hashtbl.find_multi stan_math_signatures name |> List.sort ~compare

let plain_func = (Fun_kind.FnPlain, false)
let pure_closure = (Fun_kind.FnPlain, true)

let make_assigmentoperator_stan_math_signatures assop =
  ( match assop with
  | Operator.Divide -> ["divide"]
  | assop -> operator_to_stan_math_fns assop )
  |> List.concat_map ~f:get_sigs
  |> List.concat_map ~f:(function
       | ReturnType rtype, [(ad1, lhs); (ad2, rhs)], _
         when rtype = lhs
              && not
                   ( (assop = Operator.EltTimes || assop = Operator.EltDivide)
                   && UnsizedType.is_scalar_type rtype ) ->
           if rhs = UReal then
             [ (UnsizedType.Void, [(ad1, lhs); (ad2, UInt)], Common.Helpers.AoS)
             ; (Void, [(ad1, lhs); (ad2, UReal)], AoS) ]
           else [(Void, [(ad1, lhs); (ad2, rhs)], AoS)]
       | _ -> [] )

<<<<<<< HEAD
let pp_math_sig ppf (rt, args) =
  UnsizedType.pp ppf (UFun (args, rt, (FnPlain, true)))
=======
let pp_math_sig ppf (rt, args, mem_pattern) =
  UnsizedType.pp ppf (UFun (args, rt, FnPlain, mem_pattern))
>>>>>>> c320318d

let pp_math_sigs ppf name =
  Fmt.pf ppf "@[<v>%a@]" (Fmt.list ~sep:Fmt.cut pp_math_sig) (get_sigs name)

let pp_math_lib_operator_sigs ppf op =
  if op = Operator.IntDivide then
    Fmt.pf ppf "@[<v>%a@]" pp_math_sig int_divide_type
  else
    Fmt.pf ppf "@[<v>%a@]" (Fmt.list pp_math_sigs)
      (operator_to_stan_math_fns op)

let pp_math_lib_assignmentoperator_sigs ppf op =
  match op with
  | Operator.Plus | Minus | Times | Divide | EltTimes | EltDivide ->
      Fmt.pf ppf "@[<v>%a@]"
        (Fmt.list ~sep:Fmt.cut pp_math_sig)
        (make_assigmentoperator_stan_math_signatures op)
  | _ -> ()

let pretty_print_math_sigs = Fmt.strf "@[<v>@,%a@]" pp_math_sigs

let string_operator_to_stan_math_fns str =
  match str with
  | "Plus__" -> "add"
  | "PPlus__" -> "plus"
  | "Minus__" -> "subtract"
  | "PMinus__" -> "minus"
  | "Times__" -> "multiply"
  | "Divide__" -> "divide"
  | "Modulo__" -> "modulus"
  | "IntDivide__" -> "divide"
  | "LDivide__" -> "mdivide_left"
  | "EltTimes__" -> "elt_multiply"
  | "EltDivide__" -> "elt_divide"
  | "Pow__" -> "pow"
  | "EltPow__" -> "pow"
  | "Or__" -> "logical_or"
  | "And__" -> "logical_and"
  | "Equals__" -> "logical_eq"
  | "NEquals__" -> "logical_neq"
  | "Less__" -> "logical_lt"
  | "Leq__" -> "logical_lte"
  | "Greater__" -> "logical_gt"
  | "Geq__" -> "logical_gte"
  | "PNot__" -> "logical_negation"
  | "Transpose__" -> "transpose"
  | _ -> str

(* -- Querying stan_math_signatures -- *)
let query_stan_math_mem_pattern_support (name : string) (args : fun_arg list) =
  let name =
    string_operator_to_stan_math_fns (Utils.stdlib_distribution_name name)
  in
  let namematches = Hashtbl.find_multi stan_math_signatures name in
  let filteredmatches =
    List.filter
      ~f:(fun x ->
        UnsizedType.check_compatible_arguments_mod_conv name (snd2 x) args )
      namematches
  in
  match name with
  | x when is_reduce_sum_fn x -> false
  | x when is_variadic_ode_fn x -> false
  | _ -> (
    (*    let printer intro s = Set.Poly.iter ~f:(printf intro) s in*)
    match List.length filteredmatches = 0 with
    | true ->
        false
        (* Return the least return type in case there are multiple options (due to implicit UInt-UReal conversion), where UInt<UReal *)
    | false -> (
        let is_soa ((_ : UnsizedType.returntype), (_ : fun_arg list), mem) =
          mem = Common.Helpers.SoA
        in
        let blah = List.exists ~f:is_soa filteredmatches in
        match blah with
        | true ->
            (*printer "\n%s is supported\n" (Set.Poly.singleton name);*) true
        | false ->
            (*printer "\n%s is not supported\n" (Set.Poly.singleton name);*)
            false ) )

let pretty_print_all_math_sigs ppf () =
  let open Fmt in
  let pp_sig ppf (name, (rt, args, _)) =
    pf ppf "%s(@[<hov 2>%a@]) => %a" name
      (list ~sep:comma UnsizedType.pp)
      (List.map ~f:snd args) UnsizedType.pp_returntype rt
  in
  let pp_sigs_for_name ppf name =
    (list ~sep:cut pp_sig) ppf
      (List.map ~f:(fun t -> (name, t)) (get_sigs name))
  in
  pf ppf "@[<v>%a@]"
    (list ~sep:cut pp_sigs_for_name)
    (List.sort ~compare (Hashtbl.keys stan_math_signatures))

let pretty_print_math_lib_operator_sigs op =
  if op = Operator.IntDivide then
    [Fmt.strf "@[<v>@,%a@]" pp_math_sig int_divide_type]
  else operator_to_stan_math_fns op |> List.map ~f:pretty_print_math_sigs

let pretty_print_math_lib_assignmentoperator_sigs op =
  match op with
  | Operator.Plus | Minus | Times | Divide | EltTimes | EltDivide ->
      Some
        (Fmt.strf "@[<v>@,%a@]"
           (Fmt.list ~sep:Fmt.cut pp_math_sig)
           (make_assigmentoperator_stan_math_signatures op))
  | _ -> None

(* -- Some helper definitions to populate stan_math_signatures -- *)
let bare_types =
  [UnsizedType.UInt; UReal; UComplex; UVector; URowVector; UMatrix]

let bare_types_size = List.length bare_types
let vector_types = [UnsizedType.UReal; UArray UReal; UVector; URowVector]
let vector_types_size = List.length vector_types
let primitive_types = [UnsizedType.UInt; UReal]
let primitive_types_size = List.length primitive_types

let all_vector_types =
  [UnsizedType.UReal; UArray UReal; UVector; URowVector; UInt; UArray UInt]

let all_vector_types_size = List.length all_vector_types

let add_qualified (name, rt, argts, supports_soa) =
  Hashtbl.add_multi stan_math_signatures ~key:name
    ~data:(rt, argts, supports_soa)

let add_nullary name =
  add_unqualified (name, UnsizedType.ReturnType UReal, [], AoS)

let add_binary name supports_soa =
  add_unqualified
    (name, ReturnType UReal, [UnsizedType.UReal; UReal], supports_soa)

let add_binary_vec name supports_soa =
  List.iter
    ~f:(fun i ->
      List.iter
        ~f:(fun j ->
          add_unqualified
            (name, ReturnType (ints_to_real i), [i; j], supports_soa) )
        [UnsizedType.UInt; UReal] )
    [UnsizedType.UInt; UReal] ;
  List.iter
    ~f:(fun i ->
      List.iter
        ~f:(fun j ->
          add_unqualified
            ( name
            , ReturnType (ints_to_real (bare_array_type (j, i)))
            , [bare_array_type (j, i); bare_array_type (j, i)]
            , supports_soa ) )
        [UnsizedType.UArray UInt; UArray UReal; UVector; URowVector; UMatrix]
      )
    (List.range 0 8) ;
  List.iter
    ~f:(fun i ->
      List.iter
        ~f:(fun j ->
          List.iter
            ~f:(fun k ->
              add_unqualified
                ( name
                , ReturnType (ints_to_real (bare_array_type (k, j)))
                , [bare_array_type (k, j); i]
                , supports_soa ) )
            [ UnsizedType.UArray UInt; UArray UReal; UVector; URowVector
            ; UMatrix ] )
        (List.range 0 8) )
    [UnsizedType.UInt; UReal] ;
  List.iter
    ~f:(fun i ->
      List.iter
        ~f:(fun j ->
          List.iter
            ~f:(fun k ->
              add_unqualified
                ( name
                , ReturnType (ints_to_real (bare_array_type (k, j)))
                , [i; bare_array_type (k, j)]
                , supports_soa ) )
            [ UnsizedType.UArray UInt; UArray UReal; UVector; URowVector
            ; UMatrix ] )
        (List.range 0 8) )
    [UnsizedType.UInt; UReal]

let add_binary_vec_real_real name supports_soa =
  add_binary name supports_soa ;
  List.iter
    ~f:(fun i ->
      List.iter
        ~f:(fun j ->
          add_unqualified
            ( name
            , ReturnType (bare_array_type (j, i))
            , [bare_array_type (j, i); bare_array_type (j, i)]
            , supports_soa ) )
        [UnsizedType.UArray UReal; UVector; URowVector; UMatrix] )
    (List.range 0 8) ;
  List.iter
    ~f:(fun i ->
      List.iter
        ~f:(fun j ->
          List.iter
            ~f:(fun k ->
              add_unqualified
                ( name
                , ReturnType (bare_array_type (k, j))
                , [bare_array_type (k, j); i]
                , supports_soa ) )
            [UnsizedType.UArray UReal; UVector; URowVector; UMatrix] )
        (List.range 0 8) )
    [UnsizedType.UReal] ;
  List.iter
    ~f:(fun i ->
      List.iter
        ~f:(fun j ->
          List.iter
            ~f:(fun k ->
              add_unqualified
                ( name
                , ReturnType (bare_array_type (k, j))
                , [i; bare_array_type (k, j)]
                , supports_soa ) )
            [UnsizedType.UArray UReal; UVector; URowVector; UMatrix] )
        (List.range 0 8) )
    [UnsizedType.UReal]

let add_binary_vec_int_real name supports_soa =
  List.iter
    ~f:(fun i ->
      List.iter
        ~f:(fun j ->
          add_unqualified
            ( name
            , ReturnType (bare_array_type (i, j))
            , [UInt; bare_array_type (i, j)]
            , supports_soa ) )
        (List.range 0 8) )
    [UnsizedType.UArray UReal; UVector; URowVector; UMatrix] ;
  List.iter
    ~f:(fun i ->
      List.iter
        ~f:(fun j ->
          add_unqualified
            ( name
            , ReturnType (bare_array_type (i, j))
            , [bare_array_type (UInt, j + 1); bare_array_type (i, j)]
            , supports_soa ) )
        (List.range 0 8) )
    [UnsizedType.UArray UReal; UVector; URowVector] ;
  List.iter
    ~f:(fun i ->
      add_unqualified
        ( name
        , ReturnType (bare_array_type (UMatrix, i))
        , [bare_array_type (UInt, i + 2); bare_array_type (UMatrix, i)]
        , supports_soa ) )
    (List.range 0 8) ;
  List.iter
    ~f:(fun i ->
      add_unqualified
        ( name
        , ReturnType (bare_array_type (UReal, i))
        , [bare_array_type (UInt, i); UReal]
        , supports_soa ) )
    (List.range 0 8)

let add_binary_vec_real_int name supports_soa =
  List.iter
    ~f:(fun i ->
      List.iter
        ~f:(fun j ->
          add_unqualified
            ( name
            , ReturnType (bare_array_type (i, j))
            , [bare_array_type (i, j); UInt]
            , supports_soa ) )
        (List.range 0 8) )
    [UnsizedType.UArray UReal; UVector; URowVector; UMatrix] ;
  List.iter
    ~f:(fun i ->
      List.iter
        ~f:(fun j ->
          add_unqualified
            ( name
            , ReturnType (bare_array_type (i, j))
            , [bare_array_type (i, j); bare_array_type (UInt, j + 1)]
            , supports_soa ) )
        (List.range 0 8) )
    [UnsizedType.UArray UReal; UVector; URowVector] ;
  List.iter
    ~f:(fun i ->
      add_unqualified
        ( name
        , ReturnType (bare_array_type (UMatrix, i))
        , [bare_array_type (UMatrix, i); bare_array_type (UInt, i + 2)]
        , supports_soa ) )
    (List.range 0 8) ;
  List.iter
    ~f:(fun i ->
      add_unqualified
        ( name
        , ReturnType (bare_array_type (UReal, i))
        , [UReal; bare_array_type (UInt, i)]
        , supports_soa ) )
    (List.range 0 8)

let add_binary_vec_int_int name supports_soa =
  List.iter
    ~f:(fun i ->
      add_unqualified
        ( name
        , ReturnType (bare_array_type (UInt, i))
        , [bare_array_type (UInt, i); UInt]
        , supports_soa ) )
    (List.range 0 8) ;
  List.iter
    ~f:(fun i ->
      add_unqualified
        ( name
        , ReturnType (bare_array_type (UInt, i))
        , [UInt; bare_array_type (UInt, i)]
        , supports_soa ) )
    (List.range 1 8) ;
  List.iter
    ~f:(fun i ->
      add_unqualified
        ( name
        , ReturnType (bare_array_type (UInt, i))
        , [bare_array_type (UInt, i); bare_array_type (UInt, i)]
        , supports_soa ) )
    (List.range 1 8)

let add_ternary name supports_soa =
  add_unqualified (name, ReturnType UReal, [UReal; UReal; UReal], supports_soa)

(*Adds functions that operate on matrix, double array and real types*)
let add_ternary_vec name supports_soa =
  add_unqualified (name, ReturnType UReal, [UReal; UReal; UReal], supports_soa) ;
  add_unqualified
    (name, ReturnType UVector, [UVector; UReal; UReal], supports_soa) ;
  add_unqualified
    (name, ReturnType UVector, [UVector; UVector; UReal], supports_soa) ;
  add_unqualified
    (name, ReturnType UVector, [UVector; UReal; UVector], supports_soa) ;
  add_unqualified
    (name, ReturnType UVector, [UVector; UVector; UVector], supports_soa) ;
  add_unqualified
    (name, ReturnType UVector, [UReal; UVector; UReal], supports_soa) ;
  add_unqualified
    (name, ReturnType UVector, [UReal; UVector; UVector], supports_soa) ;
  add_unqualified
    (name, ReturnType UVector, [UReal; UReal; UVector], supports_soa) ;
  add_unqualified
    (name, ReturnType URowVector, [URowVector; UReal; UReal], supports_soa) ;
  add_unqualified
    (name, ReturnType URowVector, [URowVector; URowVector; UReal], supports_soa) ;
  add_unqualified
    (name, ReturnType URowVector, [URowVector; UReal; URowVector], supports_soa) ;
  add_unqualified
    ( name
    , ReturnType URowVector
    , [URowVector; URowVector; URowVector]
    , supports_soa ) ;
  add_unqualified
    (name, ReturnType URowVector, [UReal; URowVector; UReal], supports_soa) ;
  add_unqualified
    (name, ReturnType URowVector, [UReal; URowVector; URowVector], supports_soa) ;
  add_unqualified
    (name, ReturnType URowVector, [UReal; UReal; URowVector], supports_soa) ;
  add_unqualified
    (name, ReturnType UMatrix, [UMatrix; UReal; UReal], supports_soa) ;
  add_unqualified
    (name, ReturnType UMatrix, [UMatrix; UMatrix; UReal], supports_soa) ;
  add_unqualified
    (name, ReturnType UMatrix, [UMatrix; UReal; UMatrix], supports_soa) ;
  add_unqualified
    (name, ReturnType UMatrix, [UMatrix; UMatrix; UMatrix], supports_soa) ;
  add_unqualified
    (name, ReturnType UMatrix, [UReal; UMatrix; UReal], supports_soa) ;
  add_unqualified
    (name, ReturnType UMatrix, [UReal; UMatrix; UMatrix], supports_soa) ;
  add_unqualified
    (name, ReturnType UMatrix, [UReal; UReal; UMatrix], supports_soa)

let for_all_vector_types s = List.iter ~f:s all_vector_types
let for_vector_types s = List.iter ~f:s vector_types

(* -- Start populating stan_math_signaturess -- *)
let () =
  List.iter declarative_fnsigs ~f:(fun (key, rt, args, mem_pattern) ->
      Hashtbl.add_multi stan_math_signatures ~key ~data:(rt, args, mem_pattern)
  ) ;
  add_unqualified ("abs", ReturnType UInt, [UInt], AoS) ;
  add_unqualified ("abs", ReturnType UReal, [UReal], AoS) ;
  add_unqualified ("abs", ReturnType UReal, [UComplex], AoS) ;
  add_unqualified ("acos", ReturnType UComplex, [UComplex], AoS) ;
  add_unqualified ("acosh", ReturnType UComplex, [UComplex], AoS) ;
  List.iter
    ~f:(fun x -> add_unqualified ("add", ReturnType x, [x; x], AoS))
    bare_types ;
  add_unqualified ("add", ReturnType UComplex, [UComplex; UReal], AoS) ;
  add_unqualified ("add", ReturnType UVector, [UVector; UReal], AoS) ;
  add_unqualified ("add", ReturnType URowVector, [URowVector; UReal], AoS) ;
  add_unqualified ("add", ReturnType UMatrix, [UMatrix; UReal], AoS) ;
  add_unqualified ("add", ReturnType UVector, [UReal; UVector], AoS) ;
  add_unqualified ("add", ReturnType URowVector, [UReal; URowVector], AoS) ;
  add_unqualified ("add", ReturnType UMatrix, [UReal; UMatrix], AoS) ;
  add_unqualified ("add_diag", ReturnType UMatrix, [UMatrix; UReal], AoS) ;
  add_unqualified ("add_diag", ReturnType UMatrix, [UMatrix; UVector], AoS) ;
  add_unqualified ("add_diag", ReturnType UMatrix, [UMatrix; URowVector], AoS) ;
  add_qualified
    ( "algebra_solver"
    , ReturnType UVector
    , [ ( AutoDiffable
        , UFun
            ( [ (AutoDiffable, UVector); (AutoDiffable, UVector)
              ; (DataOnly, UArray UReal); (DataOnly, UArray UInt) ]
            , ReturnType UVector
<<<<<<< HEAD
            , plain_func ) )
=======
            , FnPlain
            , AoS ) )
>>>>>>> c320318d
      ; (AutoDiffable, UVector); (AutoDiffable, UVector)
      ; (DataOnly, UArray UReal); (DataOnly, UArray UInt) ]
    , AoS ) ;
  add_qualified
    ( "algebra_solver"
    , ReturnType UVector
    , [ ( AutoDiffable
        , UFun
            ( [ (AutoDiffable, UVector); (AutoDiffable, UVector)
              ; (DataOnly, UArray UReal); (DataOnly, UArray UInt) ]
            , ReturnType UVector
<<<<<<< HEAD
            , plain_func ) )
=======
            , FnPlain
            , Common.Helpers.AoS ) )
>>>>>>> c320318d
      ; (AutoDiffable, UVector); (AutoDiffable, UVector)
      ; (DataOnly, UArray UReal); (DataOnly, UArray UInt); (DataOnly, UReal)
      ; (DataOnly, UReal); (DataOnly, UReal) ]
    , AoS ) ;
  add_qualified
    ( "algebra_solver_newton"
    , ReturnType UVector
    , [ ( AutoDiffable
        , UFun
            ( [ (AutoDiffable, UVector); (AutoDiffable, UVector)
              ; (DataOnly, UArray UReal); (DataOnly, UArray UInt) ]
            , ReturnType UVector
<<<<<<< HEAD
            , plain_func ) )
=======
            , FnPlain
            , Common.Helpers.AoS ) )
>>>>>>> c320318d
      ; (AutoDiffable, UVector); (AutoDiffable, UVector)
      ; (DataOnly, UArray UReal); (DataOnly, UArray UInt) ]
    , AoS ) ;
  add_qualified
    ( "algebra_solver_newton"
    , ReturnType UVector
    , [ ( AutoDiffable
        , UFun
            ( [ (AutoDiffable, UVector); (AutoDiffable, UVector)
              ; (DataOnly, UArray UReal); (DataOnly, UArray UInt) ]
            , ReturnType UVector
<<<<<<< HEAD
            , plain_func ) )
=======
            , FnPlain
            , Common.Helpers.AoS ) )
>>>>>>> c320318d
      ; (AutoDiffable, UVector); (AutoDiffable, UVector)
      ; (DataOnly, UArray UReal); (DataOnly, UArray UInt); (DataOnly, UReal)
      ; (DataOnly, UReal); (DataOnly, UReal) ]
    , AoS ) ;
  List.iter
    ~f:(fun i ->
      List.iter
        ~f:(fun t ->
          add_unqualified
            ( "append_array"
            , ReturnType (bare_array_type (t, i))
            , [bare_array_type (t, i); bare_array_type (t, i)]
            , AoS ) )
        bare_types )
    (List.range 1 8) ;
  add_unqualified ("asin", ReturnType UComplex, [UComplex], AoS) ;
  add_unqualified ("asinh", ReturnType UComplex, [UComplex], AoS) ;
  add_unqualified ("atan", ReturnType UComplex, [UComplex], AoS) ;
  add_unqualified ("atanh", ReturnType UComplex, [UComplex], AoS) ;
  add_binary "atan2" AoS ;
  add_unqualified
    ( "bernoulli_logit_glm_lpmf"
    , ReturnType UReal
    , [UArray UInt; UMatrix; UReal; UVector]
    , AoS ) ;
  add_unqualified
    ( "bernoulli_logit_glm_lpmf"
    , ReturnType UReal
    , [UArray UInt; UMatrix; UVector; UVector]
    , AoS ) ;
  add_unqualified
    ( "bernoulli_logit_glm_lpmf"
    , ReturnType UReal
    , [UInt; UMatrix; UReal; UVector]
    , AoS ) ;
  add_unqualified
    ( "bernoulli_logit_glm_lpmf"
    , ReturnType UReal
    , [UInt; UMatrix; UVector; UVector]
    , AoS ) ;
  add_unqualified
    ( "bernoulli_logit_glm_lpmf"
    , ReturnType UReal
    , [UArray UInt; URowVector; UReal; UVector]
    , AoS ) ;
  add_unqualified
    ( "bernoulli_logit_glm_lpmf"
    , ReturnType UReal
    , [UArray UInt; URowVector; UVector; UVector]
    , AoS ) ;
  add_binary_vec_int_real "bessel_first_kind" AoS ;
  add_binary_vec_int_real "bessel_second_kind" AoS ;
  add_binary_vec "beta" AoS ;
  (* XXX For some reason beta_proportion_rng doesn't take ints as first arg *)
  for_vector_types (fun t ->
      for_all_vector_types (fun u ->
          add_unqualified
            ( "beta_proportion_rng"
            , ReturnType (rng_return_type UReal [t; u])
            , [t; u]
            , AoS ) ) ) ;
  add_binary_vec_int_real "binary_log_loss" AoS ;
  add_binary_vec "binomial_coefficient_log" AoS ;
  add_unqualified
    ("block", ReturnType UMatrix, [UMatrix; UInt; UInt; UInt; UInt], AoS) ;
  add_unqualified ("categorical_rng", ReturnType UInt, [UVector], AoS) ;
  add_unqualified ("categorical_logit_rng", ReturnType UInt, [UVector], AoS) ;
  add_unqualified
    ( "categorical_logit_glm_lpmf"
    , ReturnType UReal
    , [UArray UInt; UMatrix; UVector; UMatrix]
    , AoS ) ;
  add_unqualified
    ( "categorical_logit_glm_lpmf"
    , ReturnType UReal
    , [UInt; UMatrix; UVector; UMatrix]
    , AoS ) ;
  add_unqualified
    ( "categorical_logit_glm_lpmf"
    , ReturnType UReal
    , [UArray UInt; URowVector; UVector; UMatrix]
    , AoS ) ;
  add_unqualified
    ( "categorical_logit_glm_lpmf"
    , ReturnType UReal
    , [UInt; URowVector; UVector; UMatrix]
    , AoS ) ;
  add_unqualified ("append_col", ReturnType UMatrix, [UMatrix; UMatrix], AoS) ;
  add_unqualified ("append_col", ReturnType UMatrix, [UVector; UMatrix], AoS) ;
  add_unqualified ("append_col", ReturnType UMatrix, [UMatrix; UVector], AoS) ;
  add_unqualified ("append_col", ReturnType UMatrix, [UVector; UVector], AoS) ;
  add_unqualified
    ("append_col", ReturnType URowVector, [URowVector; URowVector], AoS) ;
  add_unqualified
    ("append_col", ReturnType URowVector, [UReal; URowVector], AoS) ;
  add_unqualified
    ("append_col", ReturnType URowVector, [URowVector; UReal], AoS) ;
  add_unqualified ("chol2inv", ReturnType UMatrix, [UMatrix], AoS) ;
  add_unqualified ("cholesky_decompose", ReturnType UMatrix, [UMatrix], AoS) ;
  add_binary_vec_int_int "choose" AoS ;
  add_unqualified ("col", ReturnType UVector, [UMatrix; UInt], AoS) ;
  add_unqualified ("cols", ReturnType UInt, [UVector], AoS) ;
  add_unqualified ("cols", ReturnType UInt, [URowVector], AoS) ;
  add_unqualified ("cols", ReturnType UInt, [UMatrix], AoS) ;
  add_unqualified
    ("columns_dot_product", ReturnType URowVector, [UVector; UVector], AoS) ;
  add_unqualified
    ( "columns_dot_product"
    , ReturnType URowVector
    , [URowVector; URowVector]
    , AoS ) ;
  add_unqualified
    ("columns_dot_product", ReturnType URowVector, [UMatrix; UMatrix], AoS) ;
  add_unqualified ("columns_dot_self", ReturnType URowVector, [UVector], AoS) ;
  add_unqualified ("columns_dot_self", ReturnType URowVector, [URowVector], AoS) ;
  add_unqualified ("columns_dot_self", ReturnType URowVector, [UMatrix], AoS) ;
  add_unqualified ("conj", ReturnType UComplex, [UComplex], AoS) ;
  add_unqualified ("cos", ReturnType UComplex, [UComplex], AoS) ;
  add_unqualified ("cosh", ReturnType UComplex, [UComplex], AoS) ;
  add_unqualified
    ("cov_exp_quad", ReturnType UMatrix, [UArray UReal; UReal; UReal], AoS) ;
  add_unqualified
    ("cov_exp_quad", ReturnType UMatrix, [UArray UVector; UReal; UReal], AoS) ;
  add_unqualified
    ("cov_exp_quad", ReturnType UMatrix, [UArray URowVector; UReal; UReal], AoS) ;
  add_unqualified
    ( "cov_exp_quad"
    , ReturnType UMatrix
    , [UArray UReal; UArray UReal; UReal; UReal]
    , AoS ) ;
  add_unqualified
    ( "cov_exp_quad"
    , ReturnType UMatrix
    , [UArray UVector; UArray UVector; UReal; UReal]
    , AoS ) ;
  add_unqualified
    ( "cov_exp_quad"
    , ReturnType UMatrix
    , [UArray URowVector; UArray URowVector; UReal; UReal]
    , AoS ) ;
  add_unqualified ("crossprod", ReturnType UMatrix, [UMatrix], AoS) ;
  add_unqualified
    ( "csr_matrix_times_vector"
    , ReturnType UVector
    , [UInt; UInt; UVector; UArray UInt; UArray UInt; UVector]
    , AoS ) ;
  add_unqualified
    ( "csr_to_dense_matrix"
    , ReturnType UMatrix
    , [UInt; UInt; UVector; UArray UInt; UArray UInt]
    , AoS ) ;
  add_unqualified ("csr_extract_w", ReturnType UVector, [UMatrix], AoS) ;
  add_unqualified ("csr_extract_v", ReturnType (UArray UInt), [UMatrix], AoS) ;
  add_unqualified ("csr_extract_u", ReturnType (UArray UInt), [UMatrix], AoS) ;
  add_unqualified
    ("cumulative_sum", ReturnType (UArray UReal), [UArray UReal], AoS) ;
  add_unqualified ("cumulative_sum", ReturnType UVector, [UVector], AoS) ;
  add_unqualified ("cumulative_sum", ReturnType URowVector, [URowVector], AoS) ;
  add_unqualified ("determinant", ReturnType UReal, [UMatrix], AoS) ;
  add_unqualified ("diag_matrix", ReturnType UMatrix, [UVector], AoS) ;
  add_unqualified
    ("diag_post_multiply", ReturnType UMatrix, [UMatrix; UVector], AoS) ;
  add_unqualified
    ("diag_post_multiply", ReturnType UMatrix, [UMatrix; URowVector], AoS) ;
  add_unqualified
    ("diag_pre_multiply", ReturnType UMatrix, [UVector; UMatrix], AoS) ;
  add_unqualified
    ("diag_pre_multiply", ReturnType UMatrix, [URowVector; UMatrix], AoS) ;
  add_unqualified ("diagonal", ReturnType UVector, [UMatrix], AoS) ;
  add_unqualified ("dims", ReturnType (UArray UInt), [UInt], AoS) ;
  add_unqualified ("dims", ReturnType (UArray UInt), [UReal], AoS) ;
  add_unqualified ("dims", ReturnType (UArray UInt), [UComplex], AoS) ;
  add_unqualified ("dims", ReturnType (UArray UInt), [UVector], AoS) ;
  add_unqualified ("dims", ReturnType (UArray UInt), [URowVector], AoS) ;
  add_unqualified ("dims", ReturnType (UArray UInt), [UMatrix], AoS) ;
  List.iter
    ~f:(fun i ->
      List.iter
        ~f:(fun t ->
          add_unqualified
            ( "dims"
            , ReturnType (UArray UInt)
            , [bare_array_type (t, i + 1)]
            , AoS ) )
        bare_types )
    (List.range 0 8) ;
  add_unqualified ("dirichlet_rng", ReturnType UVector, [UVector], AoS) ;
  add_unqualified ("distance", ReturnType UReal, [UVector; UVector], AoS) ;
  add_unqualified ("distance", ReturnType UReal, [URowVector; URowVector], AoS) ;
  add_unqualified ("distance", ReturnType UReal, [UVector; URowVector], AoS) ;
  add_unqualified ("distance", ReturnType UReal, [URowVector; UVector], AoS) ;
  add_unqualified ("divide", ReturnType UInt, [UInt; UInt], AoS) ;
  add_unqualified ("divide", ReturnType UReal, [UReal; UReal], AoS) ;
  add_unqualified ("divide", ReturnType UComplex, [UComplex; UReal], AoS) ;
  add_unqualified ("divide", ReturnType UComplex, [UComplex; UComplex], AoS) ;
  add_unqualified ("divide", ReturnType UVector, [UVector; UReal], AoS) ;
  add_unqualified ("divide", ReturnType URowVector, [URowVector; UReal], AoS) ;
  add_unqualified ("divide", ReturnType UMatrix, [UMatrix; UReal], AoS) ;
  add_unqualified ("dot_product", ReturnType UReal, [UVector; UVector], AoS) ;
  add_unqualified
    ("dot_product", ReturnType UReal, [URowVector; URowVector], AoS) ;
  add_unqualified ("dot_product", ReturnType UReal, [UVector; URowVector], AoS) ;
  add_unqualified ("dot_product", ReturnType UReal, [URowVector; UVector], AoS) ;
  add_unqualified
    ("dot_product", ReturnType UReal, [UArray UReal; UArray UReal], AoS) ;
  add_unqualified ("dot_self", ReturnType UReal, [UVector], AoS) ;
  add_unqualified ("dot_self", ReturnType UReal, [URowVector], AoS) ;
  add_nullary "e" ;
  add_unqualified ("eigenvalues_sym", ReturnType UVector, [UMatrix], AoS) ;
  add_unqualified ("eigenvectors_sym", ReturnType UMatrix, [UMatrix], AoS) ;
  add_unqualified ("generalized_inverse", ReturnType UMatrix, [UMatrix], AoS) ;
  add_unqualified ("qr_Q", ReturnType UMatrix, [UMatrix], AoS) ;
  add_unqualified ("qr_R", ReturnType UMatrix, [UMatrix], AoS) ;
  add_unqualified ("qr_thin_Q", ReturnType UMatrix, [UMatrix], AoS) ;
  add_unqualified ("qr_thin_R", ReturnType UMatrix, [UMatrix], AoS) ;
  add_unqualified ("elt_divide", ReturnType UInt, [UInt; UInt], AoS) ;
  add_unqualified ("elt_divide", ReturnType UReal, [UReal; UReal], AoS) ;
  add_unqualified ("elt_divide", ReturnType UVector, [UVector; UVector], AoS) ;
  add_unqualified
    ("elt_divide", ReturnType URowVector, [URowVector; URowVector], AoS) ;
  add_unqualified ("elt_divide", ReturnType UMatrix, [UMatrix; UMatrix], AoS) ;
  add_unqualified ("elt_divide", ReturnType UVector, [UVector; UReal], AoS) ;
  add_unqualified
    ("elt_divide", ReturnType URowVector, [URowVector; UReal], AoS) ;
  add_unqualified ("elt_divide", ReturnType UMatrix, [UMatrix; UReal], AoS) ;
  add_unqualified ("elt_divide", ReturnType UVector, [UReal; UVector], AoS) ;
  add_unqualified
    ("elt_divide", ReturnType URowVector, [UReal; URowVector], AoS) ;
  add_unqualified ("elt_divide", ReturnType UMatrix, [UReal; UMatrix], AoS) ;
  add_unqualified ("elt_multiply", ReturnType UInt, [UInt; UInt], AoS) ;
  add_unqualified ("elt_multiply", ReturnType UReal, [UReal; UReal], AoS) ;
  add_unqualified ("elt_multiply", ReturnType UVector, [UVector; UVector], AoS) ;
  add_unqualified
    ("elt_multiply", ReturnType URowVector, [URowVector; URowVector], AoS) ;
  add_unqualified ("elt_multiply", ReturnType UMatrix, [UMatrix; UMatrix], AoS) ;
  add_unqualified ("exp", ReturnType UComplex, [UComplex], AoS) ;
  add_binary_vec_int_int "falling_factorial" AoS ;
  add_binary_vec_real_int "falling_factorial" AoS ;
  add_binary_vec "fdim" AoS ;
  add_ternary_vec "fma" AoS ;
  add_binary_vec "fmax" AoS ;
  add_binary_vec "fmin" AoS ;
  add_binary_vec "fmod" AoS ;
  add_binary_vec_real_real "gamma_p" AoS ;
  add_binary_vec_real_real "gamma_q" AoS ;
  add_unqualified
    ( "gaussian_dlm_obs_log"
    , ReturnType UReal
    , [UMatrix; UMatrix; UMatrix; UMatrix; UMatrix; UVector; UMatrix]
    , AoS ) ;
  add_unqualified
    ( "gaussian_dlm_obs_log"
    , ReturnType UReal
    , [UMatrix; UMatrix; UMatrix; UVector; UMatrix; UVector; UMatrix]
    , AoS ) ;
  add_unqualified
    ( "gaussian_dlm_obs_lpdf"
    , ReturnType UReal
    , [UMatrix; UMatrix; UMatrix; UMatrix; UMatrix; UVector; UMatrix]
    , AoS ) ;
  add_unqualified
    ( "gaussian_dlm_obs_lpdf"
    , ReturnType UReal
    , [UMatrix; UMatrix; UMatrix; UVector; UMatrix; UVector; UMatrix]
    , AoS ) ;
  add_unqualified ("get_imag", ReturnType UReal, [UComplex], AoS) ;
  add_unqualified ("get_real", ReturnType UReal, [UComplex], AoS) ;
  add_unqualified
    ("gp_dot_prod_cov", ReturnType UMatrix, [UArray UReal; UReal], AoS) ;
  add_unqualified
    ( "gp_dot_prod_cov"
    , ReturnType UMatrix
    , [UArray UReal; UArray UReal; UReal]
    , AoS ) ;
  add_unqualified
    ( "gp_dot_prod_cov"
    , ReturnType UMatrix
    , [UArray UReal; UArray UReal; UReal]
    , AoS ) ;
  add_unqualified
    ("gp_dot_prod_cov", ReturnType UMatrix, [UArray UVector; UReal], AoS) ;
  add_unqualified
    ( "gp_dot_prod_cov"
    , ReturnType UMatrix
    , [UArray UVector; UArray UVector; UReal]
    , AoS ) ;
  add_unqualified
    ("gp_exp_quad_cov", ReturnType UMatrix, [UArray UReal; UReal; UReal], AoS) ;
  add_unqualified
    ( "gp_exp_quad_cov"
    , ReturnType UMatrix
    , [UArray UReal; UArray UReal; UReal; UReal]
    , AoS ) ;
  add_unqualified
    ("gp_exp_quad_cov", ReturnType UMatrix, [UArray UVector; UReal; UReal], AoS) ;
  add_unqualified
    ( "gp_exp_quad_cov"
    , ReturnType UMatrix
    , [UArray UVector; UArray UVector; UReal; UReal]
    , AoS ) ;
  add_unqualified
    ( "gp_exp_quad_cov"
    , ReturnType UMatrix
    , [UArray UVector; UReal; UArray UReal]
    , AoS ) ;
  add_unqualified
    ( "gp_exp_quad_cov"
    , ReturnType UMatrix
    , [UArray UVector; UArray UVector; UReal; UArray UReal]
    , AoS ) ;
  add_unqualified
    ("gp_matern32_cov", ReturnType UMatrix, [UArray UReal; UReal; UReal], AoS) ;
  add_unqualified
    ( "gp_matern32_cov"
    , ReturnType UMatrix
    , [UArray UReal; UArray UReal; UReal; UReal]
    , AoS ) ;
  add_unqualified
    ("gp_matern32_cov", ReturnType UMatrix, [UArray UVector; UReal; UReal], AoS) ;
  add_unqualified
    ( "gp_matern32_cov"
    , ReturnType UMatrix
    , [UArray UVector; UArray UVector; UReal; UReal]
    , AoS ) ;
  add_unqualified
    ( "gp_matern32_cov"
    , ReturnType UMatrix
    , [UArray UVector; UReal; UArray UReal]
    , AoS ) ;
  add_unqualified
    ( "gp_matern32_cov"
    , ReturnType UMatrix
    , [UArray UVector; UArray UVector; UReal; UArray UReal]
    , AoS ) ;
  add_unqualified
    ("gp_matern52_cov", ReturnType UMatrix, [UArray UReal; UReal; UReal], AoS) ;
  add_unqualified
    ( "gp_matern52_cov"
    , ReturnType UMatrix
    , [UArray UReal; UArray UReal; UReal; UReal]
    , AoS ) ;
  add_unqualified
    ("gp_matern52_cov", ReturnType UMatrix, [UArray UVector; UReal; UReal], AoS) ;
  add_unqualified
    ( "gp_matern52_cov"
    , ReturnType UMatrix
    , [UArray UVector; UArray UVector; UReal; UReal]
    , AoS ) ;
  add_unqualified
    ( "gp_matern52_cov"
    , ReturnType UMatrix
    , [UArray UVector; UReal; UArray UReal]
    , AoS ) ;
  add_unqualified
    ( "gp_matern52_cov"
    , ReturnType UMatrix
    , [UArray UVector; UArray UVector; UReal; UArray UReal]
    , AoS ) ;
  add_unqualified
    ( "gp_exponential_cov"
    , ReturnType UMatrix
    , [UArray UReal; UReal; UReal]
    , AoS ) ;
  add_unqualified
    ( "gp_exponential_cov"
    , ReturnType UMatrix
    , [UArray UReal; UArray UReal; UReal; UReal]
    , AoS ) ;
  add_unqualified
    ( "gp_exponential_cov"
    , ReturnType UMatrix
    , [UArray UVector; UReal; UReal]
    , AoS ) ;
  add_unqualified
    ( "gp_exponential_cov"
    , ReturnType UMatrix
    , [UArray UVector; UArray UVector; UReal; UReal]
    , AoS ) ;
  add_unqualified
    ( "gp_exponential_cov"
    , ReturnType UMatrix
    , [UArray UVector; UReal; UArray UReal]
    , AoS ) ;
  add_unqualified
    ( "gp_exponential_cov"
    , ReturnType UMatrix
    , [UArray UVector; UArray UVector; UReal; UArray UReal]
    , AoS ) ;
  add_unqualified
    ( "gp_periodic_cov"
    , ReturnType UMatrix
    , [UArray UReal; UReal; UReal; UReal]
    , AoS ) ;
  add_unqualified
    ( "gp_periodic_cov"
    , ReturnType UMatrix
    , [UArray UReal; UArray UReal; UReal; UReal; UReal]
    , AoS ) ;
  add_unqualified
    ( "gp_periodic_cov"
    , ReturnType UMatrix
    , [UArray UVector; UReal; UReal; UReal]
    , AoS ) ;
  add_unqualified
    ( "gp_periodic_cov"
    , ReturnType UMatrix
    , [UArray UVector; UArray UVector; UReal; UReal; UReal]
    , AoS ) ;
  (* ; add_nullary ("get_lp")   *)
  add_unqualified ("head", ReturnType URowVector, [URowVector; UInt], AoS) ;
  add_unqualified ("head", ReturnType UVector, [UVector; UInt], AoS) ;
  List.iter
    ~f:(fun t ->
      List.iter
        ~f:(fun j ->
          add_unqualified
            ( "head"
            , ReturnType (bare_array_type (t, j))
            , [bare_array_type (t, j); UInt]
            , AoS ) )
        (List.range 1 4) )
    bare_types ;
  add_unqualified
    ("hmm_marginal", ReturnType UReal, [UMatrix; UMatrix; UVector], AoS) ;
  add_qualified
    ( "hmm_hidden_state_prob"
    , ReturnType UMatrix
    , [(DataOnly, UMatrix); (DataOnly, UMatrix); (DataOnly, UVector)]
    , AoS ) ;
  add_unqualified
    ( "hmm_latent_rng"
    , ReturnType (UArray UInt)
    , [UMatrix; UMatrix; UVector]
    , AoS ) ;
  add_unqualified
    ("hypergeometric_log", ReturnType UReal, [UInt; UInt; UInt; UInt], AoS) ;
  add_unqualified
    ("hypergeometric_lpmf", ReturnType UReal, [UInt; UInt; UInt; UInt], AoS) ;
  add_unqualified
    ("hypergeometric_rng", ReturnType UInt, [UInt; UInt; UInt], AoS) ;
  add_binary_vec "hypot" AoS ;
  add_unqualified ("identity_matrix", ReturnType UMatrix, [UInt], AoS) ;
  add_unqualified ("if_else", ReturnType UInt, [UInt; UInt; UInt], AoS) ;
  add_unqualified ("if_else", ReturnType UReal, [UInt; UReal; UReal], AoS) ;
  add_unqualified ("inc_beta", ReturnType UReal, [UReal; UReal; UReal], AoS) ;
  add_unqualified ("int_step", ReturnType UInt, [UReal], AoS) ;
  add_unqualified ("int_step", ReturnType UInt, [UInt], AoS) ;
  add_qualified
    ( "integrate_1d"
    , ReturnType UReal
    , [ ( AutoDiffable
        , UFun
            ( [ (AutoDiffable, UReal); (AutoDiffable, UReal)
              ; (AutoDiffable, UArray UReal)
              ; (DataOnly, UArray UReal); (DataOnly, UArray UInt) ]
            , ReturnType UReal
<<<<<<< HEAD
            , pure_closure ) )
=======
            , FnPlain
            , Common.Helpers.AoS ) )
>>>>>>> c320318d
      ; (AutoDiffable, UReal); (AutoDiffable, UReal)
      ; (AutoDiffable, UArray UReal)
      ; (DataOnly, UArray UReal); (DataOnly, UArray UInt) ]
    , AoS ) ;
  add_qualified
    ( "integrate_1d"
    , ReturnType UReal
    , [ ( AutoDiffable
        , UFun
            ( [ (AutoDiffable, UReal); (AutoDiffable, UReal)
              ; (AutoDiffable, UArray UReal)
              ; (DataOnly, UArray UReal); (DataOnly, UArray UInt) ]
            , ReturnType UReal
<<<<<<< HEAD
            , pure_closure ) )
=======
            , FnPlain
            , Common.Helpers.AoS ) )
>>>>>>> c320318d
      ; (AutoDiffable, UReal); (AutoDiffable, UReal)
      ; (AutoDiffable, UArray UReal)
      ; (DataOnly, UArray UReal); (DataOnly, UArray UInt); (DataOnly, UReal) ]
    , AoS ) ;
  add_qualified
    ( "integrate_ode"
    , ReturnType (UArray (UArray UReal))
    , [ ( AutoDiffable
        , UFun
            ( [ (AutoDiffable, UReal)
              ; (AutoDiffable, UArray UReal)
              ; (AutoDiffable, UArray UReal)
              ; (DataOnly, UArray UReal); (DataOnly, UArray UInt) ]
            , ReturnType (UArray UReal)
<<<<<<< HEAD
            , pure_closure ) )
=======
            , FnPlain
            , Common.Helpers.AoS ) )
>>>>>>> c320318d
      ; (AutoDiffable, UArray UReal)
      ; (AutoDiffable, UReal)
      ; (AutoDiffable, UArray UReal)
      ; (AutoDiffable, UArray UReal)
      ; (DataOnly, UArray UReal); (DataOnly, UArray UInt) ]
    , AoS ) ;
  add_qualified
    ( "integrate_ode_adams"
    , ReturnType (UArray (UArray UReal))
    , [ ( AutoDiffable
        , UFun
            ( [ (AutoDiffable, UReal)
              ; (AutoDiffable, UArray UReal)
              ; (AutoDiffable, UArray UReal)
              ; (DataOnly, UArray UReal); (DataOnly, UArray UInt) ]
            , ReturnType (UArray UReal)
<<<<<<< HEAD
            , pure_closure ) )
=======
            , FnPlain
            , Common.Helpers.AoS ) )
>>>>>>> c320318d
      ; (AutoDiffable, UArray UReal)
      ; (AutoDiffable, UReal)
      ; (AutoDiffable, UArray UReal)
      ; (AutoDiffable, UArray UReal)
      ; (DataOnly, UArray UReal); (DataOnly, UArray UInt) ]
    , AoS ) ;
  add_qualified
    ( "integrate_ode_adams"
    , ReturnType (UArray (UArray UReal))
    , [ ( AutoDiffable
        , UFun
            ( [ (AutoDiffable, UReal)
              ; (AutoDiffable, UArray UReal)
              ; (AutoDiffable, UArray UReal)
              ; (DataOnly, UArray UReal); (DataOnly, UArray UInt) ]
            , ReturnType (UArray UReal)
<<<<<<< HEAD
            , pure_closure ) )
=======
            , FnPlain
            , Common.Helpers.AoS ) )
>>>>>>> c320318d
      ; (AutoDiffable, UArray UReal)
      ; (AutoDiffable, UReal)
      ; (AutoDiffable, UArray UReal)
      ; (AutoDiffable, UArray UReal)
      ; (DataOnly, UArray UReal); (DataOnly, UArray UInt); (DataOnly, UReal)
      ; (DataOnly, UReal); (DataOnly, UReal) ]
    , AoS ) ;
  add_qualified
    ( "integrate_ode_bdf"
    , ReturnType (UArray (UArray UReal))
    , [ ( AutoDiffable
        , UFun
            ( [ (AutoDiffable, UReal)
              ; (AutoDiffable, UArray UReal)
              ; (AutoDiffable, UArray UReal)
              ; (DataOnly, UArray UReal); (DataOnly, UArray UInt) ]
            , ReturnType (UArray UReal)
<<<<<<< HEAD
            , pure_closure ) )
=======
            , FnPlain
            , Common.Helpers.AoS ) )
>>>>>>> c320318d
      ; (AutoDiffable, UArray UReal)
      ; (AutoDiffable, UReal)
      ; (AutoDiffable, UArray UReal)
      ; (AutoDiffable, UArray UReal)
      ; (DataOnly, UArray UReal); (DataOnly, UArray UInt) ]
    , AoS ) ;
  add_qualified
    ( "integrate_ode_bdf"
    , ReturnType (UArray (UArray UReal))
    , [ ( AutoDiffable
        , UFun
            ( [ (AutoDiffable, UReal)
              ; (AutoDiffable, UArray UReal)
              ; (AutoDiffable, UArray UReal)
              ; (DataOnly, UArray UReal); (DataOnly, UArray UInt) ]
            , ReturnType (UArray UReal)
<<<<<<< HEAD
            , pure_closure ) )
=======
            , FnPlain
            , Common.Helpers.AoS ) )
>>>>>>> c320318d
      ; (AutoDiffable, UArray UReal)
      ; (AutoDiffable, UReal)
      ; (AutoDiffable, UArray UReal)
      ; (AutoDiffable, UArray UReal)
      ; (DataOnly, UArray UReal); (DataOnly, UArray UInt); (DataOnly, UReal)
      ; (DataOnly, UReal); (DataOnly, UReal) ]
    , AoS ) ;
  add_qualified
    ( "integrate_ode_rk45"
    , ReturnType (UArray (UArray UReal))
    , [ ( AutoDiffable
        , UFun
            ( [ (AutoDiffable, UReal)
              ; (AutoDiffable, UArray UReal)
              ; (AutoDiffable, UArray UReal)
              ; (DataOnly, UArray UReal); (DataOnly, UArray UInt) ]
            , ReturnType (UArray UReal)
<<<<<<< HEAD
            , pure_closure ) )
=======
            , FnPlain
            , Common.Helpers.AoS ) )
>>>>>>> c320318d
      ; (AutoDiffable, UArray UReal)
      ; (AutoDiffable, UReal)
      ; (AutoDiffable, UArray UReal)
      ; (AutoDiffable, UArray UReal)
      ; (DataOnly, UArray UReal); (DataOnly, UArray UInt) ]
    , AoS ) ;
  add_qualified
    ( "integrate_ode_rk45"
    , ReturnType (UArray (UArray UReal))
    , [ ( AutoDiffable
        , UFun
            ( [ (AutoDiffable, UReal)
              ; (AutoDiffable, UArray UReal)
              ; (AutoDiffable, UArray UReal)
              ; (DataOnly, UArray UReal); (DataOnly, UArray UInt) ]
            , ReturnType (UArray UReal)
<<<<<<< HEAD
            , pure_closure ) )
=======
            , FnPlain
            , Common.Helpers.AoS ) )
>>>>>>> c320318d
      ; (AutoDiffable, UArray UReal)
      ; (AutoDiffable, UReal)
      ; (AutoDiffable, UArray UReal)
      ; (AutoDiffable, UArray UReal)
      ; (DataOnly, UArray UReal); (DataOnly, UArray UInt); (DataOnly, UReal)
      ; (DataOnly, UReal); (DataOnly, UReal) ]
    , AoS ) ;
  add_unqualified
    ("inv_wishart_log", ReturnType UReal, [UMatrix; UReal; UMatrix], AoS) ;
  add_unqualified
    ("inv_wishart_lpdf", ReturnType UReal, [UMatrix; UReal; UMatrix], AoS) ;
  add_unqualified ("inv_wishart_rng", ReturnType UMatrix, [UReal; UMatrix], AoS) ;
  add_unqualified ("inverse", ReturnType UMatrix, [UMatrix], AoS) ;
  add_unqualified ("inverse_spd", ReturnType UMatrix, [UMatrix], AoS) ;
  add_unqualified ("is_inf", ReturnType UInt, [UReal], AoS) ;
  add_unqualified ("is_nan", ReturnType UInt, [UReal], AoS) ;
  add_binary_vec "lbeta" AoS ;
  add_binary "lchoose" AoS ;
  add_binary_vec_real_int "ldexp" AoS ;
  add_qualified
    ( "linspaced_int_array"
    , ReturnType (UArray UInt)
    , [(DataOnly, UInt); (DataOnly, UInt); (DataOnly, UInt)]
    , AoS ) ;
  add_qualified
    ( "linspaced_array"
    , ReturnType (UArray UReal)
    , [(DataOnly, UInt); (DataOnly, UReal); (DataOnly, UReal)]
    , AoS ) ;
  add_qualified
    ( "linspaced_row_vector"
    , ReturnType URowVector
    , [(DataOnly, UInt); (DataOnly, UReal); (DataOnly, UReal)]
    , AoS ) ;
  add_qualified
    ( "linspaced_vector"
    , ReturnType UVector
    , [(DataOnly, UInt); (DataOnly, UReal); (DataOnly, UReal)]
    , AoS ) ;
  add_unqualified
    ("lkj_corr_cholesky_log", ReturnType UReal, [UMatrix; UReal], AoS) ;
  add_unqualified
    ("lkj_corr_cholesky_lpdf", ReturnType UReal, [UMatrix; UReal], AoS) ;
  add_unqualified
    ("lkj_corr_cholesky_rng", ReturnType UMatrix, [UInt; UReal], AoS) ;
  add_unqualified ("lkj_corr_log", ReturnType UReal, [UMatrix; UReal], AoS) ;
  add_unqualified ("lkj_corr_lpdf", ReturnType UReal, [UMatrix; UReal], AoS) ;
  add_unqualified ("lkj_corr_rng", ReturnType UMatrix, [UInt; UReal], AoS) ;
  add_unqualified
    ("lkj_cov_log", ReturnType UReal, [UMatrix; UVector; UVector; UReal], AoS) ;
  add_binary_vec_int_real "lmgamma" AoS ;
  add_binary_vec "lmultiply" AoS ;
  add_unqualified ("log", ReturnType UComplex, [UComplex], AoS) ;
  add_nullary "log10" ;
  add_unqualified ("log10", ReturnType UComplex, [UComplex], AoS) ;
  add_nullary "log2" ;
  add_unqualified ("log_determinant", ReturnType UReal, [UMatrix], AoS) ;
  add_binary_vec "log_diff_exp" AoS ;
  add_binary_vec "log_falling_factorial" AoS ;
  add_binary_vec "log_inv_logit_diff" AoS ;
  add_ternary "log_mix" AoS ;
  List.iter
    ~f:(fun v1 ->
      List.iter
        ~f:(fun v2 ->
          add_unqualified ("log_mix", ReturnType UReal, [v1; v2], AoS) )
        (List.tl_exn vector_types) ;
      add_unqualified ("log_mix", ReturnType UReal, [v1; UArray UVector], AoS) ;
      add_unqualified
        ("log_mix", ReturnType UReal, [v1; UArray URowVector], AoS) )
    (List.tl_exn vector_types) ;
  add_binary_vec "log_modified_bessel_first_kind" AoS ;
  add_binary_vec "log_rising_factorial" AoS ;
  add_unqualified ("log_softmax", ReturnType UVector, [UVector], AoS) ;
  add_unqualified ("log_sum_exp", ReturnType UReal, [UArray UReal], AoS) ;
  add_unqualified ("log_sum_exp", ReturnType UReal, [UVector], AoS) ;
  add_unqualified ("log_sum_exp", ReturnType UReal, [URowVector], AoS) ;
  add_unqualified ("log_sum_exp", ReturnType UReal, [UMatrix], AoS) ;
  add_binary "log_sum_exp" AoS ;
  let logical_binops =
    [ "logical_or"; "logical_and"; "logical_eq"; "logical_neq"; "logical_lt"
    ; "logical_lte"; "logical_gt"; "logical_gte" ]
  in
  List.iter
    ~f:(fun t1 ->
      add_unqualified ("logical_negation", ReturnType UInt, [t1], AoS) ;
      List.iter
        ~f:(fun t2 ->
          List.iter
            ~f:(fun o -> add_unqualified (o, ReturnType UInt, [t1; t2], AoS))
            logical_binops )
        primitive_types )
    primitive_types ;
  add_unqualified ("logical_eq", ReturnType UInt, [UComplex; UReal], AoS) ;
  add_unqualified ("logical_eq", ReturnType UInt, [UComplex; UComplex], AoS) ;
  add_unqualified ("logical_neq", ReturnType UInt, [UComplex; UReal], AoS) ;
  add_unqualified ("logical_neq", ReturnType UInt, [UComplex; UComplex], AoS) ;
  add_nullary "machine_precision" ;
  add_qualified
    ( "map_rect"
    , ReturnType UVector
    , [ ( AutoDiffable
        , UFun
            ( [ (AutoDiffable, UVector); (AutoDiffable, UVector)
              ; (DataOnly, UArray UReal); (DataOnly, UArray UInt) ]
            , ReturnType UVector
<<<<<<< HEAD
            , plain_func ) )
=======
            , FnPlain
            , Common.Helpers.AoS ) )
>>>>>>> c320318d
      ; (AutoDiffable, UVector)
      ; (AutoDiffable, UArray UVector)
      ; (DataOnly, UArray (UArray UReal))
      ; (DataOnly, UArray (UArray UInt)) ]
    , AoS ) ;
  add_unqualified ("matrix_exp", ReturnType UMatrix, [UMatrix], AoS) ;
  add_unqualified
    ("matrix_exp_multiply", ReturnType UMatrix, [UMatrix; UMatrix], AoS) ;
  add_unqualified ("matrix_power", ReturnType UMatrix, [UMatrix; UInt], AoS) ;
  add_unqualified ("max", ReturnType UInt, [UArray UInt], AoS) ;
  add_unqualified ("max", ReturnType UReal, [UArray UReal], AoS) ;
  add_unqualified ("max", ReturnType UReal, [UVector], AoS) ;
  add_unqualified ("max", ReturnType UReal, [URowVector], AoS) ;
  add_unqualified ("max", ReturnType UReal, [UMatrix], AoS) ;
  add_unqualified ("max", ReturnType UInt, [UInt; UInt], AoS) ;
  add_unqualified ("mdivide_left", ReturnType UVector, [UMatrix; UVector], AoS) ;
  add_unqualified ("mdivide_left", ReturnType UMatrix, [UMatrix; UMatrix], AoS) ;
  add_unqualified
    ("mdivide_left_spd", ReturnType UVector, [UMatrix; UVector], AoS) ;
  add_unqualified
    ("mdivide_left_spd", ReturnType UMatrix, [UMatrix; UMatrix], AoS) ;
  add_unqualified
    ("mdivide_left_tri_low", ReturnType UMatrix, [UMatrix; UMatrix], AoS) ;
  add_unqualified
    ("mdivide_left_tri_low", ReturnType UVector, [UMatrix; UVector], AoS) ;
  add_unqualified
    ("mdivide_right", ReturnType URowVector, [URowVector; UMatrix], AoS) ;
  add_unqualified
    ("mdivide_right_spd", ReturnType UMatrix, [UMatrix; UMatrix], AoS) ;
  add_unqualified
    ("mdivide_right_spd", ReturnType URowVector, [URowVector; UMatrix], AoS) ;
  add_unqualified ("mdivide_right", ReturnType UMatrix, [UMatrix; UMatrix], AoS) ;
  add_unqualified
    ("mdivide_right_tri_low", ReturnType URowVector, [URowVector; UMatrix], AoS) ;
  add_unqualified
    ("mdivide_right_tri_low", ReturnType UMatrix, [UMatrix; UMatrix], AoS) ;
  add_unqualified ("mean", ReturnType UReal, [UArray UReal], AoS) ;
  add_unqualified ("mean", ReturnType UReal, [UVector], AoS) ;
  add_unqualified ("mean", ReturnType UReal, [URowVector], AoS) ;
  add_unqualified ("mean", ReturnType UReal, [UMatrix], AoS) ;
  add_unqualified ("min", ReturnType UInt, [UArray UInt], AoS) ;
  add_unqualified ("min", ReturnType UReal, [UArray UReal], AoS) ;
  add_unqualified ("min", ReturnType UReal, [UVector], AoS) ;
  add_unqualified ("min", ReturnType UReal, [URowVector], AoS) ;
  add_unqualified ("min", ReturnType UReal, [UMatrix], AoS) ;
  add_unqualified ("min", ReturnType UInt, [UInt; UInt], AoS) ;
  add_unqualified ("minus", ReturnType UInt, [UInt], AoS) ;
  add_unqualified ("minus", ReturnType UReal, [UReal], AoS) ;
  add_unqualified ("minus", ReturnType UComplex, [UComplex], AoS) ;
  add_unqualified ("minus", ReturnType UVector, [UVector], AoS) ;
  add_unqualified ("minus", ReturnType URowVector, [URowVector], AoS) ;
  add_unqualified ("minus", ReturnType UMatrix, [UMatrix], AoS) ;
  add_binary_vec_int_real "modified_bessel_first_kind" AoS ;
  add_binary_vec_int_real "modified_bessel_second_kind" AoS ;
  add_unqualified ("modulus", ReturnType UInt, [UInt; UInt], AoS) ;
  add_unqualified
    ("multi_normal_rng", ReturnType UVector, [UVector; UMatrix], AoS) ;
  add_unqualified
    ( "multi_normal_rng"
    , ReturnType (UArray UVector)
    , [UArray UVector; UMatrix]
    , AoS ) ;
  add_unqualified
    ("multi_normal_rng", ReturnType UVector, [URowVector; UMatrix], AoS) ;
  add_unqualified
    ( "multi_normal_rng"
    , ReturnType (UArray UVector)
    , [UArray URowVector; UMatrix]
    , AoS ) ;
  add_unqualified
    ("multi_normal_cholesky_rng", ReturnType UVector, [UVector; UMatrix], AoS) ;
  add_unqualified
    ( "multi_normal_cholesky_rng"
    , ReturnType (UArray UVector)
    , [UArray UVector; UMatrix]
    , AoS ) ;
  add_unqualified
    ( "multi_normal_cholesky_rng"
    , ReturnType UVector
    , [URowVector; UMatrix]
    , AoS ) ;
  add_unqualified
    ( "multi_normal_cholesky_rng"
    , ReturnType (UArray UVector)
    , [UArray URowVector; UMatrix]
    , AoS ) ;
  add_unqualified
    ("multi_student_t_rng", ReturnType UVector, [UReal; UVector; UMatrix], AoS) ;
  add_unqualified
    ( "multi_student_t_rng"
    , ReturnType (UArray UVector)
    , [UReal; UArray UVector; UMatrix]
    , AoS ) ;
  add_unqualified
    ( "multi_student_t_rng"
    , ReturnType UVector
    , [UReal; URowVector; UMatrix]
    , AoS ) ;
  add_unqualified
    ( "multi_student_t_rng"
    , ReturnType (UArray UVector)
    , [UReal; UArray URowVector; UMatrix]
    , AoS ) ;
  add_unqualified
    ( "multinomial_log"
    , ReturnType UReal
    , [bare_array_type (UInt, 1); UVector]
    , AoS ) ;
  add_unqualified
    ( "multinomial_lpmf"
    , ReturnType UReal
    , [bare_array_type (UInt, 1); UVector]
    , AoS ) ;
  add_unqualified
    ( "multinomial_rng"
    , ReturnType (bare_array_type (UInt, 1))
    , [UVector; UInt]
    , AoS ) ;
  add_unqualified
    ("multinomial_logit_log", ReturnType UReal, [UArray UInt; UVector], AoS) ;
  add_unqualified
    ("multinomial_logit_lpmf", ReturnType UReal, [UArray UInt; UVector], AoS) ;
  add_unqualified
    ("multinomial_logit_rng", ReturnType (UArray UInt), [UVector; UInt], AoS) ;
  add_unqualified
    ("multinomial_log", ReturnType UReal, [UArray UInt; UVector], AoS) ;
  add_unqualified
    ("multinomial_lpmf", ReturnType UReal, [UArray UInt; UVector], AoS) ;
  add_unqualified
    ("multinomial_rng", ReturnType (UArray UInt), [UVector; UInt], AoS) ;
  add_unqualified ("multiply", ReturnType UInt, [UInt; UInt], AoS) ;
  add_unqualified ("multiply", ReturnType UReal, [UReal; UReal], AoS) ;
  add_unqualified ("multiply", ReturnType UComplex, [UComplex; UReal], AoS) ;
  add_unqualified ("multiply", ReturnType UComplex, [UComplex; UComplex], AoS) ;
  add_unqualified ("multiply", ReturnType UVector, [UVector; UReal], AoS) ;
  add_unqualified ("multiply", ReturnType URowVector, [URowVector; UReal], AoS) ;
  add_unqualified ("multiply", ReturnType UMatrix, [UMatrix; UReal], AoS) ;
  add_unqualified ("multiply", ReturnType UReal, [URowVector; UVector], AoS) ;
  add_unqualified ("multiply", ReturnType UMatrix, [UVector; URowVector], AoS) ;
  add_unqualified ("multiply", ReturnType UVector, [UMatrix; UVector], AoS) ;
  add_unqualified
    ("multiply", ReturnType URowVector, [URowVector; UMatrix], AoS) ;
  add_unqualified ("multiply", ReturnType UMatrix, [UMatrix; UMatrix], AoS) ;
  add_unqualified ("multiply", ReturnType UVector, [UReal; UVector], AoS) ;
  add_unqualified ("multiply", ReturnType URowVector, [UReal; URowVector], AoS) ;
  add_unqualified ("multiply", ReturnType UMatrix, [UReal; UMatrix], AoS) ;
  add_binary_vec "multiply_log" AoS ;
  add_unqualified
    ("multiply_lower_tri_self_transpose", ReturnType UMatrix, [UMatrix], AoS) ;
  add_unqualified
    ( "neg_binomial_2_log_glm_lpmf"
    , ReturnType UReal
    , [UArray UInt; UMatrix; UReal; UVector; UReal]
    , AoS ) ;
  add_unqualified
    ( "neg_binomial_2_log_glm_lpmf"
    , ReturnType UReal
    , [UArray UInt; UMatrix; UVector; UVector; UReal]
    , AoS ) ;
  add_unqualified
    ( "neg_binomial_2_log_glm_lpmf"
    , ReturnType UReal
    , [UInt; UMatrix; UReal; UVector; UReal]
    , AoS ) ;
  add_unqualified
    ( "neg_binomial_2_log_glm_lpmf"
    , ReturnType UReal
    , [UInt; UMatrix; UVector; UVector; UReal]
    , AoS ) ;
  add_unqualified
    ( "neg_binomial_2_log_glm_lpmf"
    , ReturnType UReal
    , [UArray UInt; URowVector; UReal; UVector; UReal]
    , AoS ) ;
  add_unqualified
    ( "neg_binomial_2_log_glm_lpmf"
    , ReturnType UReal
    , [UArray UInt; URowVector; UVector; UVector; UReal]
    , AoS ) ;
  add_nullary "negative_infinity" ;
  add_unqualified ("norm", ReturnType UReal, [UReal], AoS) ;
  add_unqualified ("norm", ReturnType UReal, [UComplex], AoS) ;
  add_unqualified
    ( "normal_id_glm_lpdf"
    , ReturnType UReal
    , [UVector; UMatrix; UReal; UVector; UReal]
    , AoS ) ;
  add_unqualified
    ( "normal_id_glm_lpdf"
    , ReturnType UReal
    , [UVector; UMatrix; UVector; UVector; UReal]
    , AoS ) ;
  add_unqualified
    ( "normal_id_glm_lpdf"
    , ReturnType UReal
    , [UReal; UMatrix; UReal; UVector; UVector]
    , AoS ) ;
  add_unqualified
    ( "normal_id_glm_lpdf"
    , ReturnType UReal
    , [UReal; UMatrix; UVector; UVector; UVector]
    , AoS ) ;
  add_unqualified
    ( "normal_id_glm_lpdf"
    , ReturnType UReal
    , [UVector; URowVector; UReal; UVector; UVector]
    , AoS ) ;
  add_unqualified
    ( "normal_id_glm_lpdf"
    , ReturnType UReal
    , [UVector; URowVector; UVector; UVector; UVector]
    , AoS ) ;
  add_nullary "not_a_number" ;
  add_unqualified ("num_elements", ReturnType UInt, [UMatrix], AoS) ;
  add_unqualified ("num_elements", ReturnType UInt, [UVector], AoS) ;
  add_unqualified ("num_elements", ReturnType UInt, [URowVector], AoS) ;
  List.iter
    ~f:(fun i ->
      List.iter
        ~f:(fun t ->
          add_unqualified
            ("num_elements", ReturnType UInt, [bare_array_type (t, i)], AoS) )
        bare_types )
    (List.range 1 10) ;
  add_unqualified
    ("one_hot_int_array", ReturnType (UArray UInt), [UInt; UInt], AoS) ;
  add_unqualified
    ("one_hot_array", ReturnType (UArray UReal), [UInt; UInt], AoS) ;
  add_unqualified
    ("one_hot_row_vector", ReturnType URowVector, [UInt; UInt], AoS) ;
  add_unqualified ("one_hot_vector", ReturnType UVector, [UInt; UInt], AoS) ;
  add_unqualified ("ones_int_array", ReturnType (UArray UInt), [UInt], AoS) ;
  add_unqualified ("ones_array", ReturnType (UArray UReal), [UInt], AoS) ;
  add_unqualified ("ones_row_vector", ReturnType URowVector, [UInt], AoS) ;
  add_unqualified ("ones_vector", ReturnType UVector, [UInt], AoS) ;
  add_unqualified
    ( "ordered_logistic_glm_lpmf"
    , ReturnType UReal
    , [UArray UInt; UMatrix; UVector; UVector]
    , AoS ) ;
  add_unqualified
    ( "ordered_logistic_glm_lpmf"
    , ReturnType UReal
    , [UArray UInt; URowVector; UVector; UVector]
    , AoS ) ;
  add_unqualified
    ( "ordered_logistic_glm_lpmf"
    , ReturnType UReal
    , [UInt; UMatrix; UVector; UVector]
    , AoS ) ;
  add_unqualified
    ( "ordered_logistic_glm_lpmf"
    , ReturnType UReal
    , [UInt; URowVector; UVector; UVector]
    , AoS ) ;
  add_unqualified
    ("ordered_logistic_log", ReturnType UReal, [UInt; UReal; UVector], AoS) ;
  add_unqualified
    ( "ordered_logistic_log"
    , ReturnType UReal
    , [UArray UInt; UVector; UVector]
    , AoS ) ;
  add_unqualified
    ( "ordered_logistic_log"
    , ReturnType UReal
    , [UArray UInt; UVector; UArray UVector]
    , AoS ) ;
  add_unqualified
    ("ordered_logistic_lpmf", ReturnType UReal, [UInt; UReal; UVector], AoS) ;
  add_unqualified
    ( "ordered_logistic_lpmf"
    , ReturnType UReal
    , [UArray UInt; UVector; UVector]
    , AoS ) ;
  add_unqualified
    ( "ordered_logistic_lpmf"
    , ReturnType UReal
    , [UArray UInt; UVector; UArray UVector]
    , AoS ) ;
  add_unqualified
    ("ordered_logistic_rng", ReturnType UInt, [UReal; UVector], AoS) ;
  add_unqualified
    ("ordered_probit_log", ReturnType UReal, [UInt; UReal; UVector], AoS) ;
  add_unqualified
    ( "ordered_probit_log"
    , ReturnType UReal
    , [UArray UInt; UVector; UVector]
    , AoS ) ;
  add_unqualified
    ( "ordered_probit_log"
    , ReturnType UReal
    , [UArray UInt; UVector; UArray UVector]
    , AoS ) ;
  add_unqualified
    ("ordered_probit_lpmf", ReturnType UReal, [UInt; UReal; UVector], AoS) ;
  add_unqualified
    ( "ordered_probit_lpmf"
    , ReturnType UReal
    , [UArray UInt; UReal; UVector]
    , AoS ) ;
  add_unqualified
    ( "ordered_probit_lpmf"
    , ReturnType UReal
    , [UArray UInt; UReal; UArray UVector]
    , AoS ) ;
  add_unqualified ("ordered_probit_rng", ReturnType UInt, [UReal; UVector], AoS) ;
  add_binary_vec_real_real "owens_t" AoS ;
  add_nullary "pi" ;
  add_unqualified ("plus", ReturnType UInt, [UInt], AoS) ;
  add_unqualified ("plus", ReturnType UReal, [UReal], AoS) ;
  add_unqualified ("plus", ReturnType UComplex, [UComplex], AoS) ;
  add_unqualified ("plus", ReturnType UVector, [UVector], AoS) ;
  add_unqualified ("plus", ReturnType URowVector, [URowVector], AoS) ;
  add_unqualified ("plus", ReturnType UMatrix, [UMatrix], AoS) ;
  add_unqualified
    ( "poisson_log_glm_lpmf"
    , ReturnType UReal
    , [UArray UInt; UMatrix; UReal; UVector]
    , AoS ) ;
  add_unqualified
    ( "poisson_log_glm_lpmf"
    , ReturnType UReal
    , [UArray UInt; UMatrix; UVector; UVector]
    , AoS ) ;
  add_unqualified
    ( "poisson_log_glm_lpmf"
    , ReturnType UReal
    , [UInt; UMatrix; UReal; UVector]
    , AoS ) ;
  add_unqualified
    ( "poisson_log_glm_lpmf"
    , ReturnType UReal
    , [UInt; UMatrix; UVector; UVector]
    , AoS ) ;
  add_unqualified
    ( "poisson_log_glm_lpmf"
    , ReturnType UReal
    , [UArray UInt; URowVector; UReal; UVector]
    , AoS ) ;
  add_unqualified
    ( "poisson_log_glm_lpmf"
    , ReturnType UReal
    , [UArray UInt; URowVector; UVector; UVector]
    , AoS ) ;
  add_unqualified ("polar", ReturnType UComplex, [UReal; UReal], AoS) ;
  add_nullary "positive_infinity" ;
  add_binary_vec "pow" AoS ;
  add_unqualified ("pow", ReturnType UComplex, [UComplex; UReal], AoS) ;
  add_unqualified ("pow", ReturnType UComplex, [UComplex; UComplex], AoS) ;
  add_unqualified ("prod", ReturnType UInt, [UArray UInt], AoS) ;
  add_unqualified ("prod", ReturnType UReal, [UArray UReal], AoS) ;
  add_unqualified ("prod", ReturnType UReal, [UVector], AoS) ;
  add_unqualified ("prod", ReturnType UReal, [URowVector], AoS) ;
  add_unqualified ("prod", ReturnType UReal, [UMatrix], AoS) ;
  add_unqualified ("proj", ReturnType UComplex, [UComplex], AoS) ;
  add_unqualified ("quad_form", ReturnType UReal, [UMatrix; UVector], AoS) ;
  add_unqualified ("quad_form", ReturnType UMatrix, [UMatrix; UMatrix], AoS) ;
  add_unqualified ("quad_form_sym", ReturnType UReal, [UMatrix; UVector], AoS) ;
  add_unqualified ("quad_form_sym", ReturnType UMatrix, [UMatrix; UMatrix], AoS) ;
  add_unqualified
    ("quad_form_diag", ReturnType UMatrix, [UMatrix; UVector], AoS) ;
  add_unqualified
    ("quad_form_diag", ReturnType UMatrix, [UMatrix; URowVector], AoS) ;
  add_qualified
    ( "quantile"
    , ReturnType UReal
    , [(DataOnly, UArray UReal); (DataOnly, UReal)]
    , AoS ) ;
  add_qualified
    ( "quantile"
    , ReturnType (UArray UReal)
    , [(DataOnly, UArray UReal); (DataOnly, UArray UReal)]
    , AoS ) ;
  add_qualified
    ( "quantile"
    , ReturnType UReal
    , [(DataOnly, UVector); (DataOnly, UReal)]
    , AoS ) ;
  add_qualified
    ( "quantile"
    , ReturnType (UArray UReal)
    , [(DataOnly, UVector); (DataOnly, UArray UReal)]
    , AoS ) ;
  add_qualified
    ( "quantile"
    , ReturnType UReal
    , [(DataOnly, URowVector); (DataOnly, UReal)]
    , AoS ) ;
  add_qualified
    ( "quantile"
    , ReturnType (UArray UReal)
    , [(DataOnly, URowVector); (DataOnly, UArray UReal)]
    , AoS ) ;
  add_unqualified ("rank", ReturnType UInt, [UArray UInt; UInt], AoS) ;
  add_unqualified ("rank", ReturnType UInt, [UArray UReal; UInt], AoS) ;
  add_unqualified ("rank", ReturnType UInt, [UVector; UInt], AoS) ;
  add_unqualified ("rank", ReturnType UInt, [URowVector; UInt], AoS) ;
  add_unqualified ("append_row", ReturnType UMatrix, [UMatrix; UMatrix], AoS) ;
  add_unqualified ("append_row", ReturnType UMatrix, [URowVector; UMatrix], AoS) ;
  add_unqualified ("append_row", ReturnType UMatrix, [UMatrix; URowVector], AoS) ;
  add_unqualified
    ("append_row", ReturnType UMatrix, [URowVector; URowVector], AoS) ;
  add_unqualified ("append_row", ReturnType UVector, [UVector; UVector], AoS) ;
  add_unqualified ("append_row", ReturnType UVector, [UReal; UVector], AoS) ;
  add_unqualified ("append_row", ReturnType UVector, [UVector; UReal], AoS) ;
  List.iter
    ~f:(fun t ->
      add_unqualified
        ("rep_array", ReturnType (bare_array_type (t, 1)), [t; UInt], AoS) ;
      add_unqualified
        ("rep_array", ReturnType (bare_array_type (t, 2)), [t; UInt; UInt], AoS) ;
      add_unqualified
        ( "rep_array"
        , ReturnType (bare_array_type (t, 3))
        , [t; UInt; UInt; UInt]
        , AoS ) ;
      List.iter
        ~f:(fun j ->
          add_unqualified
            ( "rep_array"
            , ReturnType (bare_array_type (t, j + 1))
            , [bare_array_type (t, j); UInt]
            , AoS ) ;
          add_unqualified
            ( "rep_array"
            , ReturnType (bare_array_type (t, j + 2))
            , [bare_array_type (t, j); UInt; UInt]
            , AoS ) ;
          add_unqualified
            ( "rep_array"
            , ReturnType (bare_array_type (t, j + 3))
            , [bare_array_type (t, j); UInt; UInt; UInt]
            , AoS ) )
        (List.range 1 3) )
    bare_types ;
  add_unqualified ("rep_matrix", ReturnType UMatrix, [UReal; UInt; UInt], AoS) ;
  add_unqualified ("rep_matrix", ReturnType UMatrix, [UVector; UInt], AoS) ;
  add_unqualified ("rep_matrix", ReturnType UMatrix, [URowVector; UInt], AoS) ;
  add_unqualified ("rep_row_vector", ReturnType URowVector, [UReal; UInt], AoS) ;
  add_unqualified ("rep_vector", ReturnType UVector, [UReal; UInt], AoS) ;
  add_unqualified ("reverse", ReturnType UVector, [UVector], AoS) ;
  add_unqualified ("reverse", ReturnType URowVector, [URowVector], AoS) ;
  List.iter
    ~f:(fun i ->
      List.iter
        ~f:(fun t ->
          add_unqualified
            ( "reverse"
            , ReturnType (bare_array_type (t, i))
            , [bare_array_type (t, i)]
            , AoS ) )
        bare_types )
    (List.range 1 8) ;
  add_binary_vec_int_int "rising_factorial" AoS ;
  add_binary_vec_real_int "rising_factorial" AoS ;
  add_unqualified ("row", ReturnType URowVector, [UMatrix; UInt], AoS) ;
  add_unqualified ("rows", ReturnType UInt, [UVector], AoS) ;
  add_unqualified ("rows", ReturnType UInt, [URowVector], AoS) ;
  add_unqualified ("rows", ReturnType UInt, [UMatrix], AoS) ;
  add_unqualified
    ("rows_dot_product", ReturnType UVector, [UVector; UVector], AoS) ;
  add_unqualified
    ("rows_dot_product", ReturnType UVector, [URowVector; URowVector], AoS) ;
  add_unqualified
    ("rows_dot_product", ReturnType UVector, [UMatrix; UMatrix], AoS) ;
  add_unqualified ("rows_dot_self", ReturnType UVector, [UVector], AoS) ;
  add_unqualified ("rows_dot_self", ReturnType UVector, [URowVector], AoS) ;
  add_unqualified ("rows_dot_self", ReturnType UVector, [UMatrix], AoS) ;
  add_unqualified
    ( "scale_matrix_exp_multiply"
    , ReturnType UMatrix
    , [UReal; UMatrix; UMatrix]
    , AoS ) ;
  add_unqualified ("sd", ReturnType UReal, [UArray UReal], AoS) ;
  add_unqualified ("sd", ReturnType UReal, [UVector], AoS) ;
  add_unqualified ("sd", ReturnType UReal, [URowVector], AoS) ;
  add_unqualified ("sd", ReturnType UReal, [UMatrix], AoS) ;
  add_unqualified
    ("segment", ReturnType URowVector, [URowVector; UInt; UInt], AoS) ;
  add_unqualified ("segment", ReturnType UVector, [UVector; UInt; UInt], AoS) ;
  List.iter
    ~f:(fun t ->
      List.iter
        ~f:(fun j ->
          add_unqualified
            ( "segment"
            , ReturnType (bare_array_type (t, j))
            , [bare_array_type (t, j); UInt; UInt]
            , AoS ) )
        (List.range 1 4) )
    bare_types ;
  add_unqualified ("sin", ReturnType UComplex, [UComplex], AoS) ;
  add_unqualified ("sinh", ReturnType UComplex, [UComplex], AoS) ;
  add_unqualified ("singular_values", ReturnType UVector, [UMatrix], AoS) ;
  List.iter
    ~f:(fun i ->
      List.iter
        ~f:(fun t ->
          add_unqualified
            ("size", ReturnType UInt, [bare_array_type (t, i)], AoS) )
        bare_types )
    (List.range 1 8) ;
  List.iter
    ~f:(fun t -> add_unqualified ("size", ReturnType UInt, [t], AoS))
    bare_types ;
  add_unqualified ("softmax", ReturnType UVector, [UVector], AoS) ;
  add_unqualified ("sort_asc", ReturnType (UArray UInt), [UArray UInt], AoS) ;
  add_unqualified ("sort_asc", ReturnType (UArray UReal), [UArray UReal], AoS) ;
  add_unqualified ("sort_asc", ReturnType UVector, [UVector], AoS) ;
  add_unqualified ("sort_asc", ReturnType URowVector, [URowVector], AoS) ;
  add_unqualified ("sort_desc", ReturnType (UArray UInt), [UArray UInt], AoS) ;
  add_unqualified ("sort_desc", ReturnType (UArray UReal), [UArray UReal], AoS) ;
  add_unqualified ("sort_desc", ReturnType UVector, [UVector], AoS) ;
  add_unqualified ("sort_desc", ReturnType URowVector, [URowVector], AoS) ;
  add_unqualified
    ("sort_indices_asc", ReturnType (UArray UInt), [UArray UInt], AoS) ;
  add_unqualified
    ("sort_indices_asc", ReturnType (UArray UInt), [UArray UReal], AoS) ;
  add_unqualified ("sort_indices_asc", ReturnType (UArray UInt), [UVector], AoS) ;
  add_unqualified
    ("sort_indices_asc", ReturnType (UArray UInt), [URowVector], AoS) ;
  add_unqualified
    ("sort_indices_desc", ReturnType (UArray UInt), [UArray UInt], AoS) ;
  add_unqualified
    ("sort_indices_desc", ReturnType (UArray UInt), [UArray UReal], AoS) ;
  add_unqualified
    ("sort_indices_desc", ReturnType (UArray UInt), [UVector], AoS) ;
  add_unqualified
    ("sort_indices_desc", ReturnType (UArray UInt), [URowVector], AoS) ;
  add_unqualified ("squared_distance", ReturnType UReal, [UReal; UReal], AoS) ;
  add_unqualified
    ("squared_distance", ReturnType UReal, [UVector; UVector], AoS) ;
  add_unqualified
    ("squared_distance", ReturnType UReal, [URowVector; URowVector], AoS) ;
  add_unqualified
    ("squared_distance", ReturnType UReal, [UVector; URowVector], AoS) ;
  add_unqualified
    ("squared_distance", ReturnType UReal, [URowVector; UVector], AoS) ;
  add_unqualified ("sqrt", ReturnType UComplex, [UComplex], AoS) ;
  add_nullary "sqrt2" ;
  add_unqualified
    ("sub_col", ReturnType UVector, [UMatrix; UInt; UInt; UInt], AoS) ;
  add_unqualified
    ("sub_row", ReturnType URowVector, [UMatrix; UInt; UInt; UInt], AoS) ;
  List.iter
    ~f:(fun i ->
      add_unqualified
        ( "subtract"
        , ReturnType (List.nth_exn bare_types i)
        , [List.nth_exn bare_types i; List.nth_exn bare_types i]
        , AoS ) )
    (List.range 0 bare_types_size) ;
  add_unqualified ("subtract", ReturnType UComplex, [UComplex; UReal], AoS) ;
  add_unqualified ("subtract", ReturnType UComplex, [UComplex; UComplex], AoS) ;
  add_unqualified ("subtract", ReturnType UVector, [UVector; UReal], AoS) ;
  add_unqualified ("subtract", ReturnType URowVector, [URowVector; UReal], AoS) ;
  add_unqualified ("subtract", ReturnType UMatrix, [UMatrix; UReal], AoS) ;
  add_unqualified ("subtract", ReturnType UVector, [UReal; UVector], AoS) ;
  add_unqualified ("subtract", ReturnType URowVector, [UReal; URowVector], AoS) ;
  add_unqualified ("subtract", ReturnType UMatrix, [UReal; UMatrix], AoS) ;
  add_unqualified ("sum", ReturnType UInt, [UArray UInt], AoS) ;
  add_unqualified ("sum", ReturnType UReal, [UArray UReal], AoS) ;
  add_unqualified ("sum", ReturnType UReal, [UVector], AoS) ;
  add_unqualified ("sum", ReturnType UReal, [URowVector], AoS) ;
  add_unqualified ("sum", ReturnType UReal, [UMatrix], AoS) ;
  add_unqualified ("svd_U", ReturnType UMatrix, [UMatrix], AoS) ;
  add_unqualified ("svd_V", ReturnType UMatrix, [UMatrix], AoS) ;
  add_unqualified
    ("symmetrize_from_lower_tri", ReturnType UMatrix, [UMatrix], AoS) ;
  add_unqualified ("tail", ReturnType URowVector, [URowVector; UInt], AoS) ;
  add_unqualified ("tail", ReturnType UVector, [UVector; UInt], AoS) ;
  List.iter
    ~f:(fun t ->
      List.iter
        ~f:(fun j ->
          add_unqualified
            ( "tail"
            , ReturnType (bare_array_type (t, j))
            , [bare_array_type (t, j); UInt]
            , AoS ) )
        (List.range 1 4) )
    bare_types ;
  add_unqualified ("tan", ReturnType UComplex, [UComplex], AoS) ;
  add_unqualified ("tanh", ReturnType UComplex, [UComplex], AoS) ;
  add_unqualified ("tcrossprod", ReturnType UMatrix, [UMatrix], AoS) ;
  add_unqualified ("to_array_1d", ReturnType (UArray UReal), [UMatrix], AoS) ;
  add_unqualified ("to_array_1d", ReturnType (UArray UReal), [UVector], AoS) ;
  add_unqualified ("to_array_1d", ReturnType (UArray UReal), [URowVector], AoS) ;
  List.iter
    ~f:(fun i ->
      add_unqualified
        ( "to_array_1d"
        , ReturnType (UArray UReal)
        , [bare_array_type (UReal, i)]
        , AoS ) ;
      add_unqualified
        ( "to_array_1d"
        , ReturnType (UArray UInt)
        , [bare_array_type (UInt, i)]
        , AoS ) )
    (List.range 1 10) ;
  add_unqualified
    ("to_array_2d", ReturnType (bare_array_type (UReal, 2)), [UMatrix], AoS) ;
  add_unqualified ("to_complex", ReturnType UComplex, [], AoS) ;
  add_unqualified ("to_complex", ReturnType UComplex, [UReal; UReal], AoS) ;
  add_unqualified ("to_complex", ReturnType UComplex, [UReal], AoS) ;
  add_unqualified ("to_matrix", ReturnType UMatrix, [UMatrix], AoS) ;
  add_unqualified ("to_matrix", ReturnType UMatrix, [UMatrix; UInt; UInt], AoS) ;
  add_unqualified
    ("to_matrix", ReturnType UMatrix, [UMatrix; UInt; UInt; UInt], AoS) ;
  add_unqualified ("to_matrix", ReturnType UMatrix, [UVector], AoS) ;
  add_unqualified ("to_matrix", ReturnType UMatrix, [UVector; UInt; UInt], AoS) ;
  add_unqualified
    ("to_matrix", ReturnType UMatrix, [UVector; UInt; UInt; UInt], AoS) ;
  add_unqualified ("to_matrix", ReturnType UMatrix, [URowVector], AoS) ;
  add_unqualified ("to_matrix", ReturnType UMatrix, [UArray URowVector], AoS) ;
  add_unqualified
    ("to_matrix", ReturnType UMatrix, [URowVector; UInt; UInt], AoS) ;
  add_unqualified
    ("to_matrix", ReturnType UMatrix, [URowVector; UInt; UInt; UInt], AoS) ;
  add_unqualified
    ("to_matrix", ReturnType UMatrix, [UArray UReal; UInt; UInt], AoS) ;
  add_unqualified
    ("to_matrix", ReturnType UMatrix, [UArray UReal; UInt; UInt; UInt], AoS) ;
  add_unqualified
    ("to_matrix", ReturnType UMatrix, [UArray UInt; UInt; UInt], AoS) ;
  add_unqualified
    ("to_matrix", ReturnType UMatrix, [UArray UInt; UInt; UInt; UInt], AoS) ;
  add_unqualified
    ("to_matrix", ReturnType UMatrix, [bare_array_type (UReal, 2)], AoS) ;
  add_unqualified
    ("to_matrix", ReturnType UMatrix, [bare_array_type (UInt, 2)], AoS) ;
  add_unqualified ("to_row_vector", ReturnType URowVector, [UMatrix], AoS) ;
  add_unqualified ("to_row_vector", ReturnType URowVector, [UVector], AoS) ;
  add_unqualified ("to_row_vector", ReturnType URowVector, [URowVector], AoS) ;
  add_unqualified ("to_row_vector", ReturnType URowVector, [UArray UReal], AoS) ;
  add_unqualified ("to_row_vector", ReturnType URowVector, [UArray UInt], AoS) ;
  add_unqualified ("to_vector", ReturnType UVector, [UMatrix], AoS) ;
  add_unqualified ("to_vector", ReturnType UVector, [UVector], AoS) ;
  add_unqualified ("to_vector", ReturnType UVector, [URowVector], AoS) ;
  add_unqualified ("to_vector", ReturnType UVector, [UArray UReal], AoS) ;
  add_unqualified ("to_vector", ReturnType UVector, [UArray UInt], AoS) ;
  add_unqualified ("trace", ReturnType UReal, [UMatrix], AoS) ;
  add_unqualified
    ("trace_gen_quad_form", ReturnType UReal, [UMatrix; UMatrix; UMatrix], AoS) ;
  add_unqualified ("trace_quad_form", ReturnType UReal, [UMatrix; UVector], AoS) ;
  add_unqualified ("trace_quad_form", ReturnType UReal, [UMatrix; UMatrix], AoS) ;
  add_unqualified ("transpose", ReturnType URowVector, [UVector], AoS) ;
  add_unqualified ("transpose", ReturnType UVector, [URowVector], AoS) ;
  add_unqualified ("transpose", ReturnType UMatrix, [UMatrix], AoS) ;
  add_unqualified ("uniform_simplex", ReturnType UVector, [UInt], AoS) ;
  add_unqualified ("variance", ReturnType UReal, [UArray UReal], AoS) ;
  add_unqualified ("variance", ReturnType UReal, [UVector], AoS) ;
  add_unqualified ("variance", ReturnType UReal, [URowVector], AoS) ;
  add_unqualified ("variance", ReturnType UReal, [UMatrix], AoS) ;
  add_unqualified ("wishart_rng", ReturnType UMatrix, [UReal; UMatrix], AoS) ;
  add_unqualified ("zeros_int_array", ReturnType (UArray UInt), [UInt], AoS) ;
  add_unqualified ("zeros_array", ReturnType (UArray UReal), [UInt], AoS) ;
  add_unqualified ("zeros_row_vector", ReturnType URowVector, [UInt], AoS) ;
  add_unqualified ("zeros_vector", ReturnType UVector, [UInt], AoS) ;
  (* Now add all the manually added stuff to the main hashtable used
     for type-checking *)
  Hashtbl.iteri manual_stan_math_signatures ~f:(fun ~key ~data ->
      List.iter data ~f:(fun data ->
          Hashtbl.add_multi stan_math_signatures ~key ~data ) )

let%expect_test "dist name suffix" =
  dist_name_suffix [] "normal" |> print_endline ;
  [%expect {| _lpdf |}]<|MERGE_RESOLUTION|>--- conflicted
+++ resolved
@@ -457,13 +457,8 @@
            else [(Void, [(ad1, lhs); (ad2, rhs)], AoS)]
        | _ -> [] )
 
-<<<<<<< HEAD
-let pp_math_sig ppf (rt, args) =
-  UnsizedType.pp ppf (UFun (args, rt, (FnPlain, true)))
-=======
 let pp_math_sig ppf (rt, args, mem_pattern) =
-  UnsizedType.pp ppf (UFun (args, rt, FnPlain, mem_pattern))
->>>>>>> c320318d
+  UnsizedType.pp ppf (UFun (args, rt, (FnPlain, true), mem_pattern))
 
 let pp_math_sigs ppf name =
   Fmt.pf ppf "@[<v>%a@]" (Fmt.list ~sep:Fmt.cut pp_math_sig) (get_sigs name)
@@ -886,12 +881,8 @@
             ( [ (AutoDiffable, UVector); (AutoDiffable, UVector)
               ; (DataOnly, UArray UReal); (DataOnly, UArray UInt) ]
             , ReturnType UVector
-<<<<<<< HEAD
-            , plain_func ) )
-=======
-            , FnPlain
+            , plain_func
             , AoS ) )
->>>>>>> c320318d
       ; (AutoDiffable, UVector); (AutoDiffable, UVector)
       ; (DataOnly, UArray UReal); (DataOnly, UArray UInt) ]
     , AoS ) ;
@@ -903,12 +894,8 @@
             ( [ (AutoDiffable, UVector); (AutoDiffable, UVector)
               ; (DataOnly, UArray UReal); (DataOnly, UArray UInt) ]
             , ReturnType UVector
-<<<<<<< HEAD
-            , plain_func ) )
-=======
-            , FnPlain
-            , Common.Helpers.AoS ) )
->>>>>>> c320318d
+            , plain_func
+            , AoS ) )
       ; (AutoDiffable, UVector); (AutoDiffable, UVector)
       ; (DataOnly, UArray UReal); (DataOnly, UArray UInt); (DataOnly, UReal)
       ; (DataOnly, UReal); (DataOnly, UReal) ]
@@ -921,12 +908,8 @@
             ( [ (AutoDiffable, UVector); (AutoDiffable, UVector)
               ; (DataOnly, UArray UReal); (DataOnly, UArray UInt) ]
             , ReturnType UVector
-<<<<<<< HEAD
-            , plain_func ) )
-=======
-            , FnPlain
-            , Common.Helpers.AoS ) )
->>>>>>> c320318d
+            , plain_func
+            , AoS ) )
       ; (AutoDiffable, UVector); (AutoDiffable, UVector)
       ; (DataOnly, UArray UReal); (DataOnly, UArray UInt) ]
     , AoS ) ;
@@ -938,12 +921,8 @@
             ( [ (AutoDiffable, UVector); (AutoDiffable, UVector)
               ; (DataOnly, UArray UReal); (DataOnly, UArray UInt) ]
             , ReturnType UVector
-<<<<<<< HEAD
-            , plain_func ) )
-=======
-            , FnPlain
-            , Common.Helpers.AoS ) )
->>>>>>> c320318d
+            , plain_func
+            , AoS ) )
       ; (AutoDiffable, UVector); (AutoDiffable, UVector)
       ; (DataOnly, UArray UReal); (DataOnly, UArray UInt); (DataOnly, UReal)
       ; (DataOnly, UReal); (DataOnly, UReal) ]
@@ -1400,12 +1379,8 @@
               ; (AutoDiffable, UArray UReal)
               ; (DataOnly, UArray UReal); (DataOnly, UArray UInt) ]
             , ReturnType UReal
-<<<<<<< HEAD
-            , pure_closure ) )
-=======
-            , FnPlain
-            , Common.Helpers.AoS ) )
->>>>>>> c320318d
+            , pure_closure
+            , AoS ) )
       ; (AutoDiffable, UReal); (AutoDiffable, UReal)
       ; (AutoDiffable, UArray UReal)
       ; (DataOnly, UArray UReal); (DataOnly, UArray UInt) ]
@@ -1419,12 +1394,8 @@
               ; (AutoDiffable, UArray UReal)
               ; (DataOnly, UArray UReal); (DataOnly, UArray UInt) ]
             , ReturnType UReal
-<<<<<<< HEAD
-            , pure_closure ) )
-=======
-            , FnPlain
-            , Common.Helpers.AoS ) )
->>>>>>> c320318d
+            , pure_closure
+            , AoS ) )
       ; (AutoDiffable, UReal); (AutoDiffable, UReal)
       ; (AutoDiffable, UArray UReal)
       ; (DataOnly, UArray UReal); (DataOnly, UArray UInt); (DataOnly, UReal) ]
@@ -1439,12 +1410,8 @@
               ; (AutoDiffable, UArray UReal)
               ; (DataOnly, UArray UReal); (DataOnly, UArray UInt) ]
             , ReturnType (UArray UReal)
-<<<<<<< HEAD
-            , pure_closure ) )
-=======
-            , FnPlain
-            , Common.Helpers.AoS ) )
->>>>>>> c320318d
+            , pure_closure
+            , AoS ) )
       ; (AutoDiffable, UArray UReal)
       ; (AutoDiffable, UReal)
       ; (AutoDiffable, UArray UReal)
@@ -1461,12 +1428,8 @@
               ; (AutoDiffable, UArray UReal)
               ; (DataOnly, UArray UReal); (DataOnly, UArray UInt) ]
             , ReturnType (UArray UReal)
-<<<<<<< HEAD
-            , pure_closure ) )
-=======
-            , FnPlain
-            , Common.Helpers.AoS ) )
->>>>>>> c320318d
+            , pure_closure
+            , AoS ) )
       ; (AutoDiffable, UArray UReal)
       ; (AutoDiffable, UReal)
       ; (AutoDiffable, UArray UReal)
@@ -1483,12 +1446,8 @@
               ; (AutoDiffable, UArray UReal)
               ; (DataOnly, UArray UReal); (DataOnly, UArray UInt) ]
             , ReturnType (UArray UReal)
-<<<<<<< HEAD
-            , pure_closure ) )
-=======
-            , FnPlain
-            , Common.Helpers.AoS ) )
->>>>>>> c320318d
+            , pure_closure
+            , AoS ) )
       ; (AutoDiffable, UArray UReal)
       ; (AutoDiffable, UReal)
       ; (AutoDiffable, UArray UReal)
@@ -1506,12 +1465,8 @@
               ; (AutoDiffable, UArray UReal)
               ; (DataOnly, UArray UReal); (DataOnly, UArray UInt) ]
             , ReturnType (UArray UReal)
-<<<<<<< HEAD
-            , pure_closure ) )
-=======
-            , FnPlain
-            , Common.Helpers.AoS ) )
->>>>>>> c320318d
+            , pure_closure
+            , AoS ) )
       ; (AutoDiffable, UArray UReal)
       ; (AutoDiffable, UReal)
       ; (AutoDiffable, UArray UReal)
@@ -1528,12 +1483,8 @@
               ; (AutoDiffable, UArray UReal)
               ; (DataOnly, UArray UReal); (DataOnly, UArray UInt) ]
             , ReturnType (UArray UReal)
-<<<<<<< HEAD
-            , pure_closure ) )
-=======
-            , FnPlain
-            , Common.Helpers.AoS ) )
->>>>>>> c320318d
+            , pure_closure
+            , AoS ) )
       ; (AutoDiffable, UArray UReal)
       ; (AutoDiffable, UReal)
       ; (AutoDiffable, UArray UReal)
@@ -1551,12 +1502,8 @@
               ; (AutoDiffable, UArray UReal)
               ; (DataOnly, UArray UReal); (DataOnly, UArray UInt) ]
             , ReturnType (UArray UReal)
-<<<<<<< HEAD
-            , pure_closure ) )
-=======
-            , FnPlain
-            , Common.Helpers.AoS ) )
->>>>>>> c320318d
+            , pure_closure
+            , AoS ) )
       ; (AutoDiffable, UArray UReal)
       ; (AutoDiffable, UReal)
       ; (AutoDiffable, UArray UReal)
@@ -1573,12 +1520,8 @@
               ; (AutoDiffable, UArray UReal)
               ; (DataOnly, UArray UReal); (DataOnly, UArray UInt) ]
             , ReturnType (UArray UReal)
-<<<<<<< HEAD
-            , pure_closure ) )
-=======
-            , FnPlain
-            , Common.Helpers.AoS ) )
->>>>>>> c320318d
+            , pure_closure
+            , AoS ) )
       ; (AutoDiffable, UArray UReal)
       ; (AutoDiffable, UReal)
       ; (AutoDiffable, UArray UReal)
@@ -1685,12 +1628,8 @@
             ( [ (AutoDiffable, UVector); (AutoDiffable, UVector)
               ; (DataOnly, UArray UReal); (DataOnly, UArray UInt) ]
             , ReturnType UVector
-<<<<<<< HEAD
-            , plain_func ) )
-=======
-            , FnPlain
-            , Common.Helpers.AoS ) )
->>>>>>> c320318d
+            , plain_func
+            , AoS ) )
       ; (AutoDiffable, UVector)
       ; (AutoDiffable, UArray UVector)
       ; (DataOnly, UArray (UArray UReal))
