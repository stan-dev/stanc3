(** The signatures of the Stan Math library, which are used for type checking *)
open Core_kernel

(* The "dimensionality" (bad name?) is supposed to help us represent the
    vectorized nature of many Stan functions. It allows us to represent when
    a function argument can be just a real or matrix, or some common forms of
    vectorization over reals. This captures the most commonly used forms in our
    previous signatures; there are a lot partially because we had a lot of
    inconsistencies.
*)
type dimensionality =
  | DReal
  | DVector
  | DMatrix
  (* Vectorizable int *)
  | DVInt
  (* Vectorizable real *)
  | DVReal
  (* DEPRECATED; vectorizable ints or reals *)
  | DIntAndReals
  (* Vectorizable vectors - for multivariate functions *)
  | DVectors
  | DDeepVectorized

(* all base types with up 8 levels of nested containers -
                       just used for element-wise vectorized unary functions now *)

let rec bare_array_type (t, i) =
  match i with 0 -> t | j -> UnsizedType.UArray (bare_array_type (t, j - 1))

let rec expand_arg = function
  | DReal -> [UnsizedType.UReal]
  | DVector -> [UVector]
  | DMatrix -> [UMatrix]
  | DVInt -> [UInt; UArray UInt]
  | DVReal -> [UReal; UArray UReal; UVector; URowVector]
  | DIntAndReals -> expand_arg DVReal @ expand_arg DVInt
  | DVectors -> [UVector; UArray UVector; URowVector; UArray URowVector]
  | DDeepVectorized ->
      let all_base = [UnsizedType.UInt; UReal; URowVector; UVector; UMatrix] in
      List.(
        concat_map all_base ~f:(fun a ->
            map (range 0 8) ~f:(fun i -> bare_array_type (a, i)) ))

type fkind = Lpmf | Lpdf | Rng | Cdf | Ccdf | UnaryVectorized
type fun_arg = UnsizedType.autodifftype * UnsizedType.t

type stan_math_table_values =
  UnsizedType.returntype * fun_arg list * Common.Helpers.mem_pattern

let is_primitive = function
  | UnsizedType.UReal -> true
  | UInt -> true
  | _ -> false

(** The signatures hash table *)
let (stan_math_signatures : (string, stan_math_table_values list) Hashtbl.t) =
  String.Table.create ()

(** All of the signatures that are added by hand, rather than the ones
    added "declaratively" *)
let (manual_stan_math_signatures :
      (string, stan_math_table_values list) Hashtbl.t) =
  String.Table.create ()

(* XXX The correct word here isn't combination - what is it? *)
let all_combinations xx =
  List.fold_right xx ~init:[[]] ~f:(fun x accum ->
      List.concat_map accum ~f:(fun acc ->
          List.map ~f:(fun arg -> arg :: acc) x ) )

let%expect_test "combinations " =
  let a = all_combinations [[1; 2]; [3; 4]; [5; 6]] in
  [%sexp (a : int list list)] |> Sexp.to_string_hum |> print_endline ;
  [%expect
    {| ((1 3 5) (2 3 5) (1 4 5) (2 4 5) (1 3 6) (2 3 6) (1 4 6) (2 4 6)) |}]

let missing_math_functions = String.Set.of_list ["beta_proportion_cdf"]

let rng_return_type t lt =
  if List.for_all ~f:is_primitive lt then t else UnsizedType.UArray t

let add_unqualified (name, rt, uqargts, mem_pattern) =
  Hashtbl.add_multi manual_stan_math_signatures ~key:name
    ~data:
      ( rt
      , List.map ~f:(fun x -> (UnsizedType.AutoDiffable, x)) uqargts
      , mem_pattern )

let rec ints_to_real unsized =
  match unsized with
  | UnsizedType.UInt -> UnsizedType.UReal
  | UArray t -> UArray (ints_to_real t)
  | x -> x

let reduce_sum_allowed_dimensionalities = [1; 2; 3; 4; 5; 6; 7]

let reduce_sum_slice_types =
  let base_slice_type i =
    [ bare_array_type (UnsizedType.UReal, i)
    ; bare_array_type (UnsizedType.UInt, i)
    ; bare_array_type (UnsizedType.UMatrix, i)
    ; bare_array_type (UnsizedType.UVector, i)
    ; bare_array_type (UnsizedType.URowVector, i) ]
  in
  List.concat (List.map ~f:base_slice_type reduce_sum_allowed_dimensionalities)

(* Variadic ODE *)
let variadic_ode_adjoint_ctl_tol_arg_types =
  [ (UnsizedType.DataOnly, UnsizedType.UReal)
    (* real relative_tolerance_forward *)
  ; (DataOnly, UVector) (* vector absolute_tolerance_forward *)
  ; (DataOnly, UReal) (* real relative_tolerance_backward *)
  ; (DataOnly, UVector) (* real absolute_tolerance_backward *)
  ; (DataOnly, UReal) (* real relative_tolerance_quadrature *)
  ; (DataOnly, UReal) (* real absolute_tolerance_quadrature *)
  ; (DataOnly, UInt) (* int max_num_steps *)
  ; (DataOnly, UInt) (* int num_steps_between_checkpoints *)
  ; (DataOnly, UInt) (* int interpolation_polynomial *)
  ; (DataOnly, UInt) (* int solver_forward *)
  ; (DataOnly, UInt)
  (* int solver_backward *)
   ]

let variadic_ode_tol_arg_types =
  [ (UnsizedType.DataOnly, UnsizedType.UReal)
  ; (DataOnly, UReal); (DataOnly, UInt) ]

let variadic_ode_mandatory_arg_types =
  [ (UnsizedType.AutoDiffable, UnsizedType.UVector)
  ; (AutoDiffable, UReal)
  ; (AutoDiffable, UArray UReal) ]

let variadic_ode_mandatory_fun_args =
  [ (UnsizedType.AutoDiffable, UnsizedType.UReal)
  ; (UnsizedType.AutoDiffable, UnsizedType.UVector) ]

let variadic_ode_fun_return_type = UnsizedType.UVector
let variadic_ode_return_type = UnsizedType.UArray UnsizedType.UVector

let mk_declarative_sig (fnkinds, name, args, mem_pattern) =
  let sfxes = function
    | Lpmf -> ["_lpmf"; "_log"]
    | Lpdf -> ["_lpdf"; "_log"]
    | Rng -> ["_rng"]
    | Cdf -> ["_cdf"; "_cdf_log"; "_lcdf"]
    | Ccdf -> ["_ccdf_log"; "_lccdf"]
    | UnaryVectorized -> [""]
  in
  let add_ints = function DVReal -> DIntAndReals | x -> x in
  let all_expanded args = all_combinations (List.map ~f:expand_arg args) in
  let promoted_dim = function
    | DVInt -> UnsizedType.UInt
    (* XXX fix this up to work with more RNGs *)
    | _ -> UReal
  in
  let find_rt rt args = function
    | Rng -> UnsizedType.ReturnType (rng_return_type rt args)
    | UnaryVectorized -> ReturnType (ints_to_real (List.hd_exn args))
    | _ -> ReturnType UReal
  in
  let create_from_fk_args fk arglists =
    List.concat_map arglists ~f:(fun args ->
        List.map (sfxes fk) ~f:(fun sfx ->
            (name ^ sfx, find_rt UReal args fk, args, mem_pattern) ) )
  in
  let add_fnkind = function
    | Rng ->
        let rt, args = (List.hd_exn args, List.tl_exn args) in
        let args = List.map ~f:add_ints args in
        let rt = promoted_dim rt in
        let name = name ^ "_rng" in
        List.map (all_expanded args) ~f:(fun args ->
            (name, find_rt rt args Rng, args, mem_pattern) )
    | UnaryVectorized ->
        create_from_fk_args UnaryVectorized (all_expanded args)
    | fk -> create_from_fk_args fk (all_expanded args)
  in
  List.concat_map fnkinds ~f:add_fnkind
  |> List.filter ~f:(fun (n, _, _, _) -> not (Set.mem missing_math_functions n))
  |> List.map ~f:(fun (n, rt, args, support_soa) ->
         ( n
         , rt
         , List.map ~f:(fun x -> (UnsizedType.AutoDiffable, x)) args
         , support_soa ) )

let full_lpdf = [Lpdf; Rng; Ccdf; Cdf]
let full_lpmf = [Lpmf; Rng; Ccdf; Cdf]

let reduce_sum_functions =
  String.Set.of_list ["reduce_sum"; "reduce_sum_static"]

let variadic_ode_adjoint_fn = "ode_adjoint_tol_ctl"

let variadic_ode_nonadjoint_fns =
  String.Set.of_list
    [ "ode_bdf_tol"; "ode_rk45_tol"; "ode_adams_tol"; "ode_bdf"; "ode_rk45"
    ; "ode_adams"; "ode_ckrk"; "ode_ckrk_tol" ]

let ode_tolerances_suffix = "_tol"
let is_reduce_sum_fn f = Set.mem reduce_sum_functions f
let is_variadic_ode_nonadjoint_fn f = Set.mem variadic_ode_nonadjoint_fns f

let is_variadic_ode_fn f =
  Set.mem variadic_ode_nonadjoint_fns f || f = variadic_ode_adjoint_fn

let is_variadic_ode_nonadjoint_tol_fn f =
  is_variadic_ode_nonadjoint_fn f
  && String.is_suffix f ~suffix:ode_tolerances_suffix

let distributions =
  [ ( full_lpmf
    , "beta_binomial"
    , [DVInt; DVInt; DVReal; DVReal]
    , Common.Helpers.SoA )
  ; (full_lpdf, "beta", [DVReal; DVReal; DVReal], SoA)
  ; ([Lpdf; Ccdf; Cdf], "beta_proportion", [DVReal; DVReal; DIntAndReals], SoA)
  ; (full_lpmf, "bernoulli", [DVInt; DVReal], SoA)
  ; ([Lpmf; Rng], "bernoulli_logit", [DVInt; DVReal], SoA)
  ; (full_lpmf, "binomial", [DVInt; DVInt; DVReal], SoA)
  ; ([Lpmf], "binomial_logit", [DVInt; DVInt; DVReal], SoA)
  ; ([Lpmf], "categorical", [DVInt; DVector], AoS)
  ; ([Lpmf], "categorical_logit", [DVInt; DVector], AoS)
  ; (full_lpdf, "cauchy", [DVReal; DVReal; DVReal], SoA)
  ; (full_lpdf, "chi_square", [DVReal; DVReal], SoA)
  ; ([Lpdf], "dirichlet", [DVectors; DVectors], AoS)
  ; (full_lpmf, "discrete_range", [DVInt; DVInt; DVInt], SoA)
  ; (full_lpdf, "double_exponential", [DVReal; DVReal; DVReal], SoA)
  ; (full_lpdf, "exp_mod_normal", [DVReal; DVReal; DVReal; DVReal], SoA)
  ; (full_lpdf, "exponential", [DVReal; DVReal], SoA)
  ; (full_lpdf, "frechet", [DVReal; DVReal; DVReal], SoA)
  ; (full_lpdf, "gamma", [DVReal; DVReal; DVReal], SoA)
  ; (full_lpdf, "gumbel", [DVReal; DVReal; DVReal], SoA)
  ; (full_lpdf, "inv_chi_square", [DVReal; DVReal], SoA)
  ; (full_lpdf, "inv_gamma", [DVReal; DVReal; DVReal], SoA)
  ; (full_lpdf, "logistic", [DVReal; DVReal; DVReal], SoA)
  ; (full_lpdf, "lognormal", [DVReal; DVReal; DVReal], SoA)
  ; ([Lpdf], "multi_gp", [DMatrix; DMatrix; DVector], AoS)
  ; ([Lpdf], "multi_gp_cholesky", [DMatrix; DMatrix; DVector], AoS)
  ; ([Lpdf], "multi_normal", [DVectors; DVectors; DMatrix], AoS)
  ; ([Lpdf], "multi_normal_cholesky", [DVectors; DVectors; DMatrix], AoS)
  ; ([Lpdf], "multi_normal_prec", [DVectors; DVectors; DMatrix], AoS)
  ; ([Lpdf], "multi_student_t", [DVectors; DReal; DVectors; DMatrix], AoS)
  ; (full_lpmf, "neg_binomial", [DVInt; DVReal; DVReal], SoA)
  ; (full_lpmf, "neg_binomial_2", [DVInt; DVReal; DVReal], SoA)
  ; ([Lpmf; Rng], "neg_binomial_2_log", [DVInt; DVReal; DVReal], SoA)
  ; (full_lpdf, "normal", [DVReal; DVReal; DVReal], SoA)
  ; (full_lpdf, "pareto", [DVReal; DVReal; DVReal], SoA)
  ; (full_lpdf, "pareto_type_2", [DVReal; DVReal; DVReal; DVReal], SoA)
  ; (full_lpmf, "poisson", [DVInt; DVReal], SoA)
  ; ([Lpmf; Rng], "poisson_log", [DVInt; DVReal], SoA)
  ; (full_lpdf, "rayleigh", [DVReal; DVReal], SoA)
  ; (full_lpdf, "scaled_inv_chi_square", [DVReal; DVReal; DVReal], SoA)
  ; (full_lpdf, "skew_normal", [DVReal; DVReal; DVReal; DVReal], SoA)
  ; (full_lpdf, "student_t", [DVReal; DVReal; DVReal; DVReal], SoA)
  ; (full_lpdf, "std_normal", [DVReal], SoA)
  ; (full_lpdf, "uniform", [DVReal; DVReal; DVReal], SoA)
  ; ([Lpdf; Rng], "von_mises", [DVReal; DVReal; DVReal], SoA)
  ; (full_lpdf, "weibull", [DVReal; DVReal; DVReal], SoA)
  ; ([Lpdf], "wiener", [DVReal; DVReal; DVReal; DVReal; DVReal], SoA)
  ; ([Lpdf], "wishart", [DMatrix; DReal; DMatrix], SoA) ]

let math_sigs =
  [ ([UnaryVectorized], "acos", [DDeepVectorized], Common.Helpers.SoA)
  ; ([UnaryVectorized], "acosh", [DDeepVectorized], SoA)
  ; ([UnaryVectorized], "asin", [DDeepVectorized], SoA)
  ; ([UnaryVectorized], "asinh", [DDeepVectorized], SoA)
  ; ([UnaryVectorized], "atan", [DDeepVectorized], SoA)
  ; ([UnaryVectorized], "atanh", [DDeepVectorized], SoA)
  ; ([UnaryVectorized], "cbrt", [DDeepVectorized], SoA)
  ; ([UnaryVectorized], "ceil", [DDeepVectorized], SoA)
  ; ([UnaryVectorized], "cos", [DDeepVectorized], SoA)
  ; ([UnaryVectorized], "cosh", [DDeepVectorized], SoA)
  ; ([UnaryVectorized], "digamma", [DDeepVectorized], SoA)
  ; ([UnaryVectorized], "erf", [DDeepVectorized], SoA)
  ; ([UnaryVectorized], "erfc", [DDeepVectorized], SoA)
  ; ([UnaryVectorized], "exp", [DDeepVectorized], SoA)
  ; ([UnaryVectorized], "exp2", [DDeepVectorized], SoA)
  ; ([UnaryVectorized], "expm1", [DDeepVectorized], SoA)
  ; ([UnaryVectorized], "fabs", [DDeepVectorized], SoA)
  ; ([UnaryVectorized], "floor", [DDeepVectorized], SoA)
  ; ([UnaryVectorized], "inv", [DDeepVectorized], SoA)
  ; ([UnaryVectorized], "inv_cloglog", [DDeepVectorized], SoA)
  ; ([UnaryVectorized], "inv_logit", [DDeepVectorized], SoA)
  ; ([UnaryVectorized], "inv_Phi", [DDeepVectorized], SoA)
  ; ([UnaryVectorized], "inv_sqrt", [DDeepVectorized], SoA)
  ; ([UnaryVectorized], "inv_square", [DDeepVectorized], SoA)
  ; ([UnaryVectorized], "lambert_w0", [DDeepVectorized], SoA)
  ; ([UnaryVectorized], "lambert_wm1", [DDeepVectorized], SoA)
  ; ([UnaryVectorized], "lgamma", [DDeepVectorized], SoA)
  ; ([UnaryVectorized], "log", [DDeepVectorized], SoA)
  ; ([UnaryVectorized], "log10", [DDeepVectorized], SoA)
  ; ([UnaryVectorized], "log1m", [DDeepVectorized], SoA)
  ; ([UnaryVectorized], "log1m_exp", [DDeepVectorized], SoA)
  ; ([UnaryVectorized], "log1m_inv_logit", [DDeepVectorized], SoA)
  ; ([UnaryVectorized], "log1p", [DDeepVectorized], SoA)
  ; ([UnaryVectorized], "log1p_exp", [DDeepVectorized], SoA)
  ; ([UnaryVectorized], "log2", [DDeepVectorized], SoA)
  ; ([UnaryVectorized], "log_inv_logit", [DDeepVectorized], SoA)
  ; ([UnaryVectorized], "logit", [DDeepVectorized], SoA)
  ; ([UnaryVectorized], "Phi", [DDeepVectorized], SoA)
  ; ([UnaryVectorized], "Phi_approx", [DDeepVectorized], SoA)
  ; ([UnaryVectorized], "round", [DDeepVectorized], SoA)
  ; ([UnaryVectorized], "sin", [DDeepVectorized], SoA)
  ; ([UnaryVectorized], "sinh", [DDeepVectorized], SoA)
  ; ([UnaryVectorized], "sqrt", [DDeepVectorized], SoA)
  ; ([UnaryVectorized], "square", [DDeepVectorized], SoA)
  ; ([UnaryVectorized], "step", [DReal], SoA)
  ; ([UnaryVectorized], "tan", [DDeepVectorized], SoA)
  ; ([UnaryVectorized], "tanh", [DDeepVectorized], SoA)
    (* ; add_nullary ("target") *)
  ; ([UnaryVectorized], "tgamma", [DDeepVectorized], SoA)
  ; ([UnaryVectorized], "trunc", [DDeepVectorized], SoA)
  ; ([UnaryVectorized], "trigamma", [DDeepVectorized], SoA) ]

let all_declarative_sigs = distributions @ math_sigs

let declarative_fnsigs =
  List.concat_map ~f:mk_declarative_sig all_declarative_sigs

let snd2 (_, b, _) = b
let fst2 (a, _, _) = a
let thrd (_, _, c) = c

(* -- Querying stan_math_signatures -- *)
let stan_math_returntype (name : string) (args : fun_arg list) =
  let name = Utils.stdlib_distribution_name name in
  let namematches = Hashtbl.find_multi stan_math_signatures name in
  let filteredmatches =
    List.filter
      ~f:(fun x ->
        UnsizedType.check_compatible_arguments_mod_conv name (snd2 x) args )
      namematches
  in
  match name with
  | x when is_reduce_sum_fn x -> Some (UnsizedType.ReturnType UReal)
  | x when is_variadic_ode_fn x ->
      Some (UnsizedType.ReturnType (UArray UVector))
  | _ ->
      if List.length filteredmatches = 0 then None
        (* Return the least return type in case there are multiple options (due to implicit UInt-UReal conversion), where UInt<UReal *)
      else
        Some
          (List.hd_exn
             (List.sort ~compare:UnsizedType.compare_returntype
                (List.map ~f:fst2 filteredmatches)))

let is_stan_math_function_name name =
  let name = Utils.stdlib_distribution_name name in
  Hashtbl.mem stan_math_signatures name

let is_soa_supported name args =
  let name = Utils.stdlib_distribution_name name in
  let value = Hashtbl.find stan_math_signatures name in
  match value with
  | Some (a : stan_math_table_values list) ->
      let find_soa (_, table_args, mem_pat) =
        let args_match = table_args = args in
        match (args_match, mem_pat) with
        | false, _ -> false
        | true, Common.Helpers.AoS -> false
        | true, SoA -> true
      in
      List.exists ~f:find_soa a
  | None -> false

let dist_name_suffix udf_names name =
  let is_udf_name s = List.exists ~f:(fun (n, _) -> n = s) udf_names in
  match
    Utils.distribution_suffices
    |> List.filter ~f:(fun sfx ->
           is_stan_math_function_name (name ^ sfx) || is_udf_name (name ^ sfx)
       )
    |> List.hd
  with
  | Some hd -> hd
  | None -> raise_s [%message "Couldn't find distribution " name]

let operator_to_stan_math_fns op =
  match op with
  | Operator.Plus -> ["add"]
  | PPlus -> ["plus"]
  | Minus -> ["subtract"]
  | PMinus -> ["minus"]
  | Times -> ["multiply"]
  | Divide -> ["mdivide_right"; "divide"]
  | Modulo -> ["modulus"]
  | IntDivide -> []
  | LDivide -> ["mdivide_left"]
  | EltTimes -> ["elt_multiply"]
  | EltDivide -> ["elt_divide"]
  | Pow -> ["pow"]
  | EltPow -> ["pow"]
  | Or -> ["logical_or"]
  | And -> ["logical_and"]
  | Equals -> ["logical_eq"]
  | NEquals -> ["logical_neq"]
  | Less -> ["logical_lt"]
  | Leq -> ["logical_lte"]
  | Greater -> ["logical_gt"]
  | Geq -> ["logical_gte"]
  | PNot -> ["logical_negation"]
  | Transpose -> ["transpose"]

let int_divide_type =
  UnsizedType.
    ( ReturnType UInt
    , [(AutoDiffable, UInt); (AutoDiffable, UInt)]
    , Common.Helpers.AoS )

let operator_stan_math_return_type op arg_tys =
  match (op, arg_tys) with
  | Operator.IntDivide, [(_, UnsizedType.UInt); (_, UInt)] ->
      Some UnsizedType.(ReturnType UInt)
  | IntDivide, _ -> None
  | _ ->
      operator_to_stan_math_fns op
      |> List.filter_map ~f:(fun name -> stan_math_returntype name arg_tys)
      |> List.hd

let assignmentoperator_stan_math_return_type assop arg_tys =
  ( match assop with
  | Operator.Divide -> stan_math_returntype "divide" arg_tys
  | Plus | Minus | Times | EltTimes | EltDivide ->
      operator_stan_math_return_type assop arg_tys
  | _ -> None )
  |> Option.bind ~f:(function
       | ReturnType rtype
         when rtype = snd (List.hd_exn arg_tys)
              && not
                   ( (assop = Operator.EltTimes || assop = Operator.EltDivide)
                   && UnsizedType.is_scalar_type rtype ) ->
           Some UnsizedType.Void
       | _ -> None )

let get_sigs name =
  let name = Utils.stdlib_distribution_name name in
  Hashtbl.find_multi stan_math_signatures name |> List.sort ~compare

let make_assigmentoperator_stan_math_signatures assop =
  ( match assop with
  | Operator.Divide -> ["divide"]
  | assop -> operator_to_stan_math_fns assop )
  |> List.concat_map ~f:get_sigs
  |> List.concat_map ~f:(function
       | ReturnType rtype, [(ad1, lhs); (ad2, rhs)], _
         when rtype = lhs
              && not
                   ( (assop = Operator.EltTimes || assop = Operator.EltDivide)
                   && UnsizedType.is_scalar_type rtype ) ->
           if rhs = UReal then
             [ (UnsizedType.Void, [(ad1, lhs); (ad2, UInt)], Common.Helpers.AoS)
             ; (Void, [(ad1, lhs); (ad2, UReal)], AoS) ]
           else [(Void, [(ad1, lhs); (ad2, rhs)], AoS)]
       | _ -> [] )

let pp_math_sig ppf (rt, args, mem_pattern) =
  UnsizedType.pp ppf (UFun (args, rt, FnPlain, mem_pattern))

let pp_math_sigs ppf name =
  (Fmt.list ~sep:Fmt.cut pp_math_sig) ppf (get_sigs name)

let pretty_print_math_sigs = Fmt.strf "@[<v>@,%a@]" pp_math_sigs

let string_operator_to_stan_math_fns str =
  match str with
  | "Plus__" -> "add"
  | "PPlus__" -> "plus"
  | "Minus__" -> "subtract"
  | "PMinus__" -> "minus"
  | "Times__" -> "multiply"
  | "Divide__" -> "divide"
  | "Modulo__" -> "modulus"
  | "IntDivide__" -> "divide"
  | "LDivide__" -> "mdivide_left"
  | "EltTimes__" -> "elt_multiply"
  | "EltDivide__" -> "elt_divide"
  | "Pow__" -> "pow"
  | "EltPow__" -> "pow"
  | "Or__" -> "logical_or"
  | "And__" -> "logical_and"
  | "Equals__" -> "logical_eq"
  | "NEquals__" -> "logical_neq"
  | "Less__" -> "logical_lt"
  | "Leq__" -> "logical_lte"
  | "Greater__" -> "logical_gt"
  | "Geq__" -> "logical_gte"
  | "PNot__" -> "logical_negation"
  | "Transpose__" -> "transpose"
  | _ -> str

(* -- Querying stan_math_signatures -- *)
let query_stan_math_mem_pattern_support (name : string) (args : fun_arg list) =
  let name =
    string_operator_to_stan_math_fns (Utils.stdlib_distribution_name name)
  in
  let namematches = Hashtbl.find_multi stan_math_signatures name in
  let filteredmatches =
    List.filter
      ~f:(fun x ->
        UnsizedType.check_compatible_arguments_mod_conv name (snd2 x) args )
      namematches
  in
  match name with
  | x when is_reduce_sum_fn x -> false
  | x when is_variadic_ode_fn x -> false
  | _ -> (
    (*    let printer intro s = Set.Poly.iter ~f:(printf intro) s in*)
    match List.length filteredmatches = 0 with
    | true ->
        false
        (* Return the least return type in case there are multiple options (due to implicit UInt-UReal conversion), where UInt<UReal *)
    | false -> (
        let is_soa ((_ : UnsizedType.returntype), (_ : fun_arg list), mem) =
          mem = Common.Helpers.SoA
        in
        let blah = List.exists ~f:is_soa filteredmatches in
        match blah with
        | true ->
            (*printer "\n%s is supported\n" (Set.Poly.singleton name);*) true
        | false ->
            (*printer "\n%s is not supported\n" (Set.Poly.singleton name);*)
            false ) )

let pretty_print_all_math_sigs ppf () =
  let open Fmt in
  let pp_sig ppf (name, (rt, args, _)) =
    pf ppf "%s(@[<hov 2>%a@]) => %a" name
      (list ~sep:comma UnsizedType.pp)
      (List.map ~f:snd args) UnsizedType.pp_returntype rt
  in
  let pp_sigs_for_name ppf name =
    (list ~sep:cut pp_sig) ppf
      (List.map ~f:(fun t -> (name, t)) (get_sigs name))
  in
  pf ppf "@[<v>%a@]"
    (list ~sep:cut pp_sigs_for_name)
    (List.sort ~compare (Hashtbl.keys stan_math_signatures))

let pretty_print_math_lib_operator_sigs op =
  if op = Operator.IntDivide then
    [Fmt.strf "@[<v>@,%a@]" pp_math_sig int_divide_type]
  else operator_to_stan_math_fns op |> List.map ~f:pretty_print_math_sigs

let pretty_print_math_lib_assignmentoperator_sigs op =
  match op with
  | Operator.Plus | Minus | Times | Divide | EltTimes | EltDivide ->
      Some
        (Fmt.strf "@[<v>@,%a@]"
           (Fmt.list ~sep:Fmt.cut pp_math_sig)
           (make_assigmentoperator_stan_math_signatures op))
  | _ -> None

(* -- Some helper definitions to populate stan_math_signatures -- *)
let bare_types =
  [UnsizedType.UInt; UReal; UComplex; UVector; URowVector; UMatrix]

let bare_types_size = List.length bare_types
let vector_types = [UnsizedType.UReal; UArray UReal; UVector; URowVector]
let vector_types_size = List.length vector_types
let primitive_types = [UnsizedType.UInt; UReal]
let primitive_types_size = List.length primitive_types

let all_vector_types =
  [UnsizedType.UReal; UArray UReal; UVector; URowVector; UInt; UArray UInt]

let all_vector_types_size = List.length all_vector_types

let add_qualified (name, rt, argts, supports_soa) =
  Hashtbl.add_multi stan_math_signatures ~key:name
    ~data:(rt, argts, supports_soa)

let add_nullary name =
  add_unqualified (name, UnsizedType.ReturnType UReal, [], AoS)

let add_binary name supports_soa =
  add_unqualified
    (name, ReturnType UReal, [UnsizedType.UReal; UReal], supports_soa)

let add_binary_vec name supports_soa =
  List.iter
    ~f:(fun i ->
      List.iter
        ~f:(fun j ->
          add_unqualified
            (name, ReturnType (ints_to_real i), [i; j], supports_soa) )
        [UnsizedType.UInt; UReal] )
    [UnsizedType.UInt; UReal] ;
  List.iter
    ~f:(fun i ->
      List.iter
        ~f:(fun j ->
          add_unqualified
            ( name
            , ReturnType (ints_to_real (bare_array_type (j, i)))
            , [bare_array_type (j, i); bare_array_type (j, i)]
            , supports_soa ) )
        [UnsizedType.UArray UInt; UArray UReal; UVector; URowVector; UMatrix]
      )
    (List.range 0 8) ;
  List.iter
    ~f:(fun i ->
      List.iter
        ~f:(fun j ->
          List.iter
            ~f:(fun k ->
              add_unqualified
                ( name
                , ReturnType (ints_to_real (bare_array_type (k, j)))
                , [bare_array_type (k, j); i]
                , supports_soa ) )
            [ UnsizedType.UArray UInt; UArray UReal; UVector; URowVector
            ; UMatrix ] )
        (List.range 0 8) )
    [UnsizedType.UInt; UReal] ;
  List.iter
    ~f:(fun i ->
      List.iter
        ~f:(fun j ->
          List.iter
            ~f:(fun k ->
              add_unqualified
                ( name
                , ReturnType (ints_to_real (bare_array_type (k, j)))
                , [i; bare_array_type (k, j)]
                , supports_soa ) )
            [ UnsizedType.UArray UInt; UArray UReal; UVector; URowVector
            ; UMatrix ] )
        (List.range 0 8) )
    [UnsizedType.UInt; UReal]

let add_binary_vec_real_real name supports_soa =
  add_binary name supports_soa ;
  List.iter
    ~f:(fun i ->
      List.iter
        ~f:(fun j ->
          add_unqualified
            ( name
            , ReturnType (bare_array_type (j, i))
            , [bare_array_type (j, i); bare_array_type (j, i)]
            , supports_soa ) )
        [UnsizedType.UArray UReal; UVector; URowVector; UMatrix] )
    (List.range 0 8) ;
  List.iter
    ~f:(fun i ->
      List.iter
        ~f:(fun j ->
          List.iter
            ~f:(fun k ->
              add_unqualified
                ( name
                , ReturnType (bare_array_type (k, j))
                , [bare_array_type (k, j); i]
                , supports_soa ) )
            [UnsizedType.UArray UReal; UVector; URowVector; UMatrix] )
        (List.range 0 8) )
    [UnsizedType.UReal] ;
  List.iter
    ~f:(fun i ->
      List.iter
        ~f:(fun j ->
          List.iter
            ~f:(fun k ->
              add_unqualified
                ( name
                , ReturnType (bare_array_type (k, j))
                , [i; bare_array_type (k, j)]
                , supports_soa ) )
            [UnsizedType.UArray UReal; UVector; URowVector; UMatrix] )
        (List.range 0 8) )
    [UnsizedType.UReal]

let add_binary_vec_int_real name supports_soa =
  List.iter
    ~f:(fun i ->
      List.iter
        ~f:(fun j ->
          add_unqualified
            ( name
            , ReturnType (bare_array_type (i, j))
            , [UInt; bare_array_type (i, j)]
            , supports_soa ) )
        (List.range 0 8) )
    [UnsizedType.UArray UReal; UVector; URowVector; UMatrix] ;
  List.iter
    ~f:(fun i ->
      List.iter
        ~f:(fun j ->
          add_unqualified
            ( name
            , ReturnType (bare_array_type (i, j))
            , [bare_array_type (UInt, j + 1); bare_array_type (i, j)]
            , supports_soa ) )
        (List.range 0 8) )
    [UnsizedType.UArray UReal; UVector; URowVector] ;
  List.iter
    ~f:(fun i ->
      add_unqualified
        ( name
        , ReturnType (bare_array_type (UMatrix, i))
        , [bare_array_type (UInt, i + 2); bare_array_type (UMatrix, i)]
        , supports_soa ) )
    (List.range 0 8) ;
  List.iter
    ~f:(fun i ->
      add_unqualified
        ( name
        , ReturnType (bare_array_type (UReal, i))
        , [bare_array_type (UInt, i); UReal]
        , supports_soa ) )
    (List.range 0 8)

let add_binary_vec_real_int name supports_soa =
  List.iter
    ~f:(fun i ->
      List.iter
        ~f:(fun j ->
          add_unqualified
            ( name
            , ReturnType (bare_array_type (i, j))
            , [bare_array_type (i, j); UInt]
            , supports_soa ) )
        (List.range 0 8) )
    [UnsizedType.UArray UReal; UVector; URowVector; UMatrix] ;
  List.iter
    ~f:(fun i ->
      List.iter
        ~f:(fun j ->
          add_unqualified
            ( name
            , ReturnType (bare_array_type (i, j))
            , [bare_array_type (i, j); bare_array_type (UInt, j + 1)]
            , supports_soa ) )
        (List.range 0 8) )
    [UnsizedType.UArray UReal; UVector; URowVector] ;
  List.iter
    ~f:(fun i ->
      add_unqualified
        ( name
        , ReturnType (bare_array_type (UMatrix, i))
        , [bare_array_type (UMatrix, i); bare_array_type (UInt, i + 2)]
        , supports_soa ) )
    (List.range 0 8) ;
  List.iter
    ~f:(fun i ->
      add_unqualified
        ( name
        , ReturnType (bare_array_type (UReal, i))
        , [UReal; bare_array_type (UInt, i)]
        , supports_soa ) )
    (List.range 0 8)

let add_binary_vec_int_int name supports_soa =
  List.iter
    ~f:(fun i ->
      add_unqualified
        ( name
        , ReturnType (bare_array_type (UInt, i))
        , [bare_array_type (UInt, i); UInt]
        , supports_soa ) )
    (List.range 0 8) ;
  List.iter
    ~f:(fun i ->
      add_unqualified
        ( name
        , ReturnType (bare_array_type (UInt, i))
        , [UInt; bare_array_type (UInt, i)]
        , supports_soa ) )
    (List.range 1 8) ;
  List.iter
    ~f:(fun i ->
      add_unqualified
        ( name
        , ReturnType (bare_array_type (UInt, i))
        , [bare_array_type (UInt, i); bare_array_type (UInt, i)]
        , supports_soa ) )
    (List.range 1 8)

let add_ternary name supports_soa =
  add_unqualified (name, ReturnType UReal, [UReal; UReal; UReal], supports_soa)

(*Adds functions that operate on matrix, double array and real types*)
let add_ternary_vec name supports_soa =
  add_unqualified (name, ReturnType UReal, [UReal; UReal; UReal], supports_soa) ;
  add_unqualified
    (name, ReturnType UVector, [UVector; UReal; UReal], supports_soa) ;
  add_unqualified
    (name, ReturnType UVector, [UVector; UVector; UReal], supports_soa) ;
  add_unqualified
    (name, ReturnType UVector, [UVector; UReal; UVector], supports_soa) ;
  add_unqualified
    (name, ReturnType UVector, [UVector; UVector; UVector], supports_soa) ;
  add_unqualified
    (name, ReturnType UVector, [UReal; UVector; UReal], supports_soa) ;
  add_unqualified
    (name, ReturnType UVector, [UReal; UVector; UVector], supports_soa) ;
  add_unqualified
    (name, ReturnType UVector, [UReal; UReal; UVector], supports_soa) ;
  add_unqualified
    (name, ReturnType URowVector, [URowVector; UReal; UReal], supports_soa) ;
  add_unqualified
    (name, ReturnType URowVector, [URowVector; URowVector; UReal], supports_soa) ;
  add_unqualified
    (name, ReturnType URowVector, [URowVector; UReal; URowVector], supports_soa) ;
  add_unqualified
    ( name
    , ReturnType URowVector
    , [URowVector; URowVector; URowVector]
    , supports_soa ) ;
  add_unqualified
    (name, ReturnType URowVector, [UReal; URowVector; UReal], supports_soa) ;
  add_unqualified
    (name, ReturnType URowVector, [UReal; URowVector; URowVector], supports_soa) ;
  add_unqualified
    (name, ReturnType URowVector, [UReal; UReal; URowVector], supports_soa) ;
  add_unqualified
    (name, ReturnType UMatrix, [UMatrix; UReal; UReal], supports_soa) ;
  add_unqualified
    (name, ReturnType UMatrix, [UMatrix; UMatrix; UReal], supports_soa) ;
  add_unqualified
    (name, ReturnType UMatrix, [UMatrix; UReal; UMatrix], supports_soa) ;
  add_unqualified
    (name, ReturnType UMatrix, [UMatrix; UMatrix; UMatrix], supports_soa) ;
  add_unqualified
    (name, ReturnType UMatrix, [UReal; UMatrix; UReal], supports_soa) ;
  add_unqualified
    (name, ReturnType UMatrix, [UReal; UMatrix; UMatrix], supports_soa) ;
  add_unqualified
    (name, ReturnType UMatrix, [UReal; UReal; UMatrix], supports_soa)

let for_all_vector_types s = List.iter ~f:s all_vector_types
let for_vector_types s = List.iter ~f:s vector_types

(* -- Start populating stan_math_signaturess -- *)
let () =
  List.iter declarative_fnsigs ~f:(fun (key, rt, args, mem_pattern) ->
      Hashtbl.add_multi stan_math_signatures ~key ~data:(rt, args, mem_pattern)
  ) ;
<<<<<<< HEAD
  add_unqualified ("abs", ReturnType UInt, [UInt], SoA) ;
  add_unqualified ("abs", ReturnType UReal, [UReal], SoA) ;
=======
  add_unqualified ("abs", ReturnType UInt, [UInt], AoS) ;
  add_unqualified ("abs", ReturnType UReal, [UReal], AoS) ;
  add_unqualified ("abs", ReturnType UReal, [UComplex], AoS) ;
  add_unqualified ("acos", ReturnType UComplex, [UComplex], AoS) ;
  add_unqualified ("acosh", ReturnType UComplex, [UComplex], AoS) ;
>>>>>>> 41f78705
  List.iter
    ~f:(fun x -> add_unqualified ("add", ReturnType x, [x; x], SoA))
    bare_types ;
<<<<<<< HEAD
  add_unqualified ("add", ReturnType UVector, [UVector; UReal], SoA) ;
  add_unqualified ("add", ReturnType URowVector, [URowVector; UReal], SoA) ;
  add_unqualified ("add", ReturnType UMatrix, [UMatrix; UReal], SoA) ;
  add_unqualified ("add", ReturnType UVector, [UReal; UVector], SoA) ;
  add_unqualified ("add", ReturnType URowVector, [UReal; URowVector], SoA) ;
  add_unqualified ("add", ReturnType UMatrix, [UReal; UMatrix], SoA) ;
=======
  add_unqualified ("add", ReturnType UComplex, [UComplex; UReal], AoS) ;
  add_unqualified ("add", ReturnType UVector, [UVector; UReal], AoS) ;
  add_unqualified ("add", ReturnType URowVector, [URowVector; UReal], AoS) ;
  add_unqualified ("add", ReturnType UMatrix, [UMatrix; UReal], AoS) ;
  add_unqualified ("add", ReturnType UVector, [UReal; UVector], AoS) ;
  add_unqualified ("add", ReturnType URowVector, [UReal; URowVector], AoS) ;
  add_unqualified ("add", ReturnType UMatrix, [UReal; UMatrix], AoS) ;
>>>>>>> 41f78705
  add_unqualified ("add_diag", ReturnType UMatrix, [UMatrix; UReal], AoS) ;
  add_unqualified ("add_diag", ReturnType UMatrix, [UMatrix; UVector], AoS) ;
  add_unqualified ("add_diag", ReturnType UMatrix, [UMatrix; URowVector], AoS) ;
  add_qualified
    ( "algebra_solver"
    , ReturnType UVector
    , [ ( AutoDiffable
        , UFun
            ( [ (AutoDiffable, UVector); (AutoDiffable, UVector)
              ; (DataOnly, UArray UReal); (DataOnly, UArray UInt) ]
            , ReturnType UVector
            , FnPlain
            , AoS ) )
      ; (AutoDiffable, UVector); (AutoDiffable, UVector)
      ; (DataOnly, UArray UReal); (DataOnly, UArray UInt) ]
    , AoS ) ;
  add_qualified
    ( "algebra_solver"
    , ReturnType UVector
    , [ ( AutoDiffable
        , UFun
            ( [ (AutoDiffable, UVector); (AutoDiffable, UVector)
              ; (DataOnly, UArray UReal); (DataOnly, UArray UInt) ]
            , ReturnType UVector
            , FnPlain
            , Common.Helpers.AoS ) )
      ; (AutoDiffable, UVector); (AutoDiffable, UVector)
      ; (DataOnly, UArray UReal); (DataOnly, UArray UInt); (DataOnly, UReal)
      ; (DataOnly, UReal); (DataOnly, UReal) ]
    , AoS ) ;
  add_qualified
    ( "algebra_solver_newton"
    , ReturnType UVector
    , [ ( AutoDiffable
        , UFun
            ( [ (AutoDiffable, UVector); (AutoDiffable, UVector)
              ; (DataOnly, UArray UReal); (DataOnly, UArray UInt) ]
            , ReturnType UVector
            , FnPlain
            , Common.Helpers.AoS ) )
      ; (AutoDiffable, UVector); (AutoDiffable, UVector)
      ; (DataOnly, UArray UReal); (DataOnly, UArray UInt) ]
    , AoS ) ;
  add_qualified
    ( "algebra_solver_newton"
    , ReturnType UVector
    , [ ( AutoDiffable
        , UFun
            ( [ (AutoDiffable, UVector); (AutoDiffable, UVector)
              ; (DataOnly, UArray UReal); (DataOnly, UArray UInt) ]
            , ReturnType UVector
            , FnPlain
            , Common.Helpers.AoS ) )
      ; (AutoDiffable, UVector); (AutoDiffable, UVector)
      ; (DataOnly, UArray UReal); (DataOnly, UArray UInt); (DataOnly, UReal)
      ; (DataOnly, UReal); (DataOnly, UReal) ]
    , AoS ) ;
  List.iter
    ~f:(fun i ->
      List.iter
        ~f:(fun t ->
          add_unqualified
            ( "append_array"
            , ReturnType (bare_array_type (t, i))
            , [bare_array_type (t, i); bare_array_type (t, i)]
            , AoS ) )
        bare_types )
    (List.range 1 8) ;
  add_unqualified ("asin", ReturnType UComplex, [UComplex], AoS) ;
  add_unqualified ("asinh", ReturnType UComplex, [UComplex], AoS) ;
  add_unqualified ("atan", ReturnType UComplex, [UComplex], AoS) ;
  add_unqualified ("atanh", ReturnType UComplex, [UComplex], AoS) ;
  add_binary "atan2" AoS ;
  add_unqualified
    ( "bernoulli_logit_glm_lpmf"
    , ReturnType UReal
    , [UArray UInt; UMatrix; UReal; UVector]
    , AoS ) ;
  add_unqualified
    ( "bernoulli_logit_glm_lpmf"
    , ReturnType UReal
    , [UArray UInt; UMatrix; UVector; UVector]
    , AoS ) ;
  add_unqualified
    ( "bernoulli_logit_glm_lpmf"
    , ReturnType UReal
    , [UInt; UMatrix; UReal; UVector]
    , AoS ) ;
  add_unqualified
    ( "bernoulli_logit_glm_lpmf"
    , ReturnType UReal
    , [UInt; UMatrix; UVector; UVector]
    , AoS ) ;
  add_unqualified
    ( "bernoulli_logit_glm_lpmf"
    , ReturnType UReal
    , [UArray UInt; URowVector; UReal; UVector]
    , AoS ) ;
  add_unqualified
    ( "bernoulli_logit_glm_lpmf"
    , ReturnType UReal
    , [UArray UInt; URowVector; UVector; UVector]
    , AoS ) ;
  add_binary_vec_int_real "bessel_first_kind" SoA ;
  add_binary_vec_int_real "bessel_second_kind" SoA ;
  add_binary_vec "beta" SoA ;
  (* XXX For some reason beta_proportion_rng doesn't take ints as first arg *)
  for_vector_types (fun t ->
      for_all_vector_types (fun u ->
          add_unqualified
            ( "beta_proportion_rng"
            , ReturnType (rng_return_type UReal [t; u])
            , [t; u]
            , AoS ) ) ) ;
  add_binary_vec_int_real "binary_log_loss" AoS ;
  add_binary_vec "binomial_coefficient_log" AoS ;
  add_unqualified
    ("block", ReturnType UMatrix, [UMatrix; UInt; UInt; UInt; UInt], AoS) ;
  add_unqualified ("categorical_rng", ReturnType UInt, [UVector], AoS) ;
  add_unqualified ("categorical_logit_rng", ReturnType UInt, [UVector], AoS) ;
  add_unqualified
    ( "categorical_logit_glm_lpmf"
    , ReturnType UReal
    , [UArray UInt; UMatrix; UVector; UMatrix]
    , AoS ) ;
  add_unqualified
    ( "categorical_logit_glm_lpmf"
    , ReturnType UReal
    , [UInt; UMatrix; UVector; UMatrix]
    , AoS ) ;
  add_unqualified
    ( "categorical_logit_glm_lpmf"
    , ReturnType UReal
    , [UArray UInt; URowVector; UVector; UMatrix]
    , AoS ) ;
  add_unqualified
    ( "categorical_logit_glm_lpmf"
    , ReturnType UReal
    , [UInt; URowVector; UVector; UMatrix]
    , AoS ) ;
  add_unqualified ("append_col", ReturnType UMatrix, [UMatrix; UMatrix], AoS) ;
  add_unqualified ("append_col", ReturnType UMatrix, [UVector; UMatrix], AoS) ;
  add_unqualified ("append_col", ReturnType UMatrix, [UMatrix; UVector], AoS) ;
  add_unqualified ("append_col", ReturnType UMatrix, [UVector; UVector], AoS) ;
  add_unqualified
    ("append_col", ReturnType URowVector, [URowVector; URowVector], AoS) ;
  add_unqualified
    ("append_col", ReturnType URowVector, [UReal; URowVector], AoS) ;
  add_unqualified
    ("append_col", ReturnType URowVector, [URowVector; UReal], AoS) ;
  add_unqualified ("chol2inv", ReturnType UMatrix, [UMatrix], AoS) ;
  add_unqualified ("cholesky_decompose", ReturnType UMatrix, [UMatrix], SoA) ;
  add_binary_vec_int_int "choose" AoS ;
  add_unqualified ("col", ReturnType UVector, [UMatrix; UInt], SoA) ;
  add_unqualified ("cols", ReturnType UInt, [UVector], SoA) ;
  add_unqualified ("cols", ReturnType UInt, [URowVector], SoA) ;
  add_unqualified ("cols", ReturnType UInt, [UMatrix], SoA) ;
  add_unqualified
    ("columns_dot_product", ReturnType URowVector, [UVector; UVector], AoS) ;
  add_unqualified
    ( "columns_dot_product"
    , ReturnType URowVector
    , [URowVector; URowVector]
    , AoS ) ;
  add_unqualified
    ("columns_dot_product", ReturnType URowVector, [UMatrix; UMatrix], AoS) ;
  add_unqualified ("columns_dot_self", ReturnType URowVector, [UVector], AoS) ;
  add_unqualified ("columns_dot_self", ReturnType URowVector, [URowVector], AoS) ;
  add_unqualified ("columns_dot_self", ReturnType URowVector, [UMatrix], AoS) ;
  add_unqualified ("conj", ReturnType UComplex, [UComplex], AoS) ;
  add_unqualified ("cos", ReturnType UComplex, [UComplex], AoS) ;
  add_unqualified ("cosh", ReturnType UComplex, [UComplex], AoS) ;
  add_unqualified
    ("cov_exp_quad", ReturnType UMatrix, [UArray UReal; UReal; UReal], AoS) ;
  add_unqualified
    ("cov_exp_quad", ReturnType UMatrix, [UArray UVector; UReal; UReal], AoS) ;
  add_unqualified
    ("cov_exp_quad", ReturnType UMatrix, [UArray URowVector; UReal; UReal], AoS) ;
  add_unqualified
    ( "cov_exp_quad"
    , ReturnType UMatrix
    , [UArray UReal; UArray UReal; UReal; UReal]
    , AoS ) ;
  add_unqualified
    ( "cov_exp_quad"
    , ReturnType UMatrix
    , [UArray UVector; UArray UVector; UReal; UReal]
    , AoS ) ;
  add_unqualified
    ( "cov_exp_quad"
    , ReturnType UMatrix
    , [UArray URowVector; UArray URowVector; UReal; UReal]
    , AoS ) ;
  add_unqualified ("crossprod", ReturnType UMatrix, [UMatrix], AoS) ;
  add_unqualified
    ( "csr_matrix_times_vector"
    , ReturnType UVector
    , [UInt; UInt; UVector; UArray UInt; UArray UInt; UVector]
    , AoS ) ;
  add_unqualified
    ( "csr_to_dense_matrix"
    , ReturnType UMatrix
    , [UInt; UInt; UVector; UArray UInt; UArray UInt]
    , AoS ) ;
  add_unqualified ("csr_extract_w", ReturnType UVector, [UMatrix], AoS) ;
  add_unqualified ("csr_extract_v", ReturnType (UArray UInt), [UMatrix], AoS) ;
  add_unqualified ("csr_extract_u", ReturnType (UArray UInt), [UMatrix], AoS) ;
  add_unqualified
    ("cumulative_sum", ReturnType (UArray UReal), [UArray UReal], AoS) ;
  add_unqualified ("cumulative_sum", ReturnType UVector, [UVector], AoS) ;
  add_unqualified ("cumulative_sum", ReturnType URowVector, [URowVector], AoS) ;
  add_unqualified ("determinant", ReturnType UReal, [UMatrix], SoA) ;
  add_unqualified ("diag_matrix", ReturnType UMatrix, [UVector], AoS) ;
  add_unqualified
    ("diag_post_multiply", ReturnType UMatrix, [UMatrix; UVector], SoA) ;
  add_unqualified
    ("diag_post_multiply", ReturnType UMatrix, [UMatrix; URowVector], SoA) ;
  add_unqualified
    ("diag_pre_multiply", ReturnType UMatrix, [UVector; UMatrix], SoA) ;
  add_unqualified
<<<<<<< HEAD
    ("diag_pre_multiply", ReturnType UMatrix, [URowVector; UMatrix], SoA) ;
  add_unqualified ("diagonal", ReturnType UVector, [UMatrix], SoA) ;
  add_unqualified ("dims", ReturnType (UArray UInt), [UInt], SoA) ;
  add_unqualified ("dims", ReturnType (UArray UInt), [UReal], SoA) ;
  add_unqualified ("dims", ReturnType (UArray UInt), [UVector], SoA) ;
  add_unqualified ("dims", ReturnType (UArray UInt), [URowVector], SoA) ;
  add_unqualified ("dims", ReturnType (UArray UInt), [UMatrix], SoA) ;
=======
    ("diag_pre_multiply", ReturnType UMatrix, [URowVector; UMatrix], AoS) ;
  add_unqualified ("diagonal", ReturnType UVector, [UMatrix], AoS) ;
  add_unqualified ("dims", ReturnType (UArray UInt), [UInt], AoS) ;
  add_unqualified ("dims", ReturnType (UArray UInt), [UReal], AoS) ;
  add_unqualified ("dims", ReturnType (UArray UInt), [UComplex], AoS) ;
  add_unqualified ("dims", ReturnType (UArray UInt), [UVector], AoS) ;
  add_unqualified ("dims", ReturnType (UArray UInt), [URowVector], AoS) ;
  add_unqualified ("dims", ReturnType (UArray UInt), [UMatrix], AoS) ;
>>>>>>> 41f78705
  List.iter
    ~f:(fun i ->
      List.iter
        ~f:(fun t ->
          add_unqualified
            ( "dims"
            , ReturnType (UArray UInt)
            , [bare_array_type (t, i + 1)]
            , SoA ) )
        bare_types )
    (List.range 0 8) ;
  add_unqualified ("dirichlet_rng", ReturnType UVector, [UVector], AoS) ;
<<<<<<< HEAD
  add_unqualified ("distance", ReturnType UReal, [UVector; UVector], SoA) ;
  add_unqualified ("distance", ReturnType UReal, [URowVector; URowVector], SoA) ;
  add_unqualified ("distance", ReturnType UReal, [UVector; URowVector], SoA) ;
  add_unqualified ("distance", ReturnType UReal, [URowVector; UVector], SoA) ;
  add_unqualified ("divide", ReturnType UInt, [UInt; UInt], SoA) ;
  add_unqualified ("divide", ReturnType UReal, [UReal; UReal], SoA) ;
  add_unqualified ("divide", ReturnType UVector, [UVector; UReal], SoA) ;
  add_unqualified ("divide", ReturnType URowVector, [URowVector; UReal], SoA) ;
  add_unqualified ("divide", ReturnType UMatrix, [UMatrix; UReal], SoA) ;
  add_unqualified ("dot_product", ReturnType UReal, [UVector; UVector], SoA) ;
  add_unqualified
    ("dot_product", ReturnType UReal, [URowVector; URowVector], SoA) ;
  add_unqualified ("dot_product", ReturnType UReal, [UVector; URowVector], SoA) ;
  add_unqualified ("dot_product", ReturnType UReal, [URowVector; UVector], SoA) ;
  add_unqualified
    ("dot_product", ReturnType UReal, [UArray UReal; UArray UReal], SoA) ;
  add_unqualified ("dot_self", ReturnType UReal, [UVector], SoA) ;
  add_unqualified ("dot_self", ReturnType UReal, [URowVector], SoA) ;
=======
  add_unqualified ("distance", ReturnType UReal, [UVector; UVector], AoS) ;
  add_unqualified ("distance", ReturnType UReal, [URowVector; URowVector], AoS) ;
  add_unqualified ("distance", ReturnType UReal, [UVector; URowVector], AoS) ;
  add_unqualified ("distance", ReturnType UReal, [URowVector; UVector], AoS) ;
  add_unqualified ("divide", ReturnType UInt, [UInt; UInt], AoS) ;
  add_unqualified ("divide", ReturnType UReal, [UReal; UReal], AoS) ;
  add_unqualified ("divide", ReturnType UComplex, [UComplex; UReal], AoS) ;
  add_unqualified ("divide", ReturnType UComplex, [UComplex; UComplex], AoS) ;
  add_unqualified ("divide", ReturnType UVector, [UVector; UReal], AoS) ;
  add_unqualified ("divide", ReturnType URowVector, [URowVector; UReal], AoS) ;
  add_unqualified ("divide", ReturnType UMatrix, [UMatrix; UReal], AoS) ;
  add_unqualified ("dot_product", ReturnType UReal, [UVector; UVector], AoS) ;
  add_unqualified
    ("dot_product", ReturnType UReal, [URowVector; URowVector], AoS) ;
  add_unqualified ("dot_product", ReturnType UReal, [UVector; URowVector], AoS) ;
  add_unqualified ("dot_product", ReturnType UReal, [URowVector; UVector], AoS) ;
  add_unqualified
    ("dot_product", ReturnType UReal, [UArray UReal; UArray UReal], AoS) ;
  add_unqualified ("dot_self", ReturnType UReal, [UVector], AoS) ;
  add_unqualified ("dot_self", ReturnType UReal, [URowVector], AoS) ;
>>>>>>> 41f78705
  add_nullary "e" ;
  add_unqualified ("eigenvalues_sym", ReturnType UVector, [UMatrix], AoS) ;
  add_unqualified ("eigenvectors_sym", ReturnType UMatrix, [UMatrix], AoS) ;
  add_unqualified ("generalized_inverse", ReturnType UMatrix, [UMatrix], SoA) ;
  add_unqualified ("qr_Q", ReturnType UMatrix, [UMatrix], AoS) ;
  add_unqualified ("qr_R", ReturnType UMatrix, [UMatrix], AoS) ;
  add_unqualified ("qr_thin_Q", ReturnType UMatrix, [UMatrix], AoS) ;
  add_unqualified ("qr_thin_R", ReturnType UMatrix, [UMatrix], AoS) ;
<<<<<<< HEAD
  add_unqualified ("elt_divide", ReturnType UInt, [UInt; UInt], SoA) ;
  add_unqualified ("elt_divide", ReturnType UReal, [UReal; UReal], SoA) ;
  add_unqualified ("elt_divide", ReturnType UVector, [UVector; UVector], SoA) ;
  add_unqualified
    ("elt_divide", ReturnType URowVector, [URowVector; URowVector], SoA) ;
  add_unqualified ("elt_divide", ReturnType UMatrix, [UMatrix; UMatrix], SoA) ;
  add_unqualified ("elt_divide", ReturnType UVector, [UVector; UReal], SoA) ;
  add_unqualified
    ("elt_divide", ReturnType URowVector, [URowVector; UReal], SoA) ;
  add_unqualified ("elt_divide", ReturnType UMatrix, [UMatrix; UReal], SoA) ;
  add_unqualified ("elt_divide", ReturnType UVector, [UReal; UVector], SoA) ;
  add_unqualified
    ("elt_divide", ReturnType URowVector, [UReal; URowVector], SoA) ;
  add_unqualified ("elt_divide", ReturnType UMatrix, [UReal; UMatrix], SoA) ;
  add_unqualified ("elt_multiply", ReturnType UInt, [UInt; UInt], SoA) ;
  add_unqualified ("elt_multiply", ReturnType UReal, [UReal; UReal], SoA) ;
  add_unqualified ("elt_multiply", ReturnType UVector, [UVector; UVector], SoA) ;
  add_unqualified
    ("elt_multiply", ReturnType URowVector, [URowVector; URowVector], SoA) ;
  add_unqualified ("elt_multiply", ReturnType UMatrix, [UMatrix; UMatrix], SoA) ;
  add_binary_vec_int_int "falling_factorial" SoA ;
  add_binary_vec_real_int "falling_factorial" SoA ;
=======
  add_unqualified ("elt_divide", ReturnType UInt, [UInt; UInt], AoS) ;
  add_unqualified ("elt_divide", ReturnType UReal, [UReal; UReal], AoS) ;
  add_unqualified ("elt_divide", ReturnType UVector, [UVector; UVector], AoS) ;
  add_unqualified
    ("elt_divide", ReturnType URowVector, [URowVector; URowVector], AoS) ;
  add_unqualified ("elt_divide", ReturnType UMatrix, [UMatrix; UMatrix], AoS) ;
  add_unqualified ("elt_divide", ReturnType UVector, [UVector; UReal], AoS) ;
  add_unqualified
    ("elt_divide", ReturnType URowVector, [URowVector; UReal], AoS) ;
  add_unqualified ("elt_divide", ReturnType UMatrix, [UMatrix; UReal], AoS) ;
  add_unqualified ("elt_divide", ReturnType UVector, [UReal; UVector], AoS) ;
  add_unqualified
    ("elt_divide", ReturnType URowVector, [UReal; URowVector], AoS) ;
  add_unqualified ("elt_divide", ReturnType UMatrix, [UReal; UMatrix], AoS) ;
  add_unqualified ("elt_multiply", ReturnType UInt, [UInt; UInt], AoS) ;
  add_unqualified ("elt_multiply", ReturnType UReal, [UReal; UReal], AoS) ;
  add_unqualified ("elt_multiply", ReturnType UVector, [UVector; UVector], AoS) ;
  add_unqualified
    ("elt_multiply", ReturnType URowVector, [URowVector; URowVector], AoS) ;
  add_unqualified ("elt_multiply", ReturnType UMatrix, [UMatrix; UMatrix], AoS) ;
  add_unqualified ("exp", ReturnType UComplex, [UComplex], AoS) ;
  add_binary_vec_int_int "falling_factorial" AoS ;
  add_binary_vec_real_int "falling_factorial" AoS ;
>>>>>>> 41f78705
  add_binary_vec "fdim" AoS ;
  add_ternary_vec "fma" SoA ;
  add_binary_vec "fmax" AoS ;
  add_binary_vec "fmin" AoS ;
  add_binary_vec "fmod" AoS ;
  add_binary_vec_real_real "gamma_p" AoS ;
  add_binary_vec_real_real "gamma_q" AoS ;
  add_unqualified
    ( "gaussian_dlm_obs_log"
    , ReturnType UReal
    , [UMatrix; UMatrix; UMatrix; UMatrix; UMatrix; UVector; UMatrix]
    , AoS ) ;
  add_unqualified
    ( "gaussian_dlm_obs_log"
    , ReturnType UReal
    , [UMatrix; UMatrix; UMatrix; UVector; UMatrix; UVector; UMatrix]
    , AoS ) ;
  add_unqualified
    ( "gaussian_dlm_obs_lpdf"
    , ReturnType UReal
    , [UMatrix; UMatrix; UMatrix; UMatrix; UMatrix; UVector; UMatrix]
    , AoS ) ;
  add_unqualified
    ( "gaussian_dlm_obs_lpdf"
    , ReturnType UReal
    , [UMatrix; UMatrix; UMatrix; UVector; UMatrix; UVector; UMatrix]
    , AoS ) ;
  add_unqualified ("get_imag", ReturnType UReal, [UComplex], AoS) ;
  add_unqualified ("get_real", ReturnType UReal, [UComplex], AoS) ;
  add_unqualified
    ("gp_dot_prod_cov", ReturnType UMatrix, [UArray UReal; UReal], AoS) ;
  add_unqualified
    ( "gp_dot_prod_cov"
    , ReturnType UMatrix
    , [UArray UReal; UArray UReal; UReal]
    , AoS ) ;
  add_unqualified
    ( "gp_dot_prod_cov"
    , ReturnType UMatrix
    , [UArray UReal; UArray UReal; UReal]
    , AoS ) ;
  add_unqualified
    ("gp_dot_prod_cov", ReturnType UMatrix, [UArray UVector; UReal], AoS) ;
  add_unqualified
    ( "gp_dot_prod_cov"
    , ReturnType UMatrix
    , [UArray UVector; UArray UVector; UReal]
    , AoS ) ;
  add_unqualified
    ("gp_exp_quad_cov", ReturnType UMatrix, [UArray UReal; UReal; UReal], AoS) ;
  add_unqualified
    ( "gp_exp_quad_cov"
    , ReturnType UMatrix
    , [UArray UReal; UArray UReal; UReal; UReal]
    , AoS ) ;
  add_unqualified
    ("gp_exp_quad_cov", ReturnType UMatrix, [UArray UVector; UReal; UReal], AoS) ;
  add_unqualified
    ( "gp_exp_quad_cov"
    , ReturnType UMatrix
    , [UArray UVector; UArray UVector; UReal; UReal]
    , AoS ) ;
  add_unqualified
    ( "gp_exp_quad_cov"
    , ReturnType UMatrix
    , [UArray UVector; UReal; UArray UReal]
    , AoS ) ;
  add_unqualified
    ( "gp_exp_quad_cov"
    , ReturnType UMatrix
    , [UArray UVector; UArray UVector; UReal; UArray UReal]
    , AoS ) ;
  add_unqualified
    ("gp_matern32_cov", ReturnType UMatrix, [UArray UReal; UReal; UReal], AoS) ;
  add_unqualified
    ( "gp_matern32_cov"
    , ReturnType UMatrix
    , [UArray UReal; UArray UReal; UReal; UReal]
    , AoS ) ;
  add_unqualified
    ("gp_matern32_cov", ReturnType UMatrix, [UArray UVector; UReal; UReal], AoS) ;
  add_unqualified
    ( "gp_matern32_cov"
    , ReturnType UMatrix
    , [UArray UVector; UArray UVector; UReal; UReal]
    , AoS ) ;
  add_unqualified
    ( "gp_matern32_cov"
    , ReturnType UMatrix
    , [UArray UVector; UReal; UArray UReal]
    , AoS ) ;
  add_unqualified
    ( "gp_matern32_cov"
    , ReturnType UMatrix
    , [UArray UVector; UArray UVector; UReal; UArray UReal]
    , AoS ) ;
  add_unqualified
    ("gp_matern52_cov", ReturnType UMatrix, [UArray UReal; UReal; UReal], AoS) ;
  add_unqualified
    ( "gp_matern52_cov"
    , ReturnType UMatrix
    , [UArray UReal; UArray UReal; UReal; UReal]
    , AoS ) ;
  add_unqualified
    ("gp_matern52_cov", ReturnType UMatrix, [UArray UVector; UReal; UReal], AoS) ;
  add_unqualified
    ( "gp_matern52_cov"
    , ReturnType UMatrix
    , [UArray UVector; UArray UVector; UReal; UReal]
    , AoS ) ;
  add_unqualified
    ( "gp_matern52_cov"
    , ReturnType UMatrix
    , [UArray UVector; UReal; UArray UReal]
    , AoS ) ;
  add_unqualified
    ( "gp_matern52_cov"
    , ReturnType UMatrix
    , [UArray UVector; UArray UVector; UReal; UArray UReal]
    , AoS ) ;
  add_unqualified
    ( "gp_exponential_cov"
    , ReturnType UMatrix
    , [UArray UReal; UReal; UReal]
    , AoS ) ;
  add_unqualified
    ( "gp_exponential_cov"
    , ReturnType UMatrix
    , [UArray UReal; UArray UReal; UReal; UReal]
    , AoS ) ;
  add_unqualified
    ( "gp_exponential_cov"
    , ReturnType UMatrix
    , [UArray UVector; UReal; UReal]
    , AoS ) ;
  add_unqualified
    ( "gp_exponential_cov"
    , ReturnType UMatrix
    , [UArray UVector; UArray UVector; UReal; UReal]
    , AoS ) ;
  add_unqualified
    ( "gp_exponential_cov"
    , ReturnType UMatrix
    , [UArray UVector; UReal; UArray UReal]
    , AoS ) ;
  add_unqualified
    ( "gp_exponential_cov"
    , ReturnType UMatrix
    , [UArray UVector; UArray UVector; UReal; UArray UReal]
    , AoS ) ;
  add_unqualified
    ( "gp_periodic_cov"
    , ReturnType UMatrix
    , [UArray UReal; UReal; UReal; UReal]
    , AoS ) ;
  add_unqualified
    ( "gp_periodic_cov"
    , ReturnType UMatrix
    , [UArray UReal; UArray UReal; UReal; UReal; UReal]
    , AoS ) ;
  add_unqualified
    ( "gp_periodic_cov"
    , ReturnType UMatrix
    , [UArray UVector; UReal; UReal; UReal]
    , AoS ) ;
  add_unqualified
    ( "gp_periodic_cov"
    , ReturnType UMatrix
    , [UArray UVector; UArray UVector; UReal; UReal; UReal]
    , AoS ) ;
  (* ; add_nullary ("get_lp")   *)
  add_unqualified ("head", ReturnType URowVector, [URowVector; UInt], SoA) ;
  add_unqualified ("head", ReturnType UVector, [UVector; UInt], SoA) ;
  List.iter
    ~f:(fun t ->
      List.iter
        ~f:(fun j ->
          add_unqualified
            ( "head"
            , ReturnType (bare_array_type (t, j))
            , [bare_array_type (t, j); UInt]
            , SoA ) )
        (List.range 1 4) )
    bare_types ;
  add_unqualified
    ("hmm_marginal", ReturnType UReal, [UMatrix; UMatrix; UVector], AoS) ;
  add_qualified
    ( "hmm_hidden_state_prob"
    , ReturnType UMatrix
    , [(DataOnly, UMatrix); (DataOnly, UMatrix); (DataOnly, UVector)]
    , AoS ) ;
  add_unqualified
    ( "hmm_latent_rng"
    , ReturnType (UArray UInt)
    , [UMatrix; UMatrix; UVector]
    , AoS ) ;
  add_unqualified
    ("hypergeometric_log", ReturnType UReal, [UInt; UInt; UInt; UInt], AoS) ;
  add_unqualified
    ("hypergeometric_lpmf", ReturnType UReal, [UInt; UInt; UInt; UInt], AoS) ;
  add_unqualified
    ("hypergeometric_rng", ReturnType UInt, [UInt; UInt; UInt], AoS) ;
  add_binary_vec "hypot" AoS ;
  add_unqualified ("identity_matrix", ReturnType UMatrix, [UInt], SoA) ;
  add_unqualified ("if_else", ReturnType UInt, [UInt; UInt; UInt], SoA) ;
  add_unqualified ("if_else", ReturnType UReal, [UInt; UReal; UReal], SoA) ;
  add_unqualified ("inc_beta", ReturnType UReal, [UReal; UReal; UReal], SoA) ;
  add_unqualified ("int_step", ReturnType UInt, [UReal], SoA) ;
  add_unqualified ("int_step", ReturnType UInt, [UInt], SoA) ;
  add_qualified
    ( "integrate_1d"
    , ReturnType UReal
    , [ ( AutoDiffable
        , UFun
            ( [ (AutoDiffable, UReal); (AutoDiffable, UReal)
              ; (AutoDiffable, UArray UReal)
              ; (DataOnly, UArray UReal); (DataOnly, UArray UInt) ]
            , ReturnType UReal
            , FnPlain
            , Common.Helpers.AoS ) )
      ; (AutoDiffable, UReal); (AutoDiffable, UReal)
      ; (AutoDiffable, UArray UReal)
      ; (DataOnly, UArray UReal); (DataOnly, UArray UInt) ]
    , AoS ) ;
  add_qualified
    ( "integrate_1d"
    , ReturnType UReal
    , [ ( AutoDiffable
        , UFun
            ( [ (AutoDiffable, UReal); (AutoDiffable, UReal)
              ; (AutoDiffable, UArray UReal)
              ; (DataOnly, UArray UReal); (DataOnly, UArray UInt) ]
            , ReturnType UReal
            , FnPlain
            , Common.Helpers.AoS ) )
      ; (AutoDiffable, UReal); (AutoDiffable, UReal)
      ; (AutoDiffable, UArray UReal)
      ; (DataOnly, UArray UReal); (DataOnly, UArray UInt); (DataOnly, UReal) ]
    , AoS ) ;
  add_qualified
    ( "integrate_ode"
    , ReturnType (UArray (UArray UReal))
    , [ ( AutoDiffable
        , UFun
            ( [ (AutoDiffable, UReal)
              ; (AutoDiffable, UArray UReal)
              ; (AutoDiffable, UArray UReal)
              ; (DataOnly, UArray UReal); (DataOnly, UArray UInt) ]
            , ReturnType (UArray UReal)
            , FnPlain
            , Common.Helpers.AoS ) )
      ; (AutoDiffable, UArray UReal)
      ; (AutoDiffable, UReal)
      ; (AutoDiffable, UArray UReal)
      ; (AutoDiffable, UArray UReal)
      ; (DataOnly, UArray UReal); (DataOnly, UArray UInt) ]
    , AoS ) ;
  add_qualified
    ( "integrate_ode_adams"
    , ReturnType (UArray (UArray UReal))
    , [ ( AutoDiffable
        , UFun
            ( [ (AutoDiffable, UReal)
              ; (AutoDiffable, UArray UReal)
              ; (AutoDiffable, UArray UReal)
              ; (DataOnly, UArray UReal); (DataOnly, UArray UInt) ]
            , ReturnType (UArray UReal)
            , FnPlain
            , Common.Helpers.AoS ) )
      ; (AutoDiffable, UArray UReal)
      ; (AutoDiffable, UReal)
      ; (AutoDiffable, UArray UReal)
      ; (AutoDiffable, UArray UReal)
      ; (DataOnly, UArray UReal); (DataOnly, UArray UInt) ]
    , AoS ) ;
  add_qualified
    ( "integrate_ode_adams"
    , ReturnType (UArray (UArray UReal))
    , [ ( AutoDiffable
        , UFun
            ( [ (AutoDiffable, UReal)
              ; (AutoDiffable, UArray UReal)
              ; (AutoDiffable, UArray UReal)
              ; (DataOnly, UArray UReal); (DataOnly, UArray UInt) ]
            , ReturnType (UArray UReal)
            , FnPlain
            , Common.Helpers.AoS ) )
      ; (AutoDiffable, UArray UReal)
      ; (AutoDiffable, UReal)
      ; (AutoDiffable, UArray UReal)
      ; (AutoDiffable, UArray UReal)
      ; (DataOnly, UArray UReal); (DataOnly, UArray UInt); (DataOnly, UReal)
      ; (DataOnly, UReal); (DataOnly, UReal) ]
    , AoS ) ;
  add_qualified
    ( "integrate_ode_bdf"
    , ReturnType (UArray (UArray UReal))
    , [ ( AutoDiffable
        , UFun
            ( [ (AutoDiffable, UReal)
              ; (AutoDiffable, UArray UReal)
              ; (AutoDiffable, UArray UReal)
              ; (DataOnly, UArray UReal); (DataOnly, UArray UInt) ]
            , ReturnType (UArray UReal)
            , FnPlain
            , Common.Helpers.AoS ) )
      ; (AutoDiffable, UArray UReal)
      ; (AutoDiffable, UReal)
      ; (AutoDiffable, UArray UReal)
      ; (AutoDiffable, UArray UReal)
      ; (DataOnly, UArray UReal); (DataOnly, UArray UInt) ]
    , AoS ) ;
  add_qualified
    ( "integrate_ode_bdf"
    , ReturnType (UArray (UArray UReal))
    , [ ( AutoDiffable
        , UFun
            ( [ (AutoDiffable, UReal)
              ; (AutoDiffable, UArray UReal)
              ; (AutoDiffable, UArray UReal)
              ; (DataOnly, UArray UReal); (DataOnly, UArray UInt) ]
            , ReturnType (UArray UReal)
            , FnPlain
            , Common.Helpers.AoS ) )
      ; (AutoDiffable, UArray UReal)
      ; (AutoDiffable, UReal)
      ; (AutoDiffable, UArray UReal)
      ; (AutoDiffable, UArray UReal)
      ; (DataOnly, UArray UReal); (DataOnly, UArray UInt); (DataOnly, UReal)
      ; (DataOnly, UReal); (DataOnly, UReal) ]
    , AoS ) ;
  add_qualified
    ( "integrate_ode_rk45"
    , ReturnType (UArray (UArray UReal))
    , [ ( AutoDiffable
        , UFun
            ( [ (AutoDiffable, UReal)
              ; (AutoDiffable, UArray UReal)
              ; (AutoDiffable, UArray UReal)
              ; (DataOnly, UArray UReal); (DataOnly, UArray UInt) ]
            , ReturnType (UArray UReal)
            , FnPlain
            , Common.Helpers.AoS ) )
      ; (AutoDiffable, UArray UReal)
      ; (AutoDiffable, UReal)
      ; (AutoDiffable, UArray UReal)
      ; (AutoDiffable, UArray UReal)
      ; (DataOnly, UArray UReal); (DataOnly, UArray UInt) ]
    , AoS ) ;
  add_qualified
    ( "integrate_ode_rk45"
    , ReturnType (UArray (UArray UReal))
    , [ ( AutoDiffable
        , UFun
            ( [ (AutoDiffable, UReal)
              ; (AutoDiffable, UArray UReal)
              ; (AutoDiffable, UArray UReal)
              ; (DataOnly, UArray UReal); (DataOnly, UArray UInt) ]
            , ReturnType (UArray UReal)
            , FnPlain
            , Common.Helpers.AoS ) )
      ; (AutoDiffable, UArray UReal)
      ; (AutoDiffable, UReal)
      ; (AutoDiffable, UArray UReal)
      ; (AutoDiffable, UArray UReal)
      ; (DataOnly, UArray UReal); (DataOnly, UArray UInt); (DataOnly, UReal)
      ; (DataOnly, UReal); (DataOnly, UReal) ]
    , AoS ) ;
  add_unqualified
    ("inv_wishart_log", ReturnType UReal, [UMatrix; UReal; UMatrix], AoS) ;
  add_unqualified
    ("inv_wishart_lpdf", ReturnType UReal, [UMatrix; UReal; UMatrix], AoS) ;
  add_unqualified ("inv_wishart_rng", ReturnType UMatrix, [UReal; UMatrix], AoS) ;
  add_unqualified ("inverse", ReturnType UMatrix, [UMatrix], SoA) ;
  add_unqualified ("inverse_spd", ReturnType UMatrix, [UMatrix], AoS) ;
  add_unqualified ("is_inf", ReturnType UInt, [UReal], SoA) ;
  add_unqualified ("is_nan", ReturnType UInt, [UReal], SoA) ;
  add_binary_vec "lbeta" AoS ;
  add_binary "lchoose" AoS ;
  add_binary_vec_real_int "ldexp" AoS ;
  add_qualified
    ( "linspaced_int_array"
    , ReturnType (UArray UInt)
    , [(DataOnly, UInt); (DataOnly, UInt); (DataOnly, UInt)]
    , SoA ) ;
  add_qualified
    ( "linspaced_array"
    , ReturnType (UArray UReal)
    , [(DataOnly, UInt); (DataOnly, UReal); (DataOnly, UReal)]
    , SoA ) ;
  add_qualified
    ( "linspaced_row_vector"
    , ReturnType URowVector
    , [(DataOnly, UInt); (DataOnly, UReal); (DataOnly, UReal)]
    , SoA ) ;
  add_qualified
    ( "linspaced_vector"
    , ReturnType UVector
    , [(DataOnly, UInt); (DataOnly, UReal); (DataOnly, UReal)]
    , SoA ) ;
  add_unqualified
    ("lkj_corr_cholesky_log", ReturnType UReal, [UMatrix; UReal], AoS) ;
  add_unqualified
    ("lkj_corr_cholesky_lpdf", ReturnType UReal, [UMatrix; UReal], AoS) ;
  add_unqualified
    ("lkj_corr_cholesky_rng", ReturnType UMatrix, [UInt; UReal], AoS) ;
  add_unqualified ("lkj_corr_log", ReturnType UReal, [UMatrix; UReal], AoS) ;
  add_unqualified ("lkj_corr_lpdf", ReturnType UReal, [UMatrix; UReal], AoS) ;
  add_unqualified ("lkj_corr_rng", ReturnType UMatrix, [UInt; UReal], AoS) ;
  add_unqualified
    ("lkj_cov_log", ReturnType UReal, [UMatrix; UVector; UVector; UReal], AoS) ;
  add_binary_vec_int_real "lmgamma" AoS ;
<<<<<<< HEAD
  add_binary_vec "lmultiply" SoA ;
=======
  add_binary_vec "lmultiply" AoS ;
  add_unqualified ("log", ReturnType UComplex, [UComplex], AoS) ;
>>>>>>> 41f78705
  add_nullary "log10" ;
  add_unqualified ("log10", ReturnType UComplex, [UComplex], AoS) ;
  add_nullary "log2" ;
  add_unqualified ("log_determinant", ReturnType UReal, [UMatrix], SoA) ;
  add_binary_vec "log_diff_exp" AoS ;
  add_binary_vec "log_falling_factorial" AoS ;
  add_binary_vec "log_inv_logit_diff" AoS ;
  add_ternary "log_mix" AoS ;
  List.iter
    ~f:(fun v1 ->
      List.iter
        ~f:(fun v2 ->
          add_unqualified ("log_mix", ReturnType UReal, [v1; v2], AoS) )
        (List.tl_exn vector_types) ;
      add_unqualified ("log_mix", ReturnType UReal, [v1; UArray UVector], AoS) ;
      add_unqualified
        ("log_mix", ReturnType UReal, [v1; UArray URowVector], AoS) )
    (List.tl_exn vector_types) ;
  add_binary_vec "log_modified_bessel_first_kind" AoS ;
  add_binary_vec "log_rising_factorial" AoS ;
  add_unqualified ("log_softmax", ReturnType UVector, [UVector], SoA) ;
  add_unqualified ("log_sum_exp", ReturnType UReal, [UArray UReal], SoA) ;
  add_unqualified ("log_sum_exp", ReturnType UReal, [UVector], SoA) ;
  add_unqualified ("log_sum_exp", ReturnType UReal, [URowVector], SoA) ;
  add_unqualified ("log_sum_exp", ReturnType UReal, [UMatrix], SoA) ;
  add_binary "log_sum_exp" SoA ;
  let logical_binops =
    [ "logical_or"; "logical_and"; "logical_eq"; "logical_neq"; "logical_lt"
    ; "logical_lte"; "logical_gt"; "logical_gte" ]
  in
  List.iter
    ~f:(fun t1 ->
      add_unqualified ("logical_negation", ReturnType UInt, [t1], AoS) ;
      List.iter
        ~f:(fun t2 ->
          List.iter
            ~f:(fun o -> add_unqualified (o, ReturnType UInt, [t1; t2], AoS))
            logical_binops )
        primitive_types )
    primitive_types ;
  add_unqualified ("logical_eq", ReturnType UInt, [UComplex; UReal], AoS) ;
  add_unqualified ("logical_eq", ReturnType UInt, [UComplex; UComplex], AoS) ;
  add_unqualified ("logical_neq", ReturnType UInt, [UComplex; UReal], AoS) ;
  add_unqualified ("logical_neq", ReturnType UInt, [UComplex; UComplex], AoS) ;
  add_nullary "machine_precision" ;
  add_qualified
    ( "map_rect"
    , ReturnType UVector
    , [ ( AutoDiffable
        , UFun
            ( [ (AutoDiffable, UVector); (AutoDiffable, UVector)
              ; (DataOnly, UArray UReal); (DataOnly, UArray UInt) ]
            , ReturnType UVector
            , FnPlain
            , Common.Helpers.AoS ) )
      ; (AutoDiffable, UVector)
      ; (AutoDiffable, UArray UVector)
      ; (DataOnly, UArray (UArray UReal))
      ; (DataOnly, UArray (UArray UInt)) ]
    , AoS ) ;
  add_unqualified ("matrix_exp", ReturnType UMatrix, [UMatrix], AoS) ;
  add_unqualified
    ("matrix_exp_multiply", ReturnType UMatrix, [UMatrix; UMatrix], AoS) ;
  add_unqualified ("matrix_power", ReturnType UMatrix, [UMatrix; UInt], SoA) ;
  add_unqualified ("max", ReturnType UInt, [UArray UInt], AoS) ;
  add_unqualified ("max", ReturnType UReal, [UArray UReal], AoS) ;
  add_unqualified ("max", ReturnType UReal, [UVector], AoS) ;
  add_unqualified ("max", ReturnType UReal, [URowVector], AoS) ;
  add_unqualified ("max", ReturnType UReal, [UMatrix], AoS) ;
  add_unqualified ("max", ReturnType UInt, [UInt; UInt], AoS) ;
  add_unqualified ("mdivide_left", ReturnType UVector, [UMatrix; UVector], SoA) ;
  add_unqualified ("mdivide_left", ReturnType UMatrix, [UMatrix; UMatrix], SoA) ;
  add_unqualified
    ("mdivide_left_spd", ReturnType UVector, [UMatrix; UVector], SoA) ;
  add_unqualified
    ("mdivide_left_spd", ReturnType UMatrix, [UMatrix; UMatrix], SoA) ;
  add_unqualified
    ("mdivide_left_tri_low", ReturnType UMatrix, [UMatrix; UMatrix], AoS) ;
  add_unqualified
    ("mdivide_left_tri_low", ReturnType UVector, [UMatrix; UVector], AoS) ;
  add_unqualified
    ("mdivide_right", ReturnType URowVector, [URowVector; UMatrix], AoS) ;
  add_unqualified
    ("mdivide_right_spd", ReturnType UMatrix, [UMatrix; UMatrix], AoS) ;
  add_unqualified
    ("mdivide_right_spd", ReturnType URowVector, [URowVector; UMatrix], AoS) ;
  add_unqualified ("mdivide_right", ReturnType UMatrix, [UMatrix; UMatrix], AoS) ;
  add_unqualified
    ("mdivide_right_tri_low", ReturnType URowVector, [URowVector; UMatrix], AoS) ;
  add_unqualified
    ("mdivide_right_tri_low", ReturnType UMatrix, [UMatrix; UMatrix], AoS) ;
  add_unqualified ("mean", ReturnType UReal, [UArray UReal], SoA) ;
  add_unqualified ("mean", ReturnType UReal, [UVector], AoS) ;
  add_unqualified ("mean", ReturnType UReal, [URowVector], AoS) ;
  add_unqualified ("mean", ReturnType UReal, [UMatrix], AoS) ;
  add_unqualified ("min", ReturnType UInt, [UArray UInt], AoS) ;
  add_unqualified ("min", ReturnType UReal, [UArray UReal], AoS) ;
  add_unqualified ("min", ReturnType UReal, [UVector], AoS) ;
  add_unqualified ("min", ReturnType UReal, [URowVector], AoS) ;
  add_unqualified ("min", ReturnType UReal, [UMatrix], AoS) ;
  add_unqualified ("min", ReturnType UInt, [UInt; UInt], AoS) ;
<<<<<<< HEAD
  add_unqualified ("minus", ReturnType UInt, [UInt], SoA) ;
  add_unqualified ("minus", ReturnType UReal, [UReal], SoA) ;
  add_unqualified ("minus", ReturnType UVector, [UVector], SoA) ;
  add_unqualified ("minus", ReturnType URowVector, [URowVector], SoA) ;
  add_unqualified ("minus", ReturnType UMatrix, [UMatrix], SoA) ;
=======
  add_unqualified ("minus", ReturnType UInt, [UInt], AoS) ;
  add_unqualified ("minus", ReturnType UReal, [UReal], AoS) ;
  add_unqualified ("minus", ReturnType UComplex, [UComplex], AoS) ;
  add_unqualified ("minus", ReturnType UVector, [UVector], AoS) ;
  add_unqualified ("minus", ReturnType URowVector, [URowVector], AoS) ;
  add_unqualified ("minus", ReturnType UMatrix, [UMatrix], AoS) ;
>>>>>>> 41f78705
  add_binary_vec_int_real "modified_bessel_first_kind" AoS ;
  add_binary_vec_int_real "modified_bessel_second_kind" AoS ;
  add_unqualified ("modulus", ReturnType UInt, [UInt; UInt], AoS) ;
  add_unqualified
    ("multi_normal_rng", ReturnType UVector, [UVector; UMatrix], AoS) ;
  add_unqualified
    ( "multi_normal_rng"
    , ReturnType (UArray UVector)
    , [UArray UVector; UMatrix]
    , AoS ) ;
  add_unqualified
    ("multi_normal_rng", ReturnType UVector, [URowVector; UMatrix], AoS) ;
  add_unqualified
    ( "multi_normal_rng"
    , ReturnType (UArray UVector)
    , [UArray URowVector; UMatrix]
    , AoS ) ;
  add_unqualified
    ("multi_normal_cholesky_rng", ReturnType UVector, [UVector; UMatrix], AoS) ;
  add_unqualified
    ( "multi_normal_cholesky_rng"
    , ReturnType (UArray UVector)
    , [UArray UVector; UMatrix]
    , AoS ) ;
  add_unqualified
    ( "multi_normal_cholesky_rng"
    , ReturnType UVector
    , [URowVector; UMatrix]
    , AoS ) ;
  add_unqualified
    ( "multi_normal_cholesky_rng"
    , ReturnType (UArray UVector)
    , [UArray URowVector; UMatrix]
    , AoS ) ;
  add_unqualified
    ("multi_student_t_rng", ReturnType UVector, [UReal; UVector; UMatrix], AoS) ;
  add_unqualified
    ( "multi_student_t_rng"
    , ReturnType (UArray UVector)
    , [UReal; UArray UVector; UMatrix]
    , AoS ) ;
  add_unqualified
    ( "multi_student_t_rng"
    , ReturnType UVector
    , [UReal; URowVector; UMatrix]
    , AoS ) ;
  add_unqualified
    ( "multi_student_t_rng"
    , ReturnType (UArray UVector)
    , [UReal; UArray URowVector; UMatrix]
    , AoS ) ;
  add_unqualified
    ( "multinomial_log"
    , ReturnType UReal
    , [bare_array_type (UInt, 1); UVector]
    , AoS ) ;
  add_unqualified
    ( "multinomial_lpmf"
    , ReturnType UReal
    , [bare_array_type (UInt, 1); UVector]
    , AoS ) ;
  add_unqualified
    ( "multinomial_rng"
    , ReturnType (bare_array_type (UInt, 1))
    , [UVector; UInt]
    , AoS ) ;
  add_unqualified
    ("multinomial_logit_log", ReturnType UReal, [UArray UInt; UVector], AoS) ;
  add_unqualified
    ("multinomial_logit_lpmf", ReturnType UReal, [UArray UInt; UVector], AoS) ;
  add_unqualified
    ("multinomial_logit_rng", ReturnType (UArray UInt), [UVector; UInt], AoS) ;
  add_unqualified
    ("multinomial_log", ReturnType UReal, [UArray UInt; UVector], AoS) ;
  add_unqualified
    ("multinomial_lpmf", ReturnType UReal, [UArray UInt; UVector], AoS) ;
  add_unqualified
    ("multinomial_rng", ReturnType (UArray UInt), [UVector; UInt], AoS) ;
<<<<<<< HEAD
  add_unqualified ("multiply", ReturnType UInt, [UInt; UInt], SoA) ;
  add_unqualified ("multiply", ReturnType UReal, [UReal; UReal], SoA) ;
  add_unqualified ("multiply", ReturnType UVector, [UVector; UReal], SoA) ;
  add_unqualified ("multiply", ReturnType URowVector, [URowVector; UReal], SoA) ;
  add_unqualified ("multiply", ReturnType UMatrix, [UMatrix; UReal], SoA) ;
  add_unqualified ("multiply", ReturnType UReal, [URowVector; UVector], SoA) ;
  add_unqualified ("multiply", ReturnType UMatrix, [UVector; URowVector], SoA) ;
  add_unqualified ("multiply", ReturnType UVector, [UMatrix; UVector], SoA) ;
  add_unqualified
    ("multiply", ReturnType URowVector, [URowVector; UMatrix], SoA) ;
  add_unqualified ("multiply", ReturnType UMatrix, [UMatrix; UMatrix], SoA) ;
  add_unqualified ("multiply", ReturnType UVector, [UReal; UVector], SoA) ;
  add_unqualified ("multiply", ReturnType URowVector, [UReal; URowVector], SoA) ;
  add_unqualified ("multiply", ReturnType UMatrix, [UReal; UMatrix], SoA) ;
  add_binary_vec "multiply_log" SoA ;
  add_unqualified
    ("multiply_lower_tri_self_transpose", ReturnType UMatrix, [UMatrix], SoA) ;
=======
  add_unqualified ("multiply", ReturnType UInt, [UInt; UInt], AoS) ;
  add_unqualified ("multiply", ReturnType UReal, [UReal; UReal], AoS) ;
  add_unqualified ("multiply", ReturnType UComplex, [UComplex; UReal], AoS) ;
  add_unqualified ("multiply", ReturnType UComplex, [UComplex; UComplex], AoS) ;
  add_unqualified ("multiply", ReturnType UVector, [UVector; UReal], AoS) ;
  add_unqualified ("multiply", ReturnType URowVector, [URowVector; UReal], AoS) ;
  add_unqualified ("multiply", ReturnType UMatrix, [UMatrix; UReal], AoS) ;
  add_unqualified ("multiply", ReturnType UReal, [URowVector; UVector], AoS) ;
  add_unqualified ("multiply", ReturnType UMatrix, [UVector; URowVector], AoS) ;
  add_unqualified ("multiply", ReturnType UVector, [UMatrix; UVector], AoS) ;
  add_unqualified
    ("multiply", ReturnType URowVector, [URowVector; UMatrix], AoS) ;
  add_unqualified ("multiply", ReturnType UMatrix, [UMatrix; UMatrix], AoS) ;
  add_unqualified ("multiply", ReturnType UVector, [UReal; UVector], AoS) ;
  add_unqualified ("multiply", ReturnType URowVector, [UReal; URowVector], AoS) ;
  add_unqualified ("multiply", ReturnType UMatrix, [UReal; UMatrix], AoS) ;
  add_binary_vec "multiply_log" AoS ;
  add_unqualified
    ("multiply_lower_tri_self_transpose", ReturnType UMatrix, [UMatrix], AoS) ;
>>>>>>> 41f78705
  add_unqualified
    ( "neg_binomial_2_log_glm_lpmf"
    , ReturnType UReal
    , [UArray UInt; UMatrix; UReal; UVector; UReal]
    , AoS ) ;
  add_unqualified
    ( "neg_binomial_2_log_glm_lpmf"
    , ReturnType UReal
    , [UArray UInt; UMatrix; UVector; UVector; UReal]
    , AoS ) ;
  add_unqualified
    ( "neg_binomial_2_log_glm_lpmf"
    , ReturnType UReal
    , [UInt; UMatrix; UReal; UVector; UReal]
    , AoS ) ;
  add_unqualified
    ( "neg_binomial_2_log_glm_lpmf"
    , ReturnType UReal
    , [UInt; UMatrix; UVector; UVector; UReal]
    , AoS ) ;
  add_unqualified
    ( "neg_binomial_2_log_glm_lpmf"
    , ReturnType UReal
    , [UArray UInt; URowVector; UReal; UVector; UReal]
    , AoS ) ;
  add_unqualified
    ( "neg_binomial_2_log_glm_lpmf"
    , ReturnType UReal
    , [UArray UInt; URowVector; UVector; UVector; UReal]
    , AoS ) ;
  add_nullary "negative_infinity" ;
  add_unqualified ("norm", ReturnType UReal, [UReal], AoS) ;
  add_unqualified ("norm", ReturnType UReal, [UComplex], AoS) ;
  add_unqualified
    ( "normal_id_glm_lpdf"
    , ReturnType UReal
    , [UVector; UMatrix; UReal; UVector; UReal]
    , AoS ) ;
  add_unqualified
    ( "normal_id_glm_lpdf"
    , ReturnType UReal
    , [UVector; UMatrix; UVector; UVector; UReal]
    , AoS ) ;
  add_unqualified
    ( "normal_id_glm_lpdf"
    , ReturnType UReal
    , [UReal; UMatrix; UReal; UVector; UVector]
    , AoS ) ;
  add_unqualified
    ( "normal_id_glm_lpdf"
    , ReturnType UReal
    , [UReal; UMatrix; UVector; UVector; UVector]
    , AoS ) ;
  add_unqualified
    ( "normal_id_glm_lpdf"
    , ReturnType UReal
    , [UVector; URowVector; UReal; UVector; UVector]
    , AoS ) ;
  add_unqualified
    ( "normal_id_glm_lpdf"
    , ReturnType UReal
    , [UVector; URowVector; UVector; UVector; UVector]
    , AoS ) ;
  add_nullary "not_a_number" ;
  add_unqualified ("num_elements", ReturnType UInt, [UMatrix], SoA) ;
  add_unqualified ("num_elements", ReturnType UInt, [UVector], SoA) ;
  add_unqualified ("num_elements", ReturnType UInt, [URowVector], SoA) ;
  List.iter
    ~f:(fun i ->
      List.iter
        ~f:(fun t ->
          add_unqualified
            ("num_elements", ReturnType UInt, [bare_array_type (t, i)], AoS) )
        bare_types )
    (List.range 1 10) ;
  add_unqualified
    ("one_hot_int_array", ReturnType (UArray UInt), [UInt; UInt], SoA) ;
  add_unqualified
    ("one_hot_array", ReturnType (UArray UReal), [UInt; UInt], SoA) ;
  add_unqualified
    ("one_hot_row_vector", ReturnType URowVector, [UInt; UInt], SoA) ;
  add_unqualified ("one_hot_vector", ReturnType UVector, [UInt; UInt], SoA) ;
  add_unqualified ("ones_int_array", ReturnType (UArray UInt), [UInt], SoA) ;
  add_unqualified ("ones_array", ReturnType (UArray UReal), [UInt], SoA) ;
  add_unqualified ("ones_row_vector", ReturnType URowVector, [UInt], SoA) ;
  add_unqualified ("ones_vector", ReturnType UVector, [UInt], SoA) ;
  add_unqualified
    ( "ordered_logistic_glm_lpmf"
    , ReturnType UReal
    , [UArray UInt; UMatrix; UVector; UVector]
    , AoS ) ;
  add_unqualified
    ( "ordered_logistic_glm_lpmf"
    , ReturnType UReal
    , [UArray UInt; URowVector; UVector; UVector]
    , AoS ) ;
  add_unqualified
    ( "ordered_logistic_glm_lpmf"
    , ReturnType UReal
    , [UInt; UMatrix; UVector; UVector]
    , AoS ) ;
  add_unqualified
    ( "ordered_logistic_glm_lpmf"
    , ReturnType UReal
    , [UInt; URowVector; UVector; UVector]
    , AoS ) ;
  add_unqualified
    ("ordered_logistic_log", ReturnType UReal, [UInt; UReal; UVector], SoA) ;
  add_unqualified
    ( "ordered_logistic_log"
    , ReturnType UReal
    , [UArray UInt; UVector; UVector]
    , AoS ) ;
  add_unqualified
    ( "ordered_logistic_log"
    , ReturnType UReal
    , [UArray UInt; UVector; UArray UVector]
    , AoS ) ;
  add_unqualified
    ("ordered_logistic_lpmf", ReturnType UReal, [UInt; UReal; UVector], AoS) ;
  add_unqualified
    ( "ordered_logistic_lpmf"
    , ReturnType UReal
    , [UArray UInt; UVector; UVector]
    , AoS ) ;
  add_unqualified
    ( "ordered_logistic_lpmf"
    , ReturnType UReal
    , [UArray UInt; UVector; UArray UVector]
    , AoS ) ;
  add_unqualified
    ("ordered_logistic_rng", ReturnType UInt, [UReal; UVector], AoS) ;
  add_unqualified
    ("ordered_probit_log", ReturnType UReal, [UInt; UReal; UVector], AoS) ;
  add_unqualified
    ( "ordered_probit_log"
    , ReturnType UReal
    , [UArray UInt; UVector; UVector]
    , AoS ) ;
  add_unqualified
    ( "ordered_probit_log"
    , ReturnType UReal
    , [UArray UInt; UVector; UArray UVector]
    , AoS ) ;
  add_unqualified
    ("ordered_probit_lpmf", ReturnType UReal, [UInt; UReal; UVector], AoS) ;
  add_unqualified
    ( "ordered_probit_lpmf"
    , ReturnType UReal
    , [UArray UInt; UReal; UVector]
    , AoS ) ;
  add_unqualified
    ( "ordered_probit_lpmf"
    , ReturnType UReal
    , [UArray UInt; UReal; UArray UVector]
    , AoS ) ;
  add_unqualified ("ordered_probit_rng", ReturnType UInt, [UReal; UVector], AoS) ;
  add_binary_vec_real_real "owens_t" AoS ;
  add_nullary "pi" ;
<<<<<<< HEAD
  add_unqualified ("plus", ReturnType UInt, [UInt], SoA) ;
  add_unqualified ("plus", ReturnType UReal, [UReal], SoA) ;
  add_unqualified ("plus", ReturnType UVector, [UVector], SoA) ;
  add_unqualified ("plus", ReturnType URowVector, [URowVector], SoA) ;
  add_unqualified ("plus", ReturnType UMatrix, [UMatrix], SoA) ;
=======
  add_unqualified ("plus", ReturnType UInt, [UInt], AoS) ;
  add_unqualified ("plus", ReturnType UReal, [UReal], AoS) ;
  add_unqualified ("plus", ReturnType UComplex, [UComplex], AoS) ;
  add_unqualified ("plus", ReturnType UVector, [UVector], AoS) ;
  add_unqualified ("plus", ReturnType URowVector, [URowVector], AoS) ;
  add_unqualified ("plus", ReturnType UMatrix, [UMatrix], AoS) ;
>>>>>>> 41f78705
  add_unqualified
    ( "poisson_log_glm_lpmf"
    , ReturnType UReal
    , [UArray UInt; UMatrix; UReal; UVector]
    , AoS ) ;
  add_unqualified
    ( "poisson_log_glm_lpmf"
    , ReturnType UReal
    , [UArray UInt; UMatrix; UVector; UVector]
    , AoS ) ;
  add_unqualified
    ( "poisson_log_glm_lpmf"
    , ReturnType UReal
    , [UInt; UMatrix; UReal; UVector]
    , AoS ) ;
  add_unqualified
    ( "poisson_log_glm_lpmf"
    , ReturnType UReal
    , [UInt; UMatrix; UVector; UVector]
    , AoS ) ;
  add_unqualified
    ( "poisson_log_glm_lpmf"
    , ReturnType UReal
    , [UArray UInt; URowVector; UReal; UVector]
    , AoS ) ;
  add_unqualified
    ( "poisson_log_glm_lpmf"
    , ReturnType UReal
    , [UArray UInt; URowVector; UVector; UVector]
    , AoS ) ;
  add_unqualified ("polar", ReturnType UComplex, [UReal; UReal], AoS) ;
  add_nullary "positive_infinity" ;
  add_binary_vec "pow" AoS ;
  add_unqualified ("pow", ReturnType UComplex, [UComplex; UReal], AoS) ;
  add_unqualified ("pow", ReturnType UComplex, [UComplex; UComplex], AoS) ;
  add_unqualified ("prod", ReturnType UInt, [UArray UInt], AoS) ;
  add_unqualified ("prod", ReturnType UReal, [UArray UReal], AoS) ;
  add_unqualified ("prod", ReturnType UReal, [UVector], AoS) ;
  add_unqualified ("prod", ReturnType UReal, [URowVector], AoS) ;
  add_unqualified ("prod", ReturnType UReal, [UMatrix], AoS) ;
<<<<<<< HEAD
  add_unqualified ("quad_form", ReturnType UReal, [UMatrix; UVector], SoA) ;
  add_unqualified ("quad_form", ReturnType UMatrix, [UMatrix; UMatrix], SoA) ;
=======
  add_unqualified ("proj", ReturnType UComplex, [UComplex], AoS) ;
  add_unqualified ("quad_form", ReturnType UReal, [UMatrix; UVector], AoS) ;
  add_unqualified ("quad_form", ReturnType UMatrix, [UMatrix; UMatrix], AoS) ;
>>>>>>> 41f78705
  add_unqualified ("quad_form_sym", ReturnType UReal, [UMatrix; UVector], AoS) ;
  add_unqualified ("quad_form_sym", ReturnType UMatrix, [UMatrix; UMatrix], AoS) ;
  add_unqualified
    ("quad_form_diag", ReturnType UMatrix, [UMatrix; UVector], AoS) ;
  add_unqualified
    ("quad_form_diag", ReturnType UMatrix, [UMatrix; URowVector], AoS) ;
  add_qualified
    ( "quantile"
    , ReturnType UReal
    , [(DataOnly, UArray UReal); (DataOnly, UReal)]
    , SoA ) ;
  add_qualified
    ( "quantile"
    , ReturnType (UArray UReal)
    , [(DataOnly, UArray UReal); (DataOnly, UArray UReal)]
    , SoA ) ;
  add_qualified
    ( "quantile"
    , ReturnType UReal
    , [(DataOnly, UVector); (DataOnly, UReal)]
    , SoA ) ;
  add_qualified
    ( "quantile"
    , ReturnType (UArray UReal)
    , [(DataOnly, UVector); (DataOnly, UArray UReal)]
    , SoA ) ;
  add_qualified
    ( "quantile"
    , ReturnType UReal
    , [(DataOnly, URowVector); (DataOnly, UReal)]
    , SoA ) ;
  add_qualified
    ( "quantile"
    , ReturnType (UArray UReal)
    , [(DataOnly, URowVector); (DataOnly, UArray UReal)]
    , SoA ) ;
  add_unqualified ("rank", ReturnType UInt, [UArray UInt; UInt], AoS) ;
  add_unqualified ("rank", ReturnType UInt, [UArray UReal; UInt], AoS) ;
  add_unqualified ("rank", ReturnType UInt, [UVector; UInt], AoS) ;
  add_unqualified ("rank", ReturnType UInt, [URowVector; UInt], AoS) ;
  add_unqualified ("append_row", ReturnType UMatrix, [UMatrix; UMatrix], AoS) ;
  add_unqualified ("append_row", ReturnType UMatrix, [URowVector; UMatrix], AoS) ;
  add_unqualified ("append_row", ReturnType UMatrix, [UMatrix; URowVector], AoS) ;
  add_unqualified
    ("append_row", ReturnType UMatrix, [URowVector; URowVector], AoS) ;
  add_unqualified ("append_row", ReturnType UVector, [UVector; UVector], AoS) ;
  add_unqualified ("append_row", ReturnType UVector, [UReal; UVector], AoS) ;
  add_unqualified ("append_row", ReturnType UVector, [UVector; UReal], AoS) ;
  List.iter
    ~f:(fun t ->
      add_unqualified
        ("rep_array", ReturnType (bare_array_type (t, 1)), [t; UInt], SoA) ;
      add_unqualified
        ("rep_array", ReturnType (bare_array_type (t, 2)), [t; UInt; UInt], SoA) ;
      add_unqualified
        ( "rep_array"
        , ReturnType (bare_array_type (t, 3))
        , [t; UInt; UInt; UInt]
        , SoA ) ;
      List.iter
        ~f:(fun j ->
          add_unqualified
            ( "rep_array"
            , ReturnType (bare_array_type (t, j + 1))
            , [bare_array_type (t, j); UInt]
            , SoA ) ;
          add_unqualified
            ( "rep_array"
            , ReturnType (bare_array_type (t, j + 2))
            , [bare_array_type (t, j); UInt; UInt]
            , SoA ) ;
          add_unqualified
            ( "rep_array"
            , ReturnType (bare_array_type (t, j + 3))
            , [bare_array_type (t, j); UInt; UInt; UInt]
            , SoA ) )
        (List.range 1 3) )
    bare_types ;
  add_unqualified ("rep_matrix", ReturnType UMatrix, [UReal; UInt; UInt], AoS) ;
  add_unqualified ("rep_matrix", ReturnType UMatrix, [UVector; UInt], AoS) ;
  add_unqualified ("rep_matrix", ReturnType UMatrix, [URowVector; UInt], AoS) ;
  add_unqualified ("rep_row_vector", ReturnType URowVector, [UReal; UInt], SoA) ;
  add_unqualified ("rep_vector", ReturnType UVector, [UReal; UInt], SoA) ;
  add_unqualified ("reverse", ReturnType UVector, [UVector], SoA) ;
  add_unqualified ("reverse", ReturnType URowVector, [URowVector], SoA) ;
  List.iter
    ~f:(fun i ->
      List.iter
        ~f:(fun t ->
          add_unqualified
            ( "reverse"
            , ReturnType (bare_array_type (t, i))
            , [bare_array_type (t, i)]
            , SoA ) )
        bare_types )
    (List.range 1 8) ;
  add_binary_vec_int_int "rising_factorial" AoS ;
  add_binary_vec_real_int "rising_factorial" AoS ;
  add_unqualified ("row", ReturnType URowVector, [UMatrix; UInt], SoA) ;
  add_unqualified ("rows", ReturnType UInt, [UVector], SoA) ;
  add_unqualified ("rows", ReturnType UInt, [URowVector], SoA) ;
  add_unqualified ("rows", ReturnType UInt, [UMatrix], SoA) ;
  add_unqualified
    ("rows_dot_product", ReturnType UVector, [UVector; UVector], AoS) ;
  add_unqualified
    ("rows_dot_product", ReturnType UVector, [URowVector; URowVector], AoS) ;
  add_unqualified
    ("rows_dot_product", ReturnType UVector, [UMatrix; UMatrix], AoS) ;
  add_unqualified ("rows_dot_self", ReturnType UVector, [UVector], SoA) ;
  add_unqualified ("rows_dot_self", ReturnType UVector, [URowVector], SoA) ;
  add_unqualified ("rows_dot_self", ReturnType UVector, [UMatrix], SoA) ;
  add_unqualified
    ( "scale_matrix_exp_multiply"
    , ReturnType UMatrix
    , [UReal; UMatrix; UMatrix]
    , AoS ) ;
  add_unqualified ("sd", ReturnType UReal, [UArray UReal], SoA) ;
  add_unqualified ("sd", ReturnType UReal, [UVector], SoA) ;
  add_unqualified ("sd", ReturnType UReal, [URowVector], SoA) ;
  add_unqualified ("sd", ReturnType UReal, [UMatrix], SoA) ;
  add_unqualified
    ("segment", ReturnType URowVector, [URowVector; UInt; UInt], SoA) ;
  add_unqualified ("segment", ReturnType UVector, [UVector; UInt; UInt], SoA) ;
  List.iter
    ~f:(fun t ->
      List.iter
        ~f:(fun j ->
          add_unqualified
            ( "segment"
            , ReturnType (bare_array_type (t, j))
            , [bare_array_type (t, j); UInt; UInt]
            , SoA ) )
        (List.range 1 4) )
    bare_types ;
<<<<<<< HEAD
  add_unqualified ("singular_values", ReturnType UVector, [UMatrix], SoA) ;
=======
  add_unqualified ("sin", ReturnType UComplex, [UComplex], AoS) ;
  add_unqualified ("sinh", ReturnType UComplex, [UComplex], AoS) ;
  add_unqualified ("singular_values", ReturnType UVector, [UMatrix], AoS) ;
>>>>>>> 41f78705
  List.iter
    ~f:(fun i ->
      List.iter
        ~f:(fun t ->
          add_unqualified
            ("size", ReturnType UInt, [bare_array_type (t, i)], SoA) )
        bare_types )
    (List.range 1 8) ;
  List.iter
    ~f:(fun t -> add_unqualified ("size", ReturnType UInt, [t], SoA))
    bare_types ;
  add_unqualified ("softmax", ReturnType UVector, [UVector], SoA) ;
  add_unqualified ("sort_asc", ReturnType (UArray UInt), [UArray UInt], AoS) ;
  add_unqualified ("sort_asc", ReturnType (UArray UReal), [UArray UReal], AoS) ;
  add_unqualified ("sort_asc", ReturnType UVector, [UVector], AoS) ;
  add_unqualified ("sort_asc", ReturnType URowVector, [URowVector], AoS) ;
  add_unqualified ("sort_desc", ReturnType (UArray UInt), [UArray UInt], AoS) ;
  add_unqualified ("sort_desc", ReturnType (UArray UReal), [UArray UReal], AoS) ;
  add_unqualified ("sort_desc", ReturnType UVector, [UVector], AoS) ;
  add_unqualified ("sort_desc", ReturnType URowVector, [URowVector], AoS) ;
  add_unqualified
    ("sort_indices_asc", ReturnType (UArray UInt), [UArray UInt], AoS) ;
  add_unqualified
    ("sort_indices_asc", ReturnType (UArray UInt), [UArray UReal], AoS) ;
  add_unqualified ("sort_indices_asc", ReturnType (UArray UInt), [UVector], AoS) ;
  add_unqualified
    ("sort_indices_asc", ReturnType (UArray UInt), [URowVector], AoS) ;
  add_unqualified
    ("sort_indices_desc", ReturnType (UArray UInt), [UArray UInt], AoS) ;
  add_unqualified
    ("sort_indices_desc", ReturnType (UArray UInt), [UArray UReal], AoS) ;
  add_unqualified
    ("sort_indices_desc", ReturnType (UArray UInt), [UVector], AoS) ;
  add_unqualified
    ("sort_indices_desc", ReturnType (UArray UInt), [URowVector], AoS) ;
  add_unqualified ("squared_distance", ReturnType UReal, [UReal; UReal], SoA) ;
  add_unqualified
    ("squared_distance", ReturnType UReal, [UVector; UVector], SoA) ;
  add_unqualified
    ("squared_distance", ReturnType UReal, [URowVector; URowVector], SoA) ;
  add_unqualified
    ("squared_distance", ReturnType UReal, [UVector; URowVector], SoA) ;
  add_unqualified
<<<<<<< HEAD
    ("squared_distance", ReturnType UReal, [URowVector; UVector], SoA) ;
=======
    ("squared_distance", ReturnType UReal, [URowVector; UVector], AoS) ;
  add_unqualified ("sqrt", ReturnType UComplex, [UComplex], AoS) ;
>>>>>>> 41f78705
  add_nullary "sqrt2" ;
  add_unqualified
    ("sub_col", ReturnType UVector, [UMatrix; UInt; UInt; UInt], SoA) ;
  add_unqualified
    ("sub_row", ReturnType URowVector, [UMatrix; UInt; UInt; UInt], SoA) ;
  List.iter
    ~f:(fun i ->
      add_unqualified
        ( "subtract"
        , ReturnType (List.nth_exn bare_types i)
        , [List.nth_exn bare_types i; List.nth_exn bare_types i]
        , SoA ) )
    (List.range 0 bare_types_size) ;
<<<<<<< HEAD
  add_unqualified ("subtract", ReturnType UVector, [UVector; UReal], SoA) ;
  add_unqualified ("subtract", ReturnType URowVector, [URowVector; UReal], SoA) ;
  add_unqualified ("subtract", ReturnType UMatrix, [UMatrix; UReal], SoA) ;
  add_unqualified ("subtract", ReturnType UVector, [UReal; UVector], SoA) ;
  add_unqualified ("subtract", ReturnType URowVector, [UReal; URowVector], SoA) ;
  add_unqualified ("subtract", ReturnType UMatrix, [UReal; UMatrix], SoA) ;
  add_unqualified ("sum", ReturnType UInt, [UArray UInt], SoA) ;
  add_unqualified ("sum", ReturnType UReal, [UArray UReal], SoA) ;
  add_unqualified ("sum", ReturnType UReal, [UVector], SoA) ;
  add_unqualified ("sum", ReturnType UReal, [URowVector], SoA) ;
  add_unqualified ("sum", ReturnType UReal, [UMatrix], SoA) ;
  add_unqualified ("svd_U", ReturnType UMatrix, [UMatrix], SoA) ;
  add_unqualified ("svd_V", ReturnType UMatrix, [UMatrix], SoA) ;
=======
  add_unqualified ("subtract", ReturnType UComplex, [UComplex; UReal], AoS) ;
  add_unqualified ("subtract", ReturnType UComplex, [UComplex; UComplex], AoS) ;
  add_unqualified ("subtract", ReturnType UVector, [UVector; UReal], AoS) ;
  add_unqualified ("subtract", ReturnType URowVector, [URowVector; UReal], AoS) ;
  add_unqualified ("subtract", ReturnType UMatrix, [UMatrix; UReal], AoS) ;
  add_unqualified ("subtract", ReturnType UVector, [UReal; UVector], AoS) ;
  add_unqualified ("subtract", ReturnType URowVector, [UReal; URowVector], AoS) ;
  add_unqualified ("subtract", ReturnType UMatrix, [UReal; UMatrix], AoS) ;
  add_unqualified ("sum", ReturnType UInt, [UArray UInt], AoS) ;
  add_unqualified ("sum", ReturnType UReal, [UArray UReal], AoS) ;
  add_unqualified ("sum", ReturnType UReal, [UVector], AoS) ;
  add_unqualified ("sum", ReturnType UReal, [URowVector], AoS) ;
  add_unqualified ("sum", ReturnType UReal, [UMatrix], AoS) ;
  add_unqualified ("svd_U", ReturnType UMatrix, [UMatrix], AoS) ;
  add_unqualified ("svd_V", ReturnType UMatrix, [UMatrix], AoS) ;
>>>>>>> 41f78705
  add_unqualified
    ("symmetrize_from_lower_tri", ReturnType UMatrix, [UMatrix], AoS) ;
  add_unqualified ("tail", ReturnType URowVector, [URowVector; UInt], SoA) ;
  add_unqualified ("tail", ReturnType UVector, [UVector; UInt], SoA) ;
  List.iter
    ~f:(fun t ->
      List.iter
        ~f:(fun j ->
          add_unqualified
            ( "tail"
            , ReturnType (bare_array_type (t, j))
            , [bare_array_type (t, j); UInt]
            , SoA ) )
        (List.range 1 4) )
    bare_types ;
<<<<<<< HEAD
  add_unqualified ("tcrossprod", ReturnType UMatrix, [UMatrix], SoA) ;
=======
  add_unqualified ("tan", ReturnType UComplex, [UComplex], AoS) ;
  add_unqualified ("tanh", ReturnType UComplex, [UComplex], AoS) ;
  add_unqualified ("tcrossprod", ReturnType UMatrix, [UMatrix], AoS) ;
>>>>>>> 41f78705
  add_unqualified ("to_array_1d", ReturnType (UArray UReal), [UMatrix], AoS) ;
  add_unqualified ("to_array_1d", ReturnType (UArray UReal), [UVector], AoS) ;
  add_unqualified ("to_array_1d", ReturnType (UArray UReal), [URowVector], AoS) ;
  List.iter
    ~f:(fun i ->
      add_unqualified
        ( "to_array_1d"
        , ReturnType (UArray UReal)
        , [bare_array_type (UReal, i)]
        , AoS ) ;
      add_unqualified
        ( "to_array_1d"
        , ReturnType (UArray UInt)
        , [bare_array_type (UInt, i)]
        , AoS ) )
    (List.range 1 10) ;
  add_unqualified
    ("to_array_2d", ReturnType (bare_array_type (UReal, 2)), [UMatrix], AoS) ;
  add_unqualified ("to_complex", ReturnType UComplex, [], AoS) ;
  add_unqualified ("to_complex", ReturnType UComplex, [UReal; UReal], AoS) ;
  add_unqualified ("to_complex", ReturnType UComplex, [UReal], AoS) ;
  add_unqualified ("to_matrix", ReturnType UMatrix, [UMatrix], AoS) ;
  add_unqualified ("to_matrix", ReturnType UMatrix, [UMatrix; UInt; UInt], AoS) ;
  add_unqualified
    ("to_matrix", ReturnType UMatrix, [UMatrix; UInt; UInt; UInt], AoS) ;
  add_unqualified ("to_matrix", ReturnType UMatrix, [UVector], AoS) ;
  add_unqualified ("to_matrix", ReturnType UMatrix, [UVector; UInt; UInt], AoS) ;
  add_unqualified
    ("to_matrix", ReturnType UMatrix, [UVector; UInt; UInt; UInt], AoS) ;
  add_unqualified ("to_matrix", ReturnType UMatrix, [URowVector], AoS) ;
  add_unqualified ("to_matrix", ReturnType UMatrix, [UArray URowVector], AoS) ;
  add_unqualified
    ("to_matrix", ReturnType UMatrix, [URowVector; UInt; UInt], AoS) ;
  add_unqualified
    ("to_matrix", ReturnType UMatrix, [URowVector; UInt; UInt; UInt], AoS) ;
  add_unqualified
    ("to_matrix", ReturnType UMatrix, [UArray UReal; UInt; UInt], AoS) ;
  add_unqualified
    ("to_matrix", ReturnType UMatrix, [UArray UReal; UInt; UInt; UInt], AoS) ;
  add_unqualified
    ("to_matrix", ReturnType UMatrix, [UArray UInt; UInt; UInt], AoS) ;
  add_unqualified
    ("to_matrix", ReturnType UMatrix, [UArray UInt; UInt; UInt; UInt], AoS) ;
  add_unqualified
    ("to_matrix", ReturnType UMatrix, [bare_array_type (UReal, 2)], AoS) ;
  add_unqualified
    ("to_matrix", ReturnType UMatrix, [bare_array_type (UInt, 2)], AoS) ;
  add_unqualified ("to_row_vector", ReturnType URowVector, [UMatrix], AoS) ;
  add_unqualified ("to_row_vector", ReturnType URowVector, [UVector], AoS) ;
  add_unqualified ("to_row_vector", ReturnType URowVector, [URowVector], AoS) ;
  add_unqualified ("to_row_vector", ReturnType URowVector, [UArray UReal], AoS) ;
  add_unqualified ("to_row_vector", ReturnType URowVector, [UArray UInt], AoS) ;
  add_unqualified ("to_vector", ReturnType UVector, [UMatrix], SoA) ;
  add_unqualified ("to_vector", ReturnType UVector, [UVector], SoA) ;
  add_unqualified ("to_vector", ReturnType UVector, [URowVector], AoS) ;
  add_unqualified ("to_vector", ReturnType UVector, [UArray UReal], AoS) ;
  add_unqualified ("to_vector", ReturnType UVector, [UArray UInt], AoS) ;
  add_unqualified ("trace", ReturnType UReal, [UMatrix], SoA) ;
  add_unqualified
    ("trace_gen_quad_form", ReturnType UReal, [UMatrix; UMatrix; UMatrix], SoA) ;
  add_unqualified ("trace_quad_form", ReturnType UReal, [UMatrix; UVector], SoA) ;
  add_unqualified ("trace_quad_form", ReturnType UReal, [UMatrix; UMatrix], SoA) ;
  add_unqualified ("transpose", ReturnType URowVector, [UVector], SoA) ;
  add_unqualified ("transpose", ReturnType UVector, [URowVector], SoA) ;
  add_unqualified ("transpose", ReturnType UMatrix, [UMatrix], SoA) ;
  add_unqualified ("uniform_simplex", ReturnType UVector, [UInt], SoA) ;
  add_unqualified ("variance", ReturnType UReal, [UArray UReal], SoA) ;
  add_unqualified ("variance", ReturnType UReal, [UVector], SoA) ;
  add_unqualified ("variance", ReturnType UReal, [URowVector], SoA) ;
  add_unqualified ("variance", ReturnType UReal, [UMatrix], SoA) ;
  add_unqualified ("wishart_rng", ReturnType UMatrix, [UReal; UMatrix], AoS) ;
  add_unqualified ("zeros_int_array", ReturnType (UArray UInt), [UInt], SoA) ;
  add_unqualified ("zeros_array", ReturnType (UArray UReal), [UInt], SoA) ;
  add_unqualified ("zeros_row_vector", ReturnType URowVector, [UInt], SoA) ;
  add_unqualified ("zeros_vector", ReturnType UVector, [UInt], SoA) ;
  (* Now add all the manually added stuff to the main hashtable used
     for type-checking *)
  Hashtbl.iteri manual_stan_math_signatures ~f:(fun ~key ~data ->
      List.iter data ~f:(fun data ->
          Hashtbl.add_multi stan_math_signatures ~key ~data ) )

let%expect_test "dist name suffix" =
  dist_name_suffix [] "normal" |> print_endline ;
  [%expect {| _lpdf |}]<|MERGE_RESOLUTION|>--- conflicted
+++ resolved
@@ -837,35 +837,21 @@
   List.iter declarative_fnsigs ~f:(fun (key, rt, args, mem_pattern) ->
       Hashtbl.add_multi stan_math_signatures ~key ~data:(rt, args, mem_pattern)
   ) ;
-<<<<<<< HEAD
   add_unqualified ("abs", ReturnType UInt, [UInt], SoA) ;
   add_unqualified ("abs", ReturnType UReal, [UReal], SoA) ;
-=======
-  add_unqualified ("abs", ReturnType UInt, [UInt], AoS) ;
-  add_unqualified ("abs", ReturnType UReal, [UReal], AoS) ;
   add_unqualified ("abs", ReturnType UReal, [UComplex], AoS) ;
   add_unqualified ("acos", ReturnType UComplex, [UComplex], AoS) ;
   add_unqualified ("acosh", ReturnType UComplex, [UComplex], AoS) ;
->>>>>>> 41f78705
   List.iter
     ~f:(fun x -> add_unqualified ("add", ReturnType x, [x; x], SoA))
     bare_types ;
-<<<<<<< HEAD
+  add_unqualified ("add", ReturnType UComplex, [UComplex; UReal], AoS) ;
   add_unqualified ("add", ReturnType UVector, [UVector; UReal], SoA) ;
   add_unqualified ("add", ReturnType URowVector, [URowVector; UReal], SoA) ;
   add_unqualified ("add", ReturnType UMatrix, [UMatrix; UReal], SoA) ;
   add_unqualified ("add", ReturnType UVector, [UReal; UVector], SoA) ;
   add_unqualified ("add", ReturnType URowVector, [UReal; URowVector], SoA) ;
   add_unqualified ("add", ReturnType UMatrix, [UReal; UMatrix], SoA) ;
-=======
-  add_unqualified ("add", ReturnType UComplex, [UComplex; UReal], AoS) ;
-  add_unqualified ("add", ReturnType UVector, [UVector; UReal], AoS) ;
-  add_unqualified ("add", ReturnType URowVector, [URowVector; UReal], AoS) ;
-  add_unqualified ("add", ReturnType UMatrix, [UMatrix; UReal], AoS) ;
-  add_unqualified ("add", ReturnType UVector, [UReal; UVector], AoS) ;
-  add_unqualified ("add", ReturnType URowVector, [UReal; URowVector], AoS) ;
-  add_unqualified ("add", ReturnType UMatrix, [UReal; UMatrix], AoS) ;
->>>>>>> 41f78705
   add_unqualified ("add_diag", ReturnType UMatrix, [UMatrix; UReal], AoS) ;
   add_unqualified ("add_diag", ReturnType UMatrix, [UMatrix; UVector], AoS) ;
   add_unqualified ("add_diag", ReturnType UMatrix, [UMatrix; URowVector], AoS) ;
@@ -1086,24 +1072,14 @@
   add_unqualified
     ("diag_pre_multiply", ReturnType UMatrix, [UVector; UMatrix], SoA) ;
   add_unqualified
-<<<<<<< HEAD
     ("diag_pre_multiply", ReturnType UMatrix, [URowVector; UMatrix], SoA) ;
   add_unqualified ("diagonal", ReturnType UVector, [UMatrix], SoA) ;
+  add_unqualified ("dims", ReturnType (UArray UInt), [UComplex], AoS) ;
   add_unqualified ("dims", ReturnType (UArray UInt), [UInt], SoA) ;
   add_unqualified ("dims", ReturnType (UArray UInt), [UReal], SoA) ;
   add_unqualified ("dims", ReturnType (UArray UInt), [UVector], SoA) ;
   add_unqualified ("dims", ReturnType (UArray UInt), [URowVector], SoA) ;
   add_unqualified ("dims", ReturnType (UArray UInt), [UMatrix], SoA) ;
-=======
-    ("diag_pre_multiply", ReturnType UMatrix, [URowVector; UMatrix], AoS) ;
-  add_unqualified ("diagonal", ReturnType UVector, [UMatrix], AoS) ;
-  add_unqualified ("dims", ReturnType (UArray UInt), [UInt], AoS) ;
-  add_unqualified ("dims", ReturnType (UArray UInt), [UReal], AoS) ;
-  add_unqualified ("dims", ReturnType (UArray UInt), [UComplex], AoS) ;
-  add_unqualified ("dims", ReturnType (UArray UInt), [UVector], AoS) ;
-  add_unqualified ("dims", ReturnType (UArray UInt), [URowVector], AoS) ;
-  add_unqualified ("dims", ReturnType (UArray UInt), [UMatrix], AoS) ;
->>>>>>> 41f78705
   List.iter
     ~f:(fun i ->
       List.iter
@@ -1116,11 +1092,12 @@
         bare_types )
     (List.range 0 8) ;
   add_unqualified ("dirichlet_rng", ReturnType UVector, [UVector], AoS) ;
-<<<<<<< HEAD
   add_unqualified ("distance", ReturnType UReal, [UVector; UVector], SoA) ;
   add_unqualified ("distance", ReturnType UReal, [URowVector; URowVector], SoA) ;
   add_unqualified ("distance", ReturnType UReal, [UVector; URowVector], SoA) ;
   add_unqualified ("distance", ReturnType UReal, [URowVector; UVector], SoA) ;
+  add_unqualified ("divide", ReturnType UComplex, [UComplex; UReal], AoS) ;
+  add_unqualified ("divide", ReturnType UComplex, [UComplex; UComplex], AoS) ;
   add_unqualified ("divide", ReturnType UInt, [UInt; UInt], SoA) ;
   add_unqualified ("divide", ReturnType UReal, [UReal; UReal], SoA) ;
   add_unqualified ("divide", ReturnType UVector, [UVector; UReal], SoA) ;
@@ -1135,28 +1112,6 @@
     ("dot_product", ReturnType UReal, [UArray UReal; UArray UReal], SoA) ;
   add_unqualified ("dot_self", ReturnType UReal, [UVector], SoA) ;
   add_unqualified ("dot_self", ReturnType UReal, [URowVector], SoA) ;
-=======
-  add_unqualified ("distance", ReturnType UReal, [UVector; UVector], AoS) ;
-  add_unqualified ("distance", ReturnType UReal, [URowVector; URowVector], AoS) ;
-  add_unqualified ("distance", ReturnType UReal, [UVector; URowVector], AoS) ;
-  add_unqualified ("distance", ReturnType UReal, [URowVector; UVector], AoS) ;
-  add_unqualified ("divide", ReturnType UInt, [UInt; UInt], AoS) ;
-  add_unqualified ("divide", ReturnType UReal, [UReal; UReal], AoS) ;
-  add_unqualified ("divide", ReturnType UComplex, [UComplex; UReal], AoS) ;
-  add_unqualified ("divide", ReturnType UComplex, [UComplex; UComplex], AoS) ;
-  add_unqualified ("divide", ReturnType UVector, [UVector; UReal], AoS) ;
-  add_unqualified ("divide", ReturnType URowVector, [URowVector; UReal], AoS) ;
-  add_unqualified ("divide", ReturnType UMatrix, [UMatrix; UReal], AoS) ;
-  add_unqualified ("dot_product", ReturnType UReal, [UVector; UVector], AoS) ;
-  add_unqualified
-    ("dot_product", ReturnType UReal, [URowVector; URowVector], AoS) ;
-  add_unqualified ("dot_product", ReturnType UReal, [UVector; URowVector], AoS) ;
-  add_unqualified ("dot_product", ReturnType UReal, [URowVector; UVector], AoS) ;
-  add_unqualified
-    ("dot_product", ReturnType UReal, [UArray UReal; UArray UReal], AoS) ;
-  add_unqualified ("dot_self", ReturnType UReal, [UVector], AoS) ;
-  add_unqualified ("dot_self", ReturnType UReal, [URowVector], AoS) ;
->>>>>>> 41f78705
   add_nullary "e" ;
   add_unqualified ("eigenvalues_sym", ReturnType UVector, [UMatrix], AoS) ;
   add_unqualified ("eigenvectors_sym", ReturnType UMatrix, [UMatrix], AoS) ;
@@ -1165,7 +1120,6 @@
   add_unqualified ("qr_R", ReturnType UMatrix, [UMatrix], AoS) ;
   add_unqualified ("qr_thin_Q", ReturnType UMatrix, [UMatrix], AoS) ;
   add_unqualified ("qr_thin_R", ReturnType UMatrix, [UMatrix], AoS) ;
-<<<<<<< HEAD
   add_unqualified ("elt_divide", ReturnType UInt, [UInt; UInt], SoA) ;
   add_unqualified ("elt_divide", ReturnType UReal, [UReal; UReal], SoA) ;
   add_unqualified ("elt_divide", ReturnType UVector, [UVector; UVector], SoA) ;
@@ -1186,33 +1140,9 @@
   add_unqualified
     ("elt_multiply", ReturnType URowVector, [URowVector; URowVector], SoA) ;
   add_unqualified ("elt_multiply", ReturnType UMatrix, [UMatrix; UMatrix], SoA) ;
+  add_unqualified ("exp", ReturnType UComplex, [UComplex], AoS) ;
   add_binary_vec_int_int "falling_factorial" SoA ;
   add_binary_vec_real_int "falling_factorial" SoA ;
-=======
-  add_unqualified ("elt_divide", ReturnType UInt, [UInt; UInt], AoS) ;
-  add_unqualified ("elt_divide", ReturnType UReal, [UReal; UReal], AoS) ;
-  add_unqualified ("elt_divide", ReturnType UVector, [UVector; UVector], AoS) ;
-  add_unqualified
-    ("elt_divide", ReturnType URowVector, [URowVector; URowVector], AoS) ;
-  add_unqualified ("elt_divide", ReturnType UMatrix, [UMatrix; UMatrix], AoS) ;
-  add_unqualified ("elt_divide", ReturnType UVector, [UVector; UReal], AoS) ;
-  add_unqualified
-    ("elt_divide", ReturnType URowVector, [URowVector; UReal], AoS) ;
-  add_unqualified ("elt_divide", ReturnType UMatrix, [UMatrix; UReal], AoS) ;
-  add_unqualified ("elt_divide", ReturnType UVector, [UReal; UVector], AoS) ;
-  add_unqualified
-    ("elt_divide", ReturnType URowVector, [UReal; URowVector], AoS) ;
-  add_unqualified ("elt_divide", ReturnType UMatrix, [UReal; UMatrix], AoS) ;
-  add_unqualified ("elt_multiply", ReturnType UInt, [UInt; UInt], AoS) ;
-  add_unqualified ("elt_multiply", ReturnType UReal, [UReal; UReal], AoS) ;
-  add_unqualified ("elt_multiply", ReturnType UVector, [UVector; UVector], AoS) ;
-  add_unqualified
-    ("elt_multiply", ReturnType URowVector, [URowVector; URowVector], AoS) ;
-  add_unqualified ("elt_multiply", ReturnType UMatrix, [UMatrix; UMatrix], AoS) ;
-  add_unqualified ("exp", ReturnType UComplex, [UComplex], AoS) ;
-  add_binary_vec_int_int "falling_factorial" AoS ;
-  add_binary_vec_real_int "falling_factorial" AoS ;
->>>>>>> 41f78705
   add_binary_vec "fdim" AoS ;
   add_ternary_vec "fma" SoA ;
   add_binary_vec "fmax" AoS ;
@@ -1625,12 +1555,8 @@
   add_unqualified
     ("lkj_cov_log", ReturnType UReal, [UMatrix; UVector; UVector; UReal], AoS) ;
   add_binary_vec_int_real "lmgamma" AoS ;
-<<<<<<< HEAD
   add_binary_vec "lmultiply" SoA ;
-=======
-  add_binary_vec "lmultiply" AoS ;
   add_unqualified ("log", ReturnType UComplex, [UComplex], AoS) ;
->>>>>>> 41f78705
   add_nullary "log10" ;
   add_unqualified ("log10", ReturnType UComplex, [UComplex], AoS) ;
   add_nullary "log2" ;
@@ -1732,20 +1658,12 @@
   add_unqualified ("min", ReturnType UReal, [URowVector], AoS) ;
   add_unqualified ("min", ReturnType UReal, [UMatrix], AoS) ;
   add_unqualified ("min", ReturnType UInt, [UInt; UInt], AoS) ;
-<<<<<<< HEAD
+  add_unqualified ("minus", ReturnType UComplex, [UComplex], AoS) ;
   add_unqualified ("minus", ReturnType UInt, [UInt], SoA) ;
   add_unqualified ("minus", ReturnType UReal, [UReal], SoA) ;
   add_unqualified ("minus", ReturnType UVector, [UVector], SoA) ;
   add_unqualified ("minus", ReturnType URowVector, [URowVector], SoA) ;
   add_unqualified ("minus", ReturnType UMatrix, [UMatrix], SoA) ;
-=======
-  add_unqualified ("minus", ReturnType UInt, [UInt], AoS) ;
-  add_unqualified ("minus", ReturnType UReal, [UReal], AoS) ;
-  add_unqualified ("minus", ReturnType UComplex, [UComplex], AoS) ;
-  add_unqualified ("minus", ReturnType UVector, [UVector], AoS) ;
-  add_unqualified ("minus", ReturnType URowVector, [URowVector], AoS) ;
-  add_unqualified ("minus", ReturnType UMatrix, [UMatrix], AoS) ;
->>>>>>> 41f78705
   add_binary_vec_int_real "modified_bessel_first_kind" AoS ;
   add_binary_vec_int_real "modified_bessel_second_kind" AoS ;
   add_unqualified ("modulus", ReturnType UInt, [UInt; UInt], AoS) ;
@@ -1824,7 +1742,8 @@
     ("multinomial_lpmf", ReturnType UReal, [UArray UInt; UVector], AoS) ;
   add_unqualified
     ("multinomial_rng", ReturnType (UArray UInt), [UVector; UInt], AoS) ;
-<<<<<<< HEAD
+  add_unqualified ("multiply", ReturnType UComplex, [UComplex; UReal], AoS) ;
+  add_unqualified ("multiply", ReturnType UComplex, [UComplex; UComplex], AoS) ;
   add_unqualified ("multiply", ReturnType UInt, [UInt; UInt], SoA) ;
   add_unqualified ("multiply", ReturnType UReal, [UReal; UReal], SoA) ;
   add_unqualified ("multiply", ReturnType UVector, [UVector; UReal], SoA) ;
@@ -1842,27 +1761,6 @@
   add_binary_vec "multiply_log" SoA ;
   add_unqualified
     ("multiply_lower_tri_self_transpose", ReturnType UMatrix, [UMatrix], SoA) ;
-=======
-  add_unqualified ("multiply", ReturnType UInt, [UInt; UInt], AoS) ;
-  add_unqualified ("multiply", ReturnType UReal, [UReal; UReal], AoS) ;
-  add_unqualified ("multiply", ReturnType UComplex, [UComplex; UReal], AoS) ;
-  add_unqualified ("multiply", ReturnType UComplex, [UComplex; UComplex], AoS) ;
-  add_unqualified ("multiply", ReturnType UVector, [UVector; UReal], AoS) ;
-  add_unqualified ("multiply", ReturnType URowVector, [URowVector; UReal], AoS) ;
-  add_unqualified ("multiply", ReturnType UMatrix, [UMatrix; UReal], AoS) ;
-  add_unqualified ("multiply", ReturnType UReal, [URowVector; UVector], AoS) ;
-  add_unqualified ("multiply", ReturnType UMatrix, [UVector; URowVector], AoS) ;
-  add_unqualified ("multiply", ReturnType UVector, [UMatrix; UVector], AoS) ;
-  add_unqualified
-    ("multiply", ReturnType URowVector, [URowVector; UMatrix], AoS) ;
-  add_unqualified ("multiply", ReturnType UMatrix, [UMatrix; UMatrix], AoS) ;
-  add_unqualified ("multiply", ReturnType UVector, [UReal; UVector], AoS) ;
-  add_unqualified ("multiply", ReturnType URowVector, [UReal; URowVector], AoS) ;
-  add_unqualified ("multiply", ReturnType UMatrix, [UReal; UMatrix], AoS) ;
-  add_binary_vec "multiply_log" AoS ;
-  add_unqualified
-    ("multiply_lower_tri_self_transpose", ReturnType UMatrix, [UMatrix], AoS) ;
->>>>>>> 41f78705
   add_unqualified
     ( "neg_binomial_2_log_glm_lpmf"
     , ReturnType UReal
@@ -2022,20 +1920,12 @@
   add_unqualified ("ordered_probit_rng", ReturnType UInt, [UReal; UVector], AoS) ;
   add_binary_vec_real_real "owens_t" AoS ;
   add_nullary "pi" ;
-<<<<<<< HEAD
+  add_unqualified ("plus", ReturnType UComplex, [UComplex], AoS) ;
   add_unqualified ("plus", ReturnType UInt, [UInt], SoA) ;
   add_unqualified ("plus", ReturnType UReal, [UReal], SoA) ;
   add_unqualified ("plus", ReturnType UVector, [UVector], SoA) ;
   add_unqualified ("plus", ReturnType URowVector, [URowVector], SoA) ;
   add_unqualified ("plus", ReturnType UMatrix, [UMatrix], SoA) ;
-=======
-  add_unqualified ("plus", ReturnType UInt, [UInt], AoS) ;
-  add_unqualified ("plus", ReturnType UReal, [UReal], AoS) ;
-  add_unqualified ("plus", ReturnType UComplex, [UComplex], AoS) ;
-  add_unqualified ("plus", ReturnType UVector, [UVector], AoS) ;
-  add_unqualified ("plus", ReturnType URowVector, [URowVector], AoS) ;
-  add_unqualified ("plus", ReturnType UMatrix, [UMatrix], AoS) ;
->>>>>>> 41f78705
   add_unqualified
     ( "poisson_log_glm_lpmf"
     , ReturnType UReal
@@ -2076,14 +1966,9 @@
   add_unqualified ("prod", ReturnType UReal, [UVector], AoS) ;
   add_unqualified ("prod", ReturnType UReal, [URowVector], AoS) ;
   add_unqualified ("prod", ReturnType UReal, [UMatrix], AoS) ;
-<<<<<<< HEAD
+  add_unqualified ("proj", ReturnType UComplex, [UComplex], AoS) ;
   add_unqualified ("quad_form", ReturnType UReal, [UMatrix; UVector], SoA) ;
   add_unqualified ("quad_form", ReturnType UMatrix, [UMatrix; UMatrix], SoA) ;
-=======
-  add_unqualified ("proj", ReturnType UComplex, [UComplex], AoS) ;
-  add_unqualified ("quad_form", ReturnType UReal, [UMatrix; UVector], AoS) ;
-  add_unqualified ("quad_form", ReturnType UMatrix, [UMatrix; UMatrix], AoS) ;
->>>>>>> 41f78705
   add_unqualified ("quad_form_sym", ReturnType UReal, [UMatrix; UVector], AoS) ;
   add_unqualified ("quad_form_sym", ReturnType UMatrix, [UMatrix; UMatrix], AoS) ;
   add_unqualified
@@ -2218,13 +2103,9 @@
             , SoA ) )
         (List.range 1 4) )
     bare_types ;
-<<<<<<< HEAD
-  add_unqualified ("singular_values", ReturnType UVector, [UMatrix], SoA) ;
-=======
   add_unqualified ("sin", ReturnType UComplex, [UComplex], AoS) ;
   add_unqualified ("sinh", ReturnType UComplex, [UComplex], AoS) ;
-  add_unqualified ("singular_values", ReturnType UVector, [UMatrix], AoS) ;
->>>>>>> 41f78705
+  add_unqualified ("singular_values", ReturnType UVector, [UMatrix], SoA) ;
   List.iter
     ~f:(fun i ->
       List.iter
@@ -2268,12 +2149,8 @@
   add_unqualified
     ("squared_distance", ReturnType UReal, [UVector; URowVector], SoA) ;
   add_unqualified
-<<<<<<< HEAD
     ("squared_distance", ReturnType UReal, [URowVector; UVector], SoA) ;
-=======
-    ("squared_distance", ReturnType UReal, [URowVector; UVector], AoS) ;
   add_unqualified ("sqrt", ReturnType UComplex, [UComplex], AoS) ;
->>>>>>> 41f78705
   add_nullary "sqrt2" ;
   add_unqualified
     ("sub_col", ReturnType UVector, [UMatrix; UInt; UInt; UInt], SoA) ;
@@ -2287,7 +2164,8 @@
         , [List.nth_exn bare_types i; List.nth_exn bare_types i]
         , SoA ) )
     (List.range 0 bare_types_size) ;
-<<<<<<< HEAD
+  add_unqualified ("subtract", ReturnType UComplex, [UComplex; UReal], AoS) ;
+  add_unqualified ("subtract", ReturnType UComplex, [UComplex; UComplex], AoS) ;
   add_unqualified ("subtract", ReturnType UVector, [UVector; UReal], SoA) ;
   add_unqualified ("subtract", ReturnType URowVector, [URowVector; UReal], SoA) ;
   add_unqualified ("subtract", ReturnType UMatrix, [UMatrix; UReal], SoA) ;
@@ -2301,23 +2179,6 @@
   add_unqualified ("sum", ReturnType UReal, [UMatrix], SoA) ;
   add_unqualified ("svd_U", ReturnType UMatrix, [UMatrix], SoA) ;
   add_unqualified ("svd_V", ReturnType UMatrix, [UMatrix], SoA) ;
-=======
-  add_unqualified ("subtract", ReturnType UComplex, [UComplex; UReal], AoS) ;
-  add_unqualified ("subtract", ReturnType UComplex, [UComplex; UComplex], AoS) ;
-  add_unqualified ("subtract", ReturnType UVector, [UVector; UReal], AoS) ;
-  add_unqualified ("subtract", ReturnType URowVector, [URowVector; UReal], AoS) ;
-  add_unqualified ("subtract", ReturnType UMatrix, [UMatrix; UReal], AoS) ;
-  add_unqualified ("subtract", ReturnType UVector, [UReal; UVector], AoS) ;
-  add_unqualified ("subtract", ReturnType URowVector, [UReal; URowVector], AoS) ;
-  add_unqualified ("subtract", ReturnType UMatrix, [UReal; UMatrix], AoS) ;
-  add_unqualified ("sum", ReturnType UInt, [UArray UInt], AoS) ;
-  add_unqualified ("sum", ReturnType UReal, [UArray UReal], AoS) ;
-  add_unqualified ("sum", ReturnType UReal, [UVector], AoS) ;
-  add_unqualified ("sum", ReturnType UReal, [URowVector], AoS) ;
-  add_unqualified ("sum", ReturnType UReal, [UMatrix], AoS) ;
-  add_unqualified ("svd_U", ReturnType UMatrix, [UMatrix], AoS) ;
-  add_unqualified ("svd_V", ReturnType UMatrix, [UMatrix], AoS) ;
->>>>>>> 41f78705
   add_unqualified
     ("symmetrize_from_lower_tri", ReturnType UMatrix, [UMatrix], AoS) ;
   add_unqualified ("tail", ReturnType URowVector, [URowVector; UInt], SoA) ;
@@ -2333,13 +2194,9 @@
             , SoA ) )
         (List.range 1 4) )
     bare_types ;
-<<<<<<< HEAD
-  add_unqualified ("tcrossprod", ReturnType UMatrix, [UMatrix], SoA) ;
-=======
   add_unqualified ("tan", ReturnType UComplex, [UComplex], AoS) ;
   add_unqualified ("tanh", ReturnType UComplex, [UComplex], AoS) ;
-  add_unqualified ("tcrossprod", ReturnType UMatrix, [UMatrix], AoS) ;
->>>>>>> 41f78705
+  add_unqualified ("tcrossprod", ReturnType UMatrix, [UMatrix], SoA) ;
   add_unqualified ("to_array_1d", ReturnType (UArray UReal), [UMatrix], AoS) ;
   add_unqualified ("to_array_1d", ReturnType (UArray UReal), [UVector], AoS) ;
   add_unqualified ("to_array_1d", ReturnType (UArray UReal), [URowVector], AoS) ;
