(** The signatures of the Stan Math library, which are used for type checking *)
open Core_kernel

(* The "dimensionality" (bad name?) is supposed to help us represent the
    vectorized nature of many Stan functions. It allows us to represent when
    a function argument can be just a real or matrix, or some common forms of
    vectorization over reals. This captures the most commonly used forms in our
    previous signatures; there are a lot partially because we had a lot of
    inconsistencies.
*)
type dimensionality =
  | DReal
  | DVector
  | DMatrix
  (* Vectorizable int *)
  | DVInt
  (* Vectorizable real *)
  | DVReal
  (* DEPRECATED; vectorizable ints or reals *)
  | DIntAndReals
  (* Vectorizable vectors - for multivariate functions *)
  | DVectors
  | DDeepVectorized

(* all base types with up 8 levels of nested containers -
                       just used for element-wise vectorized unary functions now *)

let rec bare_array_type (t, i) =
  match i with 0 -> t | j -> UnsizedType.UArray (bare_array_type (t, j - 1))

let rec expand_arg = function
  | DReal -> [UnsizedType.UReal]
  | DVector -> [UVector]
  | DMatrix -> [UMatrix]
  | DVInt -> [UInt; UArray UInt]
  | DVReal -> [UReal; UArray UReal; UVector; URowVector]
  | DIntAndReals -> expand_arg DVReal @ expand_arg DVInt
  | DVectors -> [UVector; UArray UVector; URowVector; UArray URowVector]
  | DDeepVectorized ->
      let all_base = [UnsizedType.UInt; UReal; URowVector; UVector; UMatrix] in
      List.(
        concat_map all_base ~f:(fun a ->
            map (range 0 8) ~f:(fun i -> bare_array_type (a, i)) ))

type fkind = Lpmf | Lpdf | Rng | Cdf | Ccdf | UnaryVectorized
type fun_arg = UnsizedType.autodifftype * UnsizedType.t

type stan_math_table_values =
  UnsizedType.returntype * fun_arg list * Common.Helpers.mem_pattern

let is_primitive = function
  | UnsizedType.UReal -> true
  | UInt -> true
  | _ -> false

(** The signatures hash table *)
let (stan_math_signatures : (string, stan_math_table_values list) Hashtbl.t) =
  String.Table.create ()

(** All of the signatures that are added by hand, rather than the ones
    added "declaratively" *)
let (manual_stan_math_signatures :
      (string, stan_math_table_values list) Hashtbl.t) =
  String.Table.create ()

(* XXX The correct word here isn't combination - what is it? *)
let all_combinations xx =
  List.fold_right xx ~init:[[]] ~f:(fun x accum ->
      List.concat_map accum ~f:(fun acc ->
          List.map ~f:(fun arg -> arg :: acc) x ) )

let%expect_test "combinations " =
  let a = all_combinations [[1; 2]; [3; 4]; [5; 6]] in
  [%sexp (a : int list list)] |> Sexp.to_string_hum |> print_endline ;
  [%expect
    {| ((1 3 5) (2 3 5) (1 4 5) (2 4 5) (1 3 6) (2 3 6) (1 4 6) (2 4 6)) |}]

let missing_math_functions = String.Set.of_list ["beta_proportion_cdf"]

let rng_return_type t lt =
  if List.for_all ~f:is_primitive lt then t else UnsizedType.UArray t

let add_unqualified (name, rt, uqargts, mem_pattern) =
  Hashtbl.add_multi manual_stan_math_signatures ~key:name
    ~data:
      ( rt
      , List.map ~f:(fun x -> (UnsizedType.AutoDiffable, x)) uqargts
      , mem_pattern )

let rec ints_to_real unsized =
  match unsized with
  | UnsizedType.UInt -> UnsizedType.UReal
  | UArray t -> UArray (ints_to_real t)
  | x -> x

let reduce_sum_allowed_dimensionalities = [1; 2; 3; 4; 5; 6; 7]

let reduce_sum_slice_types =
  let base_slice_type i =
    [ bare_array_type (UnsizedType.UReal, i)
    ; bare_array_type (UnsizedType.UInt, i)
    ; bare_array_type (UnsizedType.UMatrix, i)
    ; bare_array_type (UnsizedType.UVector, i)
    ; bare_array_type (UnsizedType.URowVector, i) ]
  in
  List.concat (List.map ~f:base_slice_type reduce_sum_allowed_dimensionalities)

(* Variadic ODE *)
let variadic_ode_adjoint_ctl_tol_arg_types =
  [ (UnsizedType.DataOnly, UnsizedType.UReal)
    (* real relative_tolerance_forward *)
  ; (DataOnly, UVector) (* vector absolute_tolerance_forward *)
  ; (DataOnly, UReal) (* real relative_tolerance_backward *)
  ; (DataOnly, UVector) (* real absolute_tolerance_backward *)
  ; (DataOnly, UReal) (* real relative_tolerance_quadrature *)
  ; (DataOnly, UReal) (* real absolute_tolerance_quadrature *)
  ; (DataOnly, UInt) (* int max_num_steps *)
  ; (DataOnly, UInt) (* int num_steps_between_checkpoints *)
  ; (DataOnly, UInt) (* int interpolation_polynomial *)
  ; (DataOnly, UInt) (* int solver_forward *)
  ; (DataOnly, UInt)
  (* int solver_backward *)
   ]

let variadic_ode_tol_arg_types =
  [ (UnsizedType.DataOnly, UnsizedType.UReal)
  ; (DataOnly, UReal); (DataOnly, UInt) ]

let variadic_ode_mandatory_arg_types =
  [ (UnsizedType.AutoDiffable, UnsizedType.UVector)
  ; (AutoDiffable, UReal)
  ; (AutoDiffable, UArray UReal) ]

let variadic_ode_mandatory_fun_args =
  [ (UnsizedType.AutoDiffable, UnsizedType.UReal)
  ; (UnsizedType.AutoDiffable, UnsizedType.UVector) ]

let variadic_ode_fun_return_type = UnsizedType.UVector
let variadic_ode_return_type = UnsizedType.UArray UnsizedType.UVector

let mk_declarative_sig (fnkinds, name, args, mem_pattern) =
  let sfxes = function
    | Lpmf -> ["_lpmf"; "_log"]
    | Lpdf -> ["_lpdf"; "_log"]
    | Rng -> ["_rng"]
    | Cdf -> ["_cdf"; "_cdf_log"; "_lcdf"]
    | Ccdf -> ["_ccdf_log"; "_lccdf"]
    | UnaryVectorized -> [""]
  in
  let add_ints = function DVReal -> DIntAndReals | x -> x in
  let all_expanded args = all_combinations (List.map ~f:expand_arg args) in
  let promoted_dim = function
    | DVInt -> UnsizedType.UInt
    (* XXX fix this up to work with more RNGs *)
    | _ -> UReal
  in
  let find_rt rt args = function
    | Rng -> UnsizedType.ReturnType (rng_return_type rt args)
    | UnaryVectorized -> ReturnType (ints_to_real (List.hd_exn args))
    | _ -> ReturnType UReal
  in
  let create_from_fk_args fk arglists =
    List.concat_map arglists ~f:(fun args ->
        List.map (sfxes fk) ~f:(fun sfx ->
            (name ^ sfx, find_rt UReal args fk, args, mem_pattern) ) )
  in
  let add_fnkind = function
    | Rng ->
        let rt, args = (List.hd_exn args, List.tl_exn args) in
        let args = List.map ~f:add_ints args in
        let rt = promoted_dim rt in
        let name = name ^ "_rng" in
        List.map (all_expanded args) ~f:(fun args ->
            (name, find_rt rt args Rng, args, mem_pattern) )
    | UnaryVectorized ->
        create_from_fk_args UnaryVectorized (all_expanded args)
    | fk -> create_from_fk_args fk (all_expanded args)
  in
  List.concat_map fnkinds ~f:add_fnkind
  |> List.filter ~f:(fun (n, _, _, _) -> not (Set.mem missing_math_functions n))
  |> List.map ~f:(fun (n, rt, args, support_soa) ->
         ( n
         , rt
         , List.map ~f:(fun x -> (UnsizedType.AutoDiffable, x)) args
         , support_soa ) )

let full_lpdf = [Lpdf; Rng; Ccdf; Cdf]
let full_lpmf = [Lpmf; Rng; Ccdf; Cdf]

let reduce_sum_functions =
  String.Set.of_list ["reduce_sum"; "reduce_sum_static"]

let variadic_ode_adjoint_fn = "ode_adjoint_tol_ctl"

let variadic_ode_nonadjoint_fns =
  String.Set.of_list
    [ "ode_bdf_tol"; "ode_rk45_tol"; "ode_adams_tol"; "ode_bdf"; "ode_rk45"
    ; "ode_adams"; "ode_ckrk"; "ode_ckrk_tol" ]

let ode_tolerances_suffix = "_tol"
let is_reduce_sum_fn f = Set.mem reduce_sum_functions f
let is_variadic_ode_nonadjoint_fn f = Set.mem variadic_ode_nonadjoint_fns f

let is_variadic_ode_fn f =
  Set.mem variadic_ode_nonadjoint_fns f || f = variadic_ode_adjoint_fn

let is_variadic_ode_nonadjoint_tol_fn f =
  is_variadic_ode_nonadjoint_fn f
  && String.is_suffix f ~suffix:ode_tolerances_suffix

let distributions =
  [ ( full_lpmf
    , "beta_binomial"
    , [DVInt; DVInt; DVReal; DVReal]
    , Common.Helpers.SoA )
  ; (full_lpdf, "beta", [DVReal; DVReal; DVReal], SoA)
  ; ([Lpdf; Ccdf; Cdf], "beta_proportion", [DVReal; DVReal; DIntAndReals], SoA)
  ; (full_lpmf, "bernoulli", [DVInt; DVReal], SoA)
  ; ([Lpmf; Rng], "bernoulli_logit", [DVInt; DVReal], SoA)
  ; (full_lpmf, "binomial", [DVInt; DVInt; DVReal], SoA)
  ; ([Lpmf], "binomial_logit", [DVInt; DVInt; DVReal], SoA)
  ; ([Lpmf], "categorical", [DVInt; DVector], AoS)
  ; ([Lpmf], "categorical_logit", [DVInt; DVector], AoS)
  ; (full_lpdf, "cauchy", [DVReal; DVReal; DVReal], SoA)
  ; (full_lpdf, "chi_square", [DVReal; DVReal], SoA)
  ; ([Lpdf], "dirichlet", [DVectors; DVectors], AoS)
  ; (full_lpmf, "discrete_range", [DVInt; DVInt; DVInt], SoA)
  ; (full_lpdf, "double_exponential", [DVReal; DVReal; DVReal], SoA)
  ; (full_lpdf, "exp_mod_normal", [DVReal; DVReal; DVReal; DVReal], SoA)
  ; (full_lpdf, "exponential", [DVReal; DVReal], SoA)
  ; (full_lpdf, "frechet", [DVReal; DVReal; DVReal], SoA)
  ; (full_lpdf, "gamma", [DVReal; DVReal; DVReal], SoA)
  ; (full_lpdf, "gumbel", [DVReal; DVReal; DVReal], SoA)
  ; (full_lpdf, "inv_chi_square", [DVReal; DVReal], SoA)
  ; (full_lpdf, "inv_gamma", [DVReal; DVReal; DVReal], SoA)
  ; (full_lpdf, "logistic", [DVReal; DVReal; DVReal], SoA)
  ; (full_lpdf, "lognormal", [DVReal; DVReal; DVReal], SoA)
  ; ([Lpdf], "multi_gp", [DMatrix; DMatrix; DVector], AoS)
  ; ([Lpdf], "multi_gp_cholesky", [DMatrix; DMatrix; DVector], AoS)
  ; ([Lpdf], "multi_normal", [DVectors; DVectors; DMatrix], AoS)
  ; ([Lpdf], "multi_normal_cholesky", [DVectors; DVectors; DMatrix], AoS)
  ; ([Lpdf], "multi_normal_prec", [DVectors; DVectors; DMatrix], AoS)
  ; ([Lpdf], "multi_student_t", [DVectors; DReal; DVectors; DMatrix], AoS)
<<<<<<< HEAD
  ; (full_lpmf, "neg_binomial", [DVInt; DVReal; DVReal], SoA)
  ; (full_lpmf, "neg_binomial_2", [DVInt; DVReal; DVReal], SoA)
  ; ([Lpmf; Rng], "neg_binomial_2_log", [DVInt; DVReal; DVReal], SoA)
  ; (full_lpdf, "normal", [DVReal; DVReal; DVReal], SoA)
  ; (full_lpdf, "pareto", [DVReal; DVReal; DVReal], SoA)
  ; (full_lpdf, "pareto_type_2", [DVReal; DVReal; DVReal; DVReal], SoA)
  ; (full_lpmf, "poisson", [DVInt; DVReal], SoA)
  ; ([Lpmf; Rng], "poisson_log", [DVInt; DVReal], SoA)
  ; (full_lpdf, "rayleigh", [DVReal; DVReal], SoA)
  ; (full_lpdf, "scaled_inv_chi_square", [DVReal; DVReal; DVReal], SoA)
  ; (full_lpdf, "skew_normal", [DVReal; DVReal; DVReal; DVReal], SoA)
  ; (full_lpdf, "student_t", [DVReal; DVReal; DVReal; DVReal], SoA)
  ; (full_lpdf, "std_normal", [DVReal], SoA)
  ; (full_lpdf, "uniform", [DVReal; DVReal; DVReal], SoA)
  ; ([Lpdf; Rng], "von_mises", [DVReal; DVReal; DVReal], SoA)
  ; (full_lpdf, "weibull", [DVReal; DVReal; DVReal], SoA)
  ; ([Lpdf], "wiener", [DVReal; DVReal; DVReal; DVReal; DVReal], SoA)
  ; ([Lpdf], "wishart", [DMatrix; DReal; DMatrix], SoA) ]
=======
  ; (full_lpmf, "neg_binomial", [DVInt; DVReal; DVReal], AoS)
  ; (full_lpmf, "neg_binomial_2", [DVInt; DVReal; DVReal], AoS)
  ; ([Lpmf; Rng], "neg_binomial_2_log", [DVInt; DVReal; DVReal], AoS)
  ; (full_lpdf, "normal", [DVReal; DVReal; DVReal], AoS)
  ; (full_lpdf, "pareto", [DVReal; DVReal; DVReal], AoS)
  ; (full_lpdf, "pareto_type_2", [DVReal; DVReal; DVReal; DVReal], AoS)
  ; (full_lpmf, "poisson", [DVInt; DVReal], AoS)
  ; ([Lpmf; Rng], "poisson_log", [DVInt; DVReal], AoS)
  ; (full_lpdf, "rayleigh", [DVReal; DVReal], AoS)
  ; (full_lpdf, "scaled_inv_chi_square", [DVReal; DVReal; DVReal], AoS)
  ; (full_lpdf, "skew_normal", [DVReal; DVReal; DVReal; DVReal], AoS)
  ; ( full_lpdf
    , "skew_double_exponential"
    , [DVReal; DVReal; DVReal; DVReal]
    , AoS )
  ; (full_lpdf, "student_t", [DVReal; DVReal; DVReal; DVReal], AoS)
  ; (full_lpdf, "std_normal", [DVReal], AoS)
  ; (full_lpdf, "uniform", [DVReal; DVReal; DVReal], AoS)
  ; ([Lpdf; Rng], "von_mises", [DVReal; DVReal; DVReal], AoS)
  ; (full_lpdf, "weibull", [DVReal; DVReal; DVReal], AoS)
  ; ([Lpdf], "wiener", [DVReal; DVReal; DVReal; DVReal; DVReal], AoS)
  ; ([Lpdf], "wishart", [DMatrix; DReal; DMatrix], AoS) ]
>>>>>>> eeb5e397

let math_sigs =
  [ ([UnaryVectorized], "acos", [DDeepVectorized], Common.Helpers.SoA)
  ; ([UnaryVectorized], "acosh", [DDeepVectorized], SoA)
  ; ([UnaryVectorized], "asin", [DDeepVectorized], SoA)
  ; ([UnaryVectorized], "asinh", [DDeepVectorized], SoA)
  ; ([UnaryVectorized], "atan", [DDeepVectorized], SoA)
  ; ([UnaryVectorized], "atanh", [DDeepVectorized], SoA)
  ; ([UnaryVectorized], "cbrt", [DDeepVectorized], SoA)
  ; ([UnaryVectorized], "ceil", [DDeepVectorized], SoA)
  ; ([UnaryVectorized], "cos", [DDeepVectorized], SoA)
  ; ([UnaryVectorized], "cosh", [DDeepVectorized], SoA)
  ; ([UnaryVectorized], "digamma", [DDeepVectorized], SoA)
  ; ([UnaryVectorized], "erf", [DDeepVectorized], SoA)
  ; ([UnaryVectorized], "erfc", [DDeepVectorized], SoA)
  ; ([UnaryVectorized], "exp", [DDeepVectorized], SoA)
  ; ([UnaryVectorized], "exp2", [DDeepVectorized], SoA)
  ; ([UnaryVectorized], "expm1", [DDeepVectorized], SoA)
  ; ([UnaryVectorized], "fabs", [DDeepVectorized], SoA)
  ; ([UnaryVectorized], "floor", [DDeepVectorized], SoA)
  ; ([UnaryVectorized], "inv", [DDeepVectorized], SoA)
  ; ([UnaryVectorized], "inv_cloglog", [DDeepVectorized], SoA)
  ; ([UnaryVectorized], "inv_logit", [DDeepVectorized], SoA)
  ; ([UnaryVectorized], "inv_Phi", [DDeepVectorized], SoA)
  ; ([UnaryVectorized], "inv_sqrt", [DDeepVectorized], SoA)
  ; ([UnaryVectorized], "inv_square", [DDeepVectorized], SoA)
  ; ([UnaryVectorized], "lambert_w0", [DDeepVectorized], SoA)
  ; ([UnaryVectorized], "lambert_wm1", [DDeepVectorized], SoA)
  ; ([UnaryVectorized], "lgamma", [DDeepVectorized], SoA)
  ; ([UnaryVectorized], "log", [DDeepVectorized], SoA)
  ; ([UnaryVectorized], "log10", [DDeepVectorized], SoA)
  ; ([UnaryVectorized], "log1m", [DDeepVectorized], SoA)
  ; ([UnaryVectorized], "log1m_exp", [DDeepVectorized], SoA)
  ; ([UnaryVectorized], "log1m_inv_logit", [DDeepVectorized], SoA)
  ; ([UnaryVectorized], "log1p", [DDeepVectorized], SoA)
  ; ([UnaryVectorized], "log1p_exp", [DDeepVectorized], SoA)
  ; ([UnaryVectorized], "log2", [DDeepVectorized], SoA)
  ; ([UnaryVectorized], "log_inv_logit", [DDeepVectorized], SoA)
  ; ([UnaryVectorized], "logit", [DDeepVectorized], SoA)
  ; ([UnaryVectorized], "Phi", [DDeepVectorized], SoA)
  ; ([UnaryVectorized], "Phi_approx", [DDeepVectorized], SoA)
  ; ([UnaryVectorized], "round", [DDeepVectorized], SoA)
  ; ([UnaryVectorized], "sin", [DDeepVectorized], SoA)
  ; ([UnaryVectorized], "sinh", [DDeepVectorized], SoA)
  ; ([UnaryVectorized], "sqrt", [DDeepVectorized], SoA)
  ; ([UnaryVectorized], "square", [DDeepVectorized], SoA)
  ; ([UnaryVectorized], "step", [DReal], SoA)
  ; ([UnaryVectorized], "tan", [DDeepVectorized], SoA)
  ; ([UnaryVectorized], "tanh", [DDeepVectorized], SoA)
    (* ; add_nullary ("target") *)
  ; ([UnaryVectorized], "tgamma", [DDeepVectorized], SoA)
  ; ([UnaryVectorized], "trunc", [DDeepVectorized], SoA)
  ; ([UnaryVectorized], "trigamma", [DDeepVectorized], SoA) ]

let all_declarative_sigs = distributions @ math_sigs

let declarative_fnsigs =
  List.concat_map ~f:mk_declarative_sig all_declarative_sigs

let snd2 (_, b, _) = b
let fst2 (a, _, _) = a
let thrd (_, _, c) = c

(* -- Querying stan_math_signatures -- *)
let stan_math_returntype (name : string) (args : fun_arg list) =
  let name = Utils.stdlib_distribution_name name in
  let namematches = Hashtbl.find_multi stan_math_signatures name in
  let filteredmatches =
    List.filter
      ~f:(fun x ->
        UnsizedType.check_compatible_arguments_mod_conv name (snd2 x) args )
      namematches
  in
  match name with
  | x when is_reduce_sum_fn x -> Some (UnsizedType.ReturnType UReal)
  | x when is_variadic_ode_fn x ->
      Some (UnsizedType.ReturnType (UArray UVector))
  | _ ->
      if List.length filteredmatches = 0 then None
        (* Return the least return type in case there are multiple options (due to implicit UInt-UReal conversion), where UInt<UReal *)
      else
        Some
          (List.hd_exn
             (List.sort ~compare:UnsizedType.compare_returntype
                (List.map ~f:fst2 filteredmatches)))

let is_stan_math_function_name name =
  let name = Utils.stdlib_distribution_name name in
  Hashtbl.mem stan_math_signatures name

let is_soa_supported name args =
  let name = Utils.stdlib_distribution_name name in
  let value = Hashtbl.find stan_math_signatures name in
  match value with
  | Some (a : stan_math_table_values list) ->
      let find_soa (_, table_args, mem_pat) =
        let args_match = table_args = args in
        match (args_match, mem_pat) with
        | false, _ -> false
        | true, Common.Helpers.AoS -> false
        | true, SoA -> true
      in
      List.exists ~f:find_soa a
  | None -> false

let dist_name_suffix udf_names name =
  let is_udf_name s = List.exists ~f:(fun (n, _) -> n = s) udf_names in
  match
    Utils.distribution_suffices
    |> List.filter ~f:(fun sfx ->
           is_stan_math_function_name (name ^ sfx) || is_udf_name (name ^ sfx)
       )
    |> List.hd
  with
  | Some hd -> hd
  | None -> raise_s [%message "Couldn't find distribution " name]

let operator_to_stan_math_fns op =
  match op with
  | Operator.Plus -> ["add"]
  | PPlus -> ["plus"]
  | Minus -> ["subtract"]
  | PMinus -> ["minus"]
  | Times -> ["multiply"]
  | Divide -> ["mdivide_right"; "divide"]
  | Modulo -> ["modulus"]
  | IntDivide -> []
  | LDivide -> ["mdivide_left"]
  | EltTimes -> ["elt_multiply"]
  | EltDivide -> ["elt_divide"]
  | Pow -> ["pow"]
  | EltPow -> ["pow"]
  | Or -> ["logical_or"]
  | And -> ["logical_and"]
  | Equals -> ["logical_eq"]
  | NEquals -> ["logical_neq"]
  | Less -> ["logical_lt"]
  | Leq -> ["logical_lte"]
  | Greater -> ["logical_gt"]
  | Geq -> ["logical_gte"]
  | PNot -> ["logical_negation"]
  | Transpose -> ["transpose"]

let int_divide_type =
  UnsizedType.
    ( ReturnType UInt
    , [(AutoDiffable, UInt); (AutoDiffable, UInt)]
    , Common.Helpers.AoS )

let operator_stan_math_return_type op arg_tys =
  match (op, arg_tys) with
  | Operator.IntDivide, [(_, UnsizedType.UInt); (_, UInt)] ->
      Some UnsizedType.(ReturnType UInt)
  | IntDivide, _ -> None
  | _ ->
      operator_to_stan_math_fns op
      |> List.filter_map ~f:(fun name -> stan_math_returntype name arg_tys)
      |> List.hd

let assignmentoperator_stan_math_return_type assop arg_tys =
  ( match assop with
  | Operator.Divide -> stan_math_returntype "divide" arg_tys
  | Plus | Minus | Times | EltTimes | EltDivide ->
      operator_stan_math_return_type assop arg_tys
  | _ -> None )
  |> Option.bind ~f:(function
       | ReturnType rtype
         when rtype = snd (List.hd_exn arg_tys)
              && not
                   ( (assop = Operator.EltTimes || assop = Operator.EltDivide)
                   && UnsizedType.is_scalar_type rtype ) ->
           Some UnsizedType.Void
       | _ -> None )

let get_sigs name =
  let name = Utils.stdlib_distribution_name name in
  Hashtbl.find_multi stan_math_signatures name |> List.sort ~compare

let make_assigmentoperator_stan_math_signatures assop =
  ( match assop with
  | Operator.Divide -> ["divide"]
  | assop -> operator_to_stan_math_fns assop )
  |> List.concat_map ~f:get_sigs
  |> List.concat_map ~f:(function
       | ReturnType rtype, [(ad1, lhs); (ad2, rhs)], _
         when rtype = lhs
              && not
                   ( (assop = Operator.EltTimes || assop = Operator.EltDivide)
                   && UnsizedType.is_scalar_type rtype ) ->
           if rhs = UReal then
             [ (UnsizedType.Void, [(ad1, lhs); (ad2, UInt)], Common.Helpers.AoS)
             ; (Void, [(ad1, lhs); (ad2, UReal)], AoS) ]
           else [(Void, [(ad1, lhs); (ad2, rhs)], AoS)]
       | _ -> [] )

let pp_math_sig ppf (rt, args, mem_pattern) =
  UnsizedType.pp ppf (UFun (args, rt, FnPlain, mem_pattern))

let pp_math_sigs ppf name =
  (Fmt.list ~sep:Fmt.cut pp_math_sig) ppf (get_sigs name)

let pretty_print_math_sigs = Fmt.strf "@[<v>@,%a@]" pp_math_sigs

let string_operator_to_stan_math_fns str =
  match str with
  | "Plus__" -> "add"
  | "PPlus__" -> "plus"
  | "Minus__" -> "subtract"
  | "PMinus__" -> "minus"
  | "Times__" -> "multiply"
  | "Divide__" -> "divide"
  | "Modulo__" -> "modulus"
  | "IntDivide__" -> "divide"
  | "LDivide__" -> "mdivide_left"
  | "EltTimes__" -> "elt_multiply"
  | "EltDivide__" -> "elt_divide"
  | "Pow__" -> "pow"
  | "EltPow__" -> "pow"
  | "Or__" -> "logical_or"
  | "And__" -> "logical_and"
  | "Equals__" -> "logical_eq"
  | "NEquals__" -> "logical_neq"
  | "Less__" -> "logical_lt"
  | "Leq__" -> "logical_lte"
  | "Greater__" -> "logical_gt"
  | "Geq__" -> "logical_gte"
  | "PNot__" -> "logical_negation"
  | "Transpose__" -> "transpose"
  | _ -> str

(* -- Querying stan_math_signatures -- *)
let query_stan_math_mem_pattern_support (name : string) (args : fun_arg list) =
  let name =
    string_operator_to_stan_math_fns (Utils.stdlib_distribution_name name)
  in
  let namematches = Hashtbl.find_multi stan_math_signatures name in
  let filteredmatches =
    List.filter
      ~f:(fun x ->
        UnsizedType.check_compatible_arguments_mod_conv name (snd2 x) args )
      namematches
  in
  match name with
  | x when is_reduce_sum_fn x -> false
  | x when is_variadic_ode_fn x -> false
  | _ -> (
    (*    let printer intro s = Set.Poly.iter ~f:(printf intro) s in*)
    match List.length filteredmatches = 0 with
    | true ->
        false
        (* Return the least return type in case there are multiple options (due to implicit UInt-UReal conversion), where UInt<UReal *)
    | false -> (
        let is_soa ((_ : UnsizedType.returntype), (_ : fun_arg list), mem) =
          mem = Common.Helpers.SoA
        in
        let blah = List.exists ~f:is_soa filteredmatches in
        match blah with
        | true ->
            (*printer "\n%s is supported\n" (Set.Poly.singleton name);*) true
        | false ->
            (*printer "\n%s is not supported\n" (Set.Poly.singleton name);*)
            false ) )

let pretty_print_all_math_sigs ppf () =
  let open Fmt in
  let pp_sig ppf (name, (rt, args, _)) =
    pf ppf "%s(@[<hov 2>%a@]) => %a" name
      (list ~sep:comma UnsizedType.pp)
      (List.map ~f:snd args) UnsizedType.pp_returntype rt
  in
  let pp_sigs_for_name ppf name =
    (list ~sep:cut pp_sig) ppf
      (List.map ~f:(fun t -> (name, t)) (get_sigs name))
  in
  pf ppf "@[<v>%a@]"
    (list ~sep:cut pp_sigs_for_name)
    (List.sort ~compare (Hashtbl.keys stan_math_signatures))

let pretty_print_math_lib_operator_sigs op =
  if op = Operator.IntDivide then
    [Fmt.strf "@[<v>@,%a@]" pp_math_sig int_divide_type]
  else operator_to_stan_math_fns op |> List.map ~f:pretty_print_math_sigs

let pretty_print_math_lib_assignmentoperator_sigs op =
  match op with
  | Operator.Plus | Minus | Times | Divide | EltTimes | EltDivide ->
      Some
        (Fmt.strf "@[<v>@,%a@]"
           (Fmt.list ~sep:Fmt.cut pp_math_sig)
           (make_assigmentoperator_stan_math_signatures op))
  | _ -> None

(* -- Some helper definitions to populate stan_math_signatures -- *)
let bare_types =
  [UnsizedType.UInt; UReal; UComplex; UVector; URowVector; UMatrix]

let bare_types_size = List.length bare_types
let vector_types = [UnsizedType.UReal; UArray UReal; UVector; URowVector]
let vector_types_size = List.length vector_types
let primitive_types = [UnsizedType.UInt; UReal]
let primitive_types_size = List.length primitive_types

let all_vector_types =
  [UnsizedType.UReal; UArray UReal; UVector; URowVector; UInt; UArray UInt]

let all_vector_types_size = List.length all_vector_types

let add_qualified (name, rt, argts, supports_soa) =
  Hashtbl.add_multi stan_math_signatures ~key:name
    ~data:(rt, argts, supports_soa)

let add_nullary name =
  add_unqualified (name, UnsizedType.ReturnType UReal, [], AoS)

let add_binary name supports_soa =
  add_unqualified
    (name, ReturnType UReal, [UnsizedType.UReal; UReal], supports_soa)

let add_binary_vec name supports_soa =
  List.iter
    ~f:(fun i ->
      List.iter
        ~f:(fun j ->
          add_unqualified
            (name, ReturnType (ints_to_real i), [i; j], supports_soa) )
        [UnsizedType.UInt; UReal] )
    [UnsizedType.UInt; UReal] ;
  List.iter
    ~f:(fun i ->
      List.iter
        ~f:(fun j ->
          add_unqualified
            ( name
            , ReturnType (ints_to_real (bare_array_type (j, i)))
            , [bare_array_type (j, i); bare_array_type (j, i)]
            , supports_soa ) )
        [UnsizedType.UArray UInt; UArray UReal; UVector; URowVector; UMatrix]
      )
    (List.range 0 8) ;
  List.iter
    ~f:(fun i ->
      List.iter
        ~f:(fun j ->
          List.iter
            ~f:(fun k ->
              add_unqualified
                ( name
                , ReturnType (ints_to_real (bare_array_type (k, j)))
                , [bare_array_type (k, j); i]
                , supports_soa ) )
            [ UnsizedType.UArray UInt; UArray UReal; UVector; URowVector
            ; UMatrix ] )
        (List.range 0 8) )
    [UnsizedType.UInt; UReal] ;
  List.iter
    ~f:(fun i ->
      List.iter
        ~f:(fun j ->
          List.iter
            ~f:(fun k ->
              add_unqualified
                ( name
                , ReturnType (ints_to_real (bare_array_type (k, j)))
                , [i; bare_array_type (k, j)]
                , supports_soa ) )
            [ UnsizedType.UArray UInt; UArray UReal; UVector; URowVector
            ; UMatrix ] )
        (List.range 0 8) )
    [UnsizedType.UInt; UReal]

let add_binary_vec_real_real name supports_soa =
  add_binary name supports_soa ;
  List.iter
    ~f:(fun i ->
      List.iter
        ~f:(fun j ->
          add_unqualified
            ( name
            , ReturnType (bare_array_type (j, i))
            , [bare_array_type (j, i); bare_array_type (j, i)]
            , supports_soa ) )
        [UnsizedType.UArray UReal; UVector; URowVector; UMatrix] )
    (List.range 0 8) ;
  List.iter
    ~f:(fun i ->
      List.iter
        ~f:(fun j ->
          List.iter
            ~f:(fun k ->
              add_unqualified
                ( name
                , ReturnType (bare_array_type (k, j))
                , [bare_array_type (k, j); i]
                , supports_soa ) )
            [UnsizedType.UArray UReal; UVector; URowVector; UMatrix] )
        (List.range 0 8) )
    [UnsizedType.UReal] ;
  List.iter
    ~f:(fun i ->
      List.iter
        ~f:(fun j ->
          List.iter
            ~f:(fun k ->
              add_unqualified
                ( name
                , ReturnType (bare_array_type (k, j))
                , [i; bare_array_type (k, j)]
                , supports_soa ) )
            [UnsizedType.UArray UReal; UVector; URowVector; UMatrix] )
        (List.range 0 8) )
    [UnsizedType.UReal]

let add_binary_vec_int_real name supports_soa =
  List.iter
    ~f:(fun i ->
      List.iter
        ~f:(fun j ->
          add_unqualified
            ( name
            , ReturnType (bare_array_type (i, j))
            , [UInt; bare_array_type (i, j)]
            , supports_soa ) )
        (List.range 0 8) )
    [UnsizedType.UArray UReal; UVector; URowVector; UMatrix] ;
  List.iter
    ~f:(fun i ->
      List.iter
        ~f:(fun j ->
          add_unqualified
            ( name
            , ReturnType (bare_array_type (i, j))
            , [bare_array_type (UInt, j + 1); bare_array_type (i, j)]
            , supports_soa ) )
        (List.range 0 8) )
    [UnsizedType.UArray UReal; UVector; URowVector] ;
  List.iter
    ~f:(fun i ->
      add_unqualified
        ( name
        , ReturnType (bare_array_type (UMatrix, i))
        , [bare_array_type (UInt, i + 2); bare_array_type (UMatrix, i)]
        , supports_soa ) )
    (List.range 0 8) ;
  List.iter
    ~f:(fun i ->
      add_unqualified
        ( name
        , ReturnType (bare_array_type (UReal, i))
        , [bare_array_type (UInt, i); UReal]
        , supports_soa ) )
    (List.range 0 8)

let add_binary_vec_real_int name supports_soa =
  List.iter
    ~f:(fun i ->
      List.iter
        ~f:(fun j ->
          add_unqualified
            ( name
            , ReturnType (bare_array_type (i, j))
            , [bare_array_type (i, j); UInt]
            , supports_soa ) )
        (List.range 0 8) )
    [UnsizedType.UArray UReal; UVector; URowVector; UMatrix] ;
  List.iter
    ~f:(fun i ->
      List.iter
        ~f:(fun j ->
          add_unqualified
            ( name
            , ReturnType (bare_array_type (i, j))
            , [bare_array_type (i, j); bare_array_type (UInt, j + 1)]
            , supports_soa ) )
        (List.range 0 8) )
    [UnsizedType.UArray UReal; UVector; URowVector] ;
  List.iter
    ~f:(fun i ->
      add_unqualified
        ( name
        , ReturnType (bare_array_type (UMatrix, i))
        , [bare_array_type (UMatrix, i); bare_array_type (UInt, i + 2)]
        , supports_soa ) )
    (List.range 0 8) ;
  List.iter
    ~f:(fun i ->
      add_unqualified
        ( name
        , ReturnType (bare_array_type (UReal, i))
        , [UReal; bare_array_type (UInt, i)]
        , supports_soa ) )
    (List.range 0 8)

let add_binary_vec_int_int name supports_soa =
  List.iter
    ~f:(fun i ->
      add_unqualified
        ( name
        , ReturnType (bare_array_type (UInt, i))
        , [bare_array_type (UInt, i); UInt]
        , supports_soa ) )
    (List.range 0 8) ;
  List.iter
    ~f:(fun i ->
      add_unqualified
        ( name
        , ReturnType (bare_array_type (UInt, i))
        , [UInt; bare_array_type (UInt, i)]
        , supports_soa ) )
    (List.range 1 8) ;
  List.iter
    ~f:(fun i ->
      add_unqualified
        ( name
        , ReturnType (bare_array_type (UInt, i))
        , [bare_array_type (UInt, i); bare_array_type (UInt, i)]
        , supports_soa ) )
    (List.range 1 8)

let add_ternary name supports_soa =
  add_unqualified (name, ReturnType UReal, [UReal; UReal; UReal], supports_soa)

(*Adds functions that operate on matrix, double array and real types*)
let add_ternary_vec name supports_soa =
  add_unqualified (name, ReturnType UReal, [UReal; UReal; UReal], supports_soa) ;
  add_unqualified
    (name, ReturnType UVector, [UVector; UReal; UReal], supports_soa) ;
  add_unqualified
    (name, ReturnType UVector, [UVector; UVector; UReal], supports_soa) ;
  add_unqualified
    (name, ReturnType UVector, [UVector; UReal; UVector], supports_soa) ;
  add_unqualified
    (name, ReturnType UVector, [UVector; UVector; UVector], supports_soa) ;
  add_unqualified
    (name, ReturnType UVector, [UReal; UVector; UReal], supports_soa) ;
  add_unqualified
    (name, ReturnType UVector, [UReal; UVector; UVector], supports_soa) ;
  add_unqualified
    (name, ReturnType UVector, [UReal; UReal; UVector], supports_soa) ;
  add_unqualified
    (name, ReturnType URowVector, [URowVector; UReal; UReal], supports_soa) ;
  add_unqualified
    (name, ReturnType URowVector, [URowVector; URowVector; UReal], supports_soa) ;
  add_unqualified
    (name, ReturnType URowVector, [URowVector; UReal; URowVector], supports_soa) ;
  add_unqualified
    ( name
    , ReturnType URowVector
    , [URowVector; URowVector; URowVector]
    , supports_soa ) ;
  add_unqualified
    (name, ReturnType URowVector, [UReal; URowVector; UReal], supports_soa) ;
  add_unqualified
    (name, ReturnType URowVector, [UReal; URowVector; URowVector], supports_soa) ;
  add_unqualified
    (name, ReturnType URowVector, [UReal; UReal; URowVector], supports_soa) ;
  add_unqualified
    (name, ReturnType UMatrix, [UMatrix; UReal; UReal], supports_soa) ;
  add_unqualified
    (name, ReturnType UMatrix, [UMatrix; UMatrix; UReal], supports_soa) ;
  add_unqualified
    (name, ReturnType UMatrix, [UMatrix; UReal; UMatrix], supports_soa) ;
  add_unqualified
    (name, ReturnType UMatrix, [UMatrix; UMatrix; UMatrix], supports_soa) ;
  add_unqualified
    (name, ReturnType UMatrix, [UReal; UMatrix; UReal], supports_soa) ;
  add_unqualified
    (name, ReturnType UMatrix, [UReal; UMatrix; UMatrix], supports_soa) ;
  add_unqualified
    (name, ReturnType UMatrix, [UReal; UReal; UMatrix], supports_soa)

let for_all_vector_types s = List.iter ~f:s all_vector_types
let for_vector_types s = List.iter ~f:s vector_types

(* -- Start populating stan_math_signaturess -- *)
let () =
  List.iter declarative_fnsigs ~f:(fun (key, rt, args, mem_pattern) ->
      Hashtbl.add_multi stan_math_signatures ~key ~data:(rt, args, mem_pattern)
  ) ;
  add_unqualified ("abs", ReturnType UInt, [UInt], SoA) ;
  add_unqualified ("abs", ReturnType UReal, [UReal], SoA) ;
  add_unqualified ("abs", ReturnType UReal, [UComplex], AoS) ;
  add_unqualified ("acos", ReturnType UComplex, [UComplex], AoS) ;
  add_unqualified ("acosh", ReturnType UComplex, [UComplex], AoS) ;
  List.iter
    ~f:(fun x -> add_unqualified ("add", ReturnType x, [x; x], SoA))
    bare_types ;
  add_unqualified ("add", ReturnType UComplex, [UComplex; UReal], AoS) ;
  add_unqualified ("add", ReturnType UVector, [UVector; UReal], SoA) ;
  add_unqualified ("add", ReturnType URowVector, [URowVector; UReal], SoA) ;
  add_unqualified ("add", ReturnType UMatrix, [UMatrix; UReal], SoA) ;
  add_unqualified ("add", ReturnType UVector, [UReal; UVector], SoA) ;
  add_unqualified ("add", ReturnType URowVector, [UReal; URowVector], SoA) ;
  add_unqualified ("add", ReturnType UMatrix, [UReal; UMatrix], SoA) ;
  add_unqualified ("add_diag", ReturnType UMatrix, [UMatrix; UReal], AoS) ;
  add_unqualified ("add_diag", ReturnType UMatrix, [UMatrix; UVector], AoS) ;
  add_unqualified ("add_diag", ReturnType UMatrix, [UMatrix; URowVector], AoS) ;
  add_qualified
    ( "algebra_solver"
    , ReturnType UVector
    , [ ( AutoDiffable
        , UFun
            ( [ (AutoDiffable, UVector); (AutoDiffable, UVector)
              ; (DataOnly, UArray UReal); (DataOnly, UArray UInt) ]
            , ReturnType UVector
            , FnPlain
            , AoS ) )
      ; (AutoDiffable, UVector); (AutoDiffable, UVector)
      ; (DataOnly, UArray UReal); (DataOnly, UArray UInt) ]
    , AoS ) ;
  add_qualified
    ( "algebra_solver"
    , ReturnType UVector
    , [ ( AutoDiffable
        , UFun
            ( [ (AutoDiffable, UVector); (AutoDiffable, UVector)
              ; (DataOnly, UArray UReal); (DataOnly, UArray UInt) ]
            , ReturnType UVector
            , FnPlain
            , Common.Helpers.AoS ) )
      ; (AutoDiffable, UVector); (AutoDiffable, UVector)
      ; (DataOnly, UArray UReal); (DataOnly, UArray UInt); (DataOnly, UReal)
      ; (DataOnly, UReal); (DataOnly, UReal) ]
    , AoS ) ;
  add_qualified
    ( "algebra_solver_newton"
    , ReturnType UVector
    , [ ( AutoDiffable
        , UFun
            ( [ (AutoDiffable, UVector); (AutoDiffable, UVector)
              ; (DataOnly, UArray UReal); (DataOnly, UArray UInt) ]
            , ReturnType UVector
            , FnPlain
            , Common.Helpers.AoS ) )
      ; (AutoDiffable, UVector); (AutoDiffable, UVector)
      ; (DataOnly, UArray UReal); (DataOnly, UArray UInt) ]
    , AoS ) ;
  add_qualified
    ( "algebra_solver_newton"
    , ReturnType UVector
    , [ ( AutoDiffable
        , UFun
            ( [ (AutoDiffable, UVector); (AutoDiffable, UVector)
              ; (DataOnly, UArray UReal); (DataOnly, UArray UInt) ]
            , ReturnType UVector
            , FnPlain
            , Common.Helpers.AoS ) )
      ; (AutoDiffable, UVector); (AutoDiffable, UVector)
      ; (DataOnly, UArray UReal); (DataOnly, UArray UInt); (DataOnly, UReal)
      ; (DataOnly, UReal); (DataOnly, UReal) ]
    , AoS ) ;
  List.iter
    ~f:(fun i ->
      List.iter
        ~f:(fun t ->
          add_unqualified
            ( "append_array"
            , ReturnType (bare_array_type (t, i))
            , [bare_array_type (t, i); bare_array_type (t, i)]
            , AoS ) )
        bare_types )
    (List.range 1 8) ;
  add_unqualified ("asin", ReturnType UComplex, [UComplex], AoS) ;
  add_unqualified ("asinh", ReturnType UComplex, [UComplex], AoS) ;
  add_unqualified ("atan", ReturnType UComplex, [UComplex], AoS) ;
  add_unqualified ("atanh", ReturnType UComplex, [UComplex], AoS) ;
  add_binary "atan2" AoS ;
  add_unqualified
    ( "bernoulli_logit_glm_lpmf"
    , ReturnType UReal
    , [UArray UInt; UMatrix; UReal; UVector]
    , AoS ) ;
  add_unqualified
    ( "bernoulli_logit_glm_lpmf"
    , ReturnType UReal
    , [UArray UInt; UMatrix; UVector; UVector]
    , AoS ) ;
  add_unqualified
    ( "bernoulli_logit_glm_lpmf"
    , ReturnType UReal
    , [UInt; UMatrix; UReal; UVector]
    , AoS ) ;
  add_unqualified
    ( "bernoulli_logit_glm_lpmf"
    , ReturnType UReal
    , [UInt; UMatrix; UVector; UVector]
    , AoS ) ;
  add_unqualified
    ( "bernoulli_logit_glm_lpmf"
    , ReturnType UReal
    , [UArray UInt; URowVector; UReal; UVector]
    , AoS ) ;
  add_unqualified
    ( "bernoulli_logit_glm_lpmf"
    , ReturnType UReal
    , [UArray UInt; URowVector; UVector; UVector]
    , AoS ) ;
  add_binary_vec_int_real "bessel_first_kind" SoA ;
  add_binary_vec_int_real "bessel_second_kind" SoA ;
  add_binary_vec "beta" SoA ;
  (* XXX For some reason beta_proportion_rng doesn't take ints as first arg *)
  for_vector_types (fun t ->
      for_all_vector_types (fun u ->
          add_unqualified
            ( "beta_proportion_rng"
            , ReturnType (rng_return_type UReal [t; u])
            , [t; u]
            , AoS ) ) ) ;
  add_binary_vec_int_real "binary_log_loss" AoS ;
  add_binary_vec "binomial_coefficient_log" AoS ;
  add_unqualified
    ("block", ReturnType UMatrix, [UMatrix; UInt; UInt; UInt; UInt], SoA) ;
  add_unqualified ("categorical_rng", ReturnType UInt, [UVector], AoS) ;
  add_unqualified ("categorical_logit_rng", ReturnType UInt, [UVector], AoS) ;
  add_unqualified
    ( "categorical_logit_glm_lpmf"
    , ReturnType UReal
    , [UArray UInt; UMatrix; UVector; UMatrix]
    , AoS ) ;
  add_unqualified
    ( "categorical_logit_glm_lpmf"
    , ReturnType UReal
    , [UInt; UMatrix; UVector; UMatrix]
    , AoS ) ;
  add_unqualified
    ( "categorical_logit_glm_lpmf"
    , ReturnType UReal
    , [UArray UInt; URowVector; UVector; UMatrix]
    , AoS ) ;
  add_unqualified
    ( "categorical_logit_glm_lpmf"
    , ReturnType UReal
    , [UInt; URowVector; UVector; UMatrix]
    , AoS ) ;
  add_unqualified ("append_col", ReturnType UMatrix, [UMatrix; UMatrix], AoS) ;
  add_unqualified ("append_col", ReturnType UMatrix, [UVector; UMatrix], AoS) ;
  add_unqualified ("append_col", ReturnType UMatrix, [UMatrix; UVector], AoS) ;
  add_unqualified ("append_col", ReturnType UMatrix, [UVector; UVector], AoS) ;
  add_unqualified
    ("append_col", ReturnType URowVector, [URowVector; URowVector], AoS) ;
  add_unqualified
    ("append_col", ReturnType URowVector, [UReal; URowVector], AoS) ;
  add_unqualified
    ("append_col", ReturnType URowVector, [URowVector; UReal], AoS) ;
  add_unqualified ("chol2inv", ReturnType UMatrix, [UMatrix], AoS) ;
  add_unqualified ("cholesky_decompose", ReturnType UMatrix, [UMatrix], SoA) ;
  add_binary_vec_int_int "choose" AoS ;
  add_unqualified ("col", ReturnType UVector, [UMatrix; UInt], SoA) ;
  add_unqualified ("cols", ReturnType UInt, [UVector], SoA) ;
  add_unqualified ("cols", ReturnType UInt, [URowVector], SoA) ;
  add_unqualified ("cols", ReturnType UInt, [UMatrix], SoA) ;
  add_unqualified
    ("columns_dot_product", ReturnType URowVector, [UVector; UVector], AoS) ;
  add_unqualified
    ( "columns_dot_product"
    , ReturnType URowVector
    , [URowVector; URowVector]
    , AoS ) ;
  add_unqualified
    ("columns_dot_product", ReturnType URowVector, [UMatrix; UMatrix], SoA) ;
  add_unqualified ("columns_dot_self", ReturnType URowVector, [UVector], AoS) ;
  add_unqualified ("columns_dot_self", ReturnType URowVector, [URowVector], AoS) ;
  add_unqualified ("columns_dot_self", ReturnType URowVector, [UMatrix], AoS) ;
  add_unqualified ("conj", ReturnType UComplex, [UComplex], AoS) ;
  add_unqualified ("cos", ReturnType UComplex, [UComplex], AoS) ;
  add_unqualified ("cosh", ReturnType UComplex, [UComplex], AoS) ;
  add_unqualified
    ("cov_exp_quad", ReturnType UMatrix, [UArray UReal; UReal; UReal], AoS) ;
  add_unqualified
    ("cov_exp_quad", ReturnType UMatrix, [UArray UVector; UReal; UReal], AoS) ;
  add_unqualified
    ("cov_exp_quad", ReturnType UMatrix, [UArray URowVector; UReal; UReal], AoS) ;
  add_unqualified
    ( "cov_exp_quad"
    , ReturnType UMatrix
    , [UArray UReal; UArray UReal; UReal; UReal]
    , AoS ) ;
  add_unqualified
    ( "cov_exp_quad"
    , ReturnType UMatrix
    , [UArray UVector; UArray UVector; UReal; UReal]
    , AoS ) ;
  add_unqualified
    ( "cov_exp_quad"
    , ReturnType UMatrix
    , [UArray URowVector; UArray URowVector; UReal; UReal]
    , AoS ) ;
  add_unqualified ("crossprod", ReturnType UMatrix, [UMatrix], AoS) ;
  add_unqualified
    ( "csr_matrix_times_vector"
    , ReturnType UVector
    , [UInt; UInt; UVector; UArray UInt; UArray UInt; UVector]
    , AoS ) ;
  add_unqualified
    ( "csr_to_dense_matrix"
    , ReturnType UMatrix
    , [UInt; UInt; UVector; UArray UInt; UArray UInt]
    , AoS ) ;
  add_unqualified ("csr_extract_w", ReturnType UVector, [UMatrix], AoS) ;
  add_unqualified ("csr_extract_v", ReturnType (UArray UInt), [UMatrix], AoS) ;
  add_unqualified ("csr_extract_u", ReturnType (UArray UInt), [UMatrix], AoS) ;
  add_unqualified
    ("cumulative_sum", ReturnType (UArray UReal), [UArray UReal], AoS) ;
  add_unqualified ("cumulative_sum", ReturnType UVector, [UVector], AoS) ;
  add_unqualified ("cumulative_sum", ReturnType URowVector, [URowVector], AoS) ;
  add_unqualified ("determinant", ReturnType UReal, [UMatrix], SoA) ;
  add_unqualified ("diag_matrix", ReturnType UMatrix, [UVector], AoS) ;
  add_unqualified
    ("diag_post_multiply", ReturnType UMatrix, [UMatrix; UVector], SoA) ;
  add_unqualified
    ("diag_post_multiply", ReturnType UMatrix, [UMatrix; URowVector], SoA) ;
  add_unqualified
    ("diag_pre_multiply", ReturnType UMatrix, [UVector; UMatrix], SoA) ;
  add_unqualified
    ("diag_pre_multiply", ReturnType UMatrix, [URowVector; UMatrix], SoA) ;
  add_unqualified ("diagonal", ReturnType UVector, [UMatrix], SoA) ;
  add_unqualified ("dims", ReturnType (UArray UInt), [UComplex], AoS) ;
  add_unqualified ("dims", ReturnType (UArray UInt), [UInt], SoA) ;
  add_unqualified ("dims", ReturnType (UArray UInt), [UReal], SoA) ;
  add_unqualified ("dims", ReturnType (UArray UInt), [UVector], SoA) ;
  add_unqualified ("dims", ReturnType (UArray UInt), [URowVector], SoA) ;
  add_unqualified ("dims", ReturnType (UArray UInt), [UMatrix], SoA) ;
  List.iter
    ~f:(fun i ->
      List.iter
        ~f:(fun t ->
          add_unqualified
            ( "dims"
            , ReturnType (UArray UInt)
            , [bare_array_type (t, i + 1)]
            , SoA ) )
        bare_types )
    (List.range 0 8) ;
  add_unqualified ("dirichlet_rng", ReturnType UVector, [UVector], AoS) ;
  add_unqualified ("distance", ReturnType UReal, [UVector; UVector], SoA) ;
  add_unqualified ("distance", ReturnType UReal, [URowVector; URowVector], SoA) ;
  add_unqualified ("distance", ReturnType UReal, [UVector; URowVector], SoA) ;
  add_unqualified ("distance", ReturnType UReal, [URowVector; UVector], SoA) ;
  add_unqualified ("divide", ReturnType UComplex, [UComplex; UReal], AoS) ;
  add_unqualified ("divide", ReturnType UComplex, [UComplex; UComplex], AoS) ;
  add_unqualified ("divide", ReturnType UInt, [UInt; UInt], SoA) ;
  add_unqualified ("divide", ReturnType UReal, [UReal; UReal], SoA) ;
  add_unqualified ("divide", ReturnType UVector, [UVector; UReal], SoA) ;
  add_unqualified ("divide", ReturnType URowVector, [URowVector; UReal], SoA) ;
  add_unqualified ("divide", ReturnType UMatrix, [UMatrix; UReal], SoA) ;
  add_unqualified ("dot_product", ReturnType UReal, [UVector; UVector], SoA) ;
  add_unqualified
    ("dot_product", ReturnType UReal, [URowVector; URowVector], SoA) ;
  add_unqualified ("dot_product", ReturnType UReal, [UVector; URowVector], SoA) ;
  add_unqualified ("dot_product", ReturnType UReal, [URowVector; UVector], SoA) ;
  add_unqualified
    ("dot_product", ReturnType UReal, [UArray UReal; UArray UReal], SoA) ;
  add_unqualified ("dot_self", ReturnType UReal, [UVector], SoA) ;
  add_unqualified ("dot_self", ReturnType UReal, [URowVector], SoA) ;
  add_nullary "e" ;
  add_unqualified ("eigenvalues_sym", ReturnType UVector, [UMatrix], AoS) ;
  add_unqualified ("eigenvectors_sym", ReturnType UMatrix, [UMatrix], AoS) ;
  add_unqualified ("generalized_inverse", ReturnType UMatrix, [UMatrix], SoA) ;
  add_unqualified ("qr_Q", ReturnType UMatrix, [UMatrix], AoS) ;
  add_unqualified ("qr_R", ReturnType UMatrix, [UMatrix], AoS) ;
  add_unqualified ("qr_thin_Q", ReturnType UMatrix, [UMatrix], AoS) ;
  add_unqualified ("qr_thin_R", ReturnType UMatrix, [UMatrix], AoS) ;
  add_unqualified ("elt_divide", ReturnType UInt, [UInt; UInt], SoA) ;
  add_unqualified ("elt_divide", ReturnType UReal, [UReal; UReal], SoA) ;
  add_unqualified ("elt_divide", ReturnType UVector, [UVector; UVector], SoA) ;
  add_unqualified
    ("elt_divide", ReturnType URowVector, [URowVector; URowVector], SoA) ;
  add_unqualified ("elt_divide", ReturnType UMatrix, [UMatrix; UMatrix], SoA) ;
  add_unqualified ("elt_divide", ReturnType UVector, [UVector; UReal], SoA) ;
  add_unqualified
    ("elt_divide", ReturnType URowVector, [URowVector; UReal], SoA) ;
  add_unqualified ("elt_divide", ReturnType UMatrix, [UMatrix; UReal], SoA) ;
  add_unqualified ("elt_divide", ReturnType UVector, [UReal; UVector], SoA) ;
  add_unqualified
    ("elt_divide", ReturnType URowVector, [UReal; URowVector], SoA) ;
  add_unqualified ("elt_divide", ReturnType UMatrix, [UReal; UMatrix], SoA) ;
  add_unqualified ("elt_multiply", ReturnType UInt, [UInt; UInt], SoA) ;
  add_unqualified ("elt_multiply", ReturnType UReal, [UReal; UReal], SoA) ;
  add_unqualified ("elt_multiply", ReturnType UVector, [UVector; UVector], SoA) ;
  add_unqualified
    ("elt_multiply", ReturnType URowVector, [URowVector; URowVector], SoA) ;
  add_unqualified ("elt_multiply", ReturnType UMatrix, [UMatrix; UMatrix], SoA) ;
  add_unqualified ("exp", ReturnType UComplex, [UComplex], AoS) ;
  add_binary_vec_int_int "falling_factorial" SoA ;
  add_binary_vec_real_int "falling_factorial" SoA ;
  add_binary_vec "fdim" AoS ;
  add_ternary_vec "fma" SoA ;
  add_binary_vec "fmax" AoS ;
  add_binary_vec "fmin" AoS ;
  add_binary_vec "fmod" AoS ;
  add_binary_vec_real_real "gamma_p" AoS ;
  add_binary_vec_real_real "gamma_q" AoS ;
  add_unqualified
    ( "gaussian_dlm_obs_log"
    , ReturnType UReal
    , [UMatrix; UMatrix; UMatrix; UMatrix; UMatrix; UVector; UMatrix]
    , AoS ) ;
  add_unqualified
    ( "gaussian_dlm_obs_log"
    , ReturnType UReal
    , [UMatrix; UMatrix; UMatrix; UVector; UMatrix; UVector; UMatrix]
    , AoS ) ;
  add_unqualified
    ( "gaussian_dlm_obs_lpdf"
    , ReturnType UReal
    , [UMatrix; UMatrix; UMatrix; UMatrix; UMatrix; UVector; UMatrix]
    , AoS ) ;
  add_unqualified
    ( "gaussian_dlm_obs_lpdf"
    , ReturnType UReal
    , [UMatrix; UMatrix; UMatrix; UVector; UMatrix; UVector; UMatrix]
    , AoS ) ;
  add_unqualified ("get_imag", ReturnType UReal, [UComplex], AoS) ;
  add_unqualified ("get_real", ReturnType UReal, [UComplex], AoS) ;
  add_unqualified
    ("gp_dot_prod_cov", ReturnType UMatrix, [UArray UReal; UReal], AoS) ;
  add_unqualified
    ( "gp_dot_prod_cov"
    , ReturnType UMatrix
    , [UArray UReal; UArray UReal; UReal]
    , AoS ) ;
  add_unqualified
    ( "gp_dot_prod_cov"
    , ReturnType UMatrix
    , [UArray UReal; UArray UReal; UReal]
    , AoS ) ;
  add_unqualified
    ("gp_dot_prod_cov", ReturnType UMatrix, [UArray UVector; UReal], AoS) ;
  add_unqualified
    ( "gp_dot_prod_cov"
    , ReturnType UMatrix
    , [UArray UVector; UArray UVector; UReal]
    , AoS ) ;
  add_unqualified
    ("gp_exp_quad_cov", ReturnType UMatrix, [UArray UReal; UReal; UReal], AoS) ;
  add_unqualified
    ( "gp_exp_quad_cov"
    , ReturnType UMatrix
    , [UArray UReal; UArray UReal; UReal; UReal]
    , AoS ) ;
  add_unqualified
    ("gp_exp_quad_cov", ReturnType UMatrix, [UArray UVector; UReal; UReal], AoS) ;
  add_unqualified
    ( "gp_exp_quad_cov"
    , ReturnType UMatrix
    , [UArray UVector; UArray UVector; UReal; UReal]
    , AoS ) ;
  add_unqualified
    ( "gp_exp_quad_cov"
    , ReturnType UMatrix
    , [UArray UVector; UReal; UArray UReal]
    , AoS ) ;
  add_unqualified
    ( "gp_exp_quad_cov"
    , ReturnType UMatrix
    , [UArray UVector; UArray UVector; UReal; UArray UReal]
    , AoS ) ;
  add_unqualified
    ("gp_matern32_cov", ReturnType UMatrix, [UArray UReal; UReal; UReal], AoS) ;
  add_unqualified
    ( "gp_matern32_cov"
    , ReturnType UMatrix
    , [UArray UReal; UArray UReal; UReal; UReal]
    , AoS ) ;
  add_unqualified
    ("gp_matern32_cov", ReturnType UMatrix, [UArray UVector; UReal; UReal], AoS) ;
  add_unqualified
    ( "gp_matern32_cov"
    , ReturnType UMatrix
    , [UArray UVector; UArray UVector; UReal; UReal]
    , AoS ) ;
  add_unqualified
    ( "gp_matern32_cov"
    , ReturnType UMatrix
    , [UArray UVector; UReal; UArray UReal]
    , AoS ) ;
  add_unqualified
    ( "gp_matern32_cov"
    , ReturnType UMatrix
    , [UArray UVector; UArray UVector; UReal; UArray UReal]
    , AoS ) ;
  add_unqualified
    ("gp_matern52_cov", ReturnType UMatrix, [UArray UReal; UReal; UReal], AoS) ;
  add_unqualified
    ( "gp_matern52_cov"
    , ReturnType UMatrix
    , [UArray UReal; UArray UReal; UReal; UReal]
    , AoS ) ;
  add_unqualified
    ("gp_matern52_cov", ReturnType UMatrix, [UArray UVector; UReal; UReal], AoS) ;
  add_unqualified
    ( "gp_matern52_cov"
    , ReturnType UMatrix
    , [UArray UVector; UArray UVector; UReal; UReal]
    , AoS ) ;
  add_unqualified
    ( "gp_matern52_cov"
    , ReturnType UMatrix
    , [UArray UVector; UReal; UArray UReal]
    , AoS ) ;
  add_unqualified
    ( "gp_matern52_cov"
    , ReturnType UMatrix
    , [UArray UVector; UArray UVector; UReal; UArray UReal]
    , AoS ) ;
  add_unqualified
    ( "gp_exponential_cov"
    , ReturnType UMatrix
    , [UArray UReal; UReal; UReal]
    , AoS ) ;
  add_unqualified
    ( "gp_exponential_cov"
    , ReturnType UMatrix
    , [UArray UReal; UArray UReal; UReal; UReal]
    , AoS ) ;
  add_unqualified
    ( "gp_exponential_cov"
    , ReturnType UMatrix
    , [UArray UVector; UReal; UReal]
    , AoS ) ;
  add_unqualified
    ( "gp_exponential_cov"
    , ReturnType UMatrix
    , [UArray UVector; UArray UVector; UReal; UReal]
    , AoS ) ;
  add_unqualified
    ( "gp_exponential_cov"
    , ReturnType UMatrix
    , [UArray UVector; UReal; UArray UReal]
    , AoS ) ;
  add_unqualified
    ( "gp_exponential_cov"
    , ReturnType UMatrix
    , [UArray UVector; UArray UVector; UReal; UArray UReal]
    , AoS ) ;
  add_unqualified
    ( "gp_periodic_cov"
    , ReturnType UMatrix
    , [UArray UReal; UReal; UReal; UReal]
    , AoS ) ;
  add_unqualified
    ( "gp_periodic_cov"
    , ReturnType UMatrix
    , [UArray UReal; UArray UReal; UReal; UReal; UReal]
    , AoS ) ;
  add_unqualified
    ( "gp_periodic_cov"
    , ReturnType UMatrix
    , [UArray UVector; UReal; UReal; UReal]
    , AoS ) ;
  add_unqualified
    ( "gp_periodic_cov"
    , ReturnType UMatrix
    , [UArray UVector; UArray UVector; UReal; UReal; UReal]
    , AoS ) ;
  (* ; add_nullary ("get_lp")   *)
  add_unqualified ("head", ReturnType URowVector, [URowVector; UInt], SoA) ;
  add_unqualified ("head", ReturnType UVector, [UVector; UInt], SoA) ;
  List.iter
    ~f:(fun t ->
      List.iter
        ~f:(fun j ->
          add_unqualified
            ( "head"
            , ReturnType (bare_array_type (t, j))
            , [bare_array_type (t, j); UInt]
            , SoA ) )
        (List.range 1 4) )
    bare_types ;
  add_unqualified
    ("hmm_marginal", ReturnType UReal, [UMatrix; UMatrix; UVector], AoS) ;
  add_qualified
    ( "hmm_hidden_state_prob"
    , ReturnType UMatrix
    , [(DataOnly, UMatrix); (DataOnly, UMatrix); (DataOnly, UVector)]
    , AoS ) ;
  add_unqualified
    ( "hmm_latent_rng"
    , ReturnType (UArray UInt)
    , [UMatrix; UMatrix; UVector]
    , AoS ) ;
  add_unqualified
    ("hypergeometric_log", ReturnType UReal, [UInt; UInt; UInt; UInt], AoS) ;
  add_unqualified
    ("hypergeometric_lpmf", ReturnType UReal, [UInt; UInt; UInt; UInt], AoS) ;
  add_unqualified
    ("hypergeometric_rng", ReturnType UInt, [UInt; UInt; UInt], AoS) ;
  add_binary_vec "hypot" AoS ;
  add_unqualified ("identity_matrix", ReturnType UMatrix, [UInt], SoA) ;
  add_unqualified ("if_else", ReturnType UInt, [UInt; UInt; UInt], SoA) ;
  add_unqualified ("if_else", ReturnType UReal, [UInt; UReal; UReal], SoA) ;
  add_unqualified ("inc_beta", ReturnType UReal, [UReal; UReal; UReal], SoA) ;
  add_unqualified ("int_step", ReturnType UInt, [UReal], SoA) ;
  add_unqualified ("int_step", ReturnType UInt, [UInt], SoA) ;
  add_qualified
    ( "integrate_1d"
    , ReturnType UReal
    , [ ( AutoDiffable
        , UFun
            ( [ (AutoDiffable, UReal); (AutoDiffable, UReal)
              ; (AutoDiffable, UArray UReal)
              ; (DataOnly, UArray UReal); (DataOnly, UArray UInt) ]
            , ReturnType UReal
            , FnPlain
            , Common.Helpers.AoS ) )
      ; (AutoDiffable, UReal); (AutoDiffable, UReal)
      ; (AutoDiffable, UArray UReal)
      ; (DataOnly, UArray UReal); (DataOnly, UArray UInt) ]
    , AoS ) ;
  add_qualified
    ( "integrate_1d"
    , ReturnType UReal
    , [ ( AutoDiffable
        , UFun
            ( [ (AutoDiffable, UReal); (AutoDiffable, UReal)
              ; (AutoDiffable, UArray UReal)
              ; (DataOnly, UArray UReal); (DataOnly, UArray UInt) ]
            , ReturnType UReal
            , FnPlain
            , Common.Helpers.AoS ) )
      ; (AutoDiffable, UReal); (AutoDiffable, UReal)
      ; (AutoDiffable, UArray UReal)
      ; (DataOnly, UArray UReal); (DataOnly, UArray UInt); (DataOnly, UReal) ]
    , AoS ) ;
  add_qualified
    ( "integrate_ode"
    , ReturnType (UArray (UArray UReal))
    , [ ( AutoDiffable
        , UFun
            ( [ (AutoDiffable, UReal)
              ; (AutoDiffable, UArray UReal)
              ; (AutoDiffable, UArray UReal)
              ; (DataOnly, UArray UReal); (DataOnly, UArray UInt) ]
            , ReturnType (UArray UReal)
            , FnPlain
            , Common.Helpers.AoS ) )
      ; (AutoDiffable, UArray UReal)
      ; (AutoDiffable, UReal)
      ; (AutoDiffable, UArray UReal)
      ; (AutoDiffable, UArray UReal)
      ; (DataOnly, UArray UReal); (DataOnly, UArray UInt) ]
    , AoS ) ;
  add_qualified
    ( "integrate_ode_adams"
    , ReturnType (UArray (UArray UReal))
    , [ ( AutoDiffable
        , UFun
            ( [ (AutoDiffable, UReal)
              ; (AutoDiffable, UArray UReal)
              ; (AutoDiffable, UArray UReal)
              ; (DataOnly, UArray UReal); (DataOnly, UArray UInt) ]
            , ReturnType (UArray UReal)
            , FnPlain
            , Common.Helpers.AoS ) )
      ; (AutoDiffable, UArray UReal)
      ; (AutoDiffable, UReal)
      ; (AutoDiffable, UArray UReal)
      ; (AutoDiffable, UArray UReal)
      ; (DataOnly, UArray UReal); (DataOnly, UArray UInt) ]
    , AoS ) ;
  add_qualified
    ( "integrate_ode_adams"
    , ReturnType (UArray (UArray UReal))
    , [ ( AutoDiffable
        , UFun
            ( [ (AutoDiffable, UReal)
              ; (AutoDiffable, UArray UReal)
              ; (AutoDiffable, UArray UReal)
              ; (DataOnly, UArray UReal); (DataOnly, UArray UInt) ]
            , ReturnType (UArray UReal)
            , FnPlain
            , Common.Helpers.AoS ) )
      ; (AutoDiffable, UArray UReal)
      ; (AutoDiffable, UReal)
      ; (AutoDiffable, UArray UReal)
      ; (AutoDiffable, UArray UReal)
      ; (DataOnly, UArray UReal); (DataOnly, UArray UInt); (DataOnly, UReal)
      ; (DataOnly, UReal); (DataOnly, UReal) ]
    , AoS ) ;
  add_qualified
    ( "integrate_ode_bdf"
    , ReturnType (UArray (UArray UReal))
    , [ ( AutoDiffable
        , UFun
            ( [ (AutoDiffable, UReal)
              ; (AutoDiffable, UArray UReal)
              ; (AutoDiffable, UArray UReal)
              ; (DataOnly, UArray UReal); (DataOnly, UArray UInt) ]
            , ReturnType (UArray UReal)
            , FnPlain
            , Common.Helpers.AoS ) )
      ; (AutoDiffable, UArray UReal)
      ; (AutoDiffable, UReal)
      ; (AutoDiffable, UArray UReal)
      ; (AutoDiffable, UArray UReal)
      ; (DataOnly, UArray UReal); (DataOnly, UArray UInt) ]
    , AoS ) ;
  add_qualified
    ( "integrate_ode_bdf"
    , ReturnType (UArray (UArray UReal))
    , [ ( AutoDiffable
        , UFun
            ( [ (AutoDiffable, UReal)
              ; (AutoDiffable, UArray UReal)
              ; (AutoDiffable, UArray UReal)
              ; (DataOnly, UArray UReal); (DataOnly, UArray UInt) ]
            , ReturnType (UArray UReal)
            , FnPlain
            , Common.Helpers.AoS ) )
      ; (AutoDiffable, UArray UReal)
      ; (AutoDiffable, UReal)
      ; (AutoDiffable, UArray UReal)
      ; (AutoDiffable, UArray UReal)
      ; (DataOnly, UArray UReal); (DataOnly, UArray UInt); (DataOnly, UReal)
      ; (DataOnly, UReal); (DataOnly, UReal) ]
    , AoS ) ;
  add_qualified
    ( "integrate_ode_rk45"
    , ReturnType (UArray (UArray UReal))
    , [ ( AutoDiffable
        , UFun
            ( [ (AutoDiffable, UReal)
              ; (AutoDiffable, UArray UReal)
              ; (AutoDiffable, UArray UReal)
              ; (DataOnly, UArray UReal); (DataOnly, UArray UInt) ]
            , ReturnType (UArray UReal)
            , FnPlain
            , Common.Helpers.AoS ) )
      ; (AutoDiffable, UArray UReal)
      ; (AutoDiffable, UReal)
      ; (AutoDiffable, UArray UReal)
      ; (AutoDiffable, UArray UReal)
      ; (DataOnly, UArray UReal); (DataOnly, UArray UInt) ]
    , AoS ) ;
  add_qualified
    ( "integrate_ode_rk45"
    , ReturnType (UArray (UArray UReal))
    , [ ( AutoDiffable
        , UFun
            ( [ (AutoDiffable, UReal)
              ; (AutoDiffable, UArray UReal)
              ; (AutoDiffable, UArray UReal)
              ; (DataOnly, UArray UReal); (DataOnly, UArray UInt) ]
            , ReturnType (UArray UReal)
            , FnPlain
            , Common.Helpers.AoS ) )
      ; (AutoDiffable, UArray UReal)
      ; (AutoDiffable, UReal)
      ; (AutoDiffable, UArray UReal)
      ; (AutoDiffable, UArray UReal)
      ; (DataOnly, UArray UReal); (DataOnly, UArray UInt); (DataOnly, UReal)
      ; (DataOnly, UReal); (DataOnly, UReal) ]
    , AoS ) ;
  add_unqualified
    ("inv_wishart_log", ReturnType UReal, [UMatrix; UReal; UMatrix], AoS) ;
  add_unqualified
    ("inv_wishart_lpdf", ReturnType UReal, [UMatrix; UReal; UMatrix], AoS) ;
  add_unqualified ("inv_wishart_rng", ReturnType UMatrix, [UReal; UMatrix], AoS) ;
  add_unqualified ("inverse", ReturnType UMatrix, [UMatrix], SoA) ;
  add_unqualified ("inverse_spd", ReturnType UMatrix, [UMatrix], AoS) ;
  add_unqualified ("is_inf", ReturnType UInt, [UReal], SoA) ;
  add_unqualified ("is_nan", ReturnType UInt, [UReal], SoA) ;
  add_binary_vec "lbeta" AoS ;
  add_binary "lchoose" AoS ;
  add_binary_vec_real_int "ldexp" AoS ;
  add_qualified
    ( "linspaced_int_array"
    , ReturnType (UArray UInt)
    , [(DataOnly, UInt); (DataOnly, UInt); (DataOnly, UInt)]
    , SoA ) ;
  add_qualified
    ( "linspaced_array"
    , ReturnType (UArray UReal)
    , [(DataOnly, UInt); (DataOnly, UReal); (DataOnly, UReal)]
    , SoA ) ;
  add_qualified
    ( "linspaced_row_vector"
    , ReturnType URowVector
    , [(DataOnly, UInt); (DataOnly, UReal); (DataOnly, UReal)]
    , SoA ) ;
  add_qualified
    ( "linspaced_vector"
    , ReturnType UVector
    , [(DataOnly, UInt); (DataOnly, UReal); (DataOnly, UReal)]
    , SoA ) ;
  add_unqualified
    ("lkj_corr_cholesky_log", ReturnType UReal, [UMatrix; UReal], AoS) ;
  add_unqualified
    ("lkj_corr_cholesky_lpdf", ReturnType UReal, [UMatrix; UReal], AoS) ;
  add_unqualified
    ("lkj_corr_cholesky_rng", ReturnType UMatrix, [UInt; UReal], AoS) ;
  add_unqualified ("lkj_corr_log", ReturnType UReal, [UMatrix; UReal], AoS) ;
  add_unqualified ("lkj_corr_lpdf", ReturnType UReal, [UMatrix; UReal], AoS) ;
  add_unqualified ("lkj_corr_rng", ReturnType UMatrix, [UInt; UReal], AoS) ;
  add_unqualified
    ("lkj_cov_log", ReturnType UReal, [UMatrix; UVector; UVector; UReal], AoS) ;
  add_binary_vec_int_real "lmgamma" AoS ;
  add_binary_vec "lmultiply" SoA ;
  add_unqualified ("log", ReturnType UComplex, [UComplex], AoS) ;
  add_nullary "log10" ;
  add_unqualified ("log10", ReturnType UComplex, [UComplex], AoS) ;
  add_nullary "log2" ;
  add_unqualified ("log_determinant", ReturnType UReal, [UMatrix], SoA) ;
  add_binary_vec "log_diff_exp" AoS ;
  add_binary_vec "log_falling_factorial" AoS ;
  add_binary_vec "log_inv_logit_diff" AoS ;
  add_ternary "log_mix" AoS ;
  List.iter
    ~f:(fun v1 ->
      List.iter
        ~f:(fun v2 ->
          add_unqualified ("log_mix", ReturnType UReal, [v1; v2], AoS) )
        (List.tl_exn vector_types) ;
      add_unqualified ("log_mix", ReturnType UReal, [v1; UArray UVector], AoS) ;
      add_unqualified
        ("log_mix", ReturnType UReal, [v1; UArray URowVector], AoS) )
    (List.tl_exn vector_types) ;
  add_binary_vec "log_modified_bessel_first_kind" AoS ;
  add_binary_vec "log_rising_factorial" AoS ;
  add_unqualified ("log_softmax", ReturnType UVector, [UVector], SoA) ;
  add_unqualified ("log_sum_exp", ReturnType UReal, [UArray UReal], SoA) ;
  add_unqualified ("log_sum_exp", ReturnType UReal, [UVector], SoA) ;
  add_unqualified ("log_sum_exp", ReturnType UReal, [URowVector], SoA) ;
  add_unqualified ("log_sum_exp", ReturnType UReal, [UMatrix], SoA) ;
  add_binary "log_sum_exp" SoA ;
  let logical_binops =
    [ "logical_or"; "logical_and"; "logical_eq"; "logical_neq"; "logical_lt"
    ; "logical_lte"; "logical_gt"; "logical_gte" ]
  in
  List.iter
    ~f:(fun t1 ->
      add_unqualified ("logical_negation", ReturnType UInt, [t1], AoS) ;
      List.iter
        ~f:(fun t2 ->
          List.iter
            ~f:(fun o -> add_unqualified (o, ReturnType UInt, [t1; t2], AoS))
            logical_binops )
        primitive_types )
    primitive_types ;
  add_unqualified ("logical_eq", ReturnType UInt, [UComplex; UReal], AoS) ;
  add_unqualified ("logical_eq", ReturnType UInt, [UComplex; UComplex], AoS) ;
  add_unqualified ("logical_neq", ReturnType UInt, [UComplex; UReal], AoS) ;
  add_unqualified ("logical_neq", ReturnType UInt, [UComplex; UComplex], AoS) ;
  add_nullary "machine_precision" ;
  add_qualified
    ( "map_rect"
    , ReturnType UVector
    , [ ( AutoDiffable
        , UFun
            ( [ (AutoDiffable, UVector); (AutoDiffable, UVector)
              ; (DataOnly, UArray UReal); (DataOnly, UArray UInt) ]
            , ReturnType UVector
            , FnPlain
            , Common.Helpers.AoS ) )
      ; (AutoDiffable, UVector)
      ; (AutoDiffable, UArray UVector)
      ; (DataOnly, UArray (UArray UReal))
      ; (DataOnly, UArray (UArray UInt)) ]
    , AoS ) ;
  add_unqualified ("matrix_exp", ReturnType UMatrix, [UMatrix], AoS) ;
  add_unqualified
    ("matrix_exp_multiply", ReturnType UMatrix, [UMatrix; UMatrix], AoS) ;
  add_unqualified ("matrix_power", ReturnType UMatrix, [UMatrix; UInt], SoA) ;
  add_unqualified ("max", ReturnType UInt, [UArray UInt], AoS) ;
  add_unqualified ("max", ReturnType UReal, [UArray UReal], AoS) ;
  add_unqualified ("max", ReturnType UReal, [UVector], AoS) ;
  add_unqualified ("max", ReturnType UReal, [URowVector], AoS) ;
  add_unqualified ("max", ReturnType UReal, [UMatrix], AoS) ;
  add_unqualified ("max", ReturnType UInt, [UInt; UInt], AoS) ;
  add_unqualified ("mdivide_left", ReturnType UVector, [UMatrix; UVector], SoA) ;
  add_unqualified ("mdivide_left", ReturnType UMatrix, [UMatrix; UMatrix], SoA) ;
  add_unqualified
    ("mdivide_left_spd", ReturnType UVector, [UMatrix; UVector], SoA) ;
  add_unqualified
    ("mdivide_left_spd", ReturnType UMatrix, [UMatrix; UMatrix], SoA) ;
  add_unqualified
    ("mdivide_left_tri_low", ReturnType UMatrix, [UMatrix; UMatrix], AoS) ;
  add_unqualified
    ("mdivide_left_tri_low", ReturnType UVector, [UMatrix; UVector], AoS) ;
  add_unqualified
    ("mdivide_right", ReturnType URowVector, [URowVector; UMatrix], AoS) ;
  add_unqualified
    ("mdivide_right_spd", ReturnType UMatrix, [UMatrix; UMatrix], AoS) ;
  add_unqualified
    ("mdivide_right_spd", ReturnType URowVector, [URowVector; UMatrix], AoS) ;
  add_unqualified ("mdivide_right", ReturnType UMatrix, [UMatrix; UMatrix], AoS) ;
  add_unqualified
    ("mdivide_right_tri_low", ReturnType URowVector, [URowVector; UMatrix], AoS) ;
  add_unqualified
    ("mdivide_right_tri_low", ReturnType UMatrix, [UMatrix; UMatrix], AoS) ;
  add_unqualified ("mean", ReturnType UReal, [UArray UReal], SoA) ;
  add_unqualified ("mean", ReturnType UReal, [UVector], AoS) ;
  add_unqualified ("mean", ReturnType UReal, [URowVector], AoS) ;
  add_unqualified ("mean", ReturnType UReal, [UMatrix], AoS) ;
  add_unqualified ("min", ReturnType UInt, [UArray UInt], AoS) ;
  add_unqualified ("min", ReturnType UReal, [UArray UReal], AoS) ;
  add_unqualified ("min", ReturnType UReal, [UVector], AoS) ;
  add_unqualified ("min", ReturnType UReal, [URowVector], AoS) ;
  add_unqualified ("min", ReturnType UReal, [UMatrix], AoS) ;
  add_unqualified ("min", ReturnType UInt, [UInt; UInt], AoS) ;
  add_unqualified ("minus", ReturnType UComplex, [UComplex], AoS) ;
  add_unqualified ("minus", ReturnType UInt, [UInt], SoA) ;
  add_unqualified ("minus", ReturnType UReal, [UReal], SoA) ;
  add_unqualified ("minus", ReturnType UVector, [UVector], SoA) ;
  add_unqualified ("minus", ReturnType URowVector, [URowVector], SoA) ;
  add_unqualified ("minus", ReturnType UMatrix, [UMatrix], SoA) ;
  add_binary_vec_int_real "modified_bessel_first_kind" AoS ;
  add_binary_vec_int_real "modified_bessel_second_kind" AoS ;
  add_unqualified ("modulus", ReturnType UInt, [UInt; UInt], AoS) ;
  add_unqualified
    ("multi_normal_rng", ReturnType UVector, [UVector; UMatrix], AoS) ;
  add_unqualified
    ( "multi_normal_rng"
    , ReturnType (UArray UVector)
    , [UArray UVector; UMatrix]
    , AoS ) ;
  add_unqualified
    ("multi_normal_rng", ReturnType UVector, [URowVector; UMatrix], AoS) ;
  add_unqualified
    ( "multi_normal_rng"
    , ReturnType (UArray UVector)
    , [UArray URowVector; UMatrix]
    , AoS ) ;
  add_unqualified
    ("multi_normal_cholesky_rng", ReturnType UVector, [UVector; UMatrix], AoS) ;
  add_unqualified
    ( "multi_normal_cholesky_rng"
    , ReturnType (UArray UVector)
    , [UArray UVector; UMatrix]
    , AoS ) ;
  add_unqualified
    ( "multi_normal_cholesky_rng"
    , ReturnType UVector
    , [URowVector; UMatrix]
    , AoS ) ;
  add_unqualified
    ( "multi_normal_cholesky_rng"
    , ReturnType (UArray UVector)
    , [UArray URowVector; UMatrix]
    , AoS ) ;
  add_unqualified
    ("multi_student_t_rng", ReturnType UVector, [UReal; UVector; UMatrix], AoS) ;
  add_unqualified
    ( "multi_student_t_rng"
    , ReturnType (UArray UVector)
    , [UReal; UArray UVector; UMatrix]
    , AoS ) ;
  add_unqualified
    ( "multi_student_t_rng"
    , ReturnType UVector
    , [UReal; URowVector; UMatrix]
    , AoS ) ;
  add_unqualified
    ( "multi_student_t_rng"
    , ReturnType (UArray UVector)
    , [UReal; UArray URowVector; UMatrix]
    , AoS ) ;
  add_unqualified
    ( "multinomial_log"
    , ReturnType UReal
    , [bare_array_type (UInt, 1); UVector]
    , AoS ) ;
  add_unqualified
    ( "multinomial_lpmf"
    , ReturnType UReal
    , [bare_array_type (UInt, 1); UVector]
    , AoS ) ;
  add_unqualified
    ( "multinomial_rng"
    , ReturnType (bare_array_type (UInt, 1))
    , [UVector; UInt]
    , AoS ) ;
  add_unqualified
    ("multinomial_logit_log", ReturnType UReal, [UArray UInt; UVector], AoS) ;
  add_unqualified
    ("multinomial_logit_lpmf", ReturnType UReal, [UArray UInt; UVector], AoS) ;
  add_unqualified
    ("multinomial_logit_rng", ReturnType (UArray UInt), [UVector; UInt], AoS) ;
  add_unqualified
    ("multinomial_log", ReturnType UReal, [UArray UInt; UVector], AoS) ;
  add_unqualified
    ("multinomial_lpmf", ReturnType UReal, [UArray UInt; UVector], AoS) ;
  add_unqualified
    ("multinomial_rng", ReturnType (UArray UInt), [UVector; UInt], AoS) ;
  add_unqualified ("multiply", ReturnType UComplex, [UComplex; UReal], AoS) ;
  add_unqualified ("multiply", ReturnType UComplex, [UComplex; UComplex], AoS) ;
  add_unqualified ("multiply", ReturnType UInt, [UInt; UInt], SoA) ;
  add_unqualified ("multiply", ReturnType UReal, [UReal; UReal], SoA) ;
  add_unqualified ("multiply", ReturnType UVector, [UVector; UReal], SoA) ;
  add_unqualified ("multiply", ReturnType URowVector, [URowVector; UReal], SoA) ;
  add_unqualified ("multiply", ReturnType UMatrix, [UMatrix; UReal], SoA) ;
  add_unqualified ("multiply", ReturnType UReal, [URowVector; UVector], SoA) ;
  add_unqualified ("multiply", ReturnType UMatrix, [UVector; URowVector], SoA) ;
  add_unqualified ("multiply", ReturnType UVector, [UMatrix; UVector], SoA) ;
  add_unqualified
    ("multiply", ReturnType URowVector, [URowVector; UMatrix], SoA) ;
  add_unqualified ("multiply", ReturnType UMatrix, [UMatrix; UMatrix], SoA) ;
  add_unqualified ("multiply", ReturnType UVector, [UReal; UVector], SoA) ;
  add_unqualified ("multiply", ReturnType URowVector, [UReal; URowVector], SoA) ;
  add_unqualified ("multiply", ReturnType UMatrix, [UReal; UMatrix], SoA) ;
  add_binary_vec "multiply_log" SoA ;
  add_unqualified
    ("multiply_lower_tri_self_transpose", ReturnType UMatrix, [UMatrix], SoA) ;
  add_unqualified
    ( "neg_binomial_2_log_glm_lpmf"
    , ReturnType UReal
    , [UArray UInt; UMatrix; UReal; UVector; UReal]
    , AoS ) ;
  add_unqualified
    ( "neg_binomial_2_log_glm_lpmf"
    , ReturnType UReal
    , [UArray UInt; UMatrix; UVector; UVector; UReal]
    , AoS ) ;
  add_unqualified
    ( "neg_binomial_2_log_glm_lpmf"
    , ReturnType UReal
    , [UInt; UMatrix; UReal; UVector; UReal]
    , AoS ) ;
  add_unqualified
    ( "neg_binomial_2_log_glm_lpmf"
    , ReturnType UReal
    , [UInt; UMatrix; UVector; UVector; UReal]
    , AoS ) ;
  add_unqualified
    ( "neg_binomial_2_log_glm_lpmf"
    , ReturnType UReal
    , [UArray UInt; URowVector; UReal; UVector; UReal]
    , AoS ) ;
  add_unqualified
    ( "neg_binomial_2_log_glm_lpmf"
    , ReturnType UReal
    , [UArray UInt; URowVector; UVector; UVector; UReal]
    , AoS ) ;
  add_nullary "negative_infinity" ;
  add_unqualified ("norm", ReturnType UReal, [UReal], AoS) ;
  add_unqualified ("norm", ReturnType UReal, [UComplex], AoS) ;
  add_unqualified
    ( "normal_id_glm_lpdf"
    , ReturnType UReal
    , [UVector; UMatrix; UReal; UVector; UReal]
    , AoS ) ;
  add_unqualified
    ( "normal_id_glm_lpdf"
    , ReturnType UReal
    , [UVector; UMatrix; UVector; UVector; UReal]
    , AoS ) ;
  add_unqualified
    ( "normal_id_glm_lpdf"
    , ReturnType UReal
    , [UReal; UMatrix; UReal; UVector; UVector]
    , AoS ) ;
  add_unqualified
    ( "normal_id_glm_lpdf"
    , ReturnType UReal
    , [UReal; UMatrix; UVector; UVector; UVector]
    , AoS ) ;
  add_unqualified
    ( "normal_id_glm_lpdf"
    , ReturnType UReal
    , [UVector; URowVector; UReal; UVector; UVector]
    , AoS ) ;
  add_unqualified
    ( "normal_id_glm_lpdf"
    , ReturnType UReal
    , [UVector; URowVector; UVector; UVector; UVector]
    , AoS ) ;
  add_nullary "not_a_number" ;
  add_unqualified ("num_elements", ReturnType UInt, [UMatrix], SoA) ;
  add_unqualified ("num_elements", ReturnType UInt, [UVector], SoA) ;
  add_unqualified ("num_elements", ReturnType UInt, [URowVector], SoA) ;
  List.iter
    ~f:(fun i ->
      List.iter
        ~f:(fun t ->
          add_unqualified
            ("num_elements", ReturnType UInt, [bare_array_type (t, i)], SoA) )
        bare_types )
    (List.range 1 10) ;
  add_unqualified
    ("one_hot_int_array", ReturnType (UArray UInt), [UInt; UInt], SoA) ;
  add_unqualified
    ("one_hot_array", ReturnType (UArray UReal), [UInt; UInt], SoA) ;
  add_unqualified
    ("one_hot_row_vector", ReturnType URowVector, [UInt; UInt], SoA) ;
  add_unqualified ("one_hot_vector", ReturnType UVector, [UInt; UInt], SoA) ;
  add_unqualified ("ones_int_array", ReturnType (UArray UInt), [UInt], SoA) ;
  add_unqualified ("ones_array", ReturnType (UArray UReal), [UInt], SoA) ;
  add_unqualified ("ones_row_vector", ReturnType URowVector, [UInt], SoA) ;
  add_unqualified ("ones_vector", ReturnType UVector, [UInt], SoA) ;
  add_unqualified
    ( "ordered_logistic_glm_lpmf"
    , ReturnType UReal
    , [UArray UInt; UMatrix; UVector; UVector]
    , AoS ) ;
  add_unqualified
    ( "ordered_logistic_glm_lpmf"
    , ReturnType UReal
    , [UArray UInt; URowVector; UVector; UVector]
    , AoS ) ;
  add_unqualified
    ( "ordered_logistic_glm_lpmf"
    , ReturnType UReal
    , [UInt; UMatrix; UVector; UVector]
    , AoS ) ;
  add_unqualified
    ( "ordered_logistic_glm_lpmf"
    , ReturnType UReal
    , [UInt; URowVector; UVector; UVector]
    , AoS ) ;
  add_unqualified
    ("ordered_logistic_log", ReturnType UReal, [UInt; UReal; UVector], SoA) ;
  add_unqualified
    ( "ordered_logistic_log"
    , ReturnType UReal
    , [UArray UInt; UVector; UVector]
    , AoS ) ;
  add_unqualified
    ( "ordered_logistic_log"
    , ReturnType UReal
    , [UArray UInt; UVector; UArray UVector]
    , AoS ) ;
  add_unqualified
    ("ordered_logistic_lpmf", ReturnType UReal, [UInt; UReal; UVector], AoS) ;
  add_unqualified
    ( "ordered_logistic_lpmf"
    , ReturnType UReal
    , [UArray UInt; UVector; UVector]
    , AoS ) ;
  add_unqualified
    ( "ordered_logistic_lpmf"
    , ReturnType UReal
    , [UArray UInt; UVector; UArray UVector]
    , AoS ) ;
  add_unqualified
    ("ordered_logistic_rng", ReturnType UInt, [UReal; UVector], AoS) ;
  add_unqualified
    ("ordered_probit_log", ReturnType UReal, [UInt; UReal; UVector], AoS) ;
  add_unqualified
    ( "ordered_probit_log"
    , ReturnType UReal
    , [UArray UInt; UVector; UVector]
    , AoS ) ;
  add_unqualified
    ( "ordered_probit_log"
    , ReturnType UReal
    , [UArray UInt; UVector; UArray UVector]
    , AoS ) ;
  add_unqualified
    ("ordered_probit_lpmf", ReturnType UReal, [UInt; UReal; UVector], AoS) ;
  add_unqualified
    ( "ordered_probit_lpmf"
    , ReturnType UReal
    , [UArray UInt; UReal; UVector]
    , AoS ) ;
  add_unqualified
    ( "ordered_probit_lpmf"
    , ReturnType UReal
    , [UArray UInt; UReal; UArray UVector]
    , AoS ) ;
  add_unqualified ("ordered_probit_rng", ReturnType UInt, [UReal; UVector], AoS) ;
  add_binary_vec_real_real "owens_t" AoS ;
  add_nullary "pi" ;
  add_unqualified ("plus", ReturnType UComplex, [UComplex], AoS) ;
  add_unqualified ("plus", ReturnType UInt, [UInt], SoA) ;
  add_unqualified ("plus", ReturnType UReal, [UReal], SoA) ;
  add_unqualified ("plus", ReturnType UVector, [UVector], SoA) ;
  add_unqualified ("plus", ReturnType URowVector, [URowVector], SoA) ;
  add_unqualified ("plus", ReturnType UMatrix, [UMatrix], SoA) ;
  add_unqualified
    ( "poisson_log_glm_lpmf"
    , ReturnType UReal
    , [UArray UInt; UMatrix; UReal; UVector]
    , AoS ) ;
  add_unqualified
    ( "poisson_log_glm_lpmf"
    , ReturnType UReal
    , [UArray UInt; UMatrix; UVector; UVector]
    , AoS ) ;
  add_unqualified
    ( "poisson_log_glm_lpmf"
    , ReturnType UReal
    , [UInt; UMatrix; UReal; UVector]
    , AoS ) ;
  add_unqualified
    ( "poisson_log_glm_lpmf"
    , ReturnType UReal
    , [UInt; UMatrix; UVector; UVector]
    , AoS ) ;
  add_unqualified
    ( "poisson_log_glm_lpmf"
    , ReturnType UReal
    , [UArray UInt; URowVector; UReal; UVector]
    , AoS ) ;
  add_unqualified
    ( "poisson_log_glm_lpmf"
    , ReturnType UReal
    , [UArray UInt; URowVector; UVector; UVector]
    , AoS ) ;
  add_unqualified ("polar", ReturnType UComplex, [UReal; UReal], AoS) ;
  add_nullary "positive_infinity" ;
  add_binary_vec "pow" AoS ;
  add_unqualified ("pow", ReturnType UComplex, [UComplex; UReal], AoS) ;
  add_unqualified ("pow", ReturnType UComplex, [UComplex; UComplex], AoS) ;
  add_unqualified ("prod", ReturnType UInt, [UArray UInt], AoS) ;
  add_unqualified ("prod", ReturnType UReal, [UArray UReal], AoS) ;
  add_unqualified ("prod", ReturnType UReal, [UVector], AoS) ;
  add_unqualified ("prod", ReturnType UReal, [URowVector], AoS) ;
  add_unqualified ("prod", ReturnType UReal, [UMatrix], AoS) ;
  add_unqualified ("proj", ReturnType UComplex, [UComplex], AoS) ;
  add_unqualified ("quad_form", ReturnType UReal, [UMatrix; UVector], SoA) ;
  add_unqualified ("quad_form", ReturnType UMatrix, [UMatrix; UMatrix], SoA) ;
  add_unqualified ("quad_form_sym", ReturnType UReal, [UMatrix; UVector], AoS) ;
  add_unqualified ("quad_form_sym", ReturnType UMatrix, [UMatrix; UMatrix], AoS) ;
  add_unqualified
    ("quad_form_diag", ReturnType UMatrix, [UMatrix; UVector], AoS) ;
  add_unqualified
    ("quad_form_diag", ReturnType UMatrix, [UMatrix; URowVector], AoS) ;
  add_qualified
    ( "quantile"
    , ReturnType UReal
    , [(DataOnly, UArray UReal); (DataOnly, UReal)]
    , SoA ) ;
  add_qualified
    ( "quantile"
    , ReturnType (UArray UReal)
    , [(DataOnly, UArray UReal); (DataOnly, UArray UReal)]
    , SoA ) ;
  add_qualified
    ( "quantile"
    , ReturnType UReal
    , [(DataOnly, UVector); (DataOnly, UReal)]
    , SoA ) ;
  add_qualified
    ( "quantile"
    , ReturnType (UArray UReal)
    , [(DataOnly, UVector); (DataOnly, UArray UReal)]
    , SoA ) ;
  add_qualified
    ( "quantile"
    , ReturnType UReal
    , [(DataOnly, URowVector); (DataOnly, UReal)]
    , SoA ) ;
  add_qualified
    ( "quantile"
    , ReturnType (UArray UReal)
    , [(DataOnly, URowVector); (DataOnly, UArray UReal)]
    , SoA ) ;
  add_unqualified ("rank", ReturnType UInt, [UArray UInt; UInt], AoS) ;
  add_unqualified ("rank", ReturnType UInt, [UArray UReal; UInt], AoS) ;
  add_unqualified ("rank", ReturnType UInt, [UVector; UInt], AoS) ;
  add_unqualified ("rank", ReturnType UInt, [URowVector; UInt], AoS) ;
  add_unqualified ("append_row", ReturnType UMatrix, [UMatrix; UMatrix], AoS) ;
  add_unqualified ("append_row", ReturnType UMatrix, [URowVector; UMatrix], AoS) ;
  add_unqualified ("append_row", ReturnType UMatrix, [UMatrix; URowVector], AoS) ;
  add_unqualified
    ("append_row", ReturnType UMatrix, [URowVector; URowVector], AoS) ;
  add_unqualified ("append_row", ReturnType UVector, [UVector; UVector], AoS) ;
  add_unqualified ("append_row", ReturnType UVector, [UReal; UVector], AoS) ;
  add_unqualified ("append_row", ReturnType UVector, [UVector; UReal], AoS) ;
  List.iter
    ~f:(fun t ->
      add_unqualified
        ("rep_array", ReturnType (bare_array_type (t, 1)), [t; UInt], SoA) ;
      add_unqualified
        ("rep_array", ReturnType (bare_array_type (t, 2)), [t; UInt; UInt], SoA) ;
      add_unqualified
        ( "rep_array"
        , ReturnType (bare_array_type (t, 3))
        , [t; UInt; UInt; UInt]
        , SoA ) ;
      List.iter
        ~f:(fun j ->
          add_unqualified
            ( "rep_array"
            , ReturnType (bare_array_type (t, j + 1))
            , [bare_array_type (t, j); UInt]
            , SoA ) ;
          add_unqualified
            ( "rep_array"
            , ReturnType (bare_array_type (t, j + 2))
            , [bare_array_type (t, j); UInt; UInt]
            , SoA ) ;
          add_unqualified
            ( "rep_array"
            , ReturnType (bare_array_type (t, j + 3))
            , [bare_array_type (t, j); UInt; UInt; UInt]
            , SoA ) )
        (List.range 1 3) )
    bare_types ;
  add_unqualified ("rep_matrix", ReturnType UMatrix, [UReal; UInt; UInt], SoA) ;
  add_unqualified ("rep_matrix", ReturnType UMatrix, [UVector; UInt], AoS) ;
  add_unqualified ("rep_matrix", ReturnType UMatrix, [URowVector; UInt], AoS) ;
  add_unqualified ("rep_row_vector", ReturnType URowVector, [UReal; UInt], SoA) ;
  add_unqualified ("rep_vector", ReturnType UVector, [UReal; UInt], SoA) ;
  add_unqualified ("reverse", ReturnType UVector, [UVector], SoA) ;
  add_unqualified ("reverse", ReturnType URowVector, [URowVector], SoA) ;
  List.iter
    ~f:(fun i ->
      List.iter
        ~f:(fun t ->
          add_unqualified
            ( "reverse"
            , ReturnType (bare_array_type (t, i))
            , [bare_array_type (t, i)]
            , SoA ) )
        bare_types )
    (List.range 1 8) ;
  add_binary_vec_int_int "rising_factorial" AoS ;
  add_binary_vec_real_int "rising_factorial" AoS ;
  add_unqualified ("row", ReturnType URowVector, [UMatrix; UInt], SoA) ;
  add_unqualified ("rows", ReturnType UInt, [UVector], SoA) ;
  add_unqualified ("rows", ReturnType UInt, [URowVector], SoA) ;
  add_unqualified ("rows", ReturnType UInt, [UMatrix], SoA) ;
  add_unqualified
    ("rows_dot_product", ReturnType UVector, [UVector; UVector], AoS) ;
  add_unqualified
    ("rows_dot_product", ReturnType UVector, [URowVector; URowVector], AoS) ;
  add_unqualified
    ("rows_dot_product", ReturnType UVector, [UMatrix; UMatrix], SoA) ;
  add_unqualified ("rows_dot_self", ReturnType UVector, [UVector], SoA) ;
  add_unqualified ("rows_dot_self", ReturnType UVector, [URowVector], SoA) ;
  add_unqualified ("rows_dot_self", ReturnType UVector, [UMatrix], SoA) ;
  add_unqualified
    ( "scale_matrix_exp_multiply"
    , ReturnType UMatrix
    , [UReal; UMatrix; UMatrix]
    , AoS ) ;
  add_unqualified ("sd", ReturnType UReal, [UArray UReal], SoA) ;
  add_unqualified ("sd", ReturnType UReal, [UVector], SoA) ;
  add_unqualified ("sd", ReturnType UReal, [URowVector], SoA) ;
  add_unqualified ("sd", ReturnType UReal, [UMatrix], SoA) ;
  add_unqualified
    ("segment", ReturnType URowVector, [URowVector; UInt; UInt], SoA) ;
  add_unqualified ("segment", ReturnType UVector, [UVector; UInt; UInt], SoA) ;
  List.iter
    ~f:(fun t ->
      List.iter
        ~f:(fun j ->
          add_unqualified
            ( "segment"
            , ReturnType (bare_array_type (t, j))
            , [bare_array_type (t, j); UInt; UInt]
            , SoA ) )
        (List.range 1 4) )
    bare_types ;
  add_unqualified ("sin", ReturnType UComplex, [UComplex], AoS) ;
  add_unqualified ("sinh", ReturnType UComplex, [UComplex], AoS) ;
  add_unqualified ("singular_values", ReturnType UVector, [UMatrix], SoA) ;
  List.iter
    ~f:(fun i ->
      List.iter
        ~f:(fun t ->
          add_unqualified
            ("size", ReturnType UInt, [bare_array_type (t, i)], SoA) )
        bare_types )
    (List.range 1 8) ;
  List.iter
    ~f:(fun t -> add_unqualified ("size", ReturnType UInt, [t], SoA))
    bare_types ;
  add_unqualified ("softmax", ReturnType UVector, [UVector], SoA) ;
  add_unqualified ("sort_asc", ReturnType (UArray UInt), [UArray UInt], AoS) ;
  add_unqualified ("sort_asc", ReturnType (UArray UReal), [UArray UReal], AoS) ;
  add_unqualified ("sort_asc", ReturnType UVector, [UVector], AoS) ;
  add_unqualified ("sort_asc", ReturnType URowVector, [URowVector], AoS) ;
  add_unqualified ("sort_desc", ReturnType (UArray UInt), [UArray UInt], AoS) ;
  add_unqualified ("sort_desc", ReturnType (UArray UReal), [UArray UReal], AoS) ;
  add_unqualified ("sort_desc", ReturnType UVector, [UVector], AoS) ;
  add_unqualified ("sort_desc", ReturnType URowVector, [URowVector], AoS) ;
  add_unqualified
    ("sort_indices_asc", ReturnType (UArray UInt), [UArray UInt], AoS) ;
  add_unqualified
    ("sort_indices_asc", ReturnType (UArray UInt), [UArray UReal], AoS) ;
  add_unqualified ("sort_indices_asc", ReturnType (UArray UInt), [UVector], AoS) ;
  add_unqualified
    ("sort_indices_asc", ReturnType (UArray UInt), [URowVector], AoS) ;
  add_unqualified
    ("sort_indices_desc", ReturnType (UArray UInt), [UArray UInt], AoS) ;
  add_unqualified
    ("sort_indices_desc", ReturnType (UArray UInt), [UArray UReal], AoS) ;
  add_unqualified
    ("sort_indices_desc", ReturnType (UArray UInt), [UVector], AoS) ;
  add_unqualified
    ("sort_indices_desc", ReturnType (UArray UInt), [URowVector], AoS) ;
  add_unqualified ("squared_distance", ReturnType UReal, [UReal; UReal], SoA) ;
  add_unqualified
    ("squared_distance", ReturnType UReal, [UVector; UVector], SoA) ;
  add_unqualified
    ("squared_distance", ReturnType UReal, [URowVector; URowVector], SoA) ;
  add_unqualified
    ("squared_distance", ReturnType UReal, [UVector; URowVector], SoA) ;
  add_unqualified
    ("squared_distance", ReturnType UReal, [URowVector; UVector], SoA) ;
  add_unqualified ("sqrt", ReturnType UComplex, [UComplex], AoS) ;
  add_nullary "sqrt2" ;
  add_unqualified
    ("sub_col", ReturnType UVector, [UMatrix; UInt; UInt; UInt], SoA) ;
  add_unqualified
    ("sub_row", ReturnType URowVector, [UMatrix; UInt; UInt; UInt], SoA) ;
  List.iter
    ~f:(fun i ->
      add_unqualified
        ( "subtract"
        , ReturnType (List.nth_exn bare_types i)
        , [List.nth_exn bare_types i; List.nth_exn bare_types i]
        , SoA ) )
    (List.range 0 bare_types_size) ;
  add_unqualified ("subtract", ReturnType UComplex, [UComplex; UReal], AoS) ;
  add_unqualified ("subtract", ReturnType UComplex, [UComplex; UComplex], AoS) ;
  add_unqualified ("subtract", ReturnType UVector, [UVector; UReal], SoA) ;
  add_unqualified ("subtract", ReturnType URowVector, [URowVector; UReal], SoA) ;
  add_unqualified ("subtract", ReturnType UMatrix, [UMatrix; UReal], SoA) ;
  add_unqualified ("subtract", ReturnType UVector, [UReal; UVector], SoA) ;
  add_unqualified ("subtract", ReturnType URowVector, [UReal; URowVector], SoA) ;
  add_unqualified ("subtract", ReturnType UMatrix, [UReal; UMatrix], SoA) ;
  add_unqualified ("sum", ReturnType UInt, [UArray UInt], SoA) ;
  add_unqualified ("sum", ReturnType UReal, [UArray UReal], SoA) ;
  add_unqualified ("sum", ReturnType UReal, [UVector], SoA) ;
  add_unqualified ("sum", ReturnType UReal, [URowVector], SoA) ;
  add_unqualified ("sum", ReturnType UReal, [UMatrix], SoA) ;
  add_unqualified ("svd_U", ReturnType UMatrix, [UMatrix], SoA) ;
  add_unqualified ("svd_V", ReturnType UMatrix, [UMatrix], SoA) ;
  add_unqualified
    ("symmetrize_from_lower_tri", ReturnType UMatrix, [UMatrix], AoS) ;
  add_unqualified ("tail", ReturnType URowVector, [URowVector; UInt], SoA) ;
  add_unqualified ("tail", ReturnType UVector, [UVector; UInt], SoA) ;
  List.iter
    ~f:(fun t ->
      List.iter
        ~f:(fun j ->
          add_unqualified
            ( "tail"
            , ReturnType (bare_array_type (t, j))
            , [bare_array_type (t, j); UInt]
            , SoA ) )
        (List.range 1 4) )
    bare_types ;
  add_unqualified ("tan", ReturnType UComplex, [UComplex], AoS) ;
  add_unqualified ("tanh", ReturnType UComplex, [UComplex], AoS) ;
  add_unqualified ("tcrossprod", ReturnType UMatrix, [UMatrix], SoA) ;
  add_unqualified ("to_array_1d", ReturnType (UArray UReal), [UMatrix], AoS) ;
  add_unqualified ("to_array_1d", ReturnType (UArray UReal), [UVector], AoS) ;
  add_unqualified ("to_array_1d", ReturnType (UArray UReal), [URowVector], AoS) ;
  List.iter
    ~f:(fun i ->
      add_unqualified
        ( "to_array_1d"
        , ReturnType (UArray UReal)
        , [bare_array_type (UReal, i)]
        , AoS ) ;
      add_unqualified
        ( "to_array_1d"
        , ReturnType (UArray UInt)
        , [bare_array_type (UInt, i)]
        , AoS ) )
    (List.range 1 10) ;
  add_unqualified
    ("to_array_2d", ReturnType (bare_array_type (UReal, 2)), [UMatrix], AoS) ;
  add_unqualified ("to_complex", ReturnType UComplex, [], AoS) ;
  add_unqualified ("to_complex", ReturnType UComplex, [UReal; UReal], AoS) ;
  add_unqualified ("to_complex", ReturnType UComplex, [UReal], AoS) ;
  add_unqualified ("to_matrix", ReturnType UMatrix, [UMatrix], AoS) ;
  add_unqualified ("to_matrix", ReturnType UMatrix, [UMatrix; UInt; UInt], AoS) ;
  add_unqualified
    ("to_matrix", ReturnType UMatrix, [UMatrix; UInt; UInt; UInt], AoS) ;
  add_unqualified ("to_matrix", ReturnType UMatrix, [UVector], AoS) ;
  add_unqualified ("to_matrix", ReturnType UMatrix, [UVector; UInt; UInt], AoS) ;
  add_unqualified
    ("to_matrix", ReturnType UMatrix, [UVector; UInt; UInt; UInt], AoS) ;
  add_unqualified ("to_matrix", ReturnType UMatrix, [URowVector], AoS) ;
  add_unqualified ("to_matrix", ReturnType UMatrix, [UArray URowVector], AoS) ;
  add_unqualified
    ("to_matrix", ReturnType UMatrix, [URowVector; UInt; UInt], AoS) ;
  add_unqualified
    ("to_matrix", ReturnType UMatrix, [URowVector; UInt; UInt; UInt], AoS) ;
  add_unqualified
    ("to_matrix", ReturnType UMatrix, [UArray UReal; UInt; UInt], AoS) ;
  add_unqualified
    ("to_matrix", ReturnType UMatrix, [UArray UReal; UInt; UInt; UInt], AoS) ;
  add_unqualified
    ("to_matrix", ReturnType UMatrix, [UArray UInt; UInt; UInt], AoS) ;
  add_unqualified
    ("to_matrix", ReturnType UMatrix, [UArray UInt; UInt; UInt; UInt], AoS) ;
  add_unqualified
    ("to_matrix", ReturnType UMatrix, [bare_array_type (UReal, 2)], AoS) ;
  add_unqualified
    ("to_matrix", ReturnType UMatrix, [bare_array_type (UInt, 2)], AoS) ;
  add_unqualified ("to_row_vector", ReturnType URowVector, [UMatrix], AoS) ;
  add_unqualified ("to_row_vector", ReturnType URowVector, [UVector], AoS) ;
  add_unqualified ("to_row_vector", ReturnType URowVector, [URowVector], AoS) ;
  add_unqualified ("to_row_vector", ReturnType URowVector, [UArray UReal], AoS) ;
  add_unqualified ("to_row_vector", ReturnType URowVector, [UArray UInt], AoS) ;
  add_unqualified ("to_vector", ReturnType UVector, [UMatrix], SoA) ;
  add_unqualified ("to_vector", ReturnType UVector, [UVector], SoA) ;
  add_unqualified ("to_vector", ReturnType UVector, [URowVector], SoA) ;
  add_unqualified ("to_vector", ReturnType UVector, [UArray UReal], AoS) ;
  add_unqualified ("to_vector", ReturnType UVector, [UArray UInt], AoS) ;
  add_unqualified ("trace", ReturnType UReal, [UMatrix], SoA) ;
  add_unqualified
    ("trace_gen_quad_form", ReturnType UReal, [UMatrix; UMatrix; UMatrix], SoA) ;
  add_unqualified ("trace_quad_form", ReturnType UReal, [UMatrix; UVector], SoA) ;
  add_unqualified ("trace_quad_form", ReturnType UReal, [UMatrix; UMatrix], SoA) ;
  add_unqualified ("transpose", ReturnType URowVector, [UVector], SoA) ;
  add_unqualified ("transpose", ReturnType UVector, [URowVector], SoA) ;
  add_unqualified ("transpose", ReturnType UMatrix, [UMatrix], SoA) ;
  add_unqualified ("uniform_simplex", ReturnType UVector, [UInt], SoA) ;
  add_unqualified ("variance", ReturnType UReal, [UArray UReal], SoA) ;
  add_unqualified ("variance", ReturnType UReal, [UVector], SoA) ;
  add_unqualified ("variance", ReturnType UReal, [URowVector], SoA) ;
  add_unqualified ("variance", ReturnType UReal, [UMatrix], SoA) ;
  add_unqualified ("wishart_rng", ReturnType UMatrix, [UReal; UMatrix], AoS) ;
  add_unqualified ("zeros_int_array", ReturnType (UArray UInt), [UInt], SoA) ;
  add_unqualified ("zeros_array", ReturnType (UArray UReal), [UInt], SoA) ;
  add_unqualified ("zeros_row_vector", ReturnType URowVector, [UInt], SoA) ;
  add_unqualified ("zeros_vector", ReturnType UVector, [UInt], SoA) ;
  (* Now add all the manually added stuff to the main hashtable used
     for type-checking *)
  Hashtbl.iteri manual_stan_math_signatures ~f:(fun ~key ~data ->
      List.iter data ~f:(fun data ->
          Hashtbl.add_multi stan_math_signatures ~key ~data ) )

let%expect_test "dist name suffix" =
  dist_name_suffix [] "normal" |> print_endline ;
  [%expect {| _lpdf |}]<|MERGE_RESOLUTION|>--- conflicted
+++ resolved
@@ -241,7 +241,6 @@
   ; ([Lpdf], "multi_normal_cholesky", [DVectors; DVectors; DMatrix], AoS)
   ; ([Lpdf], "multi_normal_prec", [DVectors; DVectors; DMatrix], AoS)
   ; ([Lpdf], "multi_student_t", [DVectors; DReal; DVectors; DMatrix], AoS)
-<<<<<<< HEAD
   ; (full_lpmf, "neg_binomial", [DVInt; DVReal; DVReal], SoA)
   ; (full_lpmf, "neg_binomial_2", [DVInt; DVReal; DVReal], SoA)
   ; ([Lpmf; Rng], "neg_binomial_2_log", [DVInt; DVReal; DVReal], SoA)
@@ -253,6 +252,10 @@
   ; (full_lpdf, "rayleigh", [DVReal; DVReal], SoA)
   ; (full_lpdf, "scaled_inv_chi_square", [DVReal; DVReal; DVReal], SoA)
   ; (full_lpdf, "skew_normal", [DVReal; DVReal; DVReal; DVReal], SoA)
+  ; ( full_lpdf
+    , "skew_double_exponential"
+    , [DVReal; DVReal; DVReal; DVReal]
+    , SoA )
   ; (full_lpdf, "student_t", [DVReal; DVReal; DVReal; DVReal], SoA)
   ; (full_lpdf, "std_normal", [DVReal], SoA)
   ; (full_lpdf, "uniform", [DVReal; DVReal; DVReal], SoA)
@@ -260,30 +263,6 @@
   ; (full_lpdf, "weibull", [DVReal; DVReal; DVReal], SoA)
   ; ([Lpdf], "wiener", [DVReal; DVReal; DVReal; DVReal; DVReal], SoA)
   ; ([Lpdf], "wishart", [DMatrix; DReal; DMatrix], SoA) ]
-=======
-  ; (full_lpmf, "neg_binomial", [DVInt; DVReal; DVReal], AoS)
-  ; (full_lpmf, "neg_binomial_2", [DVInt; DVReal; DVReal], AoS)
-  ; ([Lpmf; Rng], "neg_binomial_2_log", [DVInt; DVReal; DVReal], AoS)
-  ; (full_lpdf, "normal", [DVReal; DVReal; DVReal], AoS)
-  ; (full_lpdf, "pareto", [DVReal; DVReal; DVReal], AoS)
-  ; (full_lpdf, "pareto_type_2", [DVReal; DVReal; DVReal; DVReal], AoS)
-  ; (full_lpmf, "poisson", [DVInt; DVReal], AoS)
-  ; ([Lpmf; Rng], "poisson_log", [DVInt; DVReal], AoS)
-  ; (full_lpdf, "rayleigh", [DVReal; DVReal], AoS)
-  ; (full_lpdf, "scaled_inv_chi_square", [DVReal; DVReal; DVReal], AoS)
-  ; (full_lpdf, "skew_normal", [DVReal; DVReal; DVReal; DVReal], AoS)
-  ; ( full_lpdf
-    , "skew_double_exponential"
-    , [DVReal; DVReal; DVReal; DVReal]
-    , AoS )
-  ; (full_lpdf, "student_t", [DVReal; DVReal; DVReal; DVReal], AoS)
-  ; (full_lpdf, "std_normal", [DVReal], AoS)
-  ; (full_lpdf, "uniform", [DVReal; DVReal; DVReal], AoS)
-  ; ([Lpdf; Rng], "von_mises", [DVReal; DVReal; DVReal], AoS)
-  ; (full_lpdf, "weibull", [DVReal; DVReal; DVReal], AoS)
-  ; ([Lpdf], "wiener", [DVReal; DVReal; DVReal; DVReal; DVReal], AoS)
-  ; ([Lpdf], "wishart", [DMatrix; DReal; DMatrix], AoS) ]
->>>>>>> eeb5e397
 
 let math_sigs =
   [ ([UnaryVectorized], "acos", [DDeepVectorized], Common.Helpers.SoA)
