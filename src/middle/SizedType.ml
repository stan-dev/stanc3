--- conflicted
+++ resolved
@@ -4,33 +4,21 @@
 type 'a t =
   | SInt
   | SReal
-<<<<<<< HEAD
   | SComplex
-  | SVector of 'a
-  | SRowVector of 'a
-  | SMatrix of 'a * 'a
-=======
   | SVector of Common.Helpers.mem_pattern * 'a
   | SRowVector of Common.Helpers.mem_pattern * 'a
   | SMatrix of Common.Helpers.mem_pattern * 'a * 'a
->>>>>>> 766bbf10
   | SArray of 'a t * 'a
 [@@deriving sexp, compare, map, hash, fold]
 
 let rec pp pp_e ppf = function
   | SInt -> Fmt.string ppf "int"
   | SReal -> Fmt.string ppf "real"
-<<<<<<< HEAD
   | SComplex -> Fmt.string ppf "complex"
-  | SVector expr -> Fmt.pf ppf {|vector%a|} (Fmt.brackets pp_e) expr
-  | SRowVector expr -> Fmt.pf ppf {|row_vector%a|} (Fmt.brackets pp_e) expr
-  | SMatrix (d1_expr, d2_expr) ->
-=======
   | SVector (_, expr) -> Fmt.pf ppf {|vector%a|} (Fmt.brackets pp_e) expr
   | SRowVector (_, expr) ->
       Fmt.pf ppf {|row_vector%a|} (Fmt.brackets pp_e) expr
   | SMatrix (_, d1_expr, d2_expr) ->
->>>>>>> 766bbf10
       Fmt.pf ppf {|matrix%a|}
         Fmt.(pair ~sep:comma pp_e pp_e |> brackets)
         (d1_expr, d2_expr)
@@ -41,15 +29,9 @@
 
 let collect_exprs st =
   let rec aux accu = function
-<<<<<<< HEAD
     | SInt | SReal | SComplex -> List.rev accu
-    | SVector e | SRowVector e -> List.rev @@ (e :: accu)
-    | SMatrix (e1, e2) -> List.rev @@ (e1 :: e2 :: accu)
-=======
-    | SInt | SReal -> List.rev accu
     | SVector (_, e) | SRowVector (_, e) -> List.rev @@ (e :: accu)
     | SMatrix (_, e1, e2) -> List.rev @@ (e1 :: e2 :: accu)
->>>>>>> 766bbf10
     | SArray (inner, e) -> aux (e :: accu) inner
   in
   aux [] st
@@ -64,16 +46,10 @@
   | SArray (t, _) -> UArray (to_unsized t)
 
 let rec associate ?init:(assocs = Label.Int_label.Map.empty) = function
-<<<<<<< HEAD
   | SInt | SReal | SComplex -> assocs
-  | SVector e | SRowVector e -> Expr.Labelled.associate ~init:assocs e
-  | SMatrix (e1, e2) ->
-=======
-  | SInt | SReal -> assocs
   | SVector (_, e) | SRowVector (_, e) ->
       Expr.Labelled.associate ~init:assocs e
   | SMatrix (_, e1, e2) ->
->>>>>>> 766bbf10
       Expr.Labelled.(associate ~init:(associate ~init:assocs e1) e2)
   | SArray (st, e) ->
       associate ~init:(Expr.Labelled.associate ~init:assocs e) st
@@ -84,20 +60,13 @@
 let rec dims_of st =
   match st with
   | SArray (t, _) -> dims_of t
-<<<<<<< HEAD
-  | SMatrix (d1, d2) -> [d1; d2]
-  | SRowVector dim | SVector dim -> [dim]
-  | SInt | SReal | SComplex -> []
-=======
   | SMatrix (_, d1, d2) -> [d1; d2]
   | SRowVector (_, dim) | SVector (_, dim) -> [dim]
-  | SInt | SReal -> []
->>>>>>> 766bbf10
+  | SInt | SReal | SComplex -> []
 
 let rec get_dims st =
   match st with
   | SInt | SReal -> []
-<<<<<<< HEAD
   | SComplex ->
       [ Expr.Fixed.
           { meta=
@@ -106,12 +75,8 @@
                 ; loc= Location_span.empty
                 ; adlevel= DataOnly }
           ; pattern= Lit (Int, "2") } ]
-  | SVector d | SRowVector d -> [d]
-  | SMatrix (dim1, dim2) -> [dim1; dim2]
-=======
   | SVector (_, d) | SRowVector (_, d) -> [d]
   | SMatrix (_, dim1, dim2) -> [dim1; dim2]
->>>>>>> 766bbf10
   | SArray (t, dim) -> dim :: get_dims t
 
 (**
@@ -127,15 +92,9 @@
 (* Return a type's array dimensions and the type inside the (possibly nested) array *)
 let rec get_array_dims st =
   match st with
-<<<<<<< HEAD
   | SInt | SReal | SComplex -> (st, [])
-  | SVector d | SRowVector d -> (st, [d])
-  | SMatrix (d1, d2) -> (st, [d1; d2])
-=======
-  | SInt | SReal -> (st, [])
   | SVector (_, d) | SRowVector (_, d) -> (st, [d])
   | SMatrix (_, d1, d2) -> (st, [d1; d2])
->>>>>>> 766bbf10
   | SArray (st, dim) ->
       let st', dims = get_array_dims st in
       (st', dim :: dims)
@@ -151,17 +110,14 @@
     (get_dims (SArray (SMatrix (Common.Helpers.AoS, "x", "y"), "z")))
   |> print_endline ;
   [%expect {| z, x, y |}]
-<<<<<<< HEAD
 *)
-=======
 
 (**
  * Return true if SizedType contains an Eigen type
  *)
 let rec contains_eigen_type st =
   match st with
-  | SInt -> false
-  | SReal -> false
+  | SInt | SReal | SComplex -> false
   | SVector _ | SRowVector _ | SMatrix _ -> true
   | SArray (t, _) -> contains_eigen_type t
 
@@ -170,8 +126,7 @@
  *)
 let rec contains_soa st =
   match st with
-  | SInt -> false
-  | SReal -> false
+  | SInt | SReal | SComplex -> false
   | SVector (SoA, _) | SRowVector (SoA, _) | SMatrix (SoA, _, _) -> true
   | SVector (AoS, _) | SRowVector (AoS, _) | SMatrix (AoS, _, _) -> false
   | SArray (t, _) -> contains_soa t
@@ -181,7 +136,7 @@
  *)
 let rec get_mem_pattern st =
   match st with
-  | SInt | SReal -> Common.Helpers.AoS
+  | SInt | SReal | SComplex -> Common.Helpers.AoS
   | SVector (SoA, _) | SRowVector (SoA, _) | SMatrix (SoA, _, _) -> SoA
   | SVector (AoS, _) | SRowVector (AoS, _) | SMatrix (AoS, _, _) -> AoS
   | SArray (t, _) -> get_mem_pattern t
@@ -189,7 +144,7 @@
 (*Given a sizedtype, demote it's mem pattern from SoA to AoS*)
 let rec demote_sizedtype_mem st =
   match st with
-  | ( SInt | SReal
+  | ( SInt | SReal | SComplex
     | SVector (AoS, _)
     | SRowVector (AoS, _)
     | SMatrix (AoS, _, _) ) as ret ->
@@ -202,7 +157,7 @@
 (*Given a sizedtype, promote it's mem pattern from AoS to SoA*)
 let rec promote_sizedtype_mem st =
   match st with
-  | (SInt | SReal) as ret -> ret
+  | (SInt | SReal | SComplex) as ret -> ret
   | SVector (AoS, dim) -> SVector (SoA, dim)
   | SRowVector (AoS, dim) -> SRowVector (SoA, dim)
   | SMatrix (AoS, dim1, dim2) -> SMatrix (SoA, dim1, dim2)
@@ -213,5 +168,4 @@
 let modify_sizedtype_mem (mem_pattern : Common.Helpers.mem_pattern) st =
   match mem_pattern with
   | Common.Helpers.AoS -> demote_sizedtype_mem st
-  | Common.Helpers.SoA -> promote_sizedtype_mem st
->>>>>>> 766bbf10
+  | Common.Helpers.SoA -> promote_sizedtype_mem st