--- conflicted
+++ resolved
@@ -40,23 +40,6 @@
         (st, expr)
   | STuple ts -> Fmt.pf ppf "tuple(@[%a@])" Fmt.(list ~sep:comma (pp pp_e)) ts
 
-<<<<<<< HEAD
-let collect_exprs st =
-  let rec aux accu = function
-    | SInt | SReal | SComplex -> List.rev accu
-    | STuple ts -> List.fold ~init:accu ~f:aux ts
-    | SVector (_, e)
-     |SRowVector (_, e)
-     |SComplexVector e
-     |SComplexRowVector e ->
-        List.rev @@ (e :: accu)
-    | SMatrix (_, e1, e2) | SComplexMatrix (e1, e2) ->
-        List.rev @@ (e1 :: e2 :: accu)
-    | SArray (inner, e) -> aux (e :: accu) inner in
-  aux [] st
-
-=======
->>>>>>> dcc107ae
 let rec to_unsized = function
   | SInt -> UnsizedType.UInt
   | SReal -> UReal
@@ -70,15 +53,7 @@
   | SArray (t, _) -> UArray (to_unsized t)
   | STuple ts -> UTuple (List.map ~f:to_unsized ts)
 
-<<<<<<< HEAD
 let rec inner_type st = match st with SArray (t, _) -> inner_type t | t -> t
-=======
-let rec contains_complex st =
-  match st with
-  | SComplex | SComplexVector _ | SComplexRowVector _ | SComplexMatrix _ -> true
-  | SArray (t, _) -> contains_complex t
-  | _ -> false
->>>>>>> dcc107ae
 
 (**
  Get the dimensions with respect to sizes needed for IO.
@@ -176,40 +151,12 @@
   |> print_endline ;
   [%expect {| z, x, y |}]
 
-<<<<<<< HEAD
 let rec contains_tuple st =
   match st with
   | STuple _ -> true
   | SArray (st, _) -> contains_tuple st
   | _ -> false
 
-(**
- * Return true if SizedType contains an Eigen type
- *)
-let rec contains_eigen_type st =
-  match st with
-  | SInt | SReal | SComplex -> false
-  | SVector _ | SRowVector _ | SMatrix _ | SComplexVector _
-   |SComplexRowVector _ | SComplexMatrix _ ->
-      true
-  | SArray (t, _) -> contains_eigen_type t
-  | STuple ts -> List.exists ~f:contains_eigen_type ts
-
-(**
- * Return true if SizedType contains a type tagged SoA
- *)
-let rec contains_soa st =
-  match st with
-  | SInt | SReal | SComplex | SComplexRowVector _ | SComplexVector _
-   |SComplexMatrix _ ->
-      false
-  | SVector (SoA, _) | SRowVector (SoA, _) | SMatrix (SoA, _, _) -> true
-  | SVector (AoS, _) | SRowVector (AoS, _) | SMatrix (AoS, _, _) -> false
-  | STuple ts -> List.exists ~f:contains_soa ts
-  | SArray (t, _) -> contains_soa t
-
-=======
->>>>>>> dcc107ae
 let is_complex_type st = UnsizedType.is_complex_type (to_unsized st)
 
 (**
