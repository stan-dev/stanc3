(** Types which have a concrete size associated, e.g. [vector\[n\]] *)

open Core_kernel

type 'a t =
  | SInt
  | SReal
  | SComplex
  | SVector of Mem_pattern.t * 'a
  | SRowVector of Mem_pattern.t * 'a
  | SMatrix of Mem_pattern.t * 'a * 'a
  | SComplexVector of 'a
  | SComplexRowVector of 'a
  | SComplexMatrix of 'a * 'a
  | SArray of 'a t * 'a
  | STuple of 'a t list
[@@deriving sexp, compare, map, hash, fold]

let rec pp pp_e ppf = function
  | SInt -> Fmt.string ppf "int"
  | SReal -> Fmt.string ppf "real"
  | SComplex -> Fmt.string ppf "complex"
  | SVector (_, expr) -> Fmt.pf ppf "vector%a" (Fmt.brackets pp_e) expr
  | SRowVector (_, expr) -> Fmt.pf ppf "row_vector%a" (Fmt.brackets pp_e) expr
  | SComplexVector expr ->
      Fmt.pf ppf "complex_vector%a" (Fmt.brackets pp_e) expr
  | SComplexRowVector expr ->
      Fmt.pf ppf "complex_row_vector%a" (Fmt.brackets pp_e) expr
  | SMatrix (_, d1_expr, d2_expr) ->
      Fmt.pf ppf "matrix%a"
        Fmt.(pair ~sep:comma pp_e pp_e |> brackets)
        (d1_expr, d2_expr)
  | SComplexMatrix (d1_expr, d2_expr) ->
      Fmt.pf ppf "complex_matrix%a"
        Fmt.(pair ~sep:comma pp_e pp_e |> brackets)
        (d1_expr, d2_expr)
  | SArray (st, expr) ->
      Fmt.pf ppf "array%a"
        Fmt.(pair ~sep:comma (fun ppf st -> pp pp_e ppf st) pp_e |> brackets)
        (st, expr)
  | STuple ts -> Fmt.pf ppf "(@[%a@])" Fmt.(list ~sep:comma (pp pp_e)) ts

let collect_exprs st =
  let rec aux accu = function
    | SInt | SReal | SComplex -> List.rev accu
    | STuple ts -> List.fold ~init:accu ~f:aux ts
    | SVector (_, e)
     |SRowVector (_, e)
     |SComplexVector e
     |SComplexRowVector e ->
        List.rev @@ (e :: accu)
    | SMatrix (_, e1, e2) | SComplexMatrix (e1, e2) ->
        List.rev @@ (e1 :: e2 :: accu)
    | SArray (inner, e) -> aux (e :: accu) inner in
  aux [] st

let rec to_unsized = function
  | SInt -> UnsizedType.UInt
  | SReal -> UReal
  | SComplex -> UComplex
  | SVector _ -> UVector
  | SRowVector _ -> URowVector
  | SMatrix _ -> UMatrix
  | SComplexVector _ -> UComplexVector
  | SComplexRowVector _ -> UComplexRowVector
  | SComplexMatrix _ -> UComplexMatrix
  | SArray (t, _) -> UArray (to_unsized t)
  | STuple ts -> UTuple (List.map ~f:to_unsized ts)

<<<<<<< HEAD
let rec associate ?init:(assocs = Label.Int_label.Map.empty) = function
  | SInt | SReal | SComplex -> assocs
  | SVector (_, e) | SRowVector (_, e) | SComplexVector e | SComplexRowVector e
    ->
      Expr.Labelled.associate ~init:assocs e
  | SMatrix (_, e1, e2) | SComplexMatrix (e1, e2) ->
      Expr.Labelled.(associate ~init:(associate ~init:assocs e1) e2)
  | SArray (st, e) ->
      associate ~init:(Expr.Labelled.associate ~init:assocs e) st
  | STuple ts ->
      List.fold ~init:assocs ~f:(fun assocs t -> associate ~init:assocs t) ts

=======
>>>>>>> e101bce2
let rec inner_type st = match st with SArray (t, _) -> inner_type t | t -> t

(**
 Get the dimensions with respect to sizes needed for IO.
 {b Note}: The main difference from get_dims is complex,
 where this function treats the complex type as a dual number.
 *)
let rec get_dims_io st =
  let two = Expr.Helpers.int 2 in
  match st with
  (* TUPLE TODO get_dims_io

     THIS IS WRONG FOR TUPLES
     We should use io_size wherever possible
  *)
  | SInt | SReal -> []
  | STuple ts ->
      let subts = List.map ~f:get_dims_io ts in
      Expr.Helpers.int (List.length subts) :: List.concat subts
  | SComplex -> [two]
  | SVector (_, d) | SRowVector (_, d) -> [d]
  | SMatrix (_, dim1, dim2) -> [dim1; dim2]
  | SComplexVector d | SComplexRowVector d -> [d; two]
  | SComplexMatrix (dim1, dim2) -> [dim1; dim2; two]
  | SArray (t, dim) -> dim :: get_dims_io t

let rec io_size st =
  let two = Expr.Helpers.int 2 in
  match st with
  | SInt | SReal -> Expr.Helpers.one
  | STuple ts ->
      Expr.Helpers.binop_list (List.map ~f:io_size ts) Operator.Plus
        ~default:Expr.Helpers.zero
  | SComplex -> two
  | SVector (_, d) | SRowVector (_, d) -> d
  | SMatrix (_, dim1, dim2) -> Expr.Helpers.binop dim1 Operator.Times dim2
  | SComplexVector d | SComplexRowVector d ->
      Expr.Helpers.binop d Operator.Times two
  | SComplexMatrix (dim1, dim2) ->
      Expr.Helpers.binop dim1 Operator.Times
        (Expr.Helpers.binop dim2 Operator.Times two)
  | SArray (t, dim) -> Expr.Helpers.binop dim Operator.Times (io_size t)

let rec get_dims st =
  match st with
  (* TUPLE STUB get_dims
     How should tuples be expected to behave in this function?
     Same as above?
     Although this one seems to have a sense of recursion
  *)
  | STuple _ | SInt | SReal | SComplex -> []
  | SMatrix (_, d1, d2) | SComplexMatrix (d1, d2) -> [d1; d2]
  | SRowVector (_, dim)
   |SVector (_, dim)
   |SComplexRowVector dim
   |SComplexVector dim ->
      [dim]
  | SArray (t, dim) -> dim :: get_dims t

(**
 * Check whether a SizedType holds indexable SizedTypes.
 *)
let is_recursive_container st =
  match st with
  | SInt | SReal | SComplex | SVector _ | SRowVector _ | SMatrix _
   |SArray ((SInt | SReal), _)
   |SComplexMatrix _ | SComplexRowVector _ | SComplexVector _ ->
      false
  | SArray _ -> true
  | STuple _ -> true

(** Return a type's array dimensions and the type inside the (possibly nested) array *)
let rec get_container_dims st =
  match st with
  | SInt | SReal | SComplex | STuple _ -> (st, [])
  | SVector (_, d) | SRowVector (_, d) -> (SReal, [d])
  | SComplexVector d | SComplexRowVector d -> (SComplex, [d])
  | SMatrix (_, d1, d2) -> (SReal, [d1; d2])
  | SComplexMatrix (d1, d2) -> (SComplex, [d1; d2])
  | SArray (st, dim) ->
      let st', dims = get_container_dims st in
      (st', dim :: dims)

let%expect_test "dims" =
  let open Fmt in
  str "@[%a@]" (list ~sep:comma string)
    (List.map
       ~f:(fun Expr.Fixed.{pattern; _} ->
         match pattern with Expr.Fixed.Pattern.Lit (_, x) -> x | _ -> "fail" )
       (get_dims_io
          (SArray
             ( SMatrix
                 (Mem_pattern.AoS, Expr.Helpers.str "x", Expr.Helpers.str "y")
             , Expr.Helpers.str "z" ) ) ) )
  |> print_endline ;
  [%expect {| z, x, y |}]

let rec contains_tuple st =
  match st with
  | STuple _ -> true
  | SArray (st, _) -> contains_tuple st
  | _ -> false

(**
 * Return true if SizedType contains an Eigen type
 *)
let rec contains_eigen_type st =
  match st with
  | SInt | SReal | SComplex -> false
  | SVector _ | SRowVector _ | SMatrix _ | SComplexVector _
   |SComplexRowVector _ | SComplexMatrix _ ->
      true
  | SArray (t, _) -> contains_eigen_type t
  | STuple ts -> List.exists ~f:contains_eigen_type ts

(**
 * Return true if SizedType contains a type tagged SoA
 *)
let rec contains_soa st =
  match st with
  | SInt | SReal | SComplex | SComplexRowVector _ | SComplexVector _
   |SComplexMatrix _ ->
      false
  | SVector (SoA, _) | SRowVector (SoA, _) | SMatrix (SoA, _, _) -> true
  | SVector (AoS, _) | SRowVector (AoS, _) | SMatrix (AoS, _, _) -> false
  | STuple ts -> List.exists ~f:contains_soa ts
  | SArray (t, _) -> contains_soa t

let is_complex_type st = UnsizedType.is_complex_type (to_unsized st)

(**
 * Return the mem_pattern of the SizedType
 *)
let rec get_mem_pattern st =
  match st with
  | SInt | SReal | SComplex | SComplexVector _ | SComplexRowVector _
   |SComplexMatrix _ | STuple _ ->
      (* TUPLE MAYBE *) Mem_pattern.AoS
  | SVector (mem, _) | SRowVector (mem, _) | SMatrix (mem, _, _) -> mem
  | SArray (t, _) -> get_mem_pattern t

(*Given a sizedtype, demote it's mem pattern from SoA to AoS*)
let rec demote_sizedtype_mem st =
  match st with
  | ( SInt | SReal | SComplex
    | SVector (AoS, _)
    | SRowVector (AoS, _)
    | SMatrix (AoS, _, _)
    | SComplexVector _ | SComplexRowVector _
    | SComplexMatrix (_, _) ) as ret ->
      ret
  | SArray (inner_type, dim) -> SArray (demote_sizedtype_mem inner_type, dim)
  | SVector (SoA, dim) -> SVector (AoS, dim)
  | SRowVector (SoA, dim) -> SRowVector (AoS, dim)
  | SMatrix (SoA, dim1, dim2) -> SMatrix (AoS, dim1, dim2)
  | STuple ts -> STuple (List.map ~f:demote_sizedtype_mem ts)

(*Given a sizedtype, promote it's mem pattern from AoS to SoA*)
let rec promote_sizedtype_mem st =
  match st with
  | SVector (AoS, dim) -> SVector (SoA, dim)
  | SRowVector (AoS, dim) -> SRowVector (SoA, dim)
  | SMatrix (AoS, dim1, dim2) -> SMatrix (SoA, dim1, dim2)
  | SArray (inner_type, dim) -> SArray (promote_sizedtype_mem inner_type, dim)
  | _ -> st

(*Given a mem_pattern and SizedType, modify the SizedType to AoS or SoA*)
let modify_sizedtype_mem (mem_pattern : Mem_pattern.t) st =
  match mem_pattern with
  | AoS -> demote_sizedtype_mem st
  | SoA -> promote_sizedtype_mem st

let rec has_mem_pattern = function
  | SInt | SReal | SComplex | SComplexVector _ | SComplexRowVector _
   |SComplexMatrix _ ->
      false
  | SVector _ | SRowVector _ | SMatrix _ -> true
  | SArray (t, _) -> has_mem_pattern t
  | STuple ts -> List.exists ~f:has_mem_pattern ts<|MERGE_RESOLUTION|>--- conflicted
+++ resolved
@@ -67,21 +67,6 @@
   | SArray (t, _) -> UArray (to_unsized t)
   | STuple ts -> UTuple (List.map ~f:to_unsized ts)
 
-<<<<<<< HEAD
-let rec associate ?init:(assocs = Label.Int_label.Map.empty) = function
-  | SInt | SReal | SComplex -> assocs
-  | SVector (_, e) | SRowVector (_, e) | SComplexVector e | SComplexRowVector e
-    ->
-      Expr.Labelled.associate ~init:assocs e
-  | SMatrix (_, e1, e2) | SComplexMatrix (e1, e2) ->
-      Expr.Labelled.(associate ~init:(associate ~init:assocs e1) e2)
-  | SArray (st, e) ->
-      associate ~init:(Expr.Labelled.associate ~init:assocs e) st
-  | STuple ts ->
-      List.fold ~init:assocs ~f:(fun assocs t -> associate ~init:assocs t) ts
-
-=======
->>>>>>> e101bce2
 let rec inner_type st = match st with SArray (t, _) -> inner_type t | t -> t
 
 (**
