(** Types which have a concrete size associated, e.g. [vector\[n\]] *)

open Core_kernel

type 'a t =
  | SInt
  | SReal
  | SComplex
  | SVector of Mem_pattern.t * 'a
  | SRowVector of Mem_pattern.t * 'a
  | SMatrix of Mem_pattern.t * 'a * 'a
  | SComplexVector of 'a
  | SComplexRowVector of 'a
  | SComplexMatrix of 'a * 'a
  | SArray of 'a t * 'a
  | STuple of 'a t list
[@@deriving sexp, compare, map, hash, fold]

let rec pp pp_e ppf = function
  | SInt -> Fmt.string ppf "int"
  | SReal -> Fmt.string ppf "real"
  | SComplex -> Fmt.string ppf "complex"
  | SVector (_, expr) -> Fmt.pf ppf "vector%a" (Fmt.brackets pp_e) expr
  | SRowVector (_, expr) -> Fmt.pf ppf "row_vector%a" (Fmt.brackets pp_e) expr
  | SComplexVector expr ->
      Fmt.pf ppf "complex_vector%a" (Fmt.brackets pp_e) expr
  | SComplexRowVector expr ->
      Fmt.pf ppf "complex_row_vector%a" (Fmt.brackets pp_e) expr
  | SMatrix (_, d1_expr, d2_expr) ->
      Fmt.pf ppf "matrix%a"
        Fmt.(pair ~sep:comma pp_e pp_e |> brackets)
        (d1_expr, d2_expr)
  | SComplexMatrix (d1_expr, d2_expr) ->
      Fmt.pf ppf "complex_matrix%a"
        Fmt.(pair ~sep:comma pp_e pp_e |> brackets)
        (d1_expr, d2_expr)
  | SArray (st, expr) ->
      Fmt.pf ppf "array%a"
        Fmt.(pair ~sep:comma (fun ppf st -> pp pp_e ppf st) pp_e |> brackets)
        (st, expr)
  | STuple ts -> Fmt.pf ppf "tuple(@[%a@])" Fmt.(list ~sep:comma (pp pp_e)) ts

let rec to_unsized = function
  | SInt -> UnsizedType.UInt
  | SReal -> UReal
  | SComplex -> UComplex
  | SVector _ -> UVector
  | SRowVector _ -> URowVector
  | SMatrix _ -> UMatrix
  | SComplexVector _ -> UComplexVector
  | SComplexRowVector _ -> UComplexRowVector
  | SComplexMatrix _ -> UComplexMatrix
  | SArray (t, _) -> UArray (to_unsized t)
  | STuple ts -> UTuple (List.map ~f:to_unsized ts)

let rec inner_type st = match st with SArray (t, _) -> inner_type t | t -> t

(**
 Get the dimensions with respect to sizes needed for IO.
 {b Note}: The main difference from get_dims is complex,
 where this function treats the complex type as a dual number.
 *)
let rec get_dims_io st =
  let two = Expr.Helpers.int 2 in
  match st with
  | SInt | SReal -> []
  | SComplex -> [two]
  | SVector (_, d) | SRowVector (_, d) -> [d]
  | SMatrix (_, dim1, dim2) -> [dim1; dim2]
  | SComplexVector d | SComplexRowVector d -> [d; two]
  | SComplexMatrix (dim1, dim2) -> [dim1; dim2; two]
  | SArray (t, dim) -> dim :: get_dims_io t
  | STuple ts ->
      (* TUPLE TODO get_dims_io

         THIS IS WRONG FOR TUPLES
         We should use io_size wherever possible
         and make this a failwith
      *)
      let subts = List.map ~f:get_dims_io ts in
      Expr.Helpers.int (List.length subts) :: List.concat subts

let rec io_size st =
  let two = Expr.Helpers.int 2 in
  match st with
  | SInt | SReal -> Expr.Helpers.one
  | STuple ts ->
      Expr.Helpers.binop_list (List.map ~f:io_size ts) Operator.Plus
        ~default:Expr.Helpers.zero
  | SComplex -> two
  | SVector (_, d) | SRowVector (_, d) -> d
  | SMatrix (_, dim1, dim2) -> Expr.Helpers.binop dim1 Operator.Times dim2
  | SComplexVector d | SComplexRowVector d ->
      Expr.Helpers.binop d Operator.Times two
  | SComplexMatrix (dim1, dim2) ->
      Expr.Helpers.binop dim1 Operator.Times
        (Expr.Helpers.binop dim2 Operator.Times two)
  | SArray (t, dim) -> Expr.Helpers.binop dim Operator.Times (io_size t)

let rec get_dims st =
  match st with
  (* TUPLE STUB get_dims
     How should tuples be expected to behave in this function?
     Same as above?
     Although this one seems to have a sense of recursion
  *)
  | STuple _ | SInt | SReal | SComplex -> []
  | SMatrix (_, d1, d2) | SComplexMatrix (d1, d2) -> [d1; d2]
  | SRowVector (_, dim)
   |SVector (_, dim)
   |SComplexRowVector dim
   |SComplexVector dim ->
      [dim]
  | SArray (t, dim) -> dim :: get_dims t

(**
 * Check whether a SizedType holds indexable SizedTypes.
 *)
let is_recursive_container st =
  match st with
  | SInt | SReal | SComplex | SVector _ | SRowVector _ | SMatrix _
   |SArray ((SInt | SReal), _)
   |SComplexMatrix _ | SComplexRowVector _ | SComplexVector _ ->
      false
  | SArray _ -> true
  | STuple _ -> true

(** Return a type's array dimensions and the type inside the (possibly nested) array *)
let rec get_container_dims st =
  match st with
  | SInt | SReal | SComplex | STuple _ -> (st, [])
  | SVector (_, d) | SRowVector (_, d) -> (SReal, [d])
  | SComplexVector d | SComplexRowVector d -> (SComplex, [d])
  | SMatrix (_, d1, d2) -> (SReal, [d1; d2])
  | SComplexMatrix (d1, d2) -> (SComplex, [d1; d2])
  | SArray (st, dim) ->
      let st', dims = get_container_dims st in
      (st', dim :: dims)

<<<<<<< HEAD
=======
let rec internal_scalar st =
  match st with
  | SInt | SReal | SComplex -> st
  | SVector _ | SRowVector _ | SMatrix _ -> SReal
  | SComplexVector _ | SComplexRowVector _ | SComplexMatrix _ -> SComplex
  | SArray (t, _) -> internal_scalar t

let num_elems_expr st =
  Expr.Helpers.binop_list (get_dims_io st) Operator.Times
    ~default:(Expr.Helpers.int 1)

>>>>>>> d639c9b6
let%expect_test "dims" =
  let open Fmt in
  str "@[%a@]" (list ~sep:comma string)
    (List.map
       ~f:(fun Expr.Fixed.{pattern; _} ->
         match pattern with Expr.Fixed.Pattern.Lit (_, x) -> x | _ -> "fail" )
       (get_dims_io
          (SArray
             ( SMatrix
                 (Mem_pattern.AoS, Expr.Helpers.str "x", Expr.Helpers.str "y")
             , Expr.Helpers.str "z" ) ) ) )
  |> print_endline ;
  [%expect {| z, x, y |}]

let rec contains_tuple st =
  match st with
  | STuple _ -> true
  | SArray (st, _) -> contains_tuple st
  | _ -> false

let is_complex_type st = UnsizedType.is_complex_type (to_unsized st)

(**
 * Return the mem_pattern of the SizedType
 *)
let rec get_mem_pattern st =
  match st with
  | SInt | SReal | SComplex | SComplexVector _ | SComplexRowVector _
   |SComplexMatrix _ | STuple _ ->
      Mem_pattern.AoS
  | SVector (mem, _) | SRowVector (mem, _) | SMatrix (mem, _, _) -> mem
  | SArray (t, _) -> get_mem_pattern t

(*Given a sizedtype, demote it's mem pattern from SoA to AoS*)
let rec demote_sizedtype_mem st =
  match st with
  | ( SInt | SReal | SComplex
    | SVector (AoS, _)
    | SRowVector (AoS, _)
    | SMatrix (AoS, _, _)
    | SComplexVector _ | SComplexRowVector _
    | SComplexMatrix (_, _) ) as ret ->
      ret
  | SArray (inner_type, dim) -> SArray (demote_sizedtype_mem inner_type, dim)
  | SVector (SoA, dim) -> SVector (AoS, dim)
  | SRowVector (SoA, dim) -> SRowVector (AoS, dim)
  | SMatrix (SoA, dim1, dim2) -> SMatrix (AoS, dim1, dim2)
  | STuple ts -> STuple (List.map ~f:demote_sizedtype_mem ts)

(*Given a sizedtype, promote it's mem pattern from AoS to SoA*)
let rec promote_sizedtype_mem st =
  match st with
  | SVector (AoS, dim) -> SVector (SoA, dim)
  | SRowVector (AoS, dim) -> SRowVector (SoA, dim)
  | SMatrix (AoS, dim1, dim2) -> SMatrix (SoA, dim1, dim2)
  | SArray (inner_type, dim) -> SArray (promote_sizedtype_mem inner_type, dim)
  | _ -> st

(*Given a mem_pattern and SizedType, modify the SizedType to AoS or SoA*)
let modify_sizedtype_mem (mem_pattern : Mem_pattern.t) st =
  match mem_pattern with
  | AoS -> demote_sizedtype_mem st
  | SoA -> promote_sizedtype_mem st

let rec has_mem_pattern = function
  | SInt | SReal | SComplex | SComplexVector _ | SComplexRowVector _
   |SComplexMatrix _ ->
      false
  | SVector _ | SRowVector _ | SMatrix _ -> true
  | SArray (t, _) -> has_mem_pattern t
  | STuple ts -> List.exists ~f:has_mem_pattern ts

(** NB: This is not quite the inverse of [get_container_dims]
    you need to reverse [dims] first.
*)
let rec build_sarray dims st =
  match dims with [] -> st | d :: dims -> build_sarray dims (SArray (st, d))

let flatten_tuple_io st =
  let rec loop st =
    match st with
    | STuple ts -> List.concat_map ~f:loop ts
    | SArray _ when contains_tuple st ->
        let scalar, dims = get_container_dims st in
        List.map ~f:(fun t -> build_sarray (List.rev dims) t) (loop scalar)
    | _ -> [st] in
  loop st

let%expect_test "dims" =
  let st : Expr.Typed.t t =
    SArray (SArray (SReal, Expr.Helpers.variable "N"), Expr.Helpers.one) in
  let sclr, dims = get_container_dims st in
  let st2 = build_sarray (List.rev dims) sclr in
  let open Fmt in
  pf stdout "%a = %a" (pp Expr.Typed.pp) st (pp Expr.Typed.pp) st2 ;
  [%expect {| array[array[real, N], 1] = array[array[real, N], 1] |}]<|MERGE_RESOLUTION|>--- conflicted
+++ resolved
@@ -126,22 +126,20 @@
   | STuple _ -> true
 
 (** Return a type's array dimensions and the type inside the (possibly nested) array *)
-let rec get_container_dims st =
+let rec get_array_dims st =
   match st with
   | SInt | SReal | SComplex | STuple _ -> (st, [])
-  | SVector (_, d) | SRowVector (_, d) -> (SReal, [d])
-  | SComplexVector d | SComplexRowVector d -> (SComplex, [d])
-  | SMatrix (_, d1, d2) -> (SReal, [d1; d2])
-  | SComplexMatrix (d1, d2) -> (SComplex, [d1; d2])
+  | SVector (_, d) | SRowVector (_, d) | SComplexVector d | SComplexRowVector d
+    ->
+      (st, [d])
+  | SMatrix (_, d1, d2) | SComplexMatrix (d1, d2) -> (st, [d1; d2])
   | SArray (st, dim) ->
-      let st', dims = get_container_dims st in
+      let st', dims = get_array_dims st in
       (st', dim :: dims)
 
-<<<<<<< HEAD
-=======
 let rec internal_scalar st =
   match st with
-  | SInt | SReal | SComplex -> st
+  | SInt | SReal | SComplex | STuple _ -> st
   | SVector _ | SRowVector _ | SMatrix _ -> SReal
   | SComplexVector _ | SComplexRowVector _ | SComplexMatrix _ -> SComplex
   | SArray (t, _) -> internal_scalar t
@@ -150,7 +148,6 @@
   Expr.Helpers.binop_list (get_dims_io st) Operator.Times
     ~default:(Expr.Helpers.int 1)
 
->>>>>>> d639c9b6
 let%expect_test "dims" =
   let open Fmt in
   str "@[%a@]" (list ~sep:comma string)
@@ -223,7 +220,7 @@
   | SArray (t, _) -> has_mem_pattern t
   | STuple ts -> List.exists ~f:has_mem_pattern ts
 
-(** NB: This is not quite the inverse of [get_container_dims]
+(** NB: This is not quite the inverse of [get_array_dims]
     you need to reverse [dims] first.
 *)
 let rec build_sarray dims st =
@@ -234,15 +231,15 @@
     match st with
     | STuple ts -> List.concat_map ~f:loop ts
     | SArray _ when contains_tuple st ->
-        let scalar, dims = get_container_dims st in
-        List.map ~f:(fun t -> build_sarray (List.rev dims) t) (loop scalar)
+        let tupl, dims = get_array_dims st in
+        List.map ~f:(fun t -> build_sarray (List.rev dims) t) (loop tupl)
     | _ -> [st] in
   loop st
 
 let%expect_test "dims" =
   let st : Expr.Typed.t t =
     SArray (SArray (SReal, Expr.Helpers.variable "N"), Expr.Helpers.one) in
-  let sclr, dims = get_container_dims st in
+  let sclr, dims = get_array_dims st in
   let st2 = build_sarray (List.rev dims) sclr in
   let open Fmt in
   pf stdout "%a = %a" (pp Expr.Typed.pp) st (pp Expr.Typed.pp) st2 ;
