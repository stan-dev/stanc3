--- conflicted
+++ resolved
@@ -17,10 +17,5 @@
 module Program = Program
 module Stan_math_signatures = Stan_math_signatures
 module Utils = Utils
-<<<<<<< HEAD
-module Warnings = Warnings
 module Transformation = Transformation
-module Scale = Scale
-=======
-module Transformation = Transformation
->>>>>>> a2751b2c
+module Scale = Scale