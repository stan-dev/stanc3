--- conflicted
+++ resolved
@@ -236,7 +236,6 @@
 let string_of_operator = mk_string_of sexp_of_operator
 let operator_of_string = mk_of_string operator_of_sexp
 
-<<<<<<< HEAD
 let rec map_rec_expr (f : expr_typed_located expr -> expr_typed_located expr)
     (e : expr_typed_located) =
   let recurse = map_rec_expr f in
@@ -321,7 +320,6 @@
 let unnumbered_prog_of_numbered_prog
     (flowgraph_to_mir : (int, stmt_loc_num) Map.Poly.t) p =
   map_prog (stmt_loc_of_stmt_loc_num flowgraph_to_mir) p
-=======
 let%test "bad op name" = phys_equal (operator_of_string "Pluss__") None
 let%test "good op name" = operator_of_string "Plus__" = Some Plus
 
@@ -334,7 +332,6 @@
   | SRowVector _ -> URowVector
   | SMatrix _ -> UMatrix
   | SArray (t, _) -> UArray (remove_size t)
->>>>>>> e489eacf
 
 (* -- Locations and spans --------------------------------------------------- *)
 
@@ -390,9 +387,7 @@
   let old_counter = !_counter in
   (gensym (), fun () -> _counter := old_counter)
 
-<<<<<<< HEAD
 let gensym_reset_danger_use_cautiously () = _counter := 0
-=======
 let ternary_if = "TernaryIf__"
 
 (** A hash table to hold some name conversions between the AST nodes and the
@@ -441,5 +436,4 @@
     |> List.find_map ~f:(fun name -> stan_math_returntype name argtypes)
 
 let operator_return_type op =
-  operator_return_type_from_string (string_of_operator op)
->>>>>>> e489eacf
+  operator_return_type_from_string (string_of_operator op)