--- conflicted
+++ resolved
@@ -1,11 +1,7 @@
-<<<<<<< HEAD
-=======
 (** Modules which define the 'middle intermediate representation'
   (MIR) of Stan
 *)
 
-module Errors = Errors
->>>>>>> 5104681c
 module Location = Location
 module Location_span = Location_span
 module Operator = Operator
