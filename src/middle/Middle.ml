--- conflicted
+++ resolved
@@ -91,10 +91,6 @@
   | UArray t, _ :: idcs -> is_indexing_matrix (t, idcs)
   | UMatrix, [] -> false
   | UMatrix, _ -> true
-  | _ -> false
-
-let rec is_indexing_sparse_matrix = function
-  | UArray t, _ :: idcs -> is_indexing_sparse_matrix (t, idcs)
   | USparseMatrix, [] -> false
   | USparseMatrix, _ -> true
   | _ -> false
@@ -135,10 +131,6 @@
        (Block
           [ mock_stmt
               (NRFunApp
-<<<<<<< HEAD
-                 (CompilerInternal, string_of_internal_fn FnWriteParam, [])); f
-          ]))
-=======
                  (CompilerInternal, string_of_internal_fn FnWriteParam, []))
           ; f ]))
 
@@ -147,14 +139,18 @@
   | _, [] -> ut
   | _, [All] | _, [Upfrom _] | _, [Between _] -> ut
   | UMatrix, [All; Single _]
-   |UMatrix, [Upfrom _; Single _]
-   |UMatrix, [Between _; Single _]
-   |UMatrix, [MultiIndex _]
-   |UMatrix, [Single _] ->
-      UVector
+  | UMatrix, [Upfrom _; Single _]
+  | UMatrix, [Between _; Single _]
+  | UMatrix, [MultiIndex _]
+  | UMatrix, [Single _] -> UVector
+  | USparseMatrix, [All; Single _]
+  | USparseMatrix, [Upfrom _; Single _]
+  | USparseMatrix, [Between _; Single _]
+  | USparseMatrix, [MultiIndex _]
+  | USparseMatrix, [Single _] -> UVector
   | UArray t, Single _ :: tl -> infer_type_of_indexed t tl
   | UArray t, _ :: tl -> UArray (infer_type_of_indexed t tl)
-  | UMatrix, [Single _; Single _] | UVector, [_] | URowVector, [_] -> UReal
+  | UMatrix, [Single _; Single _] | USparseMatrix, [Single _; Single _] | UVector, [_] | URowVector, [_] -> UReal
   | _ -> raise_s [%message "Can't index" (ut : unsizedtype)]
 
 let%expect_test "infer type of indexed" =
@@ -210,6 +206,8 @@
   | SInt | SReal -> bodyfn var
   | SVector d | SRowVector d -> mkfor d bodyfn var smeta
   | SMatrix (d1, d2) ->
+      mkfor d1 (fun e -> for_scalar (SRowVector d2) bodyfn e smeta) var smeta
+  | SSparseMatrix (d1, d2) ->
       mkfor d1 (fun e -> for_scalar (SRowVector d2) bodyfn e smeta) var smeta
   | SArray (t, d) -> mkfor d (fun e -> for_scalar t bodyfn e smeta) var smeta
 
@@ -274,7 +272,7 @@
 *)
 let rec for_eigen st bodyfn var smeta =
   match st with
-  | SInt | SReal | SVector _ | SRowVector _ | SMatrix _ -> bodyfn var
+  | SInt | SReal | SVector _ | SRowVector _ | SMatrix _ | SSparseMatrix _ -> bodyfn var
   | SArray (t, d) -> mkfor d (fun e -> for_eigen t bodyfn e smeta) var smeta
 
 let rec pull_indices {expr; _} =
@@ -290,6 +288,6 @@
   match st with
   | SArray (t, _) -> eigen_size t
   | SMatrix (d1, d2) -> [d1; d2]
+  | SSparseMatrix (d1, d2) -> [d1; d2]
   | SRowVector dim | SVector dim -> [dim]
-  | SInt | SReal -> []
->>>>>>> eb689337
+  | SInt | SReal -> []