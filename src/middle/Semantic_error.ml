open Core_kernel

(** Type errors that may arise during semantic check *)
module TypeError = struct
  type t =
    | MismatchedReturnTypes of UnsizedType.returntype * UnsizedType.returntype
    | MismatchedArrayTypes of UnsizedType.t * UnsizedType.t
    | InvalidRowVectorTypes of UnsizedType.t
    | InvalidMatrixTypes of UnsizedType.t
    | IntExpected of string * UnsizedType.t
    | IntOrRealExpected of string * UnsizedType.t
    | TypeExpected of string * UnsizedType.t * UnsizedType.t
    | IntIntArrayOrRangeExpected of UnsizedType.t
    | IntOrRealContainerExpected of UnsizedType.t
    | ArrayVectorRowVectorMatrixExpected of UnsizedType.t
    | IllTypedAssignment of Operator.t * UnsizedType.t * UnsizedType.t
    | IllTypedTernaryIf of UnsizedType.t * UnsizedType.t * UnsizedType.t
    | IllTypedReduceSum of
        string * UnsizedType.t list * Stan_math_signatures.fun_arg list
    | IllTypedReduceSumGeneric of string * UnsizedType.t list
    | IllTypedVariadicODE of
<<<<<<< HEAD
        string * UnsizedType.t list * Stan_math_signatures.fun_arg list
=======
        string
        * (UnsizedType.autodifftype * UnsizedType.t) list
        * (UnsizedType.autodifftype * UnsizedType.t) list
>>>>>>> 163bcb14
    | ReturningFnExpectedNonReturningFound of string
    | ReturningFnExpectedNonFnFound of string
    | ReturningFnExpectedUndeclaredIdentFound of string
    | NonReturningFnExpectedReturningFound of string
    | NonReturningFnExpectedNonFnFound of string
    | NonReturningFnExpectedUndeclaredIdentFound of string
    | IllTypedStanLibFunctionApp of string * UnsizedType.t list
    | IllTypedUserDefinedFunctionApp of
        string
        * Stan_math_signatures.fun_arg list
        * UnsizedType.returntype
        * UnsizedType.t list
    | IllTypedBinaryOperator of Operator.t * UnsizedType.t * UnsizedType.t
    | IllTypedPrefixOperator of Operator.t * UnsizedType.t
    | IllTypedPostfixOperator of Operator.t * UnsizedType.t
    | NotIndexable of UnsizedType.t * int

  (*
    | NotVarMatrixFunCompatible of
        string * UnsizedType.t list * Location_span.t
    *)
  let pp ppf err =
    match err with
    (*
    | NotVarMatrixFunCompatible (_, _, _) -> Fmt.pf ppf "Yeesh!!"
    *)
    | MismatchedReturnTypes (rt1, rt2) ->
        Fmt.pf ppf
          "Branches of function definition need to have the same return type. \
           Instead, found return types %a and %a."
          UnsizedType.pp_returntype rt1 UnsizedType.pp_returntype rt2
    | MismatchedArrayTypes (t1, t2) ->
        Fmt.pf ppf
          "Array expression must have entries of consistent type. Expected %a \
           but found %a."
          UnsizedType.pp t1 UnsizedType.pp t2
    | InvalidRowVectorTypes ty ->
        Fmt.pf ppf
          "Row_vector expression must have all int or real entries. Found \
           type %a."
          UnsizedType.pp ty
    | InvalidMatrixTypes ty ->
        Fmt.pf ppf
          "Matrix expression must have all row_vector entries. Found type %a."
          UnsizedType.pp ty
    | IntExpected (name, ut) ->
        Fmt.pf ppf "%s must be of type int. Instead found type %a." name
          UnsizedType.pp ut
    | IntOrRealExpected (name, ut) ->
        Fmt.pf ppf "%s must be of type int or real. Instead found type %a."
          name UnsizedType.pp ut
    | TypeExpected (name, (UInt | UReal), ut) ->
        Fmt.pf ppf "%s must be a scalar. Instead found type %a." name
          UnsizedType.pp ut
    | TypeExpected (name, et, ut) ->
        Fmt.pf ppf "%s must be a scalar or of type %a. Instead found type %a."
          name UnsizedType.pp et UnsizedType.pp ut
    | IntOrRealContainerExpected ut ->
        Fmt.pf ppf
          "A (container of) real or int was expected. Instead found type %a."
          UnsizedType.pp ut
    | IntIntArrayOrRangeExpected ut ->
        Fmt.pf ppf
          "Index must be of type int or int[] or must be a range. Instead \
           found type %a."
          UnsizedType.pp ut
    | ArrayVectorRowVectorMatrixExpected ut ->
        Fmt.pf ppf
          "Foreach-loop must be over array, vector, row_vector or matrix. \
           Instead found expression of type %a."
          UnsizedType.pp ut
    | IllTypedAssignment (Operator.Equals, lt, rt) ->
        Fmt.pf ppf
          "Ill-typed arguments supplied to assignment operator %s: lhs has \
           type %a and rhs has type %a"
          "=" UnsizedType.pp lt UnsizedType.pp rt
    | IllTypedAssignment (op, lt, rt) ->
        Fmt.pf ppf
          "@[<h>Ill-typed arguments supplied to assignment operator %s: lhs \
           has type %a and rhs has type %a. Available signatures:@]%s"
          (Fmt.strf "%a=" Operator.pp op)
          UnsizedType.pp lt UnsizedType.pp rt
          ( Stan_math_signatures.pretty_print_math_lib_assignmentoperator_sigs
              op
          |> Option.value ~default:"no matching signatures" )
    | IllTypedTernaryIf (UInt, ut2, ut3) ->
        Fmt.pf ppf
          "Type mismatch in ternary expression, expression when true is: %a; \
           expression when false is: %a"
          UnsizedType.pp ut2 UnsizedType.pp ut3
    | IllTypedTernaryIf (ut1, _, _) ->
        Fmt.pf ppf
          "Condition in ternary expression must be primitive int; found type=%a"
          UnsizedType.pp ut1
    | IllTypedReduceSum (name, arg_tys, args) ->
        let arg_types = List.map ~f:(fun (_, t) -> t) args in
        let first, rest = List.split_n arg_types 1 in
        let generate_reduce_sum_sig =
          List.concat
            [ [ UnsizedType.UFun
                  ( List.hd_exn args :: (AutoDiffable, UInt)
                    :: (AutoDiffable, UInt) :: List.tl_exn args
                  , ReturnType UReal
                  , FnPlain
                  , Common.Helpers.AoS ) ]
            ; first; [UInt]; rest ]
        in
        Fmt.pf ppf
          "Ill-typed arguments supplied to function '%s'. Expected \
           arguments:@[<h>%a@]\n\
           @[<h>Instead supplied arguments of incompatible type: %a@]"
          name
          Fmt.(list UnsizedType.pp ~sep:comma)
          generate_reduce_sum_sig
          Fmt.(list UnsizedType.pp ~sep:comma)
          arg_tys
    | IllTypedReduceSumGeneric (name, arg_tys) ->
        let rec n_commas n = if n = 0 then "" else "," ^ n_commas (n - 1) in
        let type_string (a, b, c, d) i =
          Fmt.strf "(T[%s], %a, %a, ...) => %a, T[%s], %a, ...\n"
            (n_commas (i - 1))
            UnsizedType.pp a UnsizedType.pp b UnsizedType.pp c
            (n_commas (i - 1))
            UnsizedType.pp d
        in
        let lines =
          List.map
            ~f:(fun i -> type_string (UInt, UInt, UReal, UInt) i)
            Stan_math_signatures.reduce_sum_allowed_dimensionalities
        in
        Fmt.pf ppf
          "Ill-typed arguments supplied to function '%s'. Available arguments:\n\
           %sWhere T is any one of int, real, vector, row_vector or \
           matrix.@[<h>Instead supplied arguments of incompatible type: %a@]"
          name
          (String.concat ~sep:"" lines)
          Fmt.(list UnsizedType.pp ~sep:comma)
          arg_tys
    | IllTypedVariadicODE (name, arg_tys, args) ->
        let optional_tol_args =
          if Stan_math_signatures.variadic_ode_adjoint_fn = name then
            Stan_math_signatures.variadic_ode_adjoint_ctl_tol_arg_types
          else if Stan_math_signatures.is_variadic_ode_nonadjoint_tol_fn name
          then Stan_math_signatures.variadic_ode_tol_arg_types
          else []
        in
        let generate_ode_sig =
<<<<<<< HEAD
          [ UnsizedType.UFun
              ( Stan_math_signatures.variadic_ode_mandatory_fun_args @ args
              , ReturnType Stan_math_signatures.variadic_ode_fun_return_type
              , FnPlain
              , Common.Helpers.AoS ) ]
          @ types Stan_math_signatures.variadic_ode_mandatory_arg_types
          @ optional_tol_args @ types args
=======
          [ ( UnsizedType.AutoDiffable
            , UnsizedType.UFun
                ( Stan_math_signatures.variadic_ode_mandatory_fun_args @ args
                , ReturnType Stan_math_signatures.variadic_ode_fun_return_type
                , FnPlain ) ) ]
          @ Stan_math_signatures.variadic_ode_mandatory_arg_types
          @ optional_tol_args @ args
>>>>>>> 163bcb14
        in
        (* This function is used to generate the generic signature for variadic ODEs,
           i.e. with ... representing the variadic parts of the signature.
           This should be removed once a type representing variadic arguments is added.
           The generic signature is printed when there is a semantic error with one of
            the non-variadic arguments in the signature. If there is a mismatch in the
            variadic arguments, we print the non-generic expected signature
            (with explicit types for variadic args). *)
        let variadic_ode_generic_signature =
          let optional_tol_args =
            if Stan_math_signatures.variadic_ode_adjoint_fn = name then
              Stan_math_signatures.variadic_ode_adjoint_ctl_tol_arg_types
            else if Stan_math_signatures.is_variadic_ode_nonadjoint_tol_fn name
            then Stan_math_signatures.variadic_ode_tol_arg_types
            else []
          in
          match
            ( Stan_math_signatures.variadic_ode_mandatory_arg_types
            , Stan_math_signatures.variadic_ode_mandatory_fun_args )
          with
          | arg0 :: arg1 :: arg2 :: _, fun_arg0 :: fun_arg1 :: _ ->
              Fmt.strf "@[<hov 1>(%a, %a, ...) => %a, %a, %a, %a, %a ...@]"
                UnsizedType.pp_fun_arg fun_arg0 UnsizedType.pp_fun_arg fun_arg1
                UnsizedType.pp
                Stan_math_signatures.variadic_ode_fun_return_type
                UnsizedType.pp_fun_arg arg0 UnsizedType.pp_fun_arg arg1
                UnsizedType.pp_fun_arg arg2
                Fmt.(list UnsizedType.pp_fun_arg ~sep:comma)
                optional_tol_args
          | _ ->
              raise_s
                [%message
                  "This should not happen. Variadic ODE functions have \
                   exactly three mandatory arguments and the function \
                   supplied to the variadic ODE function has exactly two \
                   mandatory arguments."]
        in
        if List.length args <> 0 then
          Fmt.pf ppf
            "Ill-typed arguments supplied to function '%s'. Expected \
             arguments:@[<h>%a@]\n\
             Instead supplied arguments of incompatible type:\n\
             @[<h>%a@]"
            name
            Fmt.(list UnsizedType.pp_fun_arg ~sep:comma)
            generate_ode_sig
            Fmt.(list UnsizedType.pp_fun_arg ~sep:comma)
            arg_tys
        else
          Fmt.pf ppf
            "Ill-typed arguments supplied to function '%s'. @[<h>Available \
             signatures:\n\
             @[<h>%s@]\n\
             @[<h>Instead supplied arguments of incompatible type:\n\
             %a@]"
            name variadic_ode_generic_signature
            Fmt.(list UnsizedType.pp_fun_arg ~sep:comma)
            arg_tys
    | NotIndexable (ut, nidcs) ->
        Fmt.pf ppf
          "Too many indexes, expression dimensions=%d, indexes found=%d."
          (UnsizedType.count_dims ut)
          nidcs
    | ReturningFnExpectedNonReturningFound fn_name ->
        Fmt.pf ppf
          "A returning function was expected but a non-returning function \
           '%s' was supplied."
          fn_name
    | NonReturningFnExpectedReturningFound fn_name ->
        Fmt.pf ppf
          "A non-returning function was expected but a returning function \
           '%s' was supplied."
          fn_name
    | ReturningFnExpectedNonFnFound fn_name ->
        Fmt.pf ppf
          "A returning function was expected but a non-function value '%s' \
           was supplied."
          fn_name
    | NonReturningFnExpectedNonFnFound fn_name ->
        Fmt.pf ppf
          "A non-returning function was expected but a non-function value \
           '%s' was supplied."
          fn_name
    | ReturningFnExpectedUndeclaredIdentFound fn_name ->
        Fmt.pf ppf
          "A returning function was expected but an undeclared identifier \
           '%s' was supplied."
          fn_name
    | NonReturningFnExpectedUndeclaredIdentFound fn_name ->
        Fmt.pf ppf
          "A non-returning function was expected but an undeclared identifier \
           '%s' was supplied."
          fn_name
    | IllTypedStanLibFunctionApp (name, arg_tys) ->
        Fmt.pf ppf
          "Ill-typed arguments supplied to function '%s'. Available \
           signatures: %s@[<h>Instead supplied arguments of incompatible \
           type: %a.@]"
          name
          (Stan_math_signatures.pretty_print_math_sigs name)
          Fmt.(list UnsizedType.pp ~sep:comma)
          arg_tys
    | IllTypedUserDefinedFunctionApp (name, listed_tys, return_ty, arg_tys) ->
        Fmt.pf ppf
          "Ill-typed arguments supplied to function '%s'. Available \
           signatures:%a\n\
           @[<h>Instead supplied arguments of incompatible type: %a.@]"
          name UnsizedType.pp
          (UFun (listed_tys, return_ty, FnPlain, Common.Helpers.AoS))
          Fmt.(list UnsizedType.pp ~sep:comma)
          arg_tys
    | IllTypedBinaryOperator (op, lt, rt) ->
        Fmt.pf ppf
          "Ill-typed arguments supplied to infix operator %a. Available \
           signatures: %s@[<h>Instead supplied arguments of incompatible \
           type: %a, %a.@]"
          Operator.pp op
          ( Stan_math_signatures.pretty_print_math_lib_operator_sigs op
          |> String.concat ~sep:"\n" )
          UnsizedType.pp lt UnsizedType.pp rt
    | IllTypedPrefixOperator (op, ut) ->
        Fmt.pf ppf
          "Ill-typed arguments supplied to prefix operator %a. Available \
           signatures: %s@[<h>Instead supplied argument of incompatible type: \
           %a.@]"
          Operator.pp op
          ( Stan_math_signatures.pretty_print_math_lib_operator_sigs op
          |> String.concat ~sep:"\n" )
          UnsizedType.pp ut
    | IllTypedPostfixOperator (op, ut) ->
        Fmt.pf ppf
          "Ill-typed arguments supplied to postfix operator %a. Available \
           signatures: %s\n\
           Instead supplied argument of incompatible type: %a."
          Operator.pp op
          ( Stan_math_signatures.pretty_print_math_lib_operator_sigs op
          |> String.concat ~sep:"\n" )
          UnsizedType.pp ut
end

module IdentifierError = struct
  type t =
    | IsKeyword of string
    | IsModelName of string
    | IsStanMathName of string
    | InUse of string
    | NotInScope of string
    | UnnormalizedSuffix of string

  let pp ppf = function
    | IsStanMathName name ->
        Fmt.pf ppf "Identifier '%s' clashes with Stan Math library function."
          name
    | InUse name -> Fmt.pf ppf "Identifier '%s' is already in use." name
    | IsModelName name ->
        Fmt.pf ppf "Identifier '%s' clashes with model name." name
    | IsKeyword name ->
        Fmt.pf ppf "Identifier '%s' clashes with reserved keyword." name
    | NotInScope name -> Fmt.pf ppf "Identifier '%s' not in scope." name
    | UnnormalizedSuffix name ->
        Fmt.pf ppf
          "Identifier '%s' has a _lupdf/_lupmf suffix, which is only allowed \
           for functions."
          name
end

module ExpressionError = struct
  type t =
    | InvalidMapRectFn of string
    | InvalidSizeDeclRng
    | InvalidRngFunction
    | InvalidUnnormalizedFunction
    | InvalidUnnormalizedUDF of string
    | ConditionalNotationNotAllowed
    | ConditioningRequired
    | NotPrintable
    | EmptyArray
    | IntTooLarge

  let pp ppf = function
    | InvalidMapRectFn fn_name ->
        Fmt.pf ppf
          "Mapped function cannot be an _rng or _lp function, found function \
           name: %s"
          fn_name
    | InvalidSizeDeclRng ->
        Fmt.pf ppf
          "Random number generators are not allowed in top level size \
           declarations."
    | InvalidRngFunction ->
        Fmt.pf ppf
          "Random number generators are only allowed in transformed data \
           block, generated quantities block or user-defined functions with \
           names ending in _rng."
    | InvalidUnnormalizedFunction ->
        Fmt.pf ppf
          "Functions with names ending in _lupdf and _lupmf can only be used \
           in the model block or user-defined functions with names ending in \
           _lpdf or _lpmf."
    | InvalidUnnormalizedUDF fname ->
        Fmt.pf ppf
          "%s is an invalid user-defined function name. User-defined \
           probability mass and density functions must be defined as \
           normalized (function names should end with _lpdf/_lpmf not \
           _lupdf/_lupmf)."
          fname
    | ConditionalNotationNotAllowed ->
        Fmt.pf ppf
          "Only functions with names ending in _lpdf, _lupdf, _lpmf, _lupmf, \
           _cdf, _lcdf, _lccdf can make use of conditional notation."
    | ConditioningRequired ->
        Fmt.pf ppf
          "Probability functions with suffixes _lpdf, _lupdf, _lpmf, _lupmf, \
           _cdf, _lcdf and _lccdf, require a vertical bar (|) between the \
           first two arguments."
    | NotPrintable -> Fmt.pf ppf "Functions cannot be printed."
    | EmptyArray ->
        Fmt.pf ppf "Array expressions must contain at least one element."
    | IntTooLarge ->
        Fmt.pf ppf "Integer literal cannot be larger than 2_147_483_647."
end

module StatementError = struct
  type t =
    | CannotAssignToReadOnly of string
    | CannotAssignToGlobal of string
    | InvalidSamplingPDForPMF
    | InvalidSamplingCDForCCDF of string
    | InvalidSamplingNoSuchDistribution of string
    | TargetPlusEqualsOutsideModelOrLogProb
    | InvalidTruncationCDForCCDF
    | MultivariateTruncation
    | BreakOutsideLoop
    | ContinueOutsideLoop
    | ExpressionReturnOutsideReturningFn
    | VoidReturnOutsideNonReturningFn
    | NonDataVariableSizeDecl
    | NonIntBounds
    | TransformedParamsInt
    | MismatchFunDefDecl of string * UnsizedType.t option
    | FunDeclExists of string
    | FunDeclNoDefn
    | FunDeclNeedsBlock
    | NonRealProbFunDef
    | ProbDensityNonRealVariate of UnsizedType.t option
    | ProbMassNonIntVariate of UnsizedType.t option
    | DuplicateArgNames
    | IncompatibleReturnType

  let pp ppf = function
    | CannotAssignToReadOnly name ->
        Fmt.pf ppf
          "Cannot assign to function argument or loop identifier '%s'." name
    | CannotAssignToGlobal name ->
        Fmt.pf ppf
          "Cannot assign to global variable '%s' declared in previous blocks."
          name
    | TargetPlusEqualsOutsideModelOrLogProb ->
        Fmt.pf ppf
          "Target can only be accessed in the model block or in definitions \
           of functions with the suffix _lp."
    | InvalidSamplingPDForPMF ->
        Fmt.pf ppf
          {|
~ statement should refer to a distribution without its "_lpdf/_lupdf" or "_lpmf/_lupmf" suffix.
For example, "target += normal_lpdf(y, 0, 1)" should become "y ~ normal(0, 1)."
|}
    | InvalidSamplingCDForCCDF name ->
        Fmt.pf ppf
          "CDF and CCDF functions may not be used with sampling notation. Use \
           increment_log_prob(%s_log(...)) instead."
          name
    | InvalidSamplingNoSuchDistribution name ->
        Fmt.pf ppf
          "Ill-typed arguments to '~' statement. No distribution '%s' was \
           found with the correct signature."
          name
    | InvalidTruncationCDForCCDF ->
        Fmt.pf ppf
          "Truncation is only defined if distribution has _lcdf and _lccdf \
           functions implemented with appropriate signature."
    | MultivariateTruncation ->
        Fmt.pf ppf "Outcomes in truncated distributions must be univariate."
    | BreakOutsideLoop ->
        Fmt.pf ppf "Break statements may only be used in loops."
    | ContinueOutsideLoop ->
        Fmt.pf ppf "Continue statements may only be used in loops."
    | ExpressionReturnOutsideReturningFn ->
        Fmt.pf ppf
          "Expression return statements may only be used inside returning \
           function definitions."
    | VoidReturnOutsideNonReturningFn ->
        Fmt.pf ppf
          "Void return statements may only be used inside non-returning \
           function definitions."
    | NonDataVariableSizeDecl ->
        Fmt.pf ppf
          "Non-data variables are not allowed in top level size declarations."
    | NonIntBounds ->
        Fmt.pf ppf
          "Bounds of integer variable must be of type int. Found type real."
    | TransformedParamsInt ->
        Fmt.pf ppf "(Transformed) Parameters cannot be integers."
    | MismatchFunDefDecl (name, Some ut) ->
        Fmt.pf ppf "Function '%s' has already been declared to have type %a"
          name UnsizedType.pp ut
    | MismatchFunDefDecl (name, None) ->
        Fmt.pf ppf
          "Function '%s' has already been declared but type cannot be \
           determined."
          name
    | FunDeclExists name ->
        Fmt.pf ppf
          "Function '%s' has already been declared. A definition is expected."
          name
    | FunDeclNoDefn ->
        Fmt.pf ppf "Some function is declared without specifying a definition."
    | FunDeclNeedsBlock ->
        Fmt.pf ppf "Function definitions must be wrapped in curly braces."
    | NonRealProbFunDef ->
        Fmt.pf ppf
          "Real return type required for probability functions ending in \
           _log, _lpdf, _lupdf, _lpmf, _lupmf, _cdf, _lcdf, or _lccdf."
    | ProbDensityNonRealVariate (Some ut) ->
        Fmt.pf ppf
          "Probability density functions require real variates (first \
           argument). Instead found type %a."
          UnsizedType.pp ut
    | ProbDensityNonRealVariate _ ->
        Fmt.pf ppf
          "Probability density functions require real variates (first \
           argument)."
    | ProbMassNonIntVariate (Some ut) ->
        Fmt.pf ppf
          "Probability mass functions require integer variates (first \
           argument). Instead found type %a."
          UnsizedType.pp ut
    | ProbMassNonIntVariate _ ->
        Fmt.pf ppf
          "Probability mass functions require integer variates (first \
           argument)."
    | DuplicateArgNames ->
        Fmt.pf ppf "All function arguments must have distinct identifiers."
    | IncompatibleReturnType ->
        Fmt.pf ppf
          "Function bodies must contain a return statement of correct type in \
           every branch."
end

type t =
  | TypeError of Location_span.t * TypeError.t
  | IdentifierError of Location_span.t * IdentifierError.t
  | ExpressionError of Location_span.t * ExpressionError.t
  | StatementError of Location_span.t * StatementError.t

let pp ppf = function
  | TypeError (_, err) -> TypeError.pp ppf err
  | IdentifierError (_, err) -> IdentifierError.pp ppf err
  | ExpressionError (_, err) -> ExpressionError.pp ppf err
  | StatementError (_, err) -> StatementError.pp ppf err

let location = function
  | TypeError (loc, _) -> loc
  | IdentifierError (loc, _) -> loc
  | ExpressionError (loc, _) -> loc
  | StatementError (loc, _) -> loc

(* -- Constructors ---------------------------------------------------------- *)

let mismatched_return_types loc rt1 rt2 =
  TypeError (loc, TypeError.MismatchedReturnTypes (rt1, rt2))

let mismatched_array_types loc t1 t2 =
  TypeError (loc, TypeError.MismatchedArrayTypes (t1, t2))

let invalid_row_vector_types loc ty =
  TypeError (loc, TypeError.InvalidRowVectorTypes ty)

let invalid_matrix_types loc ty =
  TypeError (loc, TypeError.InvalidMatrixTypes ty)

let int_expected loc name ut = TypeError (loc, TypeError.IntExpected (name, ut))

let int_or_real_expected loc name ut =
  TypeError (loc, TypeError.IntOrRealExpected (name, ut))

let scalar_or_type_expected loc name et ut =
  TypeError (loc, TypeError.TypeExpected (name, et, ut))

let int_intarray_or_range_expected loc ut =
  TypeError (loc, TypeError.IntIntArrayOrRangeExpected ut)

let int_or_real_container_expected loc ut =
  TypeError (loc, TypeError.IntOrRealContainerExpected ut)

let array_vector_rowvector_matrix_expected loc ut =
  TypeError (loc, TypeError.ArrayVectorRowVectorMatrixExpected ut)

let illtyped_assignment loc assignop lt rt =
  TypeError (loc, TypeError.IllTypedAssignment (assignop, lt, rt))

let illtyped_ternary_if loc predt lt rt =
  TypeError (loc, TypeError.IllTypedTernaryIf (predt, lt, rt))

let returning_fn_expected_nonreturning_found loc name =
  TypeError (loc, TypeError.ReturningFnExpectedNonReturningFound name)

let illtyped_reduce_sum loc name arg_tys args =
  TypeError (loc, TypeError.IllTypedReduceSum (name, arg_tys, args))

let illtyped_reduce_sum_generic loc name arg_tys =
  TypeError (loc, TypeError.IllTypedReduceSumGeneric (name, arg_tys))

let illtyped_variadic_ode loc name arg_tys args =
  TypeError (loc, TypeError.IllTypedVariadicODE (name, arg_tys, args))

let returning_fn_expected_nonfn_found loc name =
  TypeError (loc, TypeError.ReturningFnExpectedNonFnFound name)

let returning_fn_expected_undeclaredident_found loc name =
  TypeError (loc, TypeError.ReturningFnExpectedUndeclaredIdentFound name)

let nonreturning_fn_expected_returning_found loc name =
  TypeError (loc, TypeError.NonReturningFnExpectedReturningFound name)

let nonreturning_fn_expected_nonfn_found loc name =
  TypeError (loc, TypeError.NonReturningFnExpectedNonFnFound name)

let nonreturning_fn_expected_undeclaredident_found loc name =
  TypeError (loc, TypeError.NonReturningFnExpectedUndeclaredIdentFound name)

let illtyped_stanlib_fn_app loc name arg_tys =
  TypeError (loc, TypeError.IllTypedStanLibFunctionApp (name, arg_tys))

let illtyped_userdefined_fn_app loc name decl_arg_tys decl_return_ty arg_tys =
  TypeError
    ( loc
    , TypeError.IllTypedUserDefinedFunctionApp
        (name, decl_arg_tys, decl_return_ty, arg_tys) )

let illtyped_binary_op loc op lt rt =
  TypeError (loc, TypeError.IllTypedBinaryOperator (op, lt, rt))

let illtyped_prefix_op loc op ut =
  TypeError (loc, TypeError.IllTypedPrefixOperator (op, ut))

let illtyped_postfix_op loc op ut =
  TypeError (loc, TypeError.IllTypedPostfixOperator (op, ut))

let not_indexable loc ut nidcs =
  TypeError (loc, TypeError.NotIndexable (ut, nidcs))

let ident_is_keyword loc name =
  IdentifierError (loc, IdentifierError.IsKeyword name)

let ident_is_model_name loc name =
  IdentifierError (loc, IdentifierError.IsModelName name)

let ident_is_stanmath_name loc name =
  IdentifierError (loc, IdentifierError.IsStanMathName name)

let ident_in_use loc name = IdentifierError (loc, IdentifierError.InUse name)

let ident_not_in_scope loc name =
  IdentifierError (loc, IdentifierError.NotInScope name)

let ident_has_unnormalized_suffix loc name =
  IdentifierError (loc, IdentifierError.UnnormalizedSuffix name)

let invalid_map_rect_fn loc name =
  ExpressionError (loc, ExpressionError.InvalidMapRectFn name)

let invalid_decl_rng_fn loc =
  ExpressionError (loc, ExpressionError.InvalidSizeDeclRng)

let invalid_rng_fn loc =
  ExpressionError (loc, ExpressionError.InvalidRngFunction)

let invalid_unnormalized_fn loc =
  ExpressionError (loc, ExpressionError.InvalidUnnormalizedFunction)

let udf_is_unnormalized_fn loc name =
  ExpressionError (loc, ExpressionError.InvalidUnnormalizedUDF name)

let conditional_notation_not_allowed loc =
  ExpressionError (loc, ExpressionError.ConditionalNotationNotAllowed)

let conditioning_required loc =
  ExpressionError (loc, ExpressionError.ConditioningRequired)

let not_printable loc = ExpressionError (loc, ExpressionError.NotPrintable)
let empty_array loc = ExpressionError (loc, ExpressionError.EmptyArray)
let bad_int_literal loc = ExpressionError (loc, ExpressionError.IntTooLarge)

let cannot_assign_to_read_only loc name =
  StatementError (loc, StatementError.CannotAssignToReadOnly name)

let cannot_assign_to_global loc name =
  StatementError (loc, StatementError.CannotAssignToGlobal name)

let invalid_sampling_pdf_or_pmf loc =
  StatementError (loc, StatementError.InvalidSamplingPDForPMF)

let invalid_sampling_cdf_or_ccdf loc name =
  StatementError (loc, StatementError.InvalidSamplingCDForCCDF name)

let invalid_sampling_no_such_dist loc name =
  StatementError (loc, StatementError.InvalidSamplingNoSuchDistribution name)

let target_plusequals_outisde_model_or_logprob loc =
  StatementError (loc, StatementError.TargetPlusEqualsOutsideModelOrLogProb)

let invalid_truncation_cdf_or_ccdf loc =
  StatementError (loc, StatementError.InvalidTruncationCDForCCDF)

let multivariate_truncation loc =
  StatementError (loc, StatementError.MultivariateTruncation)

let break_outside_loop loc =
  StatementError (loc, StatementError.BreakOutsideLoop)

let continue_outside_loop loc =
  StatementError (loc, StatementError.ContinueOutsideLoop)

let expression_return_outside_returning_fn loc =
  StatementError (loc, StatementError.ExpressionReturnOutsideReturningFn)

let void_ouside_nonreturning_fn loc =
  StatementError (loc, StatementError.VoidReturnOutsideNonReturningFn)

let non_data_variable_size_decl loc =
  StatementError (loc, StatementError.NonDataVariableSizeDecl)

let non_int_bounds loc = StatementError (loc, StatementError.NonIntBounds)

let transformed_params_int loc =
  StatementError (loc, StatementError.TransformedParamsInt)

let mismatched_fn_def_decl loc name ut_opt =
  StatementError (loc, StatementError.MismatchFunDefDecl (name, ut_opt))

let fn_decl_exists loc name =
  StatementError (loc, StatementError.FunDeclExists name)

let fn_decl_without_def loc = StatementError (loc, StatementError.FunDeclNoDefn)

let fn_decl_needs_block loc =
  StatementError (loc, StatementError.FunDeclNeedsBlock)

let non_real_prob_fn_def loc =
  StatementError (loc, StatementError.NonRealProbFunDef)

let prob_density_non_real_variate loc ut_opt =
  StatementError (loc, StatementError.ProbDensityNonRealVariate ut_opt)

let prob_mass_non_int_variate loc ut_opt =
  StatementError (loc, StatementError.ProbMassNonIntVariate ut_opt)

let duplicate_arg_names loc =
  StatementError (loc, StatementError.DuplicateArgNames)

let incompatible_return_types loc =
  StatementError (loc, StatementError.IncompatibleReturnType)<|MERGE_RESOLUTION|>--- conflicted
+++ resolved
@@ -19,13 +19,9 @@
         string * UnsizedType.t list * Stan_math_signatures.fun_arg list
     | IllTypedReduceSumGeneric of string * UnsizedType.t list
     | IllTypedVariadicODE of
-<<<<<<< HEAD
-        string * UnsizedType.t list * Stan_math_signatures.fun_arg list
-=======
         string
-        * (UnsizedType.autodifftype * UnsizedType.t) list
-        * (UnsizedType.autodifftype * UnsizedType.t) list
->>>>>>> 163bcb14
+        * Stan_math_signatures.fun_arg list
+        * Stan_math_signatures.fun_arg list
     | ReturningFnExpectedNonReturningFound of string
     | ReturningFnExpectedNonFnFound of string
     | ReturningFnExpectedUndeclaredIdentFound of string
@@ -173,23 +169,14 @@
           else []
         in
         let generate_ode_sig =
-<<<<<<< HEAD
-          [ UnsizedType.UFun
-              ( Stan_math_signatures.variadic_ode_mandatory_fun_args @ args
-              , ReturnType Stan_math_signatures.variadic_ode_fun_return_type
-              , FnPlain
-              , Common.Helpers.AoS ) ]
-          @ types Stan_math_signatures.variadic_ode_mandatory_arg_types
-          @ optional_tol_args @ types args
-=======
           [ ( UnsizedType.AutoDiffable
             , UnsizedType.UFun
                 ( Stan_math_signatures.variadic_ode_mandatory_fun_args @ args
                 , ReturnType Stan_math_signatures.variadic_ode_fun_return_type
-                , FnPlain ) ) ]
+                , FnPlain
+                , Common.Helpers.AoS ) ) ]
           @ Stan_math_signatures.variadic_ode_mandatory_arg_types
           @ optional_tol_args @ args
->>>>>>> 163bcb14
         in
         (* This function is used to generate the generic signature for variadic ODEs,
            i.e. with ... representing the variadic parts of the signature.
