open Core_kernel
open Common

(** Fixed-point of statements *)
module Fixed = struct
  module First = Expr.Fixed

  module Pattern = struct
    type ('a, 'b) t =
      | Assignment of 'a lvalue * UnsizedType.t * 'a
      | TargetPE of 'a
      | NRFunApp of 'a Fun_kind.t * 'a list
      | Break
      | Continue
      | Return of 'a option
      | Skip
      | IfElse of 'a * 'b * 'b option
      | While of 'a * 'b
      | For of {loopvar: string; lower: 'a; upper: 'a; body: 'b}
      | Profile of string * 'b list
      | Block of 'b list
      | SList of 'b list
      | Decl of
          { decl_adtype: UnsizedType.autodifftype
          ; decl_id: string
          ; decl_type: 'a Type.t
          ; initialize: bool }
    [@@deriving sexp, hash, map, fold, compare]

    and 'e lvalue =
      | LVariable of string
      | LIndexed of 'e lvalue * 'e Index.t list
      | LTupleProjection of 'e lvalue * int
    [@@deriving sexp, hash, map, compare, fold]

    let pp pp_e pp_s ppf = function
      | Assignment (lvalue, _, rhs) ->
          let rec pp_lvalue ppf = function
            | LVariable v -> Fmt.string ppf v
            | LIndexed (lv, idcs) ->
                Fmt.pf ppf "%a%a" pp_lvalue lv (Index.pp_indices pp_e) idcs
            | LTupleProjection (lv, ix) -> Fmt.pf ppf "%a.%d" pp_lvalue lv ix
          in
          Fmt.pf ppf "@[<hov>%a =@[<h>@ %a@];@]" pp_lvalue lvalue pp_e rhs
      | TargetPE expr -> Fmt.pf ppf "@[<h>target +=@ %a;@]" pp_e expr
      | NRFunApp (kind, args) ->
          Fmt.pf ppf "@[%a%a;@]" (Fun_kind.pp pp_e) kind
            Fmt.(list pp_e ~sep:comma |> parens)
            args
      | Break -> Fmt.string ppf "break;"
      | Continue -> Fmt.string ppf "continue;"
      | Skip -> Fmt.string ppf ";"
      | Return (Some expr) -> Fmt.pf ppf "return %a;" pp_e expr
      | Return _ -> Fmt.string ppf "return;"
      | IfElse (pred, s_true, Some s_false) ->
          Fmt.pf ppf "if(%a) %a else %a" pp_e pred pp_s s_true pp_s s_false
      | IfElse (pred, s_true, _) -> Fmt.pf ppf "if(%a) %a" pp_e pred pp_s s_true
      | While (pred, stmt) -> Fmt.pf ppf "while(%a) %a" pp_e pred pp_s stmt
      | For {loopvar; lower; upper; body} ->
          Fmt.pf ppf "for(%s in %a:%a) %a" loopvar pp_e lower pp_e upper pp_s
            body
      | Profile (_, stmts) ->
          Fmt.pf ppf "{@;<1 2>@[<v>%a@]@;}" Fmt.(list pp_s ~sep:cut) stmts
      | Block stmts ->
          Fmt.pf ppf "{@;<1 2>@[<v>%a@]@;}" Fmt.(list pp_s ~sep:cut) stmts
      | SList stmts -> Fmt.(list pp_s ~sep:cut |> vbox) ppf stmts
      | Decl {decl_adtype; decl_id; decl_type; _} ->
          Fmt.pf ppf "@[<hov 2>%a@,%a@, %s;@]" UnsizedType.pp_autodifftype
            decl_adtype (Type.pp pp_e) decl_type decl_id

    include Foldable.Make2 (struct
      type nonrec ('a, 'b) t = ('a, 'b) t

      let fold = fold
    end)
  end

  include Fixed.Make2 (First) (Pattern)
end

(** Statements with location information and types for contained expressions *)
module Located = struct
  module Meta = struct
    type t = (Location_span.t[@sexp.opaque] [@compare.ignore])
    [@@deriving compare, sexp, hash]

    let empty = Location_span.empty
    let pp _ _ = ()
  end

  include Specialized.Make2 (Fixed) (Expr.Typed) (Meta)

  let loc_of Fixed.{meta; _} = meta

  (** This module acts as a temporary replace for the [stmt_loc_num] type that
  is currently used within [analysis_and_optimization].

  The original intent of the type was to provide explicit sharing of subterms.
  My feeling is that ultimately we either want to:
  - use the recursive type directly and rely on OCaml for sharing
  - provide the same interface as other [Specialized] modules so that
    the analysis code isn't aware of the particular representation we are using.
  *)
  module Non_recursive = struct
    type t =
      { pattern: (Expr.Typed.t, int) Fixed.Pattern.t
      ; meta: (Meta.t[@sexp.opaque] [@compare.ignore]) }
    [@@deriving compare, sexp, hash]
  end
end

module Numbered = struct
  module Meta = struct
    type t = (int[@sexp.opaque] [@compare.ignore])
    [@@deriving compare, sexp, hash]

    let empty = 0
    let from_int (i : int) : t = i
    let pp _ _ = ()
  end

  include Specialized.Make2 (Fixed) (Expr.Typed) (Meta)
end

module Helpers = struct
  let temp_vars exprs : Located.t list * Expr.Typed.t list * (unit -> unit) =
    let sym, reset = Gensym.enter () in
    let rec loop es sym inits vars =
      match es with
      | [] -> (inits, vars)
      | (Expr.{Fixed.pattern= Var _; _} as e) :: es ->
          loop es sym inits (e :: vars)
      | e :: es ->
          let decl =
            { Fixed.pattern=
                Decl
                  { decl_adtype= Expr.Typed.adlevel_of e
                  ; decl_id= sym
                  ; decl_type= Unsized (Expr.Typed.type_of e)
                  ; initialize= true }
            ; meta= e.meta.loc } in
          let assign =
            { decl with
              Fixed.pattern= Assignment ((sym, Expr.Typed.type_of e, []), e) }
          in
          loop es (Gensym.generate ()) (decl :: assign :: inits)
            ({e with pattern= Var sym} :: vars) in
    let setups, exprs = loop (List.rev exprs) sym [] [] in
    (setups, exprs, reset)

  let ensure_var bodyfn (expr : Expr.Typed.t) meta =
    match expr with
    | {pattern= Var _; _} -> bodyfn expr meta
    | _ ->
<<<<<<< HEAD
        let symbol, reset = Gensym.enter () in
        let body = bodyfn {expr with pattern= Var symbol} meta in
        let decl =
          { body with
            Fixed.pattern=
              Decl
                { decl_adtype= Expr.Typed.adlevel_of expr
                ; decl_id= symbol
                ; decl_type= Unsized (Expr.Typed.type_of expr)
                ; initialize= true } } in
        let assign =
          { body with
            Fixed.pattern=
              Assignment (LVariable symbol, Expr.Typed.type_of expr, expr) }
        in
=======
        let preamble, temp, reset = temp_vars [expr] in
        let body = bodyfn (List.hd_exn temp) meta in
>>>>>>> 44c66b10
        reset () ;
        {body with Fixed.pattern= Block (preamble @ [body])}

  let internal_nrfunapp fn args meta =
    {Fixed.pattern= NRFunApp (CompilerInternal fn, args); meta}

  (** [mk_for] returns a MIR For statement from 0 to [upper] that calls the [bodyfn] with the loop
      variable inside the loop. *)
  let mk_for upper bodyfn meta =
    let loopvar, reset = Gensym.enter () in
    let loopvar_expr =
      Expr.Fixed.
        { meta= Expr.Typed.Meta.create ~type_:UInt ~loc:meta ~adlevel:DataOnly ()
        ; pattern= Var loopvar } in
    let lower = Expr.Helpers.loop_bottom in
    let body = Fixed.{meta; pattern= Pattern.Block [bodyfn loopvar_expr]} in
    reset () ;
    let pattern = Fixed.Pattern.For {loopvar; lower; upper; body} in
    Fixed.{meta; pattern}

  (** [mk_nested_for] returns nested MIR For statements with ranges from 0 to each element of
      [uppers], and calls the [bodyfn] in the innermost loop with the list of loop variables. *)
  let rec mk_nested_for uppers bodyfn meta =
    match uppers with
    | [] -> bodyfn []
    | upper :: uppers' ->
        mk_for upper
          (fun loopvar ->
            mk_nested_for uppers'
              (fun loopvars -> bodyfn (loopvar :: loopvars))
              meta )
          meta

  (** [mk_for_iteratee] returns a MIR For statement that iterates over the given expression
    [iteratee]. *)
  let mk_for_iteratee upper iteratee_bodyfn iteratee meta =
    let bodyfn loopvar =
      iteratee_bodyfn
        (Expr.Helpers.add_int_index iteratee (Index.Single loopvar)) in
    mk_for upper bodyfn meta

  let for_each_tuple bodyfn iteratee ts meta =
    let stmt =
      Fixed.Pattern.SList
        (List.mapi ts ~f:(fun tuple_ix t ->
             let e = Expr.Helpers.add_tuple_index iteratee (tuple_ix + 1) in
             bodyfn t e ) ) in
    Fixed.{meta; pattern= stmt}

  let rec for_each bodyfn iteratee smeta =
    let len (e : Expr.Typed.t) =
      let emeta = e.meta in
      let emeta' = {emeta with Expr.Typed.Meta.type_= UInt} in
      Expr.Helpers.internal_funapp FnLength [e] emeta' in
    match Expr.Typed.type_of iteratee with
    | UInt | UReal | UComplex -> bodyfn iteratee
    | UVector | URowVector | UComplexVector | UComplexRowVector ->
        mk_for_iteratee (len iteratee) bodyfn iteratee smeta
    | UMatrix | UComplexMatrix ->
        let emeta = iteratee.meta in
        let emeta' = {emeta with Expr.Typed.Meta.type_= UInt} in
        let rows =
          Expr.Fixed.
            { meta= emeta'
            ; pattern= FunApp (StanLib ("rows", FnPlain, AoS), [iteratee]) }
        in
        mk_for_iteratee rows (fun e -> for_each bodyfn e smeta) iteratee smeta
    | UArray _ -> mk_for_iteratee (len iteratee) bodyfn iteratee smeta
    (* TUPLE MAYBE It's not clear that this should ever be called: *)
    | UTuple ts -> for_each_tuple (const bodyfn) iteratee ts smeta
    | UMathLibraryFunction | UFun _ ->
        FatalError.fatal_error_msg
          [%message "Can't iterate over " (iteratee : Expr.Typed.t)]

  let contains_fn_kind is_fn_kind ?(init = false) stmt =
    let rec aux accu Fixed.{pattern; _} =
      match pattern with
      | NRFunApp (kind, _) when is_fn_kind kind -> true
      | stmt_pattern ->
          Fixed.Pattern.fold_left ~init:accu stmt_pattern
            ~f:(fun accu expr ->
              Expr.Helpers.contains_fn_kind is_fn_kind ~init:accu expr )
            ~g:aux in
    aux init stmt

  (** [for_eigen unsizedtype...] generates a For statement that loops
    over the eigen types in the underlying [unsizedtype]; i.e. just iterating
    overarrays and running bodyfn on any eign types found within.

    We can call [bodyfn] directly on scalars and Eigen types;
    for Arrays we call mk_for_iteratee but insert a
    recursive call into the [bodyfn] that will operate on the nested
    type. In this way we recursively create for loops that loop over
    the outermost layers first.
*)
  let rec for_eigen st bodyfn var smeta =
    match st with
    | SizedType.SInt | SReal | SComplex | SVector _ | SRowVector _ | SMatrix _
     |SComplexVector _ | SComplexRowVector _ | SComplexMatrix _ ->
        bodyfn st var
    | SArray (t, d) ->
        mk_for_iteratee d (fun e -> for_eigen t bodyfn e smeta) var smeta
    | STuple ts ->
        for_each_tuple (fun t e -> for_eigen t bodyfn e smeta) var ts smeta

  (** [for_scalar unsizedtype...] generates a For statement that loops
    over the scalars in the underlying [unsizedtype].

    We can call [bodyfn] directly on scalars, make a direct For loop
    around Eigen types, or for Arrays we call mk_for_iteratee but inserting a
    recursive call into the [bodyfn] that will operate on the nested
    type. In this way we recursively create for loops that loop over
    the outermost layers first.
*)
  let rec for_scalar st bodyfn var smeta =
    match st with
    | SizedType.SInt | SReal | SComplex -> bodyfn st var
    | SVector (_, d)
     |SRowVector (_, d)
     |SComplexVector d
     |SComplexRowVector d ->
        mk_for_iteratee d (bodyfn st) var smeta
    | SMatrix (mem_pattern, d1, d2) ->
        mk_for_iteratee d1
          (fun e -> for_scalar (SRowVector (mem_pattern, d2)) bodyfn e smeta)
          var smeta
    | SComplexMatrix (d1, d2) ->
        mk_for_iteratee d1
          (fun e -> for_scalar (SComplexRowVector d2) bodyfn e smeta)
          var smeta
    | SArray (t, d) ->
        mk_for_iteratee d (fun e -> for_scalar t bodyfn e smeta) var smeta
    | STuple _ -> bodyfn st var

  (** Exactly like for_scalar, but iterating through array dimensions in the
  inverted order.*)
  let for_scalar_inv st bodyfn (var : Expr.Typed.t) smeta =
    let var = {var with pattern= Indexed (var, [])} in
    let invert_index_order (Expr.Fixed.{pattern; _} as e) =
      match pattern with
      | Indexed (obj, []) -> obj
      | Indexed (obj, idxs) -> {e with pattern= Indexed (obj, List.rev idxs)}
      | _ -> e in
    let rec go st bodyfn var smeta =
      match st with
      | SizedType.SArray (t, d) ->
          let bodyfn' _ var = mk_for_iteratee d (bodyfn st) var smeta in
          go t bodyfn' var smeta
      | SMatrix (mem_pattern, d1, d2) ->
          let bodyfn' _ var = mk_for_iteratee d1 (bodyfn st) var smeta in
          go (SRowVector (mem_pattern, d2)) bodyfn' var smeta
      | SComplexMatrix (d1, d2) ->
          let bodyfn' _ var = mk_for_iteratee d1 (bodyfn st) var smeta in
          go (SComplexRowVector d2) bodyfn' var smeta
      | _ -> for_scalar st bodyfn var smeta in
    go st (fun st var -> bodyfn st (invert_index_order var)) var smeta

  let assign_indexed decl_type lval meta varfn var =
    let indices = Expr.Helpers.collect_indices var in
    Fixed.
      { meta
      ; pattern= Assignment (LIndexed (lval, indices), decl_type, varfn var) }

  let rec get_lhs_name (lval : 'a Fixed.Pattern.lvalue) =
    match lval with
    | LVariable name -> name
    | LIndexed (sub_lval, _) -> get_lhs_name sub_lval
    | LTupleProjection (sub_lval, num) ->
        get_lhs_name sub_lval ^ "." ^ string_of_int num

  (* Copied from AST's version in AST.ml *)
  let rec lvalue_of_expr_opt (expr : 'e Expr.Fixed.t) :
      'e Expr.Fixed.t Fixed.Pattern.lvalue option =
    match expr.pattern with
    | Var s -> Some (LVariable s)
    | Indexed (l, i) ->
        Option.( >>= ) (lvalue_of_expr_opt l) (fun lv ->
            Some (Fixed.Pattern.LIndexed (lv, i)) )
    | TupleProjection (l, i) ->
        Option.( >>= ) (lvalue_of_expr_opt l) (fun lv ->
            Some (Fixed.Pattern.LTupleProjection (lv, i)) )
    | _ -> None

  let rec expr_of_lvalue (lhs : 'e Expr.Fixed.t Fixed.Pattern.lvalue)
      ~(meta : 'e) : 'e Expr.Fixed.t =
    let pattern =
      match lhs with
      | LVariable v -> Expr.Fixed.Pattern.Var v
      | LIndexed (lv, ix) -> Indexed (expr_of_lvalue ~meta lv, ix)
      | LTupleProjection (lv, ix) ->
          TupleProjection (expr_of_lvalue ~meta lv, ix) in
    {pattern; meta}

  let rec map_lhs_variable ~(f : string -> string)
      (lhs : 'e Fixed.Pattern.lvalue) : 'e Fixed.Pattern.lvalue =
    match lhs with
    | LVariable v -> LVariable (f v)
    | LIndexed (lv, ix) -> LIndexed (map_lhs_variable ~f lv, ix)
    | LTupleProjection (lv, ix) -> LTupleProjection (map_lhs_variable ~f lv, ix)

  let rec lhs_indices (lhs : 'e Fixed.Pattern.lvalue) : 'e Index.t list =
    match lhs with
    | LVariable _ -> []
    | LIndexed (lv, idcs) -> idcs @ lhs_indices lv
    | LTupleProjection (lv, _) -> lhs_indices lv

  let rec lhs_variable (lhs : 'e Fixed.Pattern.lvalue) : string =
    match lhs with
    | LVariable v -> v
    | LIndexed (lv, _) | LTupleProjection (lv, _) -> lhs_variable lv

  (* Reduce an lvalue down to its "base reference", which is a variable with maximum tuple indices after it.
     For example:
     x[1,2][3] -> x
     x.1[1,2].2[3].3 -> x.1
     x.1.2[1,2][3].3 -> x.1.2
  *)
  let lvalue_base_reference (lvalue : 'e Fixed.Pattern.lvalue) =
    let rec go (lv : 'e Fixed.Pattern.lvalue) wrap =
      match lv with
      | LVariable _ | LTupleProjection (LVariable _, _) -> wrap lv
      | LIndexed (lv, _) -> go lv Fn.id
      | LTupleProjection (lv, ix) ->
          go lv (fun lv -> wrap (LTupleProjection (lv, ix))) in
    go lvalue Fn.id
end<|MERGE_RESOLUTION|>--- conflicted
+++ resolved
@@ -141,8 +141,8 @@
             ; meta= e.meta.loc } in
           let assign =
             { decl with
-              Fixed.pattern= Assignment ((sym, Expr.Typed.type_of e, []), e) }
-          in
+              Fixed.pattern= Assignment (LVariable sym, Expr.Typed.type_of e, e)
+            } in
           loop es (Gensym.generate ()) (decl :: assign :: inits)
             ({e with pattern= Var sym} :: vars) in
     let setups, exprs = loop (List.rev exprs) sym [] [] in
@@ -152,26 +152,8 @@
     match expr with
     | {pattern= Var _; _} -> bodyfn expr meta
     | _ ->
-<<<<<<< HEAD
-        let symbol, reset = Gensym.enter () in
-        let body = bodyfn {expr with pattern= Var symbol} meta in
-        let decl =
-          { body with
-            Fixed.pattern=
-              Decl
-                { decl_adtype= Expr.Typed.adlevel_of expr
-                ; decl_id= symbol
-                ; decl_type= Unsized (Expr.Typed.type_of expr)
-                ; initialize= true } } in
-        let assign =
-          { body with
-            Fixed.pattern=
-              Assignment (LVariable symbol, Expr.Typed.type_of expr, expr) }
-        in
-=======
         let preamble, temp, reset = temp_vars [expr] in
         let body = bodyfn (List.hd_exn temp) meta in
->>>>>>> 44c66b10
         reset () ;
         {body with Fixed.pattern= Block (preamble @ [body])}
 
