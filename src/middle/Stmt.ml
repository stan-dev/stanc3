open Core_kernel
open Common

(** Fixed-point of statements *)
module Fixed = struct
  module First = Expr.Fixed

  module Pattern = struct
    type ('a, 'b) t =
      | Assignment of 'a lvalue * UnsizedType.t * 'a
      | TargetPE of 'a
      | NRFunApp of 'a Fun_kind.t * 'a list
      | Break
      | Continue
      | Return of 'a option
      | Skip
      | IfElse of 'a * 'b * 'b option
      | While of 'a * 'b
      | For of {loopvar: string; lower: 'a; upper: 'a; body: 'b}
      | Profile of string * 'b list
      | Block of 'b list
      | SList of 'b list
      | Decl of
          { decl_adtype: UnsizedType.autodifftype
          ; decl_id: string
          ; decl_type: 'a Type.t
          ; initialize: bool }
    [@@deriving sexp, hash, map, fold, compare]

    and 'e lvalue =
      | LVariable of string
      | LIndexed of 'e lvalue * 'e Index.t list
      | LTupleProjection of 'e lvalue * int
    [@@deriving sexp, hash, map, compare, fold]

    let pp pp_e pp_s ppf = function
      | Assignment (lvalue, _, rhs) ->
          let rec pp_lvalue ppf = function
            | LVariable v -> Fmt.string ppf v
            | LIndexed (lv, idcs) ->
                Fmt.pf ppf "%a%a" pp_lvalue lv (Index.pp_indices pp_e) idcs
            | LTupleProjection (lv, ix) -> Fmt.pf ppf "%a.%d" pp_lvalue lv ix
          in
          Fmt.pf ppf "@[<hov>%a =@[<h>@ %a@];@]" pp_lvalue lvalue pp_e rhs
      | TargetPE expr -> Fmt.pf ppf "@[<h>target +=@ %a;@]" pp_e expr
      | NRFunApp (kind, args) ->
          Fmt.pf ppf "@[%a%a;@]" (Fun_kind.pp pp_e) kind
            Fmt.(list pp_e ~sep:comma |> parens)
            args
      | Break -> Fmt.string ppf "break;"
      | Continue -> Fmt.string ppf "continue;"
      | Skip -> Fmt.string ppf ";"
      | Return (Some expr) -> Fmt.pf ppf "return %a;" pp_e expr
      | Return _ -> Fmt.string ppf "return;"
      | IfElse (pred, s_true, Some s_false) ->
          Fmt.pf ppf "if(%a) %a else %a" pp_e pred pp_s s_true pp_s s_false
      | IfElse (pred, s_true, _) -> Fmt.pf ppf "if(%a) %a" pp_e pred pp_s s_true
      | While (pred, stmt) -> Fmt.pf ppf "while(%a) %a" pp_e pred pp_s stmt
      | For {loopvar; lower; upper; body} ->
          Fmt.pf ppf "for(%s in %a:%a) %a" loopvar pp_e lower pp_e upper pp_s
            body
      | Profile (_, stmts) ->
          Fmt.pf ppf "{@;<1 2>@[<v>%a@]@;}" Fmt.(list pp_s ~sep:cut) stmts
      | Block stmts ->
          Fmt.pf ppf "{@;<1 2>@[<v>%a@]@;}" Fmt.(list pp_s ~sep:cut) stmts
      | SList stmts -> Fmt.(list pp_s ~sep:cut |> vbox) ppf stmts
      | Decl {decl_adtype; decl_id; decl_type; _} ->
          Fmt.pf ppf "@[<hov 2>%a@,%a@, %s;@]" UnsizedType.pp_autodifftype
            decl_adtype (Type.pp pp_e) decl_type decl_id

    include Foldable.Make2 (struct
      type nonrec ('a, 'b) t = ('a, 'b) t

      let fold = fold
    end)
  end

  include Fixed.Make2 (First) (Pattern)
end

(** Statements with location information and types for contained expressions *)
module Located = struct
  module Meta = struct
    type t = (Location_span.t[@sexp.opaque] [@compare.ignore])
    [@@deriving compare, sexp, hash]

    let empty = Location_span.empty
    let pp _ _ = ()
  end

  include Specialized.Make2 (Fixed) (Expr.Typed) (Meta)

  let loc_of Fixed.{meta; _} = meta

  (** This module acts as a temporary replace for the [stmt_loc_num] type that
  is currently used within [analysis_and_optimization].

  The original intent of the type was to provide explicit sharing of subterms.
  My feeling is that ultimately we either want to:
  - use the recursive type directly and rely on OCaml for sharing
  - provide the same interface as other [Specialized] modules so that
    the analysis code isn't aware of the particular representation we are using.
  *)
  module Non_recursive = struct
    type t =
      { pattern: (Expr.Typed.t, int) Fixed.Pattern.t
      ; meta: (Meta.t[@sexp.opaque] [@compare.ignore]) }
    [@@deriving compare, sexp, hash]
  end
end

module Numbered = struct
  module Meta = struct
    type t = (int[@sexp.opaque] [@compare.ignore])
    [@@deriving compare, sexp, hash]

    let empty = 0
    let from_int (i : int) : t = i
    let pp _ _ = ()
  end

  include Specialized.Make2 (Fixed) (Expr.Typed) (Meta)
end

module Helpers = struct
  let temp_vars exprs : Located.t list * Expr.Typed.t list * (unit -> unit) =
    let sym, reset = Gensym.enter () in
    let rec loop es sym inits vars =
      match es with
      | [] -> (inits, vars)
      | (Expr.{Fixed.pattern= Var _; _} as e) :: es ->
          loop es sym inits (e :: vars)
      | e :: es ->
          let decl =
            { Fixed.pattern=
                Decl
                  { decl_adtype= Expr.Typed.adlevel_of e
                  ; decl_id= sym
                  ; decl_type= Unsized (Expr.Typed.type_of e)
                  ; initialize= true }
            ; meta= e.meta.loc } in
          let assign =
            { decl with
              Fixed.pattern= Assignment (LVariable sym, Expr.Typed.type_of e, e)
            } in
          loop es (Gensym.generate ()) (decl :: assign :: inits)
            ({e with pattern= Var sym} :: vars) in
    let setups, exprs = loop (List.rev exprs) sym [] [] in
    (setups, exprs, reset)

  let ensure_var bodyfn (expr : Expr.Typed.t) meta =
    match expr with
    | {pattern= Var _; _} -> bodyfn expr meta
    | _ ->
        let preamble, temp, reset = temp_vars [expr] in
        let body = bodyfn (List.hd_exn temp) meta in
        reset () ;
        {body with Fixed.pattern= Block (preamble @ [body])}

  let internal_nrfunapp fn args meta =
    {Fixed.pattern= NRFunApp (CompilerInternal fn, args); meta}

  (** [mk_for] returns a MIR For statement from 0 to [upper] that calls the [bodyfn] with the loop
      variable inside the loop. *)
  let mk_for upper bodyfn meta =
    let loopvar, reset = Gensym.enter () in
    let loopvar_expr =
      Expr.Fixed.
        { meta= Expr.Typed.Meta.create ~type_:UInt ~loc:meta ~adlevel:DataOnly ()
        ; pattern= Var loopvar } in
    let lower = Expr.Helpers.loop_bottom in
    let body = Fixed.{meta; pattern= Pattern.Block [bodyfn loopvar_expr]} in
    reset () ;
    let pattern = Fixed.Pattern.For {loopvar; lower; upper; body} in
    Fixed.{meta; pattern}

  (** [mk_nested_for] returns nested MIR For statements with ranges from 0 to each element of
      [uppers], and calls the [bodyfn] in the innermost loop with the list of loop variables. *)
  let rec mk_nested_for uppers bodyfn meta =
    match uppers with
    | [] -> bodyfn []
    | upper :: uppers' ->
        mk_for upper
          (fun loopvar ->
            mk_nested_for uppers'
              (fun loopvars -> bodyfn (loopvar :: loopvars))
              meta )
          meta

  (** [mk_for_iteratee] returns a MIR For statement that iterates over the given expression
    [iteratee]. *)
  let mk_for_iteratee upper iteratee_bodyfn iteratee meta =
    let bodyfn loopvar =
      iteratee_bodyfn
        (Expr.Helpers.add_int_index iteratee (Index.Single loopvar)) in
    mk_for upper bodyfn meta

  let for_each_tuple bodyfn iteratee ts meta =
    let stmt =
      Fixed.Pattern.SList
        (List.mapi ts ~f:(fun tuple_ix t ->
             let e = Expr.Helpers.add_tuple_index iteratee (tuple_ix + 1) in
             bodyfn t e ) ) in
    Fixed.{meta; pattern= stmt}

  let rec for_each bodyfn iteratee smeta =
    let len (e : Expr.Typed.t) =
      let emeta = e.meta in
      let emeta' = {emeta with Expr.Typed.Meta.type_= UInt} in
      Expr.Helpers.internal_funapp FnLength [e] emeta' in
    match Expr.Typed.type_of iteratee with
    | UInt | UReal | UComplex -> bodyfn iteratee
    | UVector | URowVector | UComplexVector | UComplexRowVector ->
        mk_for_iteratee (len iteratee) bodyfn iteratee smeta
    | UMatrix | UComplexMatrix ->
        let emeta = iteratee.meta in
        let emeta' = {emeta with Expr.Typed.Meta.type_= UInt} in
        let rows =
          Expr.Fixed.
            { meta= emeta'
            ; pattern= FunApp (StanLib ("rows", FnPlain, AoS), [iteratee]) }
        in
        mk_for_iteratee rows (fun e -> for_each bodyfn e smeta) iteratee smeta
    | UArray _ -> mk_for_iteratee (len iteratee) bodyfn iteratee smeta
    (* TUPLE MAYBE It's not clear that this should ever be called: *)
    | UTuple ts -> for_each_tuple (const bodyfn) iteratee ts smeta
    | UMathLibraryFunction | UFun _ ->
        FatalError.fatal_error_msg
          [%message "Can't iterate over " (iteratee : Expr.Typed.t)]

  let contains_fn_kind is_fn_kind ?(init = false) stmt =
    let rec aux accu Fixed.{pattern; _} =
      match pattern with
      | NRFunApp (kind, _) when is_fn_kind kind -> true
      | stmt_pattern ->
          Fixed.Pattern.fold_left ~init:accu stmt_pattern
            ~f:(fun accu expr ->
              Expr.Helpers.contains_fn_kind is_fn_kind ~init:accu expr )
            ~g:aux in
    aux init stmt

<<<<<<< HEAD
  (** [for_eigen unsizedtype...] generates a For statement that loops
    over the eigen types in the underlying [unsizedtype]; i.e. just iterating
    overarrays and running bodyfn on any eign types found within.

    We can call [bodyfn] directly on scalars and Eigen types;
    for Arrays we call mk_for_iteratee but insert a
    recursive call into the [bodyfn] that will operate on the nested
    type. In this way we recursively create for loops that loop over
    the outermost layers first.
*)
  let rec for_eigen st bodyfn var smeta =
    match st with
    | SizedType.SInt | SReal | SComplex | SVector _ | SRowVector _ | SMatrix _
     |SComplexVector _ | SComplexRowVector _ | SComplexMatrix _ ->
        bodyfn st var
    | SArray (t, d) ->
        mk_for_iteratee d (fun e -> for_eigen t bodyfn e smeta) var smeta
    | STuple ts ->
        for_each_tuple (fun t e -> for_eigen t bodyfn e smeta) var ts smeta

=======
>>>>>>> 975b2132
  (** [for_scalar unsizedtype...] generates a For statement that loops
    over the scalars in the underlying [unsizedtype].

    We can call [bodyfn] directly on scalars, make a direct For loop
    around Eigen types, or for Arrays we call mk_for_iteratee but inserting a
    recursive call into the [bodyfn] that will operate on the nested
    type. In this way we recursively create for loops that loop over
    the outermost layers first.
*)
  let rec for_scalar st bodyfn var smeta =
    match st with
    | SizedType.SInt | SReal | SComplex -> bodyfn st var
    | SVector (_, d)
     |SRowVector (_, d)
     |SComplexVector d
     |SComplexRowVector d ->
        mk_for_iteratee d (bodyfn st) var smeta
    | SMatrix (mem_pattern, d1, d2) ->
        mk_for_iteratee d1
          (fun e -> for_scalar (SRowVector (mem_pattern, d2)) bodyfn e smeta)
          var smeta
    | SComplexMatrix (d1, d2) ->
        mk_for_iteratee d1
          (fun e -> for_scalar (SComplexRowVector d2) bodyfn e smeta)
          var smeta
    | SArray (t, d) ->
        mk_for_iteratee d (fun e -> for_scalar t bodyfn e smeta) var smeta
    | STuple _ -> bodyfn st var

  (** Exactly like for_scalar, but iterating through array dimensions in the
  inverted order.*)
  let for_scalar_inv st bodyfn (var : Expr.Typed.t) smeta =
    let var = {var with pattern= Indexed (var, [])} in
    let invert_index_order (Expr.Fixed.{pattern; _} as e) =
      match pattern with
      | Indexed (obj, []) -> obj
      | Indexed (obj, idxs) -> {e with pattern= Indexed (obj, List.rev idxs)}
      | _ -> e in
    let rec go st bodyfn var smeta =
      match st with
      | SizedType.SArray (t, d) ->
          let bodyfn' _ var = mk_for_iteratee d (bodyfn st) var smeta in
          go t bodyfn' var smeta
      | SMatrix (mem_pattern, d1, d2) ->
          let bodyfn' _ var = mk_for_iteratee d1 (bodyfn st) var smeta in
          go (SRowVector (mem_pattern, d2)) bodyfn' var smeta
      | SComplexMatrix (d1, d2) ->
          let bodyfn' _ var = mk_for_iteratee d1 (bodyfn st) var smeta in
          go (SComplexRowVector d2) bodyfn' var smeta
      | _ -> for_scalar st bodyfn var smeta in
    go st (fun st var -> bodyfn st (invert_index_order var)) var smeta

  let assign_indexed decl_type lval meta varfn var =
    let indices = Expr.Helpers.collect_indices var in
    Fixed.
      { meta
      ; pattern= Assignment (LIndexed (lval, indices), decl_type, varfn var) }

  let rec get_lhs_name (lval : 'a Fixed.Pattern.lvalue) =
    match lval with
    | LVariable name -> name
    | LIndexed (sub_lval, _) -> get_lhs_name sub_lval
    | LTupleProjection (sub_lval, num) ->
        get_lhs_name sub_lval ^ "." ^ string_of_int num

  (* Copied from AST's version in AST.ml *)
  let rec lvalue_of_expr_opt (expr : 'e Expr.Fixed.t) :
      'e Expr.Fixed.t Fixed.Pattern.lvalue option =
    match expr.pattern with
    | Var s -> Some (LVariable s)
    | Indexed (l, i) ->
        Option.( >>= ) (lvalue_of_expr_opt l) (fun lv ->
            Some (Fixed.Pattern.LIndexed (lv, i)) )
    | TupleProjection (l, i) ->
        Option.( >>= ) (lvalue_of_expr_opt l) (fun lv ->
            Some (Fixed.Pattern.LTupleProjection (lv, i)) )
    | _ -> None

  let rec expr_of_lvalue (lhs : 'e Expr.Fixed.t Fixed.Pattern.lvalue)
      ~(meta : 'e) : 'e Expr.Fixed.t =
    let pattern =
      match lhs with
      | LVariable v -> Expr.Fixed.Pattern.Var v
      | LIndexed (lv, ix) -> Indexed (expr_of_lvalue ~meta lv, ix)
      | LTupleProjection (lv, ix) ->
          TupleProjection (expr_of_lvalue ~meta lv, ix) in
    {pattern; meta}

  let rec map_lhs_variable ~(f : string -> string)
      (lhs : 'e Fixed.Pattern.lvalue) : 'e Fixed.Pattern.lvalue =
    match lhs with
    | LVariable v -> LVariable (f v)
    | LIndexed (lv, ix) -> LIndexed (map_lhs_variable ~f lv, ix)
    | LTupleProjection (lv, ix) -> LTupleProjection (map_lhs_variable ~f lv, ix)

  let rec lhs_indices (lhs : 'e Fixed.Pattern.lvalue) : 'e Index.t list =
    match lhs with
    | LVariable _ -> []
    | LIndexed (lv, idcs) -> idcs @ lhs_indices lv
    | LTupleProjection (lv, _) -> lhs_indices lv

  let rec lhs_variable (lhs : 'e Fixed.Pattern.lvalue) : string =
    match lhs with
    | LVariable v -> v
    | LIndexed (lv, _) | LTupleProjection (lv, _) -> lhs_variable lv

  (* Reduce an lvalue down to its "base reference", which is a variable with maximum tuple indices after it.
     For example:
     x[1,2][3] -> x
     x.1[1,2].2[3].3 -> x.1
     x.1.2[1,2][3].3 -> x.1.2
  *)
  let lvalue_base_reference (lvalue : 'e Fixed.Pattern.lvalue) =
    let rec go (lv : 'e Fixed.Pattern.lvalue) wrap =
      match lv with
      | LVariable _ | LTupleProjection (LVariable _, _) -> wrap lv
      | LIndexed (lv, _) -> go lv Fn.id
      | LTupleProjection (lv, ix) ->
          go lv (fun lv -> wrap (LTupleProjection (lv, ix))) in
    go lvalue Fn.id
end<|MERGE_RESOLUTION|>--- conflicted
+++ resolved
@@ -239,29 +239,6 @@
             ~g:aux in
     aux init stmt
 
-<<<<<<< HEAD
-  (** [for_eigen unsizedtype...] generates a For statement that loops
-    over the eigen types in the underlying [unsizedtype]; i.e. just iterating
-    overarrays and running bodyfn on any eign types found within.
-
-    We can call [bodyfn] directly on scalars and Eigen types;
-    for Arrays we call mk_for_iteratee but insert a
-    recursive call into the [bodyfn] that will operate on the nested
-    type. In this way we recursively create for loops that loop over
-    the outermost layers first.
-*)
-  let rec for_eigen st bodyfn var smeta =
-    match st with
-    | SizedType.SInt | SReal | SComplex | SVector _ | SRowVector _ | SMatrix _
-     |SComplexVector _ | SComplexRowVector _ | SComplexMatrix _ ->
-        bodyfn st var
-    | SArray (t, d) ->
-        mk_for_iteratee d (fun e -> for_eigen t bodyfn e smeta) var smeta
-    | STuple ts ->
-        for_each_tuple (fun t e -> for_eigen t bodyfn e smeta) var ts smeta
-
-=======
->>>>>>> 975b2132
   (** [for_scalar unsizedtype...] generates a For statement that loops
     over the scalars in the underlying [unsizedtype].
 
