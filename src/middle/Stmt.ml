--- conflicted
+++ resolved
@@ -109,98 +109,6 @@
   end
 end
 
-<<<<<<< HEAD
-(** Statements with location information and labels. Contained expressions have
-both are typed and labelled. *)
-module Labelled = struct
-  module Meta = struct
-    type t =
-      { loc: (Location_span.t[@sexp.opaque] [@compare.ignore])
-      ; label: Label.Int_label.t [@compare.ignore] }
-    [@@deriving compare, create, sexp, hash]
-
-    let empty =
-      create ~loc:Location_span.empty ~label:Label.Int_label.(prev init) ()
-
-    let pp _ _ = ()
-  end
-
-  include Specialized.Make2 (Fixed) (Expr.Labelled) (Meta)
-
-  let label_of Fixed.{meta= Meta.{label; _}; _} = label
-  let loc_of Fixed.{meta= Meta.{loc; _}; _} = loc
-
-  let label ?(init = Label.Int_label.init) (stmt : Located.t) : t =
-    let lbl = ref init in
-    let f Expr.Typed.Meta.{adlevel; type_; loc} =
-      let cur_lbl = !lbl in
-      lbl := Label.Int_label.next cur_lbl ;
-      Expr.Labelled.Meta.create ~type_ ~loc ~adlevel ~label:cur_lbl ()
-    and g loc =
-      let cur_lbl = !lbl in
-      lbl := Label.Int_label.next cur_lbl ;
-      Meta.create ~loc ~label:cur_lbl () in
-    Fixed.map f g stmt
-
-  type associations =
-    { exprs: Expr.Labelled.t Label.Int_label.Map.t
-    ; stmts: t Label.Int_label.Map.t }
-
-  let empty =
-    {exprs= Label.Int_label.Map.empty; stmts= Label.Int_label.Map.empty}
-
-  let rec associate ?init:(assocs = empty) ({pattern; _} as stmt : t) =
-    associate_pattern
-      { assocs with
-        stmts=
-          Label.Int_label.Map.add_exn assocs.stmts ~key:(label_of stmt)
-            ~data:stmt }
-      pattern
-
-  and associate_pattern assocs = function
-    | Fixed.Pattern.Break | Skip | Continue | Return None -> assocs
-    | Return (Some e) | TargetPE e ->
-        {assocs with exprs= Expr.Labelled.associate ~init:assocs.exprs e}
-    | NRFunApp (_, args) ->
-        { assocs with
-          exprs=
-            List.fold args ~init:assocs.exprs ~f:(fun accu x ->
-                Expr.Labelled.associate ~init:accu x ) }
-    | Assignment (lv, _, rhs) ->
-        let rec lvalue_exprs ~init = function
-          | Fixed.Pattern.LIndexed (lv, idxs) ->
-              List.fold ~f:Expr.Labelled.associate_index
-                ~init:(lvalue_exprs lv ~init) idxs
-          | _ -> init in
-        let exprs =
-          Expr.Labelled.(
-            associate rhs ~init:(lvalue_exprs ~init:assocs.exprs lv)) in
-        {assocs with exprs}
-    | IfElse (pred, body, None) | While (pred, body) ->
-        let exprs = Expr.Labelled.associate ~init:assocs.exprs pred in
-        associate ~init:{assocs with exprs} body
-    | IfElse (pred, ts, Some fs) ->
-        let exprs = Expr.Labelled.associate ~init:assocs.exprs pred in
-        let assocs' = {assocs with exprs} in
-        associate ~init:(associate ~init:assocs' ts) fs
-    | Decl {decl_type; _} -> associate_possibly_sized_type assocs decl_type
-    | For {lower; upper; body; _} ->
-        let exprs =
-          Expr.Labelled.(
-            associate ~init:(associate ~init:assocs.exprs lower) upper) in
-        let assocs' = {assocs with exprs} in
-        associate ~init:assocs' body
-    | Profile (_, xs) | Block xs | SList xs ->
-        List.fold ~f:(fun accu x -> associate ~init:accu x) ~init:assocs xs
-
-  and associate_possibly_sized_type assocs = function
-    | Type.Sized st ->
-        {assocs with exprs= SizedType.associate ~init:assocs.exprs st}
-    | Unsized _ -> assocs
-end
-
-=======
->>>>>>> e101bce2
 module Numbered = struct
   module Meta = struct
     type t = (int[@sexp.opaque] [@compare.ignore])
