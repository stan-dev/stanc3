open Core_kernel
open Common
open Helpers

(** Fixed-point of statements *)
module Fixed = struct
  module First = Expr.Fixed

  module Pattern = struct
    type ('a, 'b) t =
      | Assignment of 'a lvalue * UnsizedType.t * 'a
      | TargetPE of 'a
      | NRFunApp of 'a Fun_kind.t * 'a list
      | Break
      | Continue
      | Return of 'a option
      | Skip
      | IfElse of 'a * 'b * 'b option
      | While of 'a * 'b
      | For of {loopvar: string; lower: 'a; upper: 'a; body: 'b}
      | Profile of string * 'b list
      | Block of 'b list
      | SList of 'b list
      | Decl of
          { decl_adtype: UnsizedType.autodifftype
          ; decl_id: string
          ; decl_type: 'a Type.t
          ; initialize: bool }
    [@@deriving sexp, hash, map, fold, compare]

    and 'e lvalue =
      | LVariable of string
      | LIndexed of 'e lvalue * 'e Index.t list
      | LTupleProjection of 'e lvalue * int
    [@@deriving sexp, hash, map, compare, fold]

    let pp pp_e pp_s ppf = function
<<<<<<< HEAD
      | Assignment (lvalue, _, rhs) ->
          let rec pp_lvalue ppf = function
            | LVariable v -> Fmt.string ppf v
            | LIndexed (lv, idcs) ->
                Fmt.pf ppf {|%a%a|} pp_lvalue lv (Index.pp_indices pp_e) idcs
            | LTupleProjection (lv, ix) -> Fmt.pf ppf {|%a.%d|} pp_lvalue lv ix
          in
          Fmt.pf ppf {|@[<h>%a =@ %a;@]|} pp_lvalue lvalue pp_e rhs
      | TargetPE expr ->
          Fmt.pf ppf {|@[<h>%a +=@ %a;@]|} pp_keyword "target" pp_e expr
=======
      | Assignment ((assignee, _, idcs), rhs) ->
          Fmt.pf ppf "@[<h>%a =@ %a;@]" (Index.pp_indexed pp_e) (assignee, idcs)
            pp_e rhs
      | TargetPE expr -> Fmt.pf ppf "@[<h>target +=@ %a;@]" pp_e expr
>>>>>>> 85808617
      | NRFunApp (kind, args) ->
          Fmt.pf ppf "@[%a%a;@]" (Fun_kind.pp pp_e) kind
            Fmt.(list pp_e ~sep:comma |> parens)
            args
      | Break -> Fmt.string ppf "break;"
      | Continue -> Fmt.string ppf "continue;"
      | Skip -> Fmt.string ppf ";"
      | Return (Some expr) -> Fmt.pf ppf "return %a;" pp_e expr
      | Return _ -> Fmt.string ppf "return;"
      | IfElse (pred, s_true, Some s_false) ->
          Fmt.pf ppf "if(%a) %a else %a" pp_e pred pp_s s_true pp_s s_false
      | IfElse (pred, s_true, _) -> Fmt.pf ppf "if(%a) %a" pp_e pred pp_s s_true
      | While (pred, stmt) -> Fmt.pf ppf "while(%a) %a" pp_e pred pp_s stmt
      | For {loopvar; lower; upper; body} ->
          Fmt.pf ppf "for(%s in %a:%a) %a" loopvar pp_e lower pp_e upper pp_s
            body
      | Profile (_, stmts) ->
          Fmt.pf ppf "{@;<1 2>@[<v>%a@]@;}" Fmt.(list pp_s ~sep:cut) stmts
      | Block stmts ->
          Fmt.pf ppf "{@;<1 2>@[<v>%a@]@;}" Fmt.(list pp_s ~sep:cut) stmts
      | SList stmts -> Fmt.(list pp_s ~sep:cut |> vbox) ppf stmts
      | Decl {decl_adtype; decl_id; decl_type; _} ->
          Fmt.pf ppf "%a%a %s;" UnsizedType.pp_autodifftype decl_adtype
            (Type.pp pp_e) decl_type decl_id

    include Foldable.Make2 (struct
      type nonrec ('a, 'b) t = ('a, 'b) t

      let fold = fold
    end)
  end

  include Fixed.Make2 (First) (Pattern)
end

(** Statements with no meta-data *)
module NoMeta = struct
  module Meta = struct
    type t = unit [@@deriving compare, sexp, hash]

    let empty = ()
    let pp _ _ = ()
  end

  include Specialized.Make2 (Fixed) (Expr.NoMeta) (Meta)

  let remove_meta stmt = Fixed.map (fun _ -> ()) (fun _ -> ()) stmt
end

(** Statements with location information and types for contained expressions *)
module Located = struct
  module Meta = struct
    type t = (Location_span.t[@sexp.opaque] [@compare.ignore])
    [@@deriving compare, sexp, hash]

    let empty = Location_span.empty
    let pp _ _ = ()
  end

  include Specialized.Make2 (Fixed) (Expr.Typed) (Meta)

  let loc_of Fixed.{meta; _} = meta

  (** This module acts as a temporary replace for the [stmt_loc_num] type that
  is currently used within [analysis_and_optimization].

  The original intent of the type was to provide explicit sharing of subterms.
  My feeling is that ultimately we either want to:
  - use the recursive type directly and rely on OCaml for sharing
  - provide the same interface as other [Specialized] modules so that
    the analysis code isn't aware of the particular representation we are using.
  *)
  module Non_recursive = struct
    type t =
      { pattern: (Expr.Typed.t, int) Fixed.Pattern.t
      ; meta: (Meta.t[@sexp.opaque] [@compare.ignore]) }
    [@@deriving compare, sexp, hash]
  end
end

(** Statements with location information and labels. Contained expressions have
both are typed and labelled. *)
module Labelled = struct
  module Meta = struct
    type t =
      { loc: (Location_span.t[@sexp.opaque] [@compare.ignore])
      ; label: Label.Int_label.t [@compare.ignore] }
    [@@deriving compare, create, sexp, hash]

    let empty =
      create ~loc:Location_span.empty ~label:Label.Int_label.(prev init) ()

    let pp _ _ = ()
  end

  include Specialized.Make2 (Fixed) (Expr.Labelled) (Meta)

  let label_of Fixed.{meta= Meta.{label; _}; _} = label
  let loc_of Fixed.{meta= Meta.{loc; _}; _} = loc

  let label ?(init = Label.Int_label.init) (stmt : Located.t) : t =
    let lbl = ref init in
    let f Expr.Typed.Meta.{adlevel; type_; loc} =
      let cur_lbl = !lbl in
      lbl := Label.Int_label.next cur_lbl ;
      Expr.Labelled.Meta.create ~type_ ~loc ~adlevel ~label:cur_lbl ()
    and g loc =
      let cur_lbl = !lbl in
      lbl := Label.Int_label.next cur_lbl ;
      Meta.create ~loc ~label:cur_lbl () in
    Fixed.map f g stmt

  type associations =
    { exprs: Expr.Labelled.t Label.Int_label.Map.t
    ; stmts: t Label.Int_label.Map.t }

  let empty =
    {exprs= Label.Int_label.Map.empty; stmts= Label.Int_label.Map.empty}

  let rec associate ?init:(assocs = empty) ({pattern; _} as stmt : t) =
    associate_pattern
      { assocs with
        stmts=
          Label.Int_label.Map.add_exn assocs.stmts ~key:(label_of stmt)
            ~data:stmt }
      pattern

  and associate_pattern assocs = function
    | Fixed.Pattern.Break | Skip | Continue | Return None -> assocs
    | Return (Some e) | TargetPE e ->
        {assocs with exprs= Expr.Labelled.associate ~init:assocs.exprs e}
    | NRFunApp (_, args) ->
        { assocs with
          exprs=
            List.fold args ~init:assocs.exprs ~f:(fun accu x ->
                Expr.Labelled.associate ~init:accu x ) }
    | Assignment (lv, _, rhs) ->
        let rec lvalue_exprs ~init = function
          | Fixed.Pattern.LIndexed (lv, idxs) ->
              List.fold ~f:Expr.Labelled.associate_index
                ~init:(lvalue_exprs lv ~init) idxs
          | _ -> init in
        let exprs =
          Expr.Labelled.(
            associate rhs ~init:(lvalue_exprs ~init:assocs.exprs lv)) in
        {assocs with exprs}
    | IfElse (pred, body, None) | While (pred, body) ->
        let exprs = Expr.Labelled.associate ~init:assocs.exprs pred in
        associate ~init:{assocs with exprs} body
    | IfElse (pred, ts, Some fs) ->
        let exprs = Expr.Labelled.associate ~init:assocs.exprs pred in
        let assocs' = {assocs with exprs} in
        associate ~init:(associate ~init:assocs' ts) fs
    | Decl {decl_type; _} -> associate_possibly_sized_type assocs decl_type
    | For {lower; upper; body; _} ->
        let exprs =
          Expr.Labelled.(
            associate ~init:(associate ~init:assocs.exprs lower) upper) in
        let assocs' = {assocs with exprs} in
        associate ~init:assocs' body
    | Profile (_, xs) | Block xs | SList xs ->
        List.fold ~f:(fun accu x -> associate ~init:accu x) ~init:assocs xs

  and associate_possibly_sized_type assocs = function
    | Type.Sized st ->
        {assocs with exprs= SizedType.associate ~init:assocs.exprs st}
    | Unsized _ -> assocs
end

module Numbered = struct
  module Meta = struct
    type t = (int[@sexp.opaque] [@compare.ignore])
    [@@deriving compare, sexp, hash]

    let empty = 0
    let from_int (i : int) : t = i
    let pp _ _ = ()
  end

  include Specialized.Make2 (Fixed) (Expr.Typed) (Meta)
end

module Helpers = struct
  let ensure_var bodyfn (expr : Expr.Typed.t) meta =
    match expr with
    | {pattern= Var _; _} -> bodyfn expr meta
    | _ ->
        let symbol, reset = Gensym.enter () in
        let body = bodyfn {expr with pattern= Var symbol} meta in
        let decl =
          { body with
            Fixed.pattern=
              Decl
                { decl_adtype= Expr.Typed.adlevel_of expr
                ; decl_id= symbol
                ; decl_type= Unsized (Expr.Typed.type_of expr)
                ; initialize= true } } in
        let assign =
          { body with
            Fixed.pattern=
              Assignment (LVariable symbol, Expr.Typed.type_of expr, expr) }
        in
        reset () ;
        {body with Fixed.pattern= Block [decl; assign; body]}

  let internal_nrfunapp fn args meta =
    {Fixed.pattern= NRFunApp (CompilerInternal fn, args); meta}

  (** [mk_for] returns a MIR For statement from 0 to [upper] that calls the [bodyfn] with the loop
      variable inside the loop. *)
  let mk_for upper bodyfn meta =
    let loopvar, reset = Gensym.enter () in
    let loopvar_expr =
      Expr.Fixed.
        { meta= Expr.Typed.Meta.create ~type_:UInt ~loc:meta ~adlevel:DataOnly ()
        ; pattern= Var loopvar } in
    let lower = Expr.Helpers.loop_bottom in
    let body = Fixed.{meta; pattern= Pattern.Block [bodyfn loopvar_expr]} in
    reset () ;
    let pattern = Fixed.Pattern.For {loopvar; lower; upper; body} in
    Fixed.{meta; pattern}

  (** [mk_nested_for] returns nested MIR For statements with ranges from 0 to each element of
      [uppers], and calls the [bodyfn] in the innermost loop with the list of loop variables. *)
  let rec mk_nested_for uppers bodyfn meta =
    match uppers with
    | [] -> bodyfn []
    | upper :: uppers' ->
        mk_for upper
          (fun loopvar ->
            mk_nested_for uppers'
              (fun loopvars -> bodyfn (loopvar :: loopvars))
              meta )
          meta

  (** [mk_for_iteratee] returns a MIR For statement that iterates over the given expression
    [iteratee]. *)
  let mk_for_iteratee upper iteratee_bodyfn iteratee meta =
    let bodyfn loopvar =
      iteratee_bodyfn
        (Expr.Helpers.add_int_index iteratee (Index.Single loopvar)) in
    mk_for upper bodyfn meta

  let for_each_tuple bodyfn iteratee ts meta =
    let stmt =
      Fixed.Pattern.SList
        (List.mapi ts ~f:(fun tuple_ix t ->
             let e = Expr.Helpers.add_tuple_index iteratee (tuple_ix + 1) in
             bodyfn t e ) ) in
    Fixed.{meta; pattern= stmt}

  let rec for_each bodyfn iteratee smeta =
    let len (e : Expr.Typed.t) =
      let emeta = e.meta in
      let emeta' = {emeta with Expr.Typed.Meta.type_= UInt} in
      Expr.Helpers.internal_funapp FnLength [e] emeta' in
    match Expr.Typed.type_of iteratee with
    | UInt | UReal | UComplex -> bodyfn iteratee
    | UVector | URowVector | UComplexVector | UComplexRowVector ->
        mk_for_iteratee (len iteratee) bodyfn iteratee smeta
    | UMatrix | UComplexMatrix ->
        let emeta = iteratee.meta in
        let emeta' = {emeta with Expr.Typed.Meta.type_= UInt} in
        let rows =
          Expr.Fixed.
            { meta= emeta'
            ; pattern= FunApp (StanLib ("rows", FnPlain, AoS), [iteratee]) }
        in
        mk_for_iteratee rows (fun e -> for_each bodyfn e smeta) iteratee smeta
    | UArray _ -> mk_for_iteratee (len iteratee) bodyfn iteratee smeta
    (* TUPLE MAYBE It's not clear that this should ever be called: *)
    | UTuple ts -> for_each_tuple (const bodyfn) iteratee ts smeta
    | UMathLibraryFunction | UFun _ ->
        FatalError.fatal_error_msg
          [%message "Can't iterate over " (iteratee : Expr.Typed.t)]

  let contains_fn_kind is_fn_kind ?(init = false) stmt =
    let rec aux accu Fixed.{pattern; _} =
      match pattern with
      | NRFunApp (kind, _) when is_fn_kind kind -> true
      | stmt_pattern ->
          Fixed.Pattern.fold_left ~init:accu stmt_pattern
            ~f:(fun accu expr ->
              Expr.Helpers.contains_fn_kind is_fn_kind ~init:accu expr )
            ~g:aux in
    aux init stmt

  (** [for_eigen unsizedtype...] generates a For statement that loops
    over the eigen types in the underlying [unsizedtype]; i.e. just iterating
    overarrays and running bodyfn on any eign types found within.

    We can call [bodyfn] directly on scalars and Eigen types;
    for Arrays we call mk_for_iteratee but insert a
    recursive call into the [bodyfn] that will operate on the nested
    type. In this way we recursively create for loops that loop over
    the outermost layers first.
*)
  let rec for_eigen st bodyfn var smeta =
    match st with
    | SizedType.SInt | SReal | SComplex | SVector _ | SRowVector _ | SMatrix _
     |SComplexVector _ | SComplexRowVector _ | SComplexMatrix _ ->
        bodyfn st var
    | SArray (t, d) ->
        mk_for_iteratee d (fun e -> for_eigen t bodyfn e smeta) var smeta
    | STuple ts ->
        for_each_tuple (fun t e -> for_eigen t bodyfn e smeta) var ts smeta

  (** [for_scalar unsizedtype...] generates a For statement that loops
    over the scalars in the underlying [unsizedtype].

    We can call [bodyfn] directly on scalars, make a direct For loop
    around Eigen types, or for Arrays we call mk_for_iteratee but inserting a
    recursive call into the [bodyfn] that will operate on the nested
    type. In this way we recursively create for loops that loop over
    the outermost layers first.
*)
  let rec for_scalar st bodyfn var smeta =
    match st with
    | SizedType.SInt | SReal | SComplex -> bodyfn st var
    | SVector (_, d)
     |SRowVector (_, d)
     |SComplexVector d
     |SComplexRowVector d ->
        mk_for_iteratee d (bodyfn st) var smeta
    | SMatrix (mem_pattern, d1, d2) ->
        mk_for_iteratee d1
          (fun e -> for_scalar (SRowVector (mem_pattern, d2)) bodyfn e smeta)
          var smeta
    | SComplexMatrix (d1, d2) ->
        mk_for_iteratee d1
          (fun e -> for_scalar (SComplexRowVector d2) bodyfn e smeta)
          var smeta
    | SArray (t, d) ->
        mk_for_iteratee d (fun e -> for_scalar t bodyfn e smeta) var smeta
    | STuple _ -> bodyfn st var

  (** Exactly like for_scalar, but iterating through array dimensions in the
  inverted order.*)
  let for_scalar_inv st bodyfn (var : Expr.Typed.t) smeta =
    let var = {var with pattern= Indexed (var, [])} in
    let invert_index_order (Expr.Fixed.{pattern; _} as e) =
      match pattern with
      | Indexed (obj, []) -> obj
      | Indexed (obj, idxs) -> {e with pattern= Indexed (obj, List.rev idxs)}
      | _ -> e in
    let rec go st bodyfn var smeta =
      match st with
      | SizedType.SArray (t, d) ->
          let bodyfn' _ var = mk_for_iteratee d (bodyfn st) var smeta in
          go t bodyfn' var smeta
      | SMatrix (mem_pattern, d1, d2) ->
          let bodyfn' _ var = mk_for_iteratee d1 (bodyfn st) var smeta in
          go (SRowVector (mem_pattern, d2)) bodyfn' var smeta
      | SComplexMatrix (d1, d2) ->
          let bodyfn' _ var = mk_for_iteratee d1 (bodyfn st) var smeta in
          go (SComplexRowVector d2) bodyfn' var smeta
      | _ -> for_scalar st bodyfn var smeta in
    go st (fun st var -> bodyfn st (invert_index_order var)) var smeta

  let assign_indexed decl_type vident meta varfn var =
    let indices = Expr.Helpers.collect_indices var in
    Fixed.
      { meta
      ; pattern=
          Assignment (LIndexed (LVariable vident, indices), decl_type, varfn var)
      }

  let rec get_lhs_name (lval : 'a Fixed.Pattern.lvalue) =
    match lval with
    | LVariable name -> name
    | LIndexed (sub_lval, _) -> get_lhs_name sub_lval
    | LTupleProjection (sub_lval, num) ->
        get_lhs_name sub_lval ^ "." ^ string_of_int num

  (* Copied from AST's version in AST.ml *)
  let rec lvalue_of_expr_opt (expr : 'e Expr.Fixed.t) :
      'e Expr.Fixed.t Fixed.Pattern.lvalue option =
    match expr.pattern with
    | Var s -> Some (LVariable s)
    | Indexed (l, i) ->
        Option.( >>= ) (lvalue_of_expr_opt l) (fun lv ->
            Some (Fixed.Pattern.LIndexed (lv, i)) )
    | TupleProjection (l, i) ->
        Option.( >>= ) (lvalue_of_expr_opt l) (fun lv ->
            Some (Fixed.Pattern.LTupleProjection (lv, i)) )
    | _ -> None

  let rec expr_of_lvalue (lhs : 'e Expr.Fixed.t Fixed.Pattern.lvalue)
      ~(meta : 'e) : 'e Expr.Fixed.t =
    let pattern =
      match lhs with
      | LVariable v -> Expr.Fixed.Pattern.Var v
      | LIndexed (lv, ix) -> Indexed (expr_of_lvalue ~meta lv, ix)
      | LTupleProjection (lv, ix) ->
          TupleProjection (expr_of_lvalue ~meta lv, ix) in
    {pattern; meta}

  let rec map_lhs_variable ~(f : string -> string)
      (lhs : 'e Fixed.Pattern.lvalue) : 'e Fixed.Pattern.lvalue =
    match lhs with
    | LVariable v -> LVariable (f v)
    | LIndexed (lv, ix) -> LIndexed (map_lhs_variable ~f lv, ix)
    | LTupleProjection (lv, ix) -> LTupleProjection (map_lhs_variable ~f lv, ix)

  let rec lhs_indices (lhs : 'e Fixed.Pattern.lvalue) : 'e Index.t list =
    match lhs with
    | LVariable _ -> []
    | LIndexed (lv, idcs) -> idcs @ lhs_indices lv
    | LTupleProjection (lv, _) -> lhs_indices lv

  let rec lhs_variable (lhs : 'e Fixed.Pattern.lvalue) : string =
    match lhs with
    | LVariable v -> v
    | LIndexed (lv, _) | LTupleProjection (lv, _) -> lhs_variable lv

  (* Reduce an lvalue down to its "base reference", which is a variable with maximum tuple indices after it.
     For example:
     x[1,2][3] -> x
     x.1[1,2].2[3].3 -> x.1
     x.1.2[1,2][3].3 -> x.1.2
  *)
  let lvalue_base_reference (lvalue : 'e Fixed.Pattern.lvalue) =
    let rec go (lv : 'e Fixed.Pattern.lvalue) wrap =
      match lv with
      | LVariable _ | LTupleProjection (LVariable _, _) -> wrap lv
      | LIndexed (lv, _) -> go lv Fn.id
      | LTupleProjection (lv, ix) ->
          go lv (fun lv -> wrap (LTupleProjection (lv, ix))) in
    go lvalue Fn.id
end<|MERGE_RESOLUTION|>--- conflicted
+++ resolved
@@ -35,23 +35,15 @@
     [@@deriving sexp, hash, map, compare, fold]
 
     let pp pp_e pp_s ppf = function
-<<<<<<< HEAD
       | Assignment (lvalue, _, rhs) ->
           let rec pp_lvalue ppf = function
             | LVariable v -> Fmt.string ppf v
             | LIndexed (lv, idcs) ->
-                Fmt.pf ppf {|%a%a|} pp_lvalue lv (Index.pp_indices pp_e) idcs
-            | LTupleProjection (lv, ix) -> Fmt.pf ppf {|%a.%d|} pp_lvalue lv ix
+                Fmt.pf ppf "%a%a" pp_lvalue lv (Index.pp_indices pp_e) idcs
+            | LTupleProjection (lv, ix) -> Fmt.pf ppf "%a.%d" pp_lvalue lv ix
           in
-          Fmt.pf ppf {|@[<h>%a =@ %a;@]|} pp_lvalue lvalue pp_e rhs
-      | TargetPE expr ->
-          Fmt.pf ppf {|@[<h>%a +=@ %a;@]|} pp_keyword "target" pp_e expr
-=======
-      | Assignment ((assignee, _, idcs), rhs) ->
-          Fmt.pf ppf "@[<h>%a =@ %a;@]" (Index.pp_indexed pp_e) (assignee, idcs)
-            pp_e rhs
+          Fmt.pf ppf "@[<h>%a =@ %a;@]" pp_lvalue lvalue pp_e rhs
       | TargetPE expr -> Fmt.pf ppf "@[<h>target +=@ %a;@]" pp_e expr
->>>>>>> 85808617
       | NRFunApp (kind, args) ->
           Fmt.pf ppf "@[%a%a;@]" (Fun_kind.pp pp_e) kind
             Fmt.(list pp_e ~sep:comma |> parens)
