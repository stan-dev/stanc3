--- conflicted
+++ resolved
@@ -356,15 +356,9 @@
 *)
   let rec for_scalar st bodyfn var smeta =
     match st with
-<<<<<<< HEAD
-    | SizedType.SInt | SReal | SComplex -> bodyfn var
-    | SVector d | SRowVector d -> mk_for_iteratee d bodyfn var smeta
-    | SMatrix (d1, d2) ->
-=======
-    | SizedType.SInt | SReal -> bodyfn var
+    | SizedType.SInt | SReal | SComplex  -> bodyfn var
     | SVector (_, d) | SRowVector (_, d) -> mk_for_iteratee d bodyfn var smeta
     | SMatrix (mem_pattern, d1, d2) ->
->>>>>>> 766bbf10
         mk_for_iteratee d1
           (fun e -> for_scalar (SRowVector (mem_pattern, d2)) bodyfn e smeta)
           var smeta
