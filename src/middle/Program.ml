(** Defines the core of the MIR *)

open Core_kernel

type fun_arg_decl = (UnsizedType.autodifftype * string * UnsizedType.t) list
[@@deriving sexp, hash, map]

type 'a fun_def =
  { fdrt: UnsizedType.returntype
  ; fdname: string
  ; fdsuffix: unit Fun_kind.suffix
  ; fdargs: (UnsizedType.autodifftype * string * UnsizedType.t) list
  ; fdbody: 'a option
        (* If fdbody is None, this is an external function declaration
           (forward decls are removed during AST lowering) *)
  ; fdloc: (Location_span.t[@sexp.opaque] [@compare.ignore]) }
[@@deriving compare, hash, sexp, map, fold]

type io_block = Parameters | TransformedParameters | GeneratedQuantities
[@@deriving sexp, hash]

type 'e outvar =
  { out_unconstrained_st: 'e SizedType.t
  ; out_constrained_st: 'e SizedType.t
  ; out_block: io_block
  ; out_trans: 'e Transformation.t }
[@@deriving sexp, map, hash, fold]

type ('a, 'b, 'm) t =
  { functions_block: 'b fun_def list
  ; input_vars: (string * 'm * 'a SizedType.t) list
  ; prepare_data: 'b list (* data & transformed data decls and statements *)
  ; log_prob: 'b list (*assumes data & params are in scope and ready*)
  ; generate_quantities: 'b list
        (* assumes data & params ready & in scope*)
        (* NOTE: the following two items are really backend-specific,
           and are set to [] by Ast_to_mir before being populated in
           Stan_math_backend.Transform_Mir.
           It would be nice to abstract this out somehow
        *)
  ; transform_inits: 'b list
  ; unconstrain_array: 'b list
  ; output_vars: (string * 'm * 'a outvar) list
  ; prog_name: string
  ; prog_path: string }
[@@deriving sexp, map, fold]

(* -- Pretty printers -- *)
let pp_fun_arg_decl ppf (autodifftype, name, unsizedtype) =
  Fmt.pf ppf "%a%a %s" UnsizedType.pp_autodifftype autodifftype UnsizedType.pp
    unsizedtype name

let pp_fun_def pp_s ppf {fdrt; fdname; fdargs; fdbody; _} =
  match fdbody with
  | None ->
      Fmt.pf ppf "@[<v2>extern %a %s%a;@]" UnsizedType.pp_returntype fdrt fdname
        Fmt.(list pp_fun_arg_decl ~sep:comma |> parens)
        fdargs
  | Some s ->
      Fmt.pf ppf "@[<v2>%a %s%a {@ %a@]@ }" UnsizedType.pp_returntype fdrt
        fdname
        Fmt.(list pp_fun_arg_decl ~sep:comma |> parens)
        fdargs pp_s s

let pp_io_block ppf = function
  | Parameters -> Fmt.string ppf "parameters"
  | TransformedParameters -> Fmt.string ppf "transformed_parameters"
  | GeneratedQuantities -> Fmt.string ppf "generated_quantities"

let pp_block label pp_elem ppf = function
  | [] -> ()
  | elems ->
      Fmt.pf ppf "@[<v2>%s {@ %a@]@ }@\n" label
        Fmt.(list ~sep:cut pp_elem)
        elems

let pp_functions_block pp_s ppf functions_block =
  pp_block "functions" pp_s ppf functions_block

let pp_prepare_data pp_s ppf prepare_data =
  pp_block "prepare_data" pp_s ppf prepare_data

let pp_log_prob pp_s ppf log_prob = pp_block "log_prob" pp_s ppf log_prob

let pp_generate_quantities pp_s ppf generate_quantities =
  pp_block "generate_quantities" pp_s ppf generate_quantities

let pp_transform_inits pp_s ppf transform_inits =
  pp_block "transform_inits" pp_s ppf transform_inits

let pp_output_var pp_e ppf
<<<<<<< HEAD
    (name, {out_unconstrained_st; out_constrained_st; out_block; _}) =
  Fmt.pf ppf "@[<hov 2>%a %a %s;@ //%a@]" pp_io_block out_block
    (SizedType.pp pp_e) out_constrained_st name (SizedType.pp pp_e)
    out_unconstrained_st
=======
    (name, _, {out_unconstrained_st; out_constrained_st; out_block; _}) =
  Fmt.pf ppf "@[<h>%a %a %s; //%a@]" pp_io_block out_block (SizedType.pp pp_e)
    out_constrained_st name (SizedType.pp pp_e) out_unconstrained_st
>>>>>>> fbd7cfd2

let pp_input_var pp_e ppf (name, _, sized_ty) =
  Fmt.pf ppf "@[<h>%a %s;@]" (SizedType.pp pp_e) sized_ty name

let pp_input_vars pp_e ppf input_vars =
  pp_block "input_vars" (pp_input_var pp_e) ppf input_vars

let pp_output_vars pp_e ppf output_vars =
  pp_block "output_vars" (pp_output_var pp_e) ppf output_vars

let pp pp_e pp_s ppf
    { functions_block
    ; input_vars
    ; prepare_data
    ; log_prob
    ; generate_quantities
    ; transform_inits
    ; output_vars
    ; _ } =
  Format.open_vbox 0 ;
  pp_functions_block (pp_fun_def pp_s) ppf functions_block ;
  Fmt.cut ppf () ;
  pp_input_vars pp_e ppf input_vars ;
  Fmt.cut ppf () ;
  pp_prepare_data pp_s ppf prepare_data ;
  Fmt.cut ppf () ;
  pp_log_prob pp_s ppf log_prob ;
  Fmt.cut ppf () ;
  pp_generate_quantities pp_s ppf generate_quantities ;
  Fmt.cut ppf () ;
  pp_transform_inits pp_s ppf transform_inits ;
  Fmt.cut ppf () ;
  pp_output_vars pp_e ppf output_vars ;
  Format.close_box ()

(** Programs with typed expressions and locations *)
module Typed = struct
  type nonrec t = (Expr.Typed.t, Stmt.Located.t, Location_span.t) t

  let pp ppf x = pp Expr.Typed.pp Stmt.Located.pp ppf x

  let sexp_of_t =
    sexp_of_t Expr.Typed.sexp_of_t Stmt.Located.sexp_of_t
      Location_span.sexp_of_t

  let t_of_sexp =
    t_of_sexp Expr.Typed.t_of_sexp Stmt.Located.t_of_sexp
      Location_span.t_of_sexp
end

module Numbered = struct
  type nonrec t = (Expr.Typed.t, Stmt.Numbered.t, int) t

  let pp ppf x = pp Expr.Typed.pp Stmt.Numbered.pp ppf x

  let sexp_of_t =
    sexp_of_t Expr.Typed.sexp_of_t Stmt.Numbered.sexp_of_t sexp_of_int

  let t_of_sexp =
    t_of_sexp Expr.Typed.t_of_sexp Stmt.Numbered.t_of_sexp int_of_sexp
end<|MERGE_RESOLUTION|>--- conflicted
+++ resolved
@@ -89,16 +89,10 @@
   pp_block "transform_inits" pp_s ppf transform_inits
 
 let pp_output_var pp_e ppf
-<<<<<<< HEAD
-    (name, {out_unconstrained_st; out_constrained_st; out_block; _}) =
+    (name, _, {out_unconstrained_st; out_constrained_st; out_block; _}) =
   Fmt.pf ppf "@[<hov 2>%a %a %s;@ //%a@]" pp_io_block out_block
     (SizedType.pp pp_e) out_constrained_st name (SizedType.pp pp_e)
     out_unconstrained_st
-=======
-    (name, _, {out_unconstrained_st; out_constrained_st; out_block; _}) =
-  Fmt.pf ppf "@[<h>%a %a %s; //%a@]" pp_io_block out_block (SizedType.pp pp_e)
-    out_constrained_st name (SizedType.pp pp_e) out_unconstrained_st
->>>>>>> fbd7cfd2
 
 let pp_input_var pp_e ppf (name, _, sized_ty) =
   Fmt.pf ppf "@[<h>%a %s;@]" (SizedType.pp pp_e) sized_ty name
