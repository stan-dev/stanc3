open Core_kernel
open Frontend
open Stan_math_backend
open Analysis_and_optimization
open Middle
open Js_of_ocaml

let version = "%%NAME%% %%VERSION%%"

type stanc_error =
  | RemovedDeprecations of (Location_span.t * string) list
  | ProgramError of Errors.t

let stan2cpp model_name model_string is_flag_set flag_val :
    (string, stanc_error) result
    * Warnings.t list
    * Pedantic_analysis.warning_span list =
  Common.Gensym.reset_danger_use_cautiously () ;
  Typechecker.model_name := model_name ;
  Typechecker.check_that_all_functions_have_definition :=
    not (is_flag_set "allow_undefined" || is_flag_set "allow-undefined") ;
  Transform_Mir.use_opencl := is_flag_set "use-opencl" ;
  Lower_program.standalone_functions :=
    is_flag_set "standalone-functions" || is_flag_set "functions-only" ;
  With_return.with_return (fun r ->
      if is_flag_set "version" then
        r.return (Result.Ok (Fmt.str "%s" version), [], []) ;
      let ast, parser_warnings =
        if is_flag_set "functions-only" then
          Parse.parse_string Parser.Incremental.functions_only model_string
        else Parse.parse_string Parser.Incremental.program model_string in
      let open Result.Monad_infix in
      let result =
        ast
        >>= fun ast ->
        let typed_ast =
          Typechecker.check_program ast
          |> Result.map_error ~f:(fun e -> Errors.Semantic_error e) in
        typed_ast
        >>| fun (typed_ast, type_warnings) ->
        let warnings = parser_warnings @ type_warnings in
        if is_flag_set "info" then
          r.return (Result.Ok (Info.info typed_ast), warnings, []) ;
        let canonicalizer_settings =
          if is_flag_set "print-canonical" then Canonicalize.legacy
          else
            match flag_val "canonicalize" with
            | None -> Canonicalize.none
            | Some s ->
                let parse settings s =
                  match String.lowercase s with
                  | "deprecations" ->
                      Canonicalize.{settings with deprecations= true}
                  | "parentheses" -> {settings with parentheses= true}
                  | "braces" -> {settings with braces= true}
                  | "strip-comments" -> {settings with strip_comments= true}
                  (* this probably never applies to stancjs, but for completion: *)
                  | "includes" -> {settings with inline_includes= true}
                  | _ -> settings in
                List.fold ~f:parse ~init:Canonicalize.none
                  (String.split ~on:',' s) in
        let line_length =
          flag_val "max-line-length"
          |> Option.map ~f:int_of_string
          |> Option.value ~default:78 in
        let deprecation_warnings, deprecation_errors =
          if canonicalizer_settings.deprecations then ([], [])
          else
            ( Deprecation_analysis.collect_warnings typed_ast
            , Deprecation_removals.collect_removals typed_ast ) in
        let warnings = warnings @ deprecation_warnings in
        if not (List.is_empty deprecation_errors) then
          r.return
            (Result.Error (RemovedDeprecations deprecation_errors), warnings, []) ;
        if is_flag_set "auto-format" || is_flag_set "print-canonical" then
          r.return
            ( Result.Ok
                (Pretty_printing.pretty_print_typed_program
                   ~bare_functions:(is_flag_set "functions-only")
                   ~line_length
                   ~inline_includes:canonicalizer_settings.inline_includes
                   ~strip_comments:canonicalizer_settings.strip_comments
                   (Canonicalize.canonicalize_program typed_ast
                      canonicalizer_settings ) )
            , warnings
            , [] ) ;
        let mir = Ast_to_Mir.trans_prog model_name typed_ast in
        if is_flag_set "debug-mir" then
          r.return
            ( Result.Ok
                (Sexp.to_string_hum [%sexp (mir : Middle.Program.Typed.t)])
            , warnings
            , [] ) ;
        if is_flag_set "debug-mir-pretty" then
          r.return (Result.Ok (Fmt.str "%a" Program.Typed.pp mir), warnings, []) ;
        if is_flag_set "debug-generate-data" then
          r.return
            ( Result.map_error
                ~f:(fun e -> ProgramError (Errors.DebugDataError e))
                (Debug_data_generation.gen_values_json
                   (Ast_to_Mir.gather_declarations typed_ast.datablock) )
            , warnings
            , [] ) ;
        if is_flag_set "debug-generate-inits" then
          r.return
            ( Result.map_error
                ~f:(fun e -> ProgramError (Errors.DebugDataError e))
                (Debug_data_generation.gen_values_json
                   (Ast_to_Mir.gather_declarations typed_ast.parametersblock) )
            , warnings
            , [] ) ;
        let tx_mir = Transform_Mir.trans_prog mir in
        if is_flag_set "debug-transformed-mir" then
          r.return
            ( Result.Ok
                (Sexp.to_string_hum [%sexp (tx_mir : Middle.Program.Typed.t)])
            , warnings
            , [] ) ;
        if is_flag_set "debug-transformed-mir-pretty" then
          r.return
            (Result.Ok (Fmt.str "%a" Program.Typed.pp tx_mir), warnings, []) ;
        let opt_mir =
          let opt_lvl =
            if is_flag_set "O0" then Optimize.O0
            else if is_flag_set "O1" then Optimize.O1
            else if is_flag_set "Oexperimental" || is_flag_set "O" then
              Optimize.Oexperimental
            else Optimize.O0 in
          Optimize.optimization_suite
            ~settings:(Optimize.level_optimizations opt_lvl)
            tx_mir in
        if is_flag_set "debug-optimized-mir" then
          r.return
            ( Result.Ok
                (Sexp.to_string_hum [%sexp (opt_mir : Middle.Program.Typed.t)])
            , warnings
            , [] ) ;
        if is_flag_set "debug-optimized-mir-pretty" then
          r.return
            (Result.Ok (Fmt.str "%a" Program.Typed.pp opt_mir), warnings, []) ;
        if is_flag_set "debug-mem-patterns" then
          r.return
            ( Result.Ok (Fmt.str "%a" Memory_patterns.pp_mem_patterns opt_mir)
            , warnings
            , [] ) ;
<<<<<<< HEAD
        let cpp = Lower_program.lower_program opt_mir in
=======
        if is_flag_set "debug-transformed-mir" then
          r.return
            ( Result.Ok
                (Sexp.to_string_hum [%sexp (tx_mir : Middle.Program.Typed.t)])
            , warnings
            , [] ) ;
        if is_flag_set "debug-transformed-mir-pretty" then
          r.return
            (Result.Ok (Fmt.str "%a" Program.Typed.pp tx_mir), warnings, []) ;
        let cpp =
          Lower_program.lower_program
            ?printed_filename:(flag_val "filename-in-msg")
            opt_mir in
>>>>>>> 06d56dad
        if is_flag_set "debug-lir" then
          r.return
            ( Result.Ok (Sexp.to_string_hum [%sexp (cpp : Cpp.program)])
            , warnings
            , [] ) ;
        let cpp_str = Fmt.(to_to_string Cpp.Printing.pp_program) cpp in
        let uninit_warnings =
          if is_flag_set "warn-uninitialized" then
            Pedantic_analysis.warn_uninitialized mir
          else [] in
        let pedantic_warnings =
          if is_flag_set "warn-pedantic" then
            Pedantic_analysis.warn_pedantic mir
          else [] in
        (cpp_str, warnings, uninit_warnings @ pedantic_warnings) in
      match result with
      | Result.Ok (cpp, warnings, pedantic_mode_warnings) ->
          (Result.Ok cpp, warnings, pedantic_mode_warnings)
      | Result.Error e -> (Result.Error (ProgramError e), parser_warnings, []) )

let wrap_result ?printed_filename ~code ~warnings res =
  let js_warnings =
    ( "warnings"
    , Js.Unsafe.inject
        (Js.array (List.to_array (List.map ~f:Js.string warnings))) ) in
  match res with
  | Result.Ok s ->
      Js.Unsafe.obj [|("result", Js.Unsafe.inject (Js.string s)); js_warnings|]
  | Error (ProgramError e) ->
      let e =
        Fmt.str "%a"
          (Errors.pp ?printed_filename ?code:(Some (Js.to_string code)))
          e in
      Js.Unsafe.obj
        [| ("errors", Js.Unsafe.inject (Array.map ~f:Js.string [|e|]))
         ; js_warnings |]
  | Error (RemovedDeprecations ls) ->
      let errors =
        Fmt.str "%a" (Deprecation_removals.pp_removals ?printed_filename) ls
      in
      Js.Unsafe.obj
        [| ("errors", Js.Unsafe.inject (Array.map ~f:Js.string [|errors|]))
         ; js_warnings |]

let stan2cpp_wrapped name code (flags : Js.string_array Js.t Js.opt) =
  let flags =
    let to_ocaml_str_array a =
      Js.(str_array a |> to_array |> Array.map ~f:to_string) in
    Js.Opt.map flags to_ocaml_str_array |> Js.Opt.to_option in
  let is_flag_set =
    match flags with
    | Some flags -> fun flag -> Array.mem ~equal:String.equal flags flag
    | None -> fun _ -> false in
  let flag_val flag =
    let prefix = flag ^ "=" in
    Option.(
      flags
      >>= fun flags ->
      Array.find flags ~f:(String.is_prefix ~prefix)
      >>= String.chop_prefix ~prefix) in
  let printed_filename = flag_val "filename-in-msg" in
  let stanc_args_to_print =
    let sans_model_and_hpp_paths x =
      not
        String.(
          is_suffix ~suffix:".stan" x
          && not (is_prefix ~prefix:"filename-in-msg" x)
          || is_prefix ~prefix:"o=" x) in
    (* Ignore the "--o" arg, the stan file and the binary name (bin/stanc). *)
    flags
    |> Option.map ~f:Array.to_list
    |> Option.value ~default:[]
    |> List.filter ~f:sans_model_and_hpp_paths
    |> List.map ~f:(fun o -> "--" ^ o)
    |> String.concat ~sep:" " in
  Lower_program.stanc_args_to_print := stanc_args_to_print ;
  let result, warnings, pedantic_mode_warnings =
    stan2cpp (Js.to_string name) (Js.to_string code) is_flag_set flag_val in
  let warnings =
    List.map
      ~f:(Fmt.str "%a" (Warnings.pp ?printed_filename))
      (warnings @ pedantic_mode_warnings) in
  wrap_result ?printed_filename ~code result ~warnings

let dump_stan_math_signatures () =
  Js.string @@ Fmt.str "%a" Stan_math_signatures.pretty_print_all_math_sigs ()

let dump_stan_math_distributions () =
  Js.string
  @@ Fmt.str "%a" Stan_math_signatures.pretty_print_all_math_distributions ()

let () =
  Js.export "dump_stan_math_signatures" dump_stan_math_signatures ;
  Js.export "dump_stan_math_distributions" dump_stan_math_distributions ;
  Js.export "stanc" stan2cpp_wrapped<|MERGE_RESOLUTION|>--- conflicted
+++ resolved
@@ -143,9 +143,6 @@
             ( Result.Ok (Fmt.str "%a" Memory_patterns.pp_mem_patterns opt_mir)
             , warnings
             , [] ) ;
-<<<<<<< HEAD
-        let cpp = Lower_program.lower_program opt_mir in
-=======
         if is_flag_set "debug-transformed-mir" then
           r.return
             ( Result.Ok
@@ -159,7 +156,6 @@
           Lower_program.lower_program
             ?printed_filename:(flag_val "filename-in-msg")
             opt_mir in
->>>>>>> 06d56dad
         if is_flag_set "debug-lir" then
           r.return
             ( Result.Ok (Sexp.to_string_hum [%sexp (cpp : Cpp.program)])
