--- conflicted
+++ resolved
@@ -3,172 +3,6 @@
 open Analysis_and_optimization
 open Js_of_ocaml
 
-<<<<<<< HEAD
-let version = "%%NAME%% %%VERSION%%"
-
-type stanc_error = ProgramError of Errors.t
-
-let stan2cpp model_name model_string is_flag_set flag_val includes :
-    (string, stanc_error) result
-    * Warnings.t list
-    * Pedantic_analysis.warning_span list =
-  Common.Gensym.reset_danger_use_cautiously ();
-  Include_files.include_provider := Include_files.InMemory includes;
-  Typechecker.model_name := model_name;
-  Typechecker.check_that_all_functions_have_definition :=
-    not (is_flag_set "allow_undefined" || is_flag_set "allow-undefined");
-  Transform_Mir.use_opencl := is_flag_set "use-opencl";
-  let bare_functions = is_flag_set "functions-only" in
-  Lower_program.standalone_functions :=
-    bare_functions || is_flag_set "standalone-functions";
-  With_return.with_return (fun r ->
-      if is_flag_set "version" then
-        r.return (Result.Ok (Fmt.str "%s" version), [], []);
-      let ast, parser_warnings =
-        if bare_functions then
-          Parse.parse_string Parser.Incremental.functions_only model_string
-        else Parse.parse_string Parser.Incremental.program model_string in
-      let open Result.Monad_infix in
-      let result =
-        ast >>= fun ast ->
-        let unused_annotations =
-          Frontend.Annotations.find_unrecognized
-            Stan_math_backend.Annotations.recognized_annotation ast in
-        let typed_ast =
-          Typechecker.check_program ast
-          |> Result.map_error ~f:(fun e -> Errors.Semantic_error e) in
-        typed_ast >>| fun (typed_ast, type_warnings) ->
-        let warnings = parser_warnings @ unused_annotations @ type_warnings in
-        if is_flag_set "info" then
-          r.return (Result.Ok (Info.info typed_ast), warnings, []);
-        let canonicalizer_settings =
-          if is_flag_set "print-canonical" then Canonicalize.legacy
-          else
-            match flag_val "canonicalize" with
-            | None -> Canonicalize.none
-            | Some s ->
-                let parse settings s =
-                  match String.lowercase s with
-                  | "deprecations" ->
-                      Canonicalize.{settings with deprecations= true}
-                  | "parentheses" -> {settings with parentheses= true}
-                  | "braces" -> {settings with braces= true}
-                  | "strip-comments" -> {settings with strip_comments= true}
-                  | "includes" -> {settings with inline_includes= true}
-                  | _ -> settings in
-                List.fold ~f:parse ~init:Canonicalize.none
-                  (String.split ~on:',' s) in
-        let line_length =
-          flag_val "max-line-length"
-          |> Option.map ~f:int_of_string
-          |> Option.value ~default:78 in
-        let deprecation_warnings =
-          if canonicalizer_settings.deprecations then []
-          else Deprecation_analysis.collect_warnings typed_ast in
-        let warnings = warnings @ deprecation_warnings in
-        if is_flag_set "auto-format" || is_flag_set "print-canonical" then
-          r.return
-            ( Result.Ok
-                (Pretty_print_prog.pretty_print_typed_program ~bare_functions
-                   ~line_length
-                   ~inline_includes:canonicalizer_settings.inline_includes
-                   ~strip_comments:canonicalizer_settings.strip_comments
-                   (Canonicalize.canonicalize_program typed_ast
-                      canonicalizer_settings))
-            , warnings
-            , [] );
-        let mir = Ast_to_Mir.trans_prog model_name typed_ast in
-        if is_flag_set "debug-mir" then
-          r.return
-            ( Result.Ok
-                (Sexp.to_string_hum [%sexp (mir : Middle.Program.Typed.t)])
-            , warnings
-            , [] );
-        if is_flag_set "debug-mir-pretty" then
-          r.return (Result.Ok (Fmt.str "%a" Program.Typed.pp mir), warnings, []);
-        if is_flag_set "debug-generate-data" then
-          r.return
-            ( Result.map_error
-                ~f:(fun e -> ProgramError (Errors.DebugDataError e))
-                (Debug_data_generation.gen_values_json
-                   (Ast_to_Mir.gather_declarations typed_ast.datablock))
-            , warnings
-            , [] );
-        if is_flag_set "debug-generate-inits" then
-          r.return
-            ( Result.map_error
-                ~f:(fun e -> ProgramError (Errors.DebugDataError e))
-                (Debug_data_generation.gen_values_json
-                   (Ast_to_Mir.gather_declarations typed_ast.parametersblock))
-            , warnings
-            , [] );
-        let tx_mir = Transform_Mir.trans_prog mir in
-        if is_flag_set "debug-transformed-mir" then
-          r.return
-            ( Result.Ok
-                (Sexp.to_string_hum [%sexp (tx_mir : Middle.Program.Typed.t)])
-            , warnings
-            , [] );
-        if is_flag_set "debug-transformed-mir-pretty" then
-          r.return
-            (Result.Ok (Fmt.str "%a" Program.Typed.pp tx_mir), warnings, []);
-        let opt_mir =
-          let opt_lvl =
-            if is_flag_set "O0" then Optimize.O0
-            else if is_flag_set "O1" then Optimize.O1
-            else if is_flag_set "Oexperimental" || is_flag_set "O" then
-              Optimize.Oexperimental
-            else Optimize.O0 in
-          Optimize.optimization_suite
-            ~settings:(Optimize.level_optimizations opt_lvl)
-            tx_mir in
-        if is_flag_set "debug-optimized-mir" then
-          r.return
-            ( Result.Ok
-                (Sexp.to_string_hum [%sexp (opt_mir : Middle.Program.Typed.t)])
-            , warnings
-            , [] );
-        if is_flag_set "debug-optimized-mir-pretty" then
-          r.return
-            (Result.Ok (Fmt.str "%a" Program.Typed.pp opt_mir), warnings, []);
-        if is_flag_set "debug-mem-patterns" then
-          r.return
-            ( Result.Ok (Fmt.str "%a" Memory_patterns.pp_mem_patterns opt_mir)
-            , warnings
-            , [] );
-        if is_flag_set "debug-transformed-mir" then
-          r.return
-            ( Result.Ok
-                (Sexp.to_string_hum [%sexp (tx_mir : Middle.Program.Typed.t)])
-            , warnings
-            , [] );
-        if is_flag_set "debug-transformed-mir-pretty" then
-          r.return
-            (Result.Ok (Fmt.str "%a" Program.Typed.pp tx_mir), warnings, []);
-        let cpp =
-          Lower_program.lower_program
-            ?printed_filename:(flag_val "filename-in-msg")
-            opt_mir in
-        if is_flag_set "debug-lir" then
-          r.return
-            ( Result.Ok (Sexp.to_string_hum [%sexp (cpp : Cpp.program)])
-            , warnings
-            , [] );
-        let cpp_str = Fmt.(to_to_string Cpp.Printing.pp_program) cpp in
-        let uninit_warnings =
-          if is_flag_set "warn-uninitialized" then
-            Pedantic_analysis.warn_uninitialized mir
-          else [] in
-        let pedantic_warnings =
-          if is_flag_set "warn-pedantic" then
-            Pedantic_analysis.warn_pedantic mir
-          else [] in
-        (cpp_str, warnings, uninit_warnings @ pedantic_warnings) in
-      match result with
-      | Result.Ok (cpp, warnings, pedantic_mode_warnings) ->
-          (Result.Ok cpp, warnings, pedantic_mode_warnings)
-      | Result.Error e -> (Result.Error (ProgramError e), parser_warnings, []))
-=======
 let invoke_driver model_name model flags =
   let warnings = ref [] in
   let compilation_result =
@@ -187,7 +21,6 @@
         Driver.Entry.stan2cpp model_name (`Code model) flags output_callback)
   in
   (compilation_result, !warnings)
->>>>>>> fc6249f2
 
 let wrap_warnings ~warnings =
   ( "warnings"
