--- conflicted
+++ resolved
@@ -78,13 +78,8 @@
          transformed it." )
     ; ( "--dump-stan-math-signatures"
       , Arg.Set dump_stan_math_sigs
-<<<<<<< HEAD
-      , "\tDump out the list of supported type signatures for Stan Math \
-         backend." )
-=======
       , " Dump out the list of supported type signatures for Stan Math backend."
       )
->>>>>>> 9c6819aa
     ; ( "--warn-uninitialized"
       , Arg.Set warn_uninitialized
       , " Emit warnings about uninitialized variables to stderr. Currently an \
@@ -120,15 +115,10 @@
          these are not thorougly tested and may not always improve a programs \
          performance." )
     ; ( "--O"
-<<<<<<< HEAD
       , Arg.Unit (fun () -> opt_lvl := Optimize.Od)
       , "\tApply level 3 compiler optimizations (all optimizations). Some of \
          these are not thorougly tested and may not always improve a programs \
          performance." )
-=======
-      , Arg.Set optimize
-      , " Allow the compiler to apply all optimizations to the Stan code." )
->>>>>>> 9c6819aa
     ; ( "--o"
       , Arg.Set_string output_file
       , " Take the path to an output file for generated C++ code (default = \
