--- conflicted
+++ resolved
@@ -230,18 +230,11 @@
       Pedantic_analysis.warn_uninitialized mir
       |> pp_stderr (Warnings.pp_warnings ?printed_filename) ;
     let tx_mir =
-<<<<<<< HEAD
       let optim_set =
         if !no_soa then {Optimize.settings_default with optimize_soa= false}
-        else Optimize.settings_default
-      in
+        else Optimize.settings_default in
       Optimize.optimization_suite ~settings:optim_set
-        (Transform_Mir.trans_prog mir)
-    in
-=======
-      Optimize.optimization_suite ~settings:Optimize.settings_default
         (Transform_Mir.trans_prog mir) in
->>>>>>> d11c0037
     if !dump_tx_mir then
       Sexp.pp_hum Format.std_formatter [%sexp (tx_mir : Middle.Program.Typed.t)] ;
     if !dump_tx_mir_pretty then Program.Typed.pp Format.std_formatter tx_mir ;
