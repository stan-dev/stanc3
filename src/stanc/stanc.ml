(** stanc console application *)

open Core_kernel
open Core_kernel.Poly
open Frontend
open Middle
open Analysis_and_optimization
open Stan_math_backend

(* Initialize functor modules with the Stan Math Library *)
module Typechecker = Typechecking.Make (Stan_math_library)
module Deprecations = Deprecation_analysis.Make (Stan_math_library)
module Canonicalizer = Canonicalize.Make (Deprecations)
module ModelInfo = Info.Make (Stan_math_library)
module Ast2Mir = Ast_to_Mir.Make (Stan_math_library)
module Optimizer = Optimize.Make (Stan_math_library)

(** The main program. *)
let version = "%%NAME%%3 %%VERSION%%"

let name = "%%NAME%%"

(** The usage message. *)
let usage = "Usage: " ^ name ^ " [option] ... <model_file.stan[functions]>"

let model_file = ref ""
let pretty_print_program = ref false
let pretty_print_line_length = ref 78
let print_info_json = ref false
let filename_for_msg = ref ""
let canonicalize_settings = ref Canonicalize.none
let print_model_cpp = ref false
let dump_mir = ref false
let dump_mir_pretty = ref false
let dump_tx_mir = ref false
let dump_tx_mir_pretty = ref false
let dump_opt_mir = ref false
let dump_opt_mir_pretty = ref false
let dump_lir = ref false
let dump_mem_pattern = ref false
let dump_stan_math_sigs = ref false
let dump_stan_math_distributions = ref false
let opt_lvl = ref Optimize.O0
let no_soa_opt = ref false
let soa_opt = ref false
let output_file = ref ""
let generate_data = ref false
let generate_inits = ref false
let warn_uninitialized = ref false
let warn_pedantic = ref false
let bare_functions = ref false

let parse_canonical_options (settings : Canonicalize.canonicalizer_settings)
    string =
  match String.lowercase string with
  | "deprecations" -> {settings with deprecations= true}
  | "parentheses" -> {settings with parentheses= true}
  | "braces" -> {settings with braces= true}
  | "includes" -> {settings with inline_includes= true}
  | s ->
      raise
      @@ Arg.Bad
           ( "Unrecognized canonicalizer option '" ^ s
           ^ "'. \n\
              Should be one of 'deprecations', 'parentheses', 'braces', \
              'includes'" )

(** Some example command-line options here *)
let options =
  Arg.align
    [ ( "--debug-lex"
      , Arg.Set Debugging.lexer_logging
      , " For debugging purposes: print the lexer actions" )
    ; ( "--debug-parse"
      , Arg.Set Debugging.grammar_logging
      , " For debugging purposes: print the parser actions" )
    ; ( "--debug-ast"
      , Arg.Set Debugging.ast_printing
      , " For debugging purposes: print the undecorated AST, before semantic \
         checking" )
    ; ( "--debug-decorated-ast"
      , Arg.Set Debugging.typed_ast_printing
      , " For debugging purposes: print the decorated AST, after semantic \
         checking" )
    ; ( "--debug-generate-data"
      , Arg.Set generate_data
      , " For debugging purposes: generate a mock dataset to run the model on"
      )
    ; ( "--debug-generate-inits"
      , Arg.Set generate_inits
      , " For debugging purposes: generate a mock initial value for each \
         parameter" )
    ; ( "--debug-mir"
      , Arg.Set dump_mir
      , " For debugging purposes: print the MIR as an S-expression." )
    ; ( "--debug-mir-pretty"
      , Arg.Set dump_mir_pretty
      , " For debugging purposes: pretty-print the MIR." )
    ; ( "--debug-optimized-mir"
      , Arg.Set dump_opt_mir
      , " For debugging purposes: print the MIR after it's been optimized. \
         Only has an effect when optimizations are turned on." )
    ; ( "--debug-optimized-mir-pretty"
      , Arg.Set dump_opt_mir_pretty
      , " For debugging purposes: pretty print the MIR after it's been \
         optimized. Only has an effect when optimizations are turned on." )
    ; ( "--debug-lir"
      , Arg.Set dump_lir
      , " For debugging purposes: print the C++ LIR as a s-expression. Mainly \
         for comparison with --print-cpp" )
    ; ( "--debug-mem-patterns"
      , Arg.Set dump_mem_pattern
      , " For debugging purposes: print a list of matrix variables and their \
         memory type, either AoS (array of structs) or the more efficient SoA \
         (struct of arrays). Only has an effect when optimizations are turned \
         on." )
    ; ( "--debug-transformed-mir"
      , Arg.Set dump_tx_mir
      , " For debugging purposes: print the MIR after the backend has \
         transformed it." )
    ; ( "--debug-transformed-mir-pretty"
      , Arg.Set dump_tx_mir_pretty
      , " For debugging purposes: pretty print the MIR after the backend has \
         transformed it." )
    ; ( "--dump-stan-math-signatures"
      , Arg.Set dump_stan_math_sigs
      , " Dump out the list of supported type signatures for Stan Math backend."
      )
    ; ( "--dump-stan-math-distributions"
      , Arg.Set dump_stan_math_distributions
      , " Dump out the list of supported probability distributions and their \
         supported suffix types for the Stan Math backend." )
    ; ( "--warn-uninitialized"
      , Arg.Set warn_uninitialized
      , " Emit warnings about uninitialized variables to stderr. Currently an \
         experimental feature." )
    ; ( "--warn-pedantic"
      , Arg.Set warn_pedantic
      , " Emit warnings about common mistakes in Stan programs." )
    ; ( "--auto-format"
      , Arg.Set pretty_print_program
      , " Pretty prints a formatted version of the Stan program." )
    ; ( "--canonicalize"
      , Arg.String
          (fun s ->
            let settings =
              List.fold ~f:parse_canonical_options ~init:!canonicalize_settings
                (String.split s ~on:',') in
            canonicalize_settings := settings )
      , " Enable specific canonicalizations in a comma seperated list. Options \
         are 'deprecations', 'parentheses', 'braces', 'includes'." )
    ; ( "--max-line-length"
      , Arg.Set_int pretty_print_line_length
      , " Set the maximum line length for the formatter. Defaults to 78 \
         characters." )
    ; ( "--print-canonical"
      , Arg.Unit
          (fun () ->
            pretty_print_program := true ;
            canonicalize_settings := Canonicalize.all )
      , " Prints the canonicalized program. Equivalent to --auto-format \
         --canonicalize [all options]" )
    ; ( "--version"
      , Arg.Unit
          (fun _ ->
            print_endline (version ^ " " ^ "(" ^ Sys.os_type ^ ")") ;
            exit 0 )
      , " Display stanc version number" )
    ; ( "--name"
      , Arg.Set_string Typechecking.model_name
      , " Take a string to set the model name (default = \
         \"$model_filename_model\")" )
    ; ( "--O0"
      , Arg.Unit (fun () -> opt_lvl := Optimize.O0)
      , "\t(Default) Do not apply optimizations to the Stan code." )
    ; ( "--O1"
      , Arg.Unit (fun () -> opt_lvl := Optimize.O1)
      , "\tApply level 1 compiler optimizations (only basic optimizations)." )
    ; ( "--Oexperimental"
      , Arg.Unit (fun () -> opt_lvl := Optimize.Oexperimental)
      , "\t(Experimental) Apply all compiler optimizations. Some of these are \
         not thorougly tested and may not always improve a programs \
         performance." )
    ; ( "--O"
      , Arg.Unit (fun () -> opt_lvl := Optimize.Oexperimental)
      , "\t(Experimental) Same as --Oexperimental. Apply all compiler \
         optimizations. Some of these are not thorougly tested and may not \
         always improve a programs performance." )
    ; ( "-fno-soa"
      , Arg.Unit (fun () -> no_soa_opt := true)
      , "\tTurn off the Struct of Arrays optimization" )
    ; ( "-fsoa"
      , Arg.Unit (fun () -> soa_opt := true)
      , "\tTurn on the Struct of Arrays optimization" )
    ; ( "--o"
      , Arg.Set_string output_file
      , " Take the path to an output file for generated C++ code (default = \
         \"$name.hpp\") or auto-formatting output (default: no file/print to \
         stdout)" )
    ; ( "--print-cpp"
      , Arg.Set print_model_cpp
      , " If set, output the generated C++ Stan model class to stdout." )
    ; ( "--allow-undefined"
      , Arg.Clear Typechecking.check_that_all_functions_have_definition
      , " Do not fail if a function is declared but not defined" )
<<<<<<< HEAD
    ; ( "--allow_undefined"
      , Arg.Clear Typechecking.check_that_all_functions_have_definition
      , " Deprecated. Same as --allow-undefined. Will be removed in Stan 2.32.0"
      )
=======
>>>>>>> b992e95c
    ; ( "--include-paths"
      , Arg.String
          (fun str -> Preprocessor.include_paths := String.split ~on:',' str)
      , " Takes a comma-separated list of directories that may contain a file \
         in an #include directive (default = \"\")" )
<<<<<<< HEAD
    ; ( "--include_paths"
      , Arg.String
          (fun str ->
            Preprocessor.include_paths :=
              !Preprocessor.include_paths @ String.split ~on:',' str )
      , " Deprecated. Same as --include-paths. Will be removed in Stan 2.32.0"
      )
=======
>>>>>>> b992e95c
    ; ( "--use-opencl"
      , Arg.Set Transform_Mir.use_opencl
      , " If set, try to use matrix_cl signatures." )
    ; ( "--standalone-functions"
      , Arg.Set Lower_program.standalone_functions
      , " If set, the generated C++ will be the standalone functions C++ code."
      )
    ; ( "--filename-in-msg"
      , Arg.Set_string filename_for_msg
      , " Sets the filename used in compiler errors. Uses actual filename by \
         default." )
    ; ( "--info"
      , Arg.Set print_info_json
      , " If set, print information about the model." ) ]

(* To be removed in Stan 2.33 *)
let removed_arg_errors =
  (* is_prefix is used to also cover the --include-paths=... *)
  let arg_is_used arg =
    Array.mem ~equal:(fun x y -> String.is_prefix ~prefix:x y) Sys.argv arg
  in
  if arg_is_used "--allow_undefined" then (
    eprintf
      "--allow_undefined was removed in Stan 2.32.0. Please use \
       --allow-undefined.\n" ;
    exit 65 (* EX_DATAERR in sysexits.h*) ) ;
  if arg_is_used "--include_paths" then (
    eprintf
      "--include_paths was removed in Stan 2.32.0. Please use --include-paths.\n" ;
    exit 65 (* EX_DATAERR in sysexits.h*) )

let model_file_err () =
  Arg.usage options ("Please specify a model_file.\n" ^ usage) ;
  exit 127

let add_file filename =
  if !model_file = "" then model_file := filename
  else raise (Arg.Bad "Please specify only one model_file")

let remove_dotstan s =
  if String.is_suffix ~suffix:".stanfunctions" s then String.drop_suffix s 14
  else String.drop_suffix s 5

let get_ast_or_exit ?printed_filename ?(print_warnings = true)
    ?(bare_functions = false) filename =
  let res, warnings =
    if bare_functions then
      Parse.parse_file Parser.Incremental.functions_only filename
    else Parse.parse_file Parser.Incremental.program filename in
  if print_warnings then
    (Warnings.pp_warnings ?printed_filename) Fmt.stderr warnings ;
  match res with
  | Result.Ok ast -> ast
  | Result.Error err ->
      Errors.pp ?printed_filename Fmt.stderr err ;
      exit 1

let type_ast_or_exit ?printed_filename ast =
  match Typechecker.check_program ast with
  | Result.Ok (p, warns) ->
      Warnings.pp_warnings ?printed_filename Fmt.stderr warns ;
      p
  | Result.Error error ->
      Errors.pp_semantic_error ?printed_filename Fmt.stderr error ;
      exit 1

(*
      I am not using Fmt to print to stderr here because there was a pretty awful
      bug where it would unpredictably fail to flush. It would flush when using
      stdout or when trying to print some strings and not others. I tried using
      Fmt.flush and various other hacks to no avail. So now I use Fmt to build a
      string, and Out_channel to write it.
 *)
let pp_stderr formatter formatee =
  Fmt.str "%a" formatter formatee |> Out_channel.(output_string stderr)

let print_or_write data =
  if !output_file <> "" then Out_channel.write_all !output_file ~data
  else print_endline data

let use_file filename =
  let printed_filename =
    match !filename_for_msg with "" -> None | s -> Some s in
  let ast =
    get_ast_or_exit ?printed_filename filename
      ~print_warnings:(not !canonicalize_settings.deprecations)
      ~bare_functions:!bare_functions in
  (* must be before typecheck to fix up deprecated syntax which gets rejected *)
  let ast = Canonicalizer.repair_syntax ast !canonicalize_settings in
  Debugging.ast_logger ast ;
  let typed_ast = type_ast_or_exit ?printed_filename ast in
  let canonical_ast =
    Canonicalizer.canonicalize_program typed_ast !canonicalize_settings in
  if !pretty_print_program then
    print_or_write
      (Pretty_printing.pretty_print_typed_program
         ~bare_functions:!bare_functions ~line_length:!pretty_print_line_length
         ~inline_includes:!canonicalize_settings.inline_includes canonical_ast ) ;
  if !print_info_json then (
    print_endline (ModelInfo.info canonical_ast) ;
    exit 0 ) ;
  if not !canonicalize_settings.deprecations then
    Warnings.pp_warnings Fmt.stderr ?printed_filename
      (Deprecations.collect_warnings typed_ast) ;
  if !generate_data then
    print_endline
<<<<<<< HEAD
      (Debug_data_generation.print_data_prog (Ast2Mir.gather_data typed_ast)) ;
=======
      (Debug_data_generation.gen_values_json
         (Ast_to_Mir.gather_declarations typed_ast.datablock) ) ;
  if !generate_inits then
    print_endline
      (Debug_data_generation.gen_values_json
         (Ast_to_Mir.gather_declarations typed_ast.parametersblock) ) ;
>>>>>>> b992e95c
  Debugging.typed_ast_logger typed_ast ;
  if not !pretty_print_program then (
    let mir = Ast2Mir.trans_prog filename typed_ast in
    if !dump_mir then
      Sexp.pp_hum Format.std_formatter [%sexp (mir : Middle.Program.Typed.t)] ;
    if !dump_mir_pretty then Program.Typed.pp Format.std_formatter mir ;
    if !warn_pedantic then
      Pedantic_analysis.warn_pedantic mir
      |> pp_stderr (Warnings.pp_warnings ?printed_filename)
    else if !warn_uninitialized then
      Pedantic_analysis.warn_uninitialized mir
      |> pp_stderr (Warnings.pp_warnings ?printed_filename) ;
    let tx_mir = Transform_Mir.trans_prog mir in
    if !dump_tx_mir then
      Sexp.pp_hum Format.std_formatter [%sexp (tx_mir : Middle.Program.Typed.t)] ;
    if !dump_tx_mir_pretty then Program.Typed.pp Format.std_formatter tx_mir ;
    let opt_mir =
      let set_optims =
        let base_optims = Optimize.level_optimizations !opt_lvl in
        if !no_soa_opt then {base_optims with optimize_soa= false}
        else if !soa_opt then {base_optims with optimize_soa= true}
        else base_optims in
      Optimizer.optimization_suite ~settings:set_optims tx_mir in
    if !dump_mem_pattern then
      Memory_patterns.pp_mem_patterns Format.std_formatter opt_mir ;
    if !dump_opt_mir then
      Sexp.pp_hum Format.std_formatter
        [%sexp (opt_mir : Middle.Program.Typed.t)] ;
    if !dump_opt_mir_pretty then Program.Typed.pp Format.std_formatter opt_mir ;
    if !output_file = "" then output_file := remove_dotstan !model_file ^ ".hpp" ;
    let cpp = Lower_program.lower_program opt_mir in
    if !dump_lir then
      Sexp.pp_hum Format.std_formatter [%sexp (cpp : Cpp.program)] ;
    let cpp_str = Fmt.(to_to_string Cpp.Printing.pp_program) cpp in
    Out_channel.write_all !output_file ~data:cpp_str ;
    if !print_model_cpp then print_endline cpp_str )

let mangle =
  String.concat_map ~f:(fun c ->
      Char.(
        if is_alphanum c || c = '_' then to_string c
        else match c with '-' -> "_" | _ -> "x" ^ Int.to_string (to_int c)) )

let main () =
  (* Parse the arguments. *)
  Arg.parse options add_file usage ;
  (* Deal with multiple modalities *)
  if !dump_stan_math_sigs then (
    Stan_math_library.pretty_print_all_math_sigs Format.std_formatter () ;
    exit 0 ) ;
  if !dump_stan_math_distributions then (
    Stan_math_library.pretty_print_all_math_distributions Format.std_formatter
      () ;
    exit 0 ) ;
  if !model_file = "" then model_file_err () ;
  let stanc_args_to_print =
    let sans_model_and_hpp_paths x =
      not
        String.(
          is_suffix ~suffix:".stan" x
          && not (is_prefix ~prefix:"--filename-in-msg" x)
          || is_prefix ~prefix:"--o" x) in
    (* Ignore the "--o" arg, the stan file and the binary name (bin/stanc). *)
    Array.to_list Sys.argv |> List.tl_exn
    |> List.filter ~f:sans_model_and_hpp_paths
    |> String.concat ~sep:" " in
  Lower_program.stanc_args_to_print := stanc_args_to_print ;
  (* if we only have functions, always compile as standalone *)
  if String.is_suffix !model_file ~suffix:".stanfunctions" then (
    Lower_program.standalone_functions := true ;
    bare_functions := true ) ;
  (* Just translate a stan program *)
  if !Typechecking.model_name = "" then
    Typechecking.model_name :=
      mangle
        (remove_dotstan List.(hd_exn (rev (String.split !model_file ~on:'/'))))
      ^ "_model"
  else Typechecking.model_name := mangle !Typechecking.model_name ;
  use_file !model_file

let () = main ()<|MERGE_RESOLUTION|>--- conflicted
+++ resolved
@@ -203,28 +203,11 @@
     ; ( "--allow-undefined"
       , Arg.Clear Typechecking.check_that_all_functions_have_definition
       , " Do not fail if a function is declared but not defined" )
-<<<<<<< HEAD
-    ; ( "--allow_undefined"
-      , Arg.Clear Typechecking.check_that_all_functions_have_definition
-      , " Deprecated. Same as --allow-undefined. Will be removed in Stan 2.32.0"
-      )
-=======
->>>>>>> b992e95c
     ; ( "--include-paths"
       , Arg.String
           (fun str -> Preprocessor.include_paths := String.split ~on:',' str)
       , " Takes a comma-separated list of directories that may contain a file \
          in an #include directive (default = \"\")" )
-<<<<<<< HEAD
-    ; ( "--include_paths"
-      , Arg.String
-          (fun str ->
-            Preprocessor.include_paths :=
-              !Preprocessor.include_paths @ String.split ~on:',' str )
-      , " Deprecated. Same as --include-paths. Will be removed in Stan 2.32.0"
-      )
-=======
->>>>>>> b992e95c
     ; ( "--use-opencl"
       , Arg.Set Transform_Mir.use_opencl
       , " If set, try to use matrix_cl signatures." )
@@ -331,16 +314,12 @@
       (Deprecations.collect_warnings typed_ast) ;
   if !generate_data then
     print_endline
-<<<<<<< HEAD
-      (Debug_data_generation.print_data_prog (Ast2Mir.gather_data typed_ast)) ;
-=======
       (Debug_data_generation.gen_values_json
-         (Ast_to_Mir.gather_declarations typed_ast.datablock) ) ;
+         (Ast2Mir.gather_declarations typed_ast.datablock) ) ;
   if !generate_inits then
     print_endline
       (Debug_data_generation.gen_values_json
-         (Ast_to_Mir.gather_declarations typed_ast.parametersblock) ) ;
->>>>>>> b992e95c
+         (Ast2Mir.gather_declarations typed_ast.parametersblock) ) ;
   Debugging.typed_ast_logger typed_ast ;
   if not !pretty_print_program then (
     let mir = Ast2Mir.trans_prog filename typed_ast in
