--- conflicted
+++ resolved
@@ -32,46 +32,6 @@
       print_string s
   | Warnings ws -> Warnings.pp_warnings Fmt.stderr ?printed_filename ws
 
-<<<<<<< HEAD
-let use_file filename =
-  let printed_filename =
-    match !filename_for_msg with "" -> None | s -> Some s in
-  let ast =
-    get_ast_or_exit ?printed_filename filename
-      ~print_warnings:(not !canonicalize_settings.deprecations)
-      ~bare_functions:!bare_functions in
-  let unused_annotations =
-    Frontend.Annotations.find_unrecognized
-      Stan_math_backend.Annotations.recognized_annotation ast in
-  Warnings.pp_warnings ?printed_filename Fmt.stderr unused_annotations;
-  Debugging.ast_logger ast;
-  let typed_ast = type_ast_or_exit ?printed_filename ast in
-  let canonical_ast =
-    Canonicalize.canonicalize_program typed_ast !canonicalize_settings in
-  if !pretty_print_program then
-    print_or_write
-      (Pretty_print_prog.pretty_print_typed_program
-         ~bare_functions:!bare_functions ~line_length:!pretty_print_line_length
-         ~inline_includes:!canonicalize_settings.inline_includes canonical_ast
-         ~strip_comments:!canonicalize_settings.strip_comments);
-  if !print_info_json then (
-    print_endline (Info.info canonical_ast);
-    exit 0);
-  if not !canonicalize_settings.deprecations then
-    Warnings.pp_warnings Fmt.stderr ?printed_filename
-      (Deprecation_analysis.collect_warnings typed_ast);
-  if !generate_data then (
-    let decls = Ast_to_Mir.gather_declarations typed_ast.datablock in
-    let context =
-      match !data_file with
-      | None -> Map.Poly.empty
-      | Some file ->
-          Debug_data_generation.json_to_mir decls (Yojson.Basic.from_file file)
-    in
-    match Debug_data_generation.gen_values_json ~context decls with
-    | Ok s ->
-        print_or_write s;
-=======
 let main () =
   let CLI.
         {debug_lex; debug_parse; print_cpp; name; output_file; model_file; flags}
@@ -80,7 +40,6 @@
     (* Deal with multiple modalities *)
     | DumpMathSigs ->
         Stan_math_signatures.pretty_print_all_math_sigs Format.std_formatter ();
->>>>>>> fc6249f2
         exit 0
     | DumpMathDists ->
         Stan_math_signatures.pretty_print_all_math_distributions
