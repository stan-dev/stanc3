--- conflicted
+++ resolved
@@ -331,32 +331,18 @@
       Sexp.pp_hum Format.std_formatter [%sexp (tx_mir : Middle.Program.Typed.t)] ;
     if !dump_tx_mir_pretty then Program.Typed.pp Format.std_formatter tx_mir ;
     let opt_mir =
-<<<<<<< HEAD
-      let opt =
-        let set_optims =
-          let base_optims = Optimize.level_optimizations !opt_lvl in
-          if !no_soa_opt then {base_optims with optimize_soa= false}
-          else if !soa_opt then {base_optims with optimize_soa= true}
-          else base_optims in
-        Optimizer.optimization_suite ~settings:set_optims tx_mir in
-      if !dump_opt_mir then
-        Sexp.pp_hum Format.std_formatter [%sexp (opt : Middle.Program.Typed.t)] ;
-      if !dump_opt_mir_pretty then Program.Typed.pp Format.std_formatter opt ;
-      opt in
-=======
       let set_optims =
         let base_optims = Optimize.level_optimizations !opt_lvl in
         if !no_soa_opt then {base_optims with optimize_soa= false}
         else if !soa_opt then {base_optims with optimize_soa= true}
         else base_optims in
-      Optimize.optimization_suite ~settings:set_optims tx_mir in
+      Optimizer.optimization_suite ~settings:set_optims tx_mir in
     if !dump_mem_pattern then
       Mem_pattern.pp_mem_patterns Format.std_formatter opt_mir ;
     if !dump_opt_mir then
       Sexp.pp_hum Format.std_formatter
         [%sexp (opt_mir : Middle.Program.Typed.t)] ;
     if !dump_opt_mir_pretty then Program.Typed.pp Format.std_formatter opt_mir ;
->>>>>>> e279666c
     if !output_file = "" then output_file := remove_dotstan !model_file ^ ".hpp" ;
     let cpp = Fmt.str "%a" Stan_math_code_gen.pp_prog opt_mir in
     Out_channel.write_all !output_file ~data:cpp ;
