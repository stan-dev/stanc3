--- conflicted
+++ resolved
@@ -318,20 +318,9 @@
     exit 0 ) ;
   if not !canonicalize_settings.deprecations then
     Warnings.pp_warnings Fmt.stderr ?printed_filename
-<<<<<<< HEAD
       (Deprecations.collect_warnings typed_ast) ;
-  if !generate_data then
-    print_endline
-      (Debug_data_generation.gen_values_json
-         (Ast2Mir.gather_declarations typed_ast.datablock) ) ;
-  if !generate_inits then
-    print_endline
-      (Debug_data_generation.gen_values_json
-         (Ast2Mir.gather_declarations typed_ast.parametersblock) ) ;
-=======
-      (Deprecation_analysis.collect_warnings typed_ast) ;
   if !generate_data then (
-    let decls = Ast_to_Mir.gather_declarations typed_ast.datablock in
+    let decls = Ast2Mir.gather_declarations typed_ast.datablock in
     let context =
       match !data_file with
       | None -> Map.Poly.empty
@@ -349,11 +338,11 @@
       | None -> Map.Poly.empty
       | Some file ->
           Debug_data_generation.json_to_mir
-            (Ast_to_Mir.gather_declarations typed_ast.datablock)
+            (Ast2Mir.gather_declarations typed_ast.datablock)
             (Yojson.Basic.from_file file) in
     match
       Debug_data_generation.gen_values_json ~new_only:true ~context
-        (Ast_to_Mir.gather_declarations typed_ast.parametersblock)
+        (Ast2Mir.gather_declarations typed_ast.parametersblock)
     with
     | Ok s -> print_or_write s ; exit 0
     | Error e ->
@@ -363,7 +352,6 @@
         exit 1 )
   else if Option.is_some !data_file then
     Fmt.pf Fmt.stderr "Warning: ignoring --debug-data-file" ;
->>>>>>> 4d6664c5
   Debugging.typed_ast_logger typed_ast ;
   if not !pretty_print_program then (
     let mir = Ast2Mir.trans_prog filename typed_ast in
