(** stanc console application *)

open Core_kernel
open Frontend
open Stan_math_backend
open Analysis_and_optimization
open Middle

(** The main program. *)
let version = "%%NAME%%3 %%VERSION%%"

let name = "%%NAME%%"

(** The usage message. *)
let usage = "Usage: " ^ name ^ " [option] ... <model_file.stan>"

let model_file = ref ""
let pretty_print_program = ref false
let print_info_json = ref false
let filename_for_msg = ref ""
let canonicalize_program = ref false
let print_model_cpp = ref false
let dump_mir = ref false
let dump_mir_pretty = ref false
let dump_tx_mir = ref false
let dump_tx_mir_pretty = ref false
let dump_opt_mir = ref false
let dump_opt_mir_pretty = ref false
let dump_stan_math_sigs = ref false
let opt_lvl = ref Optimize.O0
let output_file = ref ""
let generate_data = ref false
let warn_uninitialized = ref false
let warn_pedantic = ref false

(** Some example command-line options here *)
let options =
  Arg.align
    [ ( "--debug-lex"
      , Arg.Set Debugging.lexer_logging
      , " For debugging purposes: print the lexer actions" )
    ; ( "--debug-parse"
      , Arg.Set Debugging.grammar_logging
      , " For debugging purposes: print the parser actions" )
    ; ( "--debug-ast"
      , Arg.Set Debugging.ast_printing
      , " For debugging purposes: print the undecorated AST, before semantic \
         checking" )
    ; ( "--debug-decorated-ast"
      , Arg.Set Debugging.typed_ast_printing
      , " For debugging purposes: print the decorated AST, after semantic \
         checking" )
    ; ( "--debug-generate-data"
      , Arg.Set generate_data
      , " For debugging purposes: generate a mock dataset to run the model on"
      )
    ; ( "--debug-mir"
      , Arg.Set dump_mir
      , " For debugging purposes: print the MIR as an S-expression." )
    ; ( "--debug-mir-pretty"
      , Arg.Set dump_mir_pretty
      , " For debugging purposes: pretty-print the MIR." )
    ; ( "--debug-optimized-mir"
      , Arg.Set dump_opt_mir
      , " For debugging purposes: print the MIR after it's been optimized. \
         Only has an effect when optimizations are turned on." )
    ; ( "--debug-optimized-mir-pretty"
      , Arg.Set dump_opt_mir_pretty
      , " For debugging purposes: pretty print the MIR after it's been \
         optimized. Only has an effect when optimizations are turned on." )
    ; ( "--debug-transformed-mir"
      , Arg.Set dump_tx_mir
      , " For debugging purposes: print the MIR after the backend has \
         transformed it." )
    ; ( "--debug-transformed-mir-pretty"
      , Arg.Set dump_tx_mir_pretty
      , " For debugging purposes: pretty print the MIR after the backend has \
         transformed it." )
    ; ( "--dump-stan-math-signatures"
      , Arg.Set dump_stan_math_sigs
      , "\tDump out the list of supported type signatures for Stan Math backend."
      )
    ; ( "--warn-uninitialized"
      , Arg.Set warn_uninitialized
      , " Emit warnings about uninitialized variables to stderr. Currently an \
         experimental feature." )
    ; ( "--warn-pedantic"
      , Arg.Set warn_pedantic
      , " Emit warnings about common mistakes in Stan programs." )
    ; ( "--auto-format"
      , Arg.Set pretty_print_program
      , " Pretty prints the program to the console" )
    ; ( "--print-canonical"
      , Arg.Set canonicalize_program
      , " Prints the canonicalized program to the console" )
    ; ( "--version"
      , Arg.Unit
          (fun _ ->
            print_endline (version ^ " " ^ "(" ^ Sys.os_type ^ ")") ;
            exit 0 )
      , " Display stanc version number" )
    ; ( "--name"
      , Arg.Set_string Semantic_check.model_name
      , " Take a string to set the model name (default = \
         \"$model_filename_model\")" )
    ; ( "-O0"
      , Arg.Unit (fun () -> opt_lvl := Optimize.O0)
      , "\tDo not apply optimizations to the Stan code." )
    ; ( "-O1"
      , Arg.Unit (fun () -> opt_lvl := Optimize.O1)
      , "\tApply level 1 compiler optimizations (only basic optimizations)." )
    ; ( "-O2"
      , Arg.Unit (fun () -> opt_lvl := Optimize.O2)
      , "\tApply level 2 compiler optimizations (all optimizations which \
         are not likely to have small numerical differences from the original \
         program)." )
    ; ( "-O3"
      , Arg.Unit (fun () -> opt_lvl := Optimize.O3)
      , "\tApply level 3 compiler optimizations (all optimizations)." )
    ; ( "--O"
<<<<<<< HEAD
      , Arg.Unit (fun () -> opt_lvl := Optimize.O3)
      , "\tApply level 3 compiler optimizations (all optimizations)." )
=======
      , Arg.Set optimize
      , "Allow the compiler to apply all optimizations to the Stan code." )
>>>>>>> 86267798
    ; ( "--o"
      , Arg.Set_string output_file
      , " Take the path to an output file for generated C++ code (default = \
         \"$name.hpp\")" )
    ; ( "--print-cpp"
      , Arg.Set print_model_cpp
      , " If set, output the generated C++ Stan model class to stdout." )
    ; ( "--allow-undefined"
      , Arg.Clear Semantic_check.check_that_all_functions_have_definition
      , " Do not fail if a function is declared but not defined" )
    ; ( "--allow_undefined"
      , Arg.Clear Semantic_check.check_that_all_functions_have_definition
      , " Deprecated. Same as --allow-undefined." )
    ; ( "--include-paths"
      , Arg.String
          (fun str ->
            Preprocessor.include_paths := String.split_on_chars ~on:[','] str
            )
      , " Takes a comma-separated list of directories that may contain a file \
         in an #include directive (default = \"\")" )
    ; ( "--include_paths"
      , Arg.String
          (fun str ->
            Preprocessor.include_paths :=
              !Preprocessor.include_paths @ String.split_on_chars ~on:[','] str
            )
      , " Deprecated. Same as --include-paths." )
    ; ( "--use-opencl"
      , Arg.Set Transform_Mir.use_opencl
      , " If set, try to use matrix_cl signatures." )
    ; ( "--standalone-functions"
      , Arg.Set Stan_math_code_gen.standalone_functions
      , " If set, the generated C++ will be the standalone functions C++ code."
      )
    ; ( "--filename-in-msg"
      , Arg.Set_string filename_for_msg
      , " Sets the filename used in compiler errors. Uses actual filename by \
         default." )
    ; ( "--info"
      , Arg.Set print_info_json
      , " If set, print information about the model." ) ]

let print_deprecated_arg_warning =
  (* is_prefix is used to also cover the --include-paths=... *)
  let arg_is_used arg =
    Array.mem ~equal:(fun x y -> String.is_prefix ~prefix:x y) Sys.argv arg
  in
  if arg_is_used "--allow_undefined" then
    eprintf "--allow_undefined is deprecated. Please use --allow-undefined.\n" ;
  if arg_is_used "--include_paths" then
    eprintf "--include_paths is deprecated. Please use --include-paths.\n"

let model_file_err () =
  Arg.usage options ("Please specify one model_file.\n\n" ^ usage) ;
  exit 127

let add_file filename =
  if !model_file = "" then model_file := filename else model_file_err ()

(*
      I am not using Fmt to print to stderr here because there was a pretty awful
      bug where it would unpredictably fail to flush. It would flush when using
      stdout or when trying to print some strings and not others. I tried using
      Fmt.flush and various other hacks to no avail. So now I use Fmt to build a
      string, and Out_channel to write it.
 *)

let pp_stderr formatter formatee =
  Fmt.strf "%a" formatter formatee |> Out_channel.(output_string stderr)

(** ad directives from the given file. *)
let use_file filename =
  let ast =
    Frontend_utils.get_ast_or_exit filename
      ~print_warnings:(not !canonicalize_program)
  in
  let ast =
    if !canonicalize_program then Canonicalize.repair_syntax ast else ast
  in
  Debugging.ast_logger ast ;
  if !pretty_print_program then
    print_endline (Pretty_printing.pretty_print_program ast) ;
  let typed_ast = Frontend_utils.type_ast_or_exit ast in
  if !print_info_json then (
    print_endline (Info.info typed_ast) ;
    exit 0 ) ;
  let printed_filename =
    match !filename_for_msg with "" -> None | s -> Some s
  in
  Warnings.pp_warnings Fmt.stderr ?printed_filename
    (Deprecation_analysis.collect_warnings typed_ast) ;
  if !canonicalize_program then
    print_endline
      (Pretty_printing.pretty_print_typed_program
         (Canonicalize.canonicalize_program typed_ast)) ;
  if !generate_data then
    print_endline (Debug_data_generation.print_data_prog typed_ast) ;
  Debugging.typed_ast_logger typed_ast ;
  if not (!pretty_print_program || !canonicalize_program) then (
    let mir = Ast_to_Mir.trans_prog filename typed_ast in
    if !dump_mir then
      Sexp.pp_hum Format.std_formatter [%sexp (mir : Middle.Program.Typed.t)] ;
    if !dump_mir_pretty then Program.Typed.pp Format.std_formatter mir ;
    if !warn_pedantic then
      Pedantic_analysis.warn_pedantic mir
      |> pp_stderr (Warnings.pp_warnings ?printed_filename)
    else if !warn_uninitialized then
      Pedantic_analysis.warn_uninitialized mir
      |> pp_stderr (Warnings.pp_warnings ?printed_filename) ;
    let tx_mir = Transform_Mir.trans_prog mir in
    if !dump_tx_mir then
      Sexp.pp_hum Format.std_formatter
        [%sexp (tx_mir : Middle.Program.Typed.t)] ;
    if !dump_tx_mir_pretty then Program.Typed.pp Format.std_formatter tx_mir ;
    let opt_mir =
<<<<<<< HEAD
      if !opt_lvl <> Optimize.O0 then (
        let opt =
          Optimize.optimization_suite ~settings:(Optimize.level_optimizations !opt_lvl) tx_mir
        in
=======
      if !optimize then (
        let opt = Optimize.optimization_suite tx_mir in
>>>>>>> 86267798
        if !dump_opt_mir then
          Sexp.pp_hum Format.std_formatter
            [%sexp (opt : Middle.Program.Typed.t)] ;
        if !dump_opt_mir_pretty then Program.Typed.pp Format.std_formatter opt ;
        opt )
      else tx_mir
    in
    let cpp = Fmt.strf "%a" Stan_math_code_gen.pp_prog opt_mir in
    Out_channel.write_all !output_file ~data:cpp ;
    if !print_model_cpp then print_endline cpp )

let remove_dotstan s = String.drop_suffix s 5

let mangle =
  String.concat_map ~f:(fun c ->
      Char.(
        if is_alphanum c || c = '_' then to_string c
        else match c with '-' -> "_" | _ -> "x" ^ Int.to_string (to_int c)) )

let main () =
  (* Parse the arguments. *)
  Arg.parse options add_file usage ;
  print_deprecated_arg_warning ;
  (* print_deprecated_arg_warning options; *)
  (* Deal with multiple modalities *)
  if !dump_stan_math_sigs then (
    Stan_math_signatures.pretty_print_all_math_sigs Format.std_formatter () ;
    exit 0 ) ;
  (* Just translate a stan program *)
  if !model_file = "" then model_file_err () ;
  if !Semantic_check.model_name = "" then
    Semantic_check.model_name :=
      mangle
        (remove_dotstan List.(hd_exn (rev (String.split !model_file ~on:'/'))))
      ^ "_model"
  else Semantic_check.model_name := mangle !Semantic_check.model_name ;
  if !output_file = "" then output_file := remove_dotstan !model_file ^ ".hpp" ;
  use_file !model_file

let () = main ()<|MERGE_RESOLUTION|>--- conflicted
+++ resolved
@@ -78,8 +78,8 @@
          transformed it." )
     ; ( "--dump-stan-math-signatures"
       , Arg.Set dump_stan_math_sigs
-      , "\tDump out the list of supported type signatures for Stan Math backend."
-      )
+      , "\tDump out the list of supported type signatures for Stan Math \
+         backend." )
     ; ( "--warn-uninitialized"
       , Arg.Set warn_uninitialized
       , " Emit warnings about uninitialized variables to stderr. Currently an \
@@ -111,20 +111,15 @@
       , "\tApply level 1 compiler optimizations (only basic optimizations)." )
     ; ( "-O2"
       , Arg.Unit (fun () -> opt_lvl := Optimize.O2)
-      , "\tApply level 2 compiler optimizations (all optimizations which \
-         are not likely to have small numerical differences from the original \
+      , "\tApply level 2 compiler optimizations (all optimizations which are \
+         not likely to have small numerical differences from the original \
          program)." )
     ; ( "-O3"
       , Arg.Unit (fun () -> opt_lvl := Optimize.O3)
       , "\tApply level 3 compiler optimizations (all optimizations)." )
     ; ( "--O"
-<<<<<<< HEAD
       , Arg.Unit (fun () -> opt_lvl := Optimize.O3)
       , "\tApply level 3 compiler optimizations (all optimizations)." )
-=======
-      , Arg.Set optimize
-      , "Allow the compiler to apply all optimizations to the Stan code." )
->>>>>>> 86267798
     ; ( "--o"
       , Arg.Set_string output_file
       , " Take the path to an output file for generated C++ code (default = \
@@ -240,15 +235,12 @@
         [%sexp (tx_mir : Middle.Program.Typed.t)] ;
     if !dump_tx_mir_pretty then Program.Typed.pp Format.std_formatter tx_mir ;
     let opt_mir =
-<<<<<<< HEAD
       if !opt_lvl <> Optimize.O0 then (
         let opt =
-          Optimize.optimization_suite ~settings:(Optimize.level_optimizations !opt_lvl) tx_mir
+          Optimize.optimization_suite
+            ~settings:(Optimize.level_optimizations !opt_lvl)
+            tx_mir
         in
-=======
-      if !optimize then (
-        let opt = Optimize.optimization_suite tx_mir in
->>>>>>> 86267798
         if !dump_opt_mir then
           Sexp.pp_hum Format.std_formatter
             [%sexp (opt : Middle.Program.Typed.t)] ;
