open Core_kernel
open Middle

(** Type errors that may arise during semantic check *)
module TypeError = struct
  type t =
    | MismatchedReturnTypes of UnsizedType.returntype * UnsizedType.returntype
    | MismatchedArrayTypes
    | InvalidRowVectorTypes
    | IntExpected of string * UnsizedType.t
    | IntOrRealExpected of string * UnsizedType.t
    | IntIntArrayOrRangeExpected of UnsizedType.t
    | IntOrRealContainerExpected of UnsizedType.t
    | ArrayVectorRowVectorMatrixExpected of UnsizedType.t
    | IllTypedAssignment of
        Ast.assignmentoperator * UnsizedType.t * UnsizedType.t
    | IllTypedTernaryIf of UnsizedType.t * UnsizedType.t * UnsizedType.t
    | IllTypedReduceSum of
        string
        * UnsizedType.t list
        * (UnsizedType.autodifftype * UnsizedType.t) list
    | IllTypedReduceSumGeneric of string * UnsizedType.t list
    | ReturningFnExpectedNonReturningFound of string
    | ReturningFnExpectedNonFnFound of string
    | ReturningFnExpectedUndeclaredIdentFound of string
    | NonReturningFnExpectedReturningFound of string
    | NonReturningFnExpectedNonFnFound of string
    | NonReturningFnExpectedUndeclaredIdentFound of string
    | IllTypedStanLibFunctionApp of string * UnsizedType.t list
    | IllTypedUserDefinedFunctionApp of
        string
        * (UnsizedType.autodifftype * UnsizedType.t) list
        * UnsizedType.returntype
        * UnsizedType.t list
    | IllTypedBinaryOperator of Operator.t * UnsizedType.t * UnsizedType.t
    | IllTypedPrefixOperator of Operator.t * UnsizedType.t
    | IllTypedPostfixOperator of Operator.t * UnsizedType.t
    | InvalidStaticSparseMatrixDeclLocation of string
    | NotIndexable of UnsizedType.t

  let pp ppf = function
    | MismatchedReturnTypes (rt1, rt2) ->
        Fmt.pf ppf
          "Branches of function definition need to have the same return type. \
           Instead, found return types %a and %a."
          UnsizedType.pp_returntype rt1 UnsizedType.pp_returntype rt2
    | MismatchedArrayTypes ->
        Fmt.pf ppf "Array expression must have entries of consistent type."
    | InvalidRowVectorTypes ->
        Fmt.pf ppf
          "Row_vector expression must have all int and real entries or all \
           row_vector entries."
    | IntExpected (name, ut) ->
        Fmt.pf ppf "%s must be of type int. Instead found type %a." name
          UnsizedType.pp ut
    | IntOrRealExpected (name, ut) ->
        Fmt.pf ppf "%s must be of type int or real. Instead found type %a."
          name UnsizedType.pp ut
    | IntOrRealContainerExpected ut ->
        Fmt.pf ppf
          "A (container of) real or int was expected. Instead found type %a."
          UnsizedType.pp ut
    | IntIntArrayOrRangeExpected ut ->
        Fmt.pf ppf
          "Index must be of type int or int[] or must be a range. Instead \
           found type %a."
          UnsizedType.pp ut
    | ArrayVectorRowVectorMatrixExpected ut ->
        Fmt.pf ppf
          "Foreach-loop must be over array, vector, row_vector or matrix. \
           Instead found expression of type %a."
          UnsizedType.pp ut
    | IllTypedAssignment ((OperatorAssign op as assignop), lt, rt) ->
        Fmt.pf ppf
          "@[<h>Ill-typed arguments supplied to assignment operator %s: lhs \
           has type %a and rhs has type %a. Available signatures:@]%s"
          (Pretty_printing.pretty_print_assignmentoperator assignop)
          UnsizedType.pp lt UnsizedType.pp rt
          ( Stan_math_signatures.pretty_print_math_lib_assignmentoperator_sigs
              op
          |> Option.value ~default:"no matching signatures" )
    | IllTypedAssignment (assignop, lt, rt) ->
        Fmt.pf ppf
          "Ill-typed arguments supplied to assignment operator %s: lhs has \
           type %a and rhs has type %a"
          (Pretty_printing.pretty_print_assignmentoperator assignop)
          UnsizedType.pp lt UnsizedType.pp rt
    | IllTypedTernaryIf (UInt, ut2, ut3) ->
        Fmt.pf ppf
          "Type mismatch in ternary expression, expression when true is: %a; \
           expression when false is: %a"
          UnsizedType.pp ut2 UnsizedType.pp ut3
    | IllTypedTernaryIf (ut1, _, _) ->
        Fmt.pf ppf
          "Condition in ternary expression must be primitive int; found type=%a"
          UnsizedType.pp ut1
<<<<<<< HEAD
    | InvalidStaticSparseMatrixDeclLocation blockname ->
      Fmt.pf ppf
        "Incorrect sparse_matrix declaration in the %s block; nonzero element location arrays are required."
        blockname
=======
    | IllTypedReduceSum (name, arg_tys, args) ->
        let arg_types = List.map ~f:(fun (_, t) -> t) args in
        let first, rest = List.split_n arg_types 1 in
        let generate_reduce_sum_sig =
          List.concat
            [ [ UnsizedType.UFun
                  ( List.hd_exn args :: (AutoDiffable, UInt)
                    :: (AutoDiffable, UInt) :: List.tl_exn args
                  , ReturnType UReal ) ]
            ; first; [UInt]; rest ]
        in
        Fmt.pf ppf
          "Ill-typed arguments supplied to function '%s'. Expected \
           arguments:@[<h>%a@]\n\
           @[<h>Instead supplied arguments of incompatible type: %a@]"
          name
          Fmt.(list UnsizedType.pp ~sep:comma)
          generate_reduce_sum_sig
          Fmt.(list UnsizedType.pp ~sep:comma)
          arg_tys
    | IllTypedReduceSumGeneric (name, arg_tys) ->
        let rec n_commas n = if n = 0 then "" else "," ^ n_commas (n - 1) in
        let type_string (a, b, c, d) i =
          Fmt.strf "(T[%s], %a, %a, ...) => %a, T[%s], %a, ...\n"
            (n_commas (i - 1))
            Pretty_printing.pp_unsizedtype a Pretty_printing.pp_unsizedtype b
            Pretty_printing.pp_unsizedtype c
            (n_commas (i - 1))
            Pretty_printing.pp_unsizedtype d
        in
        let lines =
          List.map
            ~f:(fun i -> type_string (UInt, UInt, UReal, UInt) i)
            Stan_math_signatures.reduce_sum_allowed_dimensionalities
        in
        Fmt.pf ppf
          "Ill-typed arguments supplied to function '%s'. Available arguments:\n\
           %sWhere T is any one of int, real, vector, row_vector or \
           matrix.@[<h>Instead supplied arguments of incompatible type: %a@]"
          name
          (String.concat ~sep:"" lines)
          Fmt.(list UnsizedType.pp ~sep:comma)
          arg_tys
>>>>>>> f556d0df
    | NotIndexable ut ->
        Fmt.pf ppf
          "Only expressions of array, matrix, row_vector and vector type may \
           be indexed. Instead, found type %a."
          UnsizedType.pp ut
    | ReturningFnExpectedNonReturningFound fn_name ->
        Fmt.pf ppf
          "A returning function was expected but a non-returning function \
           '%s' was supplied."
          fn_name
    | NonReturningFnExpectedReturningFound fn_name ->
        Fmt.pf ppf
          "A non-returning function was expected but a returning function \
           '%s' was supplied."
          fn_name
    | ReturningFnExpectedNonFnFound fn_name ->
        Fmt.pf ppf
          "A returning function was expected but a non-function value '%s' \
           was supplied."
          fn_name
    | NonReturningFnExpectedNonFnFound fn_name ->
        Fmt.pf ppf
          "A non-returning function was expected but a non-function value \
           '%s' was supplied."
          fn_name
    | ReturningFnExpectedUndeclaredIdentFound fn_name ->
        Fmt.pf ppf
          "A returning function was expected but an undeclared identifier \
           '%s' was supplied."
          fn_name
    | NonReturningFnExpectedUndeclaredIdentFound fn_name ->
        Fmt.pf ppf
          "A non-returning function was expected but an undeclared identifier \
           '%s' was supplied."
          fn_name
    | IllTypedStanLibFunctionApp (name, arg_tys) ->
        Fmt.pf ppf
          "Ill-typed arguments supplied to function '%s'. Available \
           signatures: %s@[<h>Instead supplied arguments of incompatible \
           type: %a.@]"
          name
          (Stan_math_signatures.pretty_print_math_sigs name)
          Fmt.(list UnsizedType.pp ~sep:comma)
          arg_tys
    | IllTypedUserDefinedFunctionApp (name, listed_tys, return_ty, arg_tys) ->
        Fmt.pf ppf
          "Ill-typed arguments supplied to function '%s'. Available \
           signatures:%a\n\
           @[<h>Instead supplied arguments of incompatible type: %a.@]"
          name UnsizedType.pp
          (UFun (listed_tys, return_ty))
          Fmt.(list UnsizedType.pp ~sep:comma)
          arg_tys
    | IllTypedBinaryOperator (op, lt, rt) ->
        Fmt.pf ppf
          "Ill-typed arguments supplied to infix operator %a. Available \
           signatures: %s@[<h>Instead supplied arguments of incompatible \
           type: %a, %a.@]"
          Operator.pp op
          ( Stan_math_signatures.pretty_print_math_lib_operator_sigs op
          |> String.concat ~sep:"\n" )
          UnsizedType.pp lt UnsizedType.pp rt
    | IllTypedPrefixOperator (op, ut) ->
        Fmt.pf ppf
          "Ill-typed arguments supplied to prefix operator %a. Available \
           signatures: %s@[<h>Instead supplied argument of incompatible type: \
           %a.@]"
          Operator.pp op
          ( Stan_math_signatures.pretty_print_math_lib_operator_sigs op
          |> String.concat ~sep:"\n" )
          UnsizedType.pp ut
    | IllTypedPostfixOperator (op, ut) ->
        Fmt.pf ppf
          "Ill-typed arguments supplied to postfix operator %a. Available \
           signatures: %s\n\
           Instead supplied argument of incompatible type: %a."
          Operator.pp op
          ( Stan_math_signatures.pretty_print_math_lib_operator_sigs op
          |> String.concat ~sep:"\n" )
          UnsizedType.pp ut
end

module IdentifierError = struct
  type t =
    | IsKeyword of string
    | IsModelName of string
    | IsStanMathName of string
    | InUse of string
    | NotInScope of string

  let pp ppf = function
    | IsStanMathName name ->
        Fmt.pf ppf "Identifier '%s' clashes with Stan Math library function."
          name
    | InUse name -> Fmt.pf ppf "Identifier '%s' is already in use." name
    | IsModelName name ->
        Fmt.pf ppf "Identifier '%s' clashes with model name." name
    | IsKeyword name ->
        Fmt.pf ppf "Identifier '%s' clashes with reserved keyword." name
    | NotInScope name -> Fmt.pf ppf "Identifier '%s' not in scope." name
end

module ExpressionError = struct
  type t =
    | InvalidMapRectFn of string
    | InvalidRngFunction
    | ConditionalNotationNotAllowed
    | ConditioningRequired
    | NotPrintable
    | EmptyArray

  let pp ppf = function
    | InvalidMapRectFn fn_name ->
        Fmt.pf ppf
          "Mapped function cannot be an _rng or _lp function, found function \
           name: %s"
          fn_name
    | InvalidRngFunction ->
        Fmt.pf ppf
          "Random number generators are only allowed in transformed data \
           block, generated quantities block or user-defined functions with \
           names ending in _rng."
    | ConditionalNotationNotAllowed ->
        Fmt.pf ppf
          "Only functions with names ending in _lpdf, _lpmf, _lcdf, _lccdf \
           can make use of conditional notation."
    | ConditioningRequired ->
        Fmt.pf ppf
          "Probabilty functions with suffixes _lpdf, _lpmf, _lcdf, and \
           _lccdf, require a vertical bar (|) between the first two arguments."
    | NotPrintable -> Fmt.pf ppf "Functions cannot be printed."
    | EmptyArray ->
        Fmt.pf ppf "Array expressions must contain at least one element."
end

module StatementError = struct
  type t =
    | CannotAssignToReadOnly of string
    | CannotAssignToSparseMatrix of string
    | CannotAssignToGlobal of string
    | InvalidSamplingPDForPMF
    | InvalidSamplingCDForCCDF of string
    | InvalidSamplingNoSuchDistribution of string
    | TargetPlusEqualsOutsideModelOrLogProb
    | InvalidTruncationCDForCCDF
    | MultivariateTruncation
    | BreakOutsideLoop
    | ContinueOutsideLoop
    | ExpressionReturnOutsideReturningFn
    | VoidReturnOutsideNonReturningFn
    | NonDataVariableSizeDecl
    | NonIntBounds
    | TransformedParamsInt
    | MismatchFunDefDecl of string * UnsizedType.t option
    | FunDeclExists of string
    | FunDeclNoDefn
    | FunDeclNeedsBlock
    | NonRealProbFunDef
    | ProbDensityNonRealVariate of UnsizedType.t option
    | ProbMassNonIntVariate of UnsizedType.t option
    | DuplicateArgNames
    | IncompatibleReturnType

  let pp ppf = function
    | CannotAssignToReadOnly name ->
      Fmt.pf ppf
        "Cannot assign to function argument or loop identifier '%s'." name
    | CannotAssignToSparseMatrix name ->
        Fmt.pf ppf
          "Cannot assign to sparse matrix '%s'." name
    | CannotAssignToGlobal name ->
        Fmt.pf ppf
          "Cannot assign to global variable '%s' declared in previous blocks."
          name
    | TargetPlusEqualsOutsideModelOrLogProb ->
        Fmt.pf ppf
          "Target can only be accessed in the model block or in definitions \
           of functions with the suffix _lp."
    | InvalidSamplingPDForPMF ->
        Fmt.pf ppf
          {|
~ statement should refer to a distribution without its "_lpdf" or "_lpmf" suffix.
For example, "target += normal_lpdf(y, 0, 1)" should become "y ~ normal(0, 1)."
|}
    | InvalidSamplingCDForCCDF name ->
        Fmt.pf ppf
          "CDF and CCDF functions may not be used with sampling notation. Use \
           increment_log_prob(%s_log(...)) instead."
          name
    | InvalidSamplingNoSuchDistribution name ->
        Fmt.pf ppf
          "Ill-typed arguments to '~' statement. No distribution '%s' was \
           found with the correct signature."
          name
    | InvalidTruncationCDForCCDF ->
        Fmt.pf ppf
          "Truncation is only defined if distribution has _lcdf and _lccdf \
           functions implemented with appropriate signature."
    | MultivariateTruncation ->
        Fmt.pf ppf "Outcomes in truncated distributions must be univariate."
    | BreakOutsideLoop ->
        Fmt.pf ppf "Break statements may only be used in loops."
    | ContinueOutsideLoop ->
        Fmt.pf ppf "Continue statements may only be used in loops."
    | ExpressionReturnOutsideReturningFn ->
        Fmt.pf ppf
          "Expression return statements may only be used inside returning \
           function definitions."
    | VoidReturnOutsideNonReturningFn ->
        Fmt.pf ppf
          "Void return statements may only be used inside non-returning \
           function definitions."
    | NonDataVariableSizeDecl ->
        Fmt.pf ppf
          "Non-data variables are not allowed in top level size declarations."
    | NonIntBounds ->
        Fmt.pf ppf
          "Bounds of integer variable must be of type int. Found type real."
    | TransformedParamsInt ->
        Fmt.pf ppf "(Transformed) Parameters cannot be integers."
    | MismatchFunDefDecl (name, Some ut) ->
        Fmt.pf ppf "Function '%s' has already been declared to have type %a"
          name UnsizedType.pp ut
    | MismatchFunDefDecl (name, None) ->
        Fmt.pf ppf
          "Function '%s' has already been declared but type cannot be \
           determined."
          name
    | FunDeclExists name ->
        Fmt.pf ppf
          "Function '%s' has already been declared. A definition is expected."
          name
    | FunDeclNoDefn ->
        Fmt.pf ppf "Some function is declared without specifying a definition."
    | FunDeclNeedsBlock ->
        Fmt.pf ppf "Function definitions must be wrapped in curly braces."
    | NonRealProbFunDef ->
        Fmt.pf ppf
          "Real return type required for probability functions ending in \
           _log, _lpdf, _lpmf, _lcdf, or _lccdf."
    | ProbDensityNonRealVariate (Some ut) ->
        Fmt.pf ppf
          "Probability density functions require real variates (first \
           argument). Instead found type %a."
          UnsizedType.pp ut
    | ProbDensityNonRealVariate _ ->
        Fmt.pf ppf
          "Probability density functions require real variates (first \
           argument)."
    | ProbMassNonIntVariate (Some ut) ->
        Fmt.pf ppf
          "Probability mass functions require integer variates (first \
           argument). Instead found type %a."
          UnsizedType.pp ut
    | ProbMassNonIntVariate _ ->
        Fmt.pf ppf
          "Probability mass functions require integer variates (first \
           argument)."
    | DuplicateArgNames ->
        Fmt.pf ppf "All function arguments must have distinct identifiers."
    | IncompatibleReturnType ->
        Fmt.pf ppf
          "Function bodies must contain a return statement of correct type in \
           every branch."
end

type t =
  | TypeError of Location_span.t * TypeError.t
  | IdentifierError of Location_span.t * IdentifierError.t
  | ExpressionError of Location_span.t * ExpressionError.t
  | StatementError of Location_span.t * StatementError.t

let pp ppf = function
  | TypeError (_, err) -> TypeError.pp ppf err
  | IdentifierError (_, err) -> IdentifierError.pp ppf err
  | ExpressionError (_, err) -> ExpressionError.pp ppf err
  | StatementError (_, err) -> StatementError.pp ppf err

let location = function
  | TypeError (loc, _) -> loc
  | IdentifierError (loc, _) -> loc
  | ExpressionError (loc, _) -> loc
  | StatementError (loc, _) -> loc

(* -- Constructors ---------------------------------------------------------- *)

let mismatched_return_types loc rt1 rt2 =
  TypeError (loc, TypeError.MismatchedReturnTypes (rt1, rt2))

let mismatched_array_types loc = TypeError (loc, TypeError.MismatchedArrayTypes)

let invalid_row_vector_types loc =
  TypeError (loc, TypeError.InvalidRowVectorTypes)

let int_expected loc name ut = TypeError (loc, TypeError.IntExpected (name, ut))

let int_or_real_expected loc name ut =
  TypeError (loc, TypeError.IntOrRealExpected (name, ut))

let int_intarray_or_range_expected loc ut =
  TypeError (loc, TypeError.IntIntArrayOrRangeExpected ut)

let int_or_real_container_expected loc ut =
  TypeError (loc, TypeError.IntOrRealContainerExpected ut)

let array_vector_rowvector_matrix_expected loc ut =
  TypeError (loc, TypeError.ArrayVectorRowVectorMatrixExpected ut)

let illtyped_assignment loc assignop lt rt =
  TypeError (loc, TypeError.IllTypedAssignment (assignop, lt, rt))

let illtyped_ternary_if loc predt lt rt =
  TypeError (loc, TypeError.IllTypedTernaryIf (predt, lt, rt))

let returning_fn_expected_nonreturning_found loc name =
  TypeError (loc, TypeError.ReturningFnExpectedNonReturningFound name)

let illtyped_reduce_sum loc name arg_tys args =
  TypeError (loc, TypeError.IllTypedReduceSum (name, arg_tys, args))

let illtyped_reduce_sum_generic loc name arg_tys =
  TypeError (loc, TypeError.IllTypedReduceSumGeneric (name, arg_tys))

let returning_fn_expected_nonfn_found loc name =
  TypeError (loc, TypeError.ReturningFnExpectedNonFnFound name)

let returning_fn_expected_undeclaredident_found loc name =
  TypeError (loc, TypeError.ReturningFnExpectedUndeclaredIdentFound name)

let nonreturning_fn_expected_returning_found loc name =
  TypeError (loc, TypeError.NonReturningFnExpectedReturningFound name)

let nonreturning_fn_expected_nonfn_found loc name =
  TypeError (loc, TypeError.NonReturningFnExpectedNonFnFound name)

let nonreturning_fn_expected_undeclaredident_found loc name =
  TypeError (loc, TypeError.NonReturningFnExpectedUndeclaredIdentFound name)

let illtyped_stanlib_fn_app loc name arg_tys =
  TypeError (loc, TypeError.IllTypedStanLibFunctionApp (name, arg_tys))

let illtyped_userdefined_fn_app loc name decl_arg_tys decl_return_ty arg_tys =
  TypeError
    ( loc
    , TypeError.IllTypedUserDefinedFunctionApp
        (name, decl_arg_tys, decl_return_ty, arg_tys) )

let illtyped_binary_op loc op lt rt =
  TypeError (loc, TypeError.IllTypedBinaryOperator (op, lt, rt))

let illtyped_prefix_op loc op ut =
  TypeError (loc, TypeError.IllTypedPrefixOperator (op, ut))

let illtyped_postfix_op loc op ut =
  TypeError (loc, TypeError.IllTypedPostfixOperator (op, ut))

let invalid_staticsparsematrix_decl_location loc blockname = TypeError (loc, TypeError.InvalidStaticSparseMatrixDeclLocation blockname)

let not_indexable loc ut = TypeError (loc, TypeError.NotIndexable ut)

let ident_is_keyword loc name =
  IdentifierError (loc, IdentifierError.IsKeyword name)

let ident_is_model_name loc name =
  IdentifierError (loc, IdentifierError.IsModelName name)

let ident_is_stanmath_name loc name =
  IdentifierError (loc, IdentifierError.IsStanMathName name)

let ident_in_use loc name = IdentifierError (loc, IdentifierError.InUse name)

let ident_not_in_scope loc name =
  IdentifierError (loc, IdentifierError.NotInScope name)

let invalid_map_rect_fn loc name =
  ExpressionError (loc, ExpressionError.InvalidMapRectFn name)

let invalid_rng_fn loc =
  ExpressionError (loc, ExpressionError.InvalidRngFunction)

let conditional_notation_not_allowed loc =
  ExpressionError (loc, ExpressionError.ConditionalNotationNotAllowed)

let conditioning_required loc =
  ExpressionError (loc, ExpressionError.ConditioningRequired)

let not_printable loc = ExpressionError (loc, ExpressionError.NotPrintable)
let empty_array loc = ExpressionError (loc, ExpressionError.EmptyArray)

let cannot_assign_to_read_only loc name =
  StatementError (loc, StatementError.CannotAssignToReadOnly name)

let cannot_assign_to_sparsematrix loc name =
  StatementError (loc, StatementError.CannotAssignToSparseMatrix name)

let cannot_assign_to_global loc name =
  StatementError (loc, StatementError.CannotAssignToGlobal name)

let invalid_sampling_pdf_or_pmf loc =
  StatementError (loc, StatementError.InvalidSamplingPDForPMF)

let invalid_sampling_cdf_or_ccdf loc name =
  StatementError (loc, StatementError.InvalidSamplingCDForCCDF name)

let invalid_sampling_no_such_dist loc name =
  StatementError (loc, StatementError.InvalidSamplingNoSuchDistribution name)

let target_plusequals_outisde_model_or_logprob loc =
  StatementError (loc, StatementError.TargetPlusEqualsOutsideModelOrLogProb)

let invalid_truncation_cdf_or_ccdf loc =
  StatementError (loc, StatementError.InvalidTruncationCDForCCDF)

let multivariate_truncation loc =
  StatementError (loc, StatementError.MultivariateTruncation)

let break_outside_loop loc =
  StatementError (loc, StatementError.BreakOutsideLoop)

let continue_outside_loop loc =
  StatementError (loc, StatementError.ContinueOutsideLoop)

let expression_return_outside_returning_fn loc =
  StatementError (loc, StatementError.ExpressionReturnOutsideReturningFn)

let void_ouside_nonreturning_fn loc =
  StatementError (loc, StatementError.VoidReturnOutsideNonReturningFn)

let non_data_variable_size_decl loc =
  StatementError (loc, StatementError.NonDataVariableSizeDecl)

let non_int_bounds loc = StatementError (loc, StatementError.NonIntBounds)

let transformed_params_int loc =
  StatementError (loc, StatementError.TransformedParamsInt)

let mismatched_fn_def_decl loc name ut_opt =
  StatementError (loc, StatementError.MismatchFunDefDecl (name, ut_opt))

let fn_decl_exists loc name =
  StatementError (loc, StatementError.FunDeclExists name)

let fn_decl_without_def loc = StatementError (loc, StatementError.FunDeclNoDefn)

let fn_decl_needs_block loc =
  StatementError (loc, StatementError.FunDeclNeedsBlock)

let non_real_prob_fn_def loc =
  StatementError (loc, StatementError.NonRealProbFunDef)

let prob_density_non_real_variate loc ut_opt =
  StatementError (loc, StatementError.ProbDensityNonRealVariate ut_opt)

let prob_mass_non_int_variate loc ut_opt =
  StatementError (loc, StatementError.ProbMassNonIntVariate ut_opt)

let duplicate_arg_names loc =
  StatementError (loc, StatementError.DuplicateArgNames)

let incompatible_return_types loc =
  StatementError (loc, StatementError.IncompatibleReturnType)<|MERGE_RESOLUTION|>--- conflicted
+++ resolved
@@ -94,12 +94,10 @@
         Fmt.pf ppf
           "Condition in ternary expression must be primitive int; found type=%a"
           UnsizedType.pp ut1
-<<<<<<< HEAD
     | InvalidStaticSparseMatrixDeclLocation blockname ->
       Fmt.pf ppf
         "Incorrect sparse_matrix declaration in the %s block; nonzero element location arrays are required."
         blockname
-=======
     | IllTypedReduceSum (name, arg_tys, args) ->
         let arg_types = List.map ~f:(fun (_, t) -> t) args in
         let first, rest = List.split_n arg_types 1 in
@@ -143,7 +141,6 @@
           (String.concat ~sep:"" lines)
           Fmt.(list UnsizedType.pp ~sep:comma)
           arg_tys
->>>>>>> f556d0df
     | NotIndexable ut ->
         Fmt.pf ppf
           "Only expressions of array, matrix, row_vector and vector type may \
