--- conflicted
+++ resolved
@@ -851,12 +851,8 @@
 let rec semantic_check_sizedtype cf = function
   | SizedType.SInt -> Validate.ok SizedType.SInt
   | SReal -> Validate.ok SizedType.SReal
-<<<<<<< HEAD
   | SComplex -> Validate.ok SizedType.SComplex
-  | SVector e ->
-=======
   | SVector (mem_pattern, e) ->
->>>>>>> 766bbf10
       semantic_check_expression_of_int_type cf e "Vector sizes"
       |> Validate.map ~f:(fun ue -> SizedType.SVector (mem_pattern, ue))
   | SRowVector (mem_pattern, e) ->
