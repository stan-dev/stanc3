(** Semantic validation of AST*)

(* Idea: check many of things related to identifiers that are hard to check
   during parsing and are in fact irrelevant for building up the parse tree *)

open Core_kernel
open Symbol_table
open Middle
open Ast
open Errors
module Validate = Common.Validation.Make (Semantic_error)

(* There is a semantic checking function for each AST node that calls
   the checking functions for its children left to right. *)

(* Top level function semantic_check_program declares the AST while operating
   on (1) a global symbol table vm, and (2) structure of type context_flags_record
   to communicate information down the AST. *)

let check_of_compatible_return_type rt1 srt2 =
  UnsizedType.(
    match (rt1, srt2) with
    | Void, NoReturnType
     |Void, Incomplete Void
     |Void, Complete Void
     |Void, AnyReturnType ->
        true
    | ReturnType UReal, Complete (ReturnType UInt) -> true
    | ReturnType rt1, Complete (ReturnType rt2) -> rt1 = rt2
    | ReturnType _, AnyReturnType -> true
    | _ -> false)

(** Origin blocks, to keep track of where variables are declared *)
type originblock =
  | MathLibrary
  | Functions
  | Data
  | TData
  | Param
  | TParam
  | Model
  | GQuant

(** Print all the signatures of a stan math operator, for the purposes of error messages. *)
let check_that_all_functions_have_definition = ref true

let model_name = ref ""
let vm = Symbol_table.initialize ()

(* Record structure holding flags and other markers about context to be
   used for error reporting. *)
type context_flags_record =
  { current_block: originblock
  ; in_toplevel_decl: bool
  ; in_fun_def: bool
  ; in_returning_fun_def: bool
  ; in_rng_fun_def: bool
  ; in_lp_fun_def: bool
  ; in_udf_dist_def: bool
  ; loop_depth: int }

(* Some helper functions *)
let dup_exists l =
  match List.find_a_dup ~compare:String.compare l with
  | Some _ -> true
  | None -> false

let type_of_expr_typed ue = ue.emeta.type_

let calculate_autodifftype cf at ut =
  match at with
  | (Param | TParam | Model | Functions)
    when not (UnsizedType.contains_int ut || cf.current_block = GQuant) ->
      UnsizedType.AutoDiffable
  | _ -> DataOnly

let has_int_type ue = ue.emeta.type_ = UInt
let has_int_array_type ue = ue.emeta.type_ = UArray UInt

let has_int_or_real_type ue =
  match ue.emeta.type_ with UInt | UReal -> true | _ -> false

let probability_distribution_name_variants id =
  let name = id.name in
  let open String in
  List.map
    ~f:(fun n -> {name= n; id_loc= id.id_loc})
    ( if name = "multiply_log" || name = "binomial_coefficient_log" then [name]
    else if is_suffix ~suffix:"_lpmf" name then
      [name; drop_suffix name 5 ^ "_lpdf"; drop_suffix name 5 ^ "_log"]
    else if is_suffix ~suffix:"_lpdf" name then
      [name; drop_suffix name 5 ^ "_lpmf"; drop_suffix name 5 ^ "_log"]
    else if is_suffix ~suffix:"_lcdf" name then
      [name; drop_suffix name 5 ^ "_cdf_log"]
    else if is_suffix ~suffix:"_lccdf" name then
      [name; drop_suffix name 6 ^ "_ccdf_log"]
    else if is_suffix ~suffix:"_cdf_log" name then
      [name; drop_suffix name 8 ^ "_lcdf"]
    else if is_suffix ~suffix:"_ccdf_log" name then
      [name; drop_suffix name 9 ^ "_lccdf"]
    else if is_suffix ~suffix:"_log" name then
      [name; drop_suffix name 4 ^ "_lpmf"; drop_suffix name 4 ^ "_lpdf"]
    else [name] )

let lub_rt loc rt1 rt2 =
  match (rt1, rt2) with
  | UnsizedType.ReturnType UReal, UnsizedType.ReturnType UInt
   |ReturnType UInt, ReturnType UReal ->
      Validate.ok (UnsizedType.ReturnType UReal)
  | _, _ when rt1 = rt2 -> Validate.ok rt2
  | _ -> Semantic_error.mismatched_return_types loc rt1 rt2 |> Validate.error

let check_fresh_variable_basic id is_udf =
  Validate.(
    (* No shadowing! *)
    (* For some strange reason, Stan allows user declared identifiers that are
       not of nullary function types to clash with nullary library functions.
       No other name clashes are tolerated. Here's the logic to
       achieve that. *)
    if
      is_udf
      && ( Stan_math_signatures.is_stan_math_function_name id.name
<<<<<<< HEAD
=======
         (* variadic functions are currently on in math sigs *)
>>>>>>> bbe13d73
         || Stan_math_signatures.is_reduce_sum_fn id.name
         || Stan_math_signatures.is_variadic_ode_fn id.name )
    then Semantic_error.ident_is_stanmath_name id.id_loc id.name |> error
    else if is_udf && Utils.is_unnormalized_distribution id.name then
      Semantic_error.udf_is_unnormalized_fn id.id_loc id.name |> error
    else
      match Symbol_table.look vm id.name with
      | Some _ -> Semantic_error.ident_in_use id.id_loc id.name |> error
      | None -> ok ())

let check_fresh_variable id is_udf =
  List.fold ~init:(Validate.ok ())
    ~f:(fun v0 name ->
      check_fresh_variable_basic name is_udf |> Validate.apply_const v0 )
    (probability_distribution_name_variants id)

(* == SEMANTIC CHECK OF PROGRAM ELEMENTS ==================================== *)

(* Probably nothing to do here *)
let semantic_check_assignmentoperator op = Validate.ok op

(* Probably nothing to do here *)
let semantic_check_autodifftype at = Validate.ok at

(* Probably nothing to do here *)
let rec semantic_check_unsizedtype : UnsizedType.t -> unit Validate.t =
  function
  | UFun (l, rt) ->
      (* fold over argument types accumulating errors with initial state
       given by validating the return type *)
      List.fold
        ~f:(fun v0 (at, ut) ->
          Validate.(
            apply_const
              (apply_const v0 (semantic_check_autodifftype at))
              (semantic_check_unsizedtype ut)) )
        ~init:(semantic_check_returntype rt)
        l
  | UArray ut -> semantic_check_unsizedtype ut
  | _ -> Validate.ok ()

and semantic_check_returntype : UnsizedType.returntype -> unit Validate.t =
  function
  | Void -> Validate.ok ()
  | ReturnType ut -> semantic_check_unsizedtype ut

(* -- Indentifiers ---------------------------------------------------------- *)
let reserved_keywords =
  [ "true"; "false"; "repeat"; "until"; "then"; "var"; "fvar"; "STAN_MAJOR"
  ; "STAN_MINOR"; "STAN_PATCH"; "STAN_MATH_MAJOR"; "STAN_MATH_MINOR"
  ; "STAN_MATH_PATCH"; "alignas"; "alignof"; "and"; "and_eq"; "asm"; "auto"
  ; "bitand"; "bitor"; "bool"; "break"; "case"; "catch"; "char"; "char16_t"
  ; "char32_t"; "class"; "compl"; "const"; "constexpr"; "const_cast"
  ; "continue"; "decltype"; "default"; "delete"; "do"; "double"; "dynamic_cast"
  ; "else"; "enum"; "explicit"; "export"; "extern"; "false"; "float"; "for"
  ; "friend"; "goto"; "if"; "inline"; "int"; "long"; "mutable"; "namespace"
  ; "new"; "noexcept"; "not"; "not_eq"; "nullptr"; "operator"; "or"; "or_eq"
  ; "private"; "protected"; "public"; "register"; "reinterpret_cast"; "return"
  ; "short"; "signed"; "sizeof"; "static"; "static_assert"; "static_cast"
  ; "struct"; "switch"; "template"; "this"; "thread_local"; "throw"; "true"
  ; "try"; "typedef"; "typeid"; "typename"; "union"; "unsigned"; "using"
  ; "virtual"; "void"; "volatile"; "wchar_t"; "while"; "xor"; "xor_eq" ]

let semantic_check_identifier id =
  Validate.(
    if id.name = !model_name then
      Semantic_error.ident_is_model_name id.id_loc id.name |> error
    else if
      String.is_suffix id.name ~suffix:"__"
      || List.exists ~f:(fun str -> str = id.name) reserved_keywords
    then Semantic_error.ident_is_keyword id.id_loc id.name |> error
    else ok ())

(* -- Operators ------------------------------------------------------------- *)
let semantic_check_operator _ = Validate.ok ()

(* == Expressions =========================================================== *)

let arg_type x = (x.emeta.ad_level, x.emeta.type_)
let get_arg_types = List.map ~f:arg_type

(* -- Function application -------------------------------------------------- *)

let semantic_check_fn_map_rect ~loc id es =
  Validate.(
    match (id.name, es) with
    | "map_rect", {expr= Variable arg1; _} :: _
      when String.(
             is_suffix arg1.name ~suffix:"_lp"
             || is_suffix arg1.name ~suffix:"_rng") ->
        Semantic_error.invalid_map_rect_fn loc arg1.name |> error
    | _ -> ok ())

let semantic_check_fn_conditioning ~loc id =
  Validate.(
    if
      List.exists
        ~f:(fun suffix -> String.is_suffix id.name ~suffix)
        Utils.conditioning_suffices
    then Semantic_error.conditioning_required loc |> error
    else ok ())

(** `Target+=` can only be used in model and functions
    with right suffix (same for tilde etc)
*)
let semantic_check_fn_target_plus_equals cf ~loc id =
  Validate.(
    if
      String.is_suffix id.name ~suffix:"_lp"
      && not (cf.in_lp_fun_def || cf.current_block = Model)
    then Semantic_error.target_plusequals_outisde_model_or_logprob loc |> error
    else ok ())

(** Rng functions cannot be used in Tp or Model and only
    in function defs with the right suffix
*)
let semantic_check_fn_rng cf ~loc id =
  Validate.(
    if String.is_suffix id.name ~suffix:"_rng" && cf.in_toplevel_decl then
      Semantic_error.invalid_decl_rng_fn loc |> error
    else if
      String.is_suffix id.name ~suffix:"_rng"
      && ( (cf.in_fun_def && not cf.in_rng_fun_def)
         || cf.current_block = TParam || cf.current_block = Model )
    then Semantic_error.invalid_rng_fn loc |> error
    else ok ())

(** unnormalized _lpdf/_lpmf functions can only be used in _lpdf/_lpmf/_lp udfs
    or the model block
*)
let semantic_check_unnormalized cf ~loc id =
  Validate.(
    if
      Utils.is_unnormalized_distribution id.name
      && not
           ( (cf.in_fun_def && (cf.in_udf_dist_def || cf.in_lp_fun_def))
           || cf.current_block = Model )
    then Semantic_error.invalid_unnormalized_fn loc |> error
    else ok ())

let mk_fun_app ~is_cond_dist (x, y, z) =
  if is_cond_dist then CondDistApp (x, y, z) else FunApp (x, y, z)

(* Regular function application *)
let semantic_check_fn_normal ~is_cond_dist ~loc id es =
  Validate.(
    match Symbol_table.look vm (Utils.normalized_name id.name) with
    | Some (_, UnsizedType.UFun (_, Void)) ->
        Semantic_error.returning_fn_expected_nonreturning_found loc id.name
        |> error
    | Some (_, UFun (listedtypes, rt))
      when not
             (UnsizedType.check_compatible_arguments_mod_conv id.name
                listedtypes (get_arg_types es)) ->
        es
        |> List.map ~f:type_of_expr_typed
        |> Semantic_error.illtyped_userdefined_fn_app loc id.name listedtypes
             rt
        |> error
    | Some (_, UFun (_, ReturnType ut)) ->
        mk_typed_expression
          ~expr:(mk_fun_app ~is_cond_dist (UserDefined, id, es))
          ~ad_level:(expr_ad_lub es) ~type_:ut ~loc
        |> ok
    | Some _ ->
        (* Check that Funaps are actually functions *)
        Semantic_error.returning_fn_expected_nonfn_found loc id.name |> error
    | None ->
        Semantic_error.returning_fn_expected_undeclaredident_found loc id.name
        |> error)

(* Stan-Math function application *)
let semantic_check_fn_stan_math ~is_cond_dist ~loc id es =
  match
    Stan_math_signatures.stan_math_returntype id.name (get_arg_types es)
  with
  | Some UnsizedType.Void ->
      Semantic_error.returning_fn_expected_nonreturning_found loc id.name
      |> Validate.error
  | Some (UnsizedType.ReturnType ut) ->
      mk_typed_expression
        ~expr:(mk_fun_app ~is_cond_dist (StanLib, id, es))
        ~ad_level:(expr_ad_lub es) ~type_:ut ~loc
      |> Validate.ok
  | _ ->
      es
      |> List.map ~f:(fun e -> e.emeta.type_)
      |> Semantic_error.illtyped_stanlib_fn_app loc id.name
      |> Validate.error

let arg_match (x_ad, x_t) y =
  UnsizedType.check_of_same_type_mod_conv "" x_t y.emeta.type_
  && UnsizedType.autodifftype_can_convert x_ad y.emeta.ad_level

let args_match a b =
  List.length a = List.length b && List.for_all2_exn ~f:arg_match a b

let semantic_check_reduce_sum ~is_cond_dist ~loc id es =
  match es with
  | { emeta=
        { type_=
            UnsizedType.UFun
              ( ((_, sliced_arg_fun_type) as sliced_arg_fun)
                :: (_, UInt) :: (_, UInt) :: fun_args
              , ReturnType UReal ); _ }; _ }
    :: sliced :: {emeta= {type_= UInt; _}; _} :: args
    when arg_match sliced_arg_fun sliced
         && List.mem Stan_math_signatures.reduce_sum_slice_types
              sliced.emeta.type_ ~equal:( = )
         && List.mem Stan_math_signatures.reduce_sum_slice_types
              sliced_arg_fun_type ~equal:( = ) ->
      if args_match fun_args args then
        mk_typed_expression
          ~expr:(mk_fun_app ~is_cond_dist (StanLib, id, es))
          ~ad_level:(expr_ad_lub es) ~type_:UnsizedType.UReal ~loc
        |> Validate.ok
      else
        Semantic_error.illtyped_reduce_sum loc id.name
          (List.map ~f:type_of_expr_typed es)
          (sliced_arg_fun :: fun_args)
        |> Validate.error
  | _ ->
      es
      |> List.map ~f:type_of_expr_typed
      |> Semantic_error.illtyped_reduce_sum_generic loc id.name
      |> Validate.error

let semantic_check_variadic_ode ~is_cond_dist ~loc id es =
  let optional_tol_mandatory_args =
    if Stan_math_signatures.is_variadic_ode_tol_fn id.name then
      Stan_math_signatures.variadic_ode_tol_arg_types
    else []
  in
  let mandatory_arg_types =
    Stan_math_signatures.variadic_ode_mandatory_arg_types
    @ optional_tol_mandatory_args
  in
  let generic_variadic_ode_semantic_error =
    Semantic_error.illtyped_variadic_ode loc id.name
      (List.map ~f:type_of_expr_typed es)
      []
    |> Validate.error
  in
  let fun_arg_match (x_ad, x_t) (y_ad, y_t) =
    UnsizedType.check_of_same_type_mod_conv "" x_t y_t
    && UnsizedType.autodifftype_can_convert x_ad y_ad
  in
  let fun_args_match a b =
    List.length a = List.length b && List.for_all2_exn ~f:fun_arg_match a b
  in
  match es with
  | {emeta= {type_= UnsizedType.UFun (fun_args, ReturnType return_type); _}; _}
    :: args ->
      let num_of_mandatory_args =
        if Stan_math_signatures.is_variadic_ode_tol_fn id.name then 6 else 3
      in
      let mandatory_args, variadic_args =
        List.split_n args num_of_mandatory_args
      in
      let mandatory_fun_args, variadic_fun_args = List.split_n fun_args 2 in
      if
        fun_args_match mandatory_fun_args
          Stan_math_signatures.variadic_ode_mandatory_fun_args
        && UnsizedType.check_of_same_type_mod_conv "" return_type
             Stan_math_signatures.variadic_ode_fun_return_type
        && args_match mandatory_arg_types mandatory_args
      then
        if args_match variadic_fun_args variadic_args then
          mk_typed_expression
            ~expr:(mk_fun_app ~is_cond_dist (StanLib, id, es))
            ~ad_level:(expr_ad_lub es)
            ~type_:Stan_math_signatures.variadic_ode_return_type ~loc
          |> Validate.ok
        else
          Semantic_error.illtyped_variadic_ode loc id.name
            (List.map ~f:type_of_expr_typed es)
            fun_args
          |> Validate.error
      else generic_variadic_ode_semantic_error
  | _ -> generic_variadic_ode_semantic_error

let fn_kind_from_application id es =
  (* We need to check an application here, rather than a mere name of the
     function because, technically, user defined functions can shadow
     constants in StanLib. *)
  if
    Stan_math_signatures.stan_math_returntype id.name
      (List.map ~f:(fun x -> (x.emeta.ad_level, x.emeta.type_)) es)
    <> None
    || Symbol_table.look vm id.name = None
       && Stan_math_signatures.is_stan_math_function_name id.name
  then StanLib
  else UserDefined

(** Determines the function kind based on the identifier and performs the
    corresponding semantic check
*)
let semantic_check_fn ~is_cond_dist ~loc id es =
  match fn_kind_from_application id es with
  | StanLib when Stan_math_signatures.is_reduce_sum_fn id.name ->
      semantic_check_reduce_sum ~is_cond_dist ~loc id es
  | StanLib when Stan_math_signatures.is_variadic_ode_fn id.name ->
      semantic_check_variadic_ode ~is_cond_dist ~loc id es
  | StanLib -> semantic_check_fn_stan_math ~is_cond_dist ~loc id es
  | UserDefined -> semantic_check_fn_normal ~is_cond_dist ~loc id es

(* -- Ternary If ------------------------------------------------------------ *)

let semantic_check_ternary_if loc (pe, te, fe) =
  Validate.(
    let err =
      Semantic_error.illtyped_ternary_if loc pe.emeta.type_ te.emeta.type_
        fe.emeta.type_
    in
    if pe.emeta.type_ = UInt then
      match UnsizedType.common_type (te.emeta.type_, fe.emeta.type_) with
      | Some type_ ->
          mk_typed_expression
            ~expr:(TernaryIf (pe, te, fe))
            ~ad_level:(expr_ad_lub [pe; te; fe])
            ~type_ ~loc
          |> ok
      | None -> error err
    else error err)

(* -- Binary (Infix) Operators ---------------------------------------------- *)

let semantic_check_binop loc op (le, re) =
  Validate.(
    let err =
      Semantic_error.illtyped_binary_op loc op le.emeta.type_ re.emeta.type_
    in
    [le; re] |> List.map ~f:arg_type
    |> Stan_math_signatures.operator_stan_math_return_type op
    |> Option.value_map ~default:(error err) ~f:(function
         | ReturnType type_ ->
             mk_typed_expression
               ~expr:(BinOp (le, op, re))
               ~ad_level:(expr_ad_lub [le; re])
               ~type_ ~loc
             |> ok
         | Void -> error err ))

let to_exn v =
  v |> Validate.to_result
  |> Result.map_error ~f:Fmt.(to_to_string @@ list ~sep:cut Semantic_error.pp)
  |> Result.ok_or_failwith

let semantic_check_binop_exn loc op (le, re) =
  semantic_check_binop loc op (le, re) |> to_exn

(* -- Prefix Operators ------------------------------------------------------ *)

let semantic_check_prefixop loc op e =
  Validate.(
    let err = Semantic_error.illtyped_prefix_op loc op e.emeta.type_ in
    Stan_math_signatures.operator_stan_math_return_type op [arg_type e]
    |> Option.value_map ~default:(error err) ~f:(function
         | ReturnType type_ ->
             mk_typed_expression
               ~expr:(PrefixOp (op, e))
               ~ad_level:(expr_ad_lub [e])
               ~type_ ~loc
             |> ok
         | Void -> error err ))

(* -- Postfix operators ----------------------------------------------------- *)

let semantic_check_postfixop loc op e =
  Validate.(
    let err = Semantic_error.illtyped_postfix_op loc op e.emeta.type_ in
    Stan_math_signatures.operator_stan_math_return_type op [arg_type e]
    |> Option.value_map ~default:(error err) ~f:(function
         | ReturnType type_ ->
             mk_typed_expression
               ~expr:(PostfixOp (e, op))
               ~ad_level:(expr_ad_lub [e])
               ~type_ ~loc
             |> ok
         | Void -> error err ))

(* -- Variables ------------------------------------------------------------- *)
let semantic_check_variable cf loc id =
  Validate.(
    match Symbol_table.look vm id.name with
    | None when not (Stan_math_signatures.is_stan_math_function_name id.name)
      ->
        Semantic_error.ident_not_in_scope loc id.name |> error
    | None ->
        mk_typed_expression ~expr:(Variable id)
          ~ad_level:
            (calculate_autodifftype cf MathLibrary UMathLibraryFunction)
          ~type_:UMathLibraryFunction ~loc
        |> ok
    | Some ((Param | TParam | GQuant), _) when cf.in_toplevel_decl ->
        Semantic_error.non_data_variable_size_decl loc |> error
    | Some (originblock, type_) ->
        mk_typed_expression ~expr:(Variable id)
          ~ad_level:(calculate_autodifftype cf originblock type_)
          ~type_ ~loc
        |> ok)

(* -- Conditioned Distribution Application ---------------------------------- *)

let semantic_check_conddist_name ~loc id =
  Validate.(
    if
      List.exists
        ~f:(fun x -> String.is_suffix id.name ~suffix:x)
        Utils.conditioning_suffices
    then ok ()
    else Semantic_error.conditional_notation_not_allowed loc |> error)

(* -- Array Expressions ----------------------------------------------------- *)

let check_consistent_types ad_level type_ es =
  let f state e =
    match state with
    | Error e -> Error e
    | Ok (ad, ty) -> (
        let ad =
          if UnsizedType.autodifftype_can_convert e.emeta.ad_level ad then
            e.emeta.ad_level
          else ad
        in
        match UnsizedType.common_type (ty, e.emeta.type_) with
        | Some ty -> Ok (ad, ty)
        | None -> Error (ty, e.emeta) )
  in
  List.fold ~init:(Ok (ad_level, type_)) ~f es

let semantic_check_array_expr ~loc es =
  Validate.(
    match es with
    | [] -> Semantic_error.empty_array loc |> error
    | {emeta= {ad_level; type_; _}; _} :: elements -> (
      match check_consistent_types ad_level type_ elements with
      | Error (ty, meta) ->
          Semantic_error.mismatched_array_types meta.loc ty meta.type_ |> error
      | Ok (ad_level, type_) ->
          let type_ = UnsizedType.UArray type_ in
          mk_typed_expression ~expr:(ArrayExpr es) ~ad_level ~type_ ~loc |> ok
      ))

(* -- Row Vector Expresssion ------------------------------------------------ *)

let semantic_check_rowvector ~loc es =
  Validate.(
    match es with
    | {emeta= {ad_level; type_= UnsizedType.URowVector; _}; _} :: elements -> (
      match check_consistent_types ad_level URowVector elements with
      | Ok (ad_level, _) ->
          mk_typed_expression ~expr:(RowVectorExpr es) ~ad_level ~type_:UMatrix
            ~loc
          |> ok
      | Error (_, meta) ->
          Semantic_error.invalid_matrix_types meta.loc meta.type_ |> error )
    | _ -> (
      match check_consistent_types DataOnly UReal es with
      | Ok (ad_level, _) ->
          mk_typed_expression ~expr:(RowVectorExpr es) ~ad_level
            ~type_:URowVector ~loc
          |> ok
      | Error (_, meta) ->
          Semantic_error.invalid_row_vector_types meta.loc meta.type_ |> error
      ))

(* -- Indexed Expressions --------------------------------------------------- *)
let tuple2 a b = (a, b)
let tuple3 a b c = (a, b, c)

let index_with_type idx =
  match idx with
  | Single e -> (idx, e.emeta.type_)
  | _ -> (idx, UnsizedType.UInt)

let inferred_unsizedtype_of_indexed ~loc ut indices =
  let rec aux k ut xs =
    match (ut, xs) with
    | UnsizedType.UMatrix, [(All, _); (Single _, UnsizedType.UInt)]
     |UMatrix, [(Upfrom _, _); (Single _, UInt)]
     |UMatrix, [(Downfrom _, _); (Single _, UInt)]
     |UMatrix, [(Between _, _); (Single _, UInt)]
     |UMatrix, [(Single _, UArray UInt); (Single _, UInt)] ->
        k @@ Validate.ok UnsizedType.UVector
    | _, [] -> k @@ Validate.ok ut
    | _, next :: rest -> (
      match next with
      | Single _, UInt -> (
        match ut with
        | UArray inner_ty -> aux k inner_ty rest
        | UVector | URowVector -> aux k UReal rest
        | UMatrix -> aux k URowVector rest
        | _ -> Semantic_error.not_indexable loc ut |> Validate.error )
      | _ -> (
        match ut with
        | UArray inner_ty ->
            let k' =
              Fn.compose k (Validate.map ~f:(fun t -> UnsizedType.UArray t))
            in
            aux k' inner_ty rest
        | UVector | URowVector | UMatrix -> aux k ut rest
        | _ -> Semantic_error.not_indexable loc ut |> Validate.error ) )
  in
  aux Fn.id ut (List.map ~f:index_with_type indices)

let inferred_unsizedtype_of_indexed_exn ~loc ut indices =
  inferred_unsizedtype_of_indexed ~loc ut indices |> to_exn

let inferred_ad_type_of_indexed at uindices =
  UnsizedType.lub_ad_type
    ( at
    :: List.map
         ~f:(function
           | All -> UnsizedType.DataOnly
           | Single ue1 | Upfrom ue1 | Downfrom ue1 ->
               UnsizedType.lub_ad_type [at; ue1.emeta.ad_level]
           | Between (ue1, ue2) ->
               UnsizedType.lub_ad_type
                 [at; ue1.emeta.ad_level; ue2.emeta.ad_level])
         uindices )

let rec semantic_check_indexed ~loc ~cf e indices =
  Validate.(
    indices
    |> List.map ~f:(semantic_check_index cf)
    |> sequence
    |> liftA2 tuple2 (semantic_check_expression cf e)
    >>= fun (ue, uindices) ->
    let at = inferred_ad_type_of_indexed ue.emeta.ad_level uindices in
    uindices
    |> inferred_unsizedtype_of_indexed ~loc ue.emeta.type_
    |> map ~f:(fun ut ->
           mk_typed_expression
             ~expr:(Indexed (ue, uindices))
             ~ad_level:at ~type_:ut ~loc ))

and semantic_check_index cf = function
  | All -> Validate.ok All
  (* Check that indexes have int (container) type *)
  | Single e ->
      Validate.(
        semantic_check_expression cf e
        >>= fun ue ->
        if has_int_type ue || has_int_array_type ue then ok @@ Single ue
        else
          Semantic_error.int_intarray_or_range_expected ue.emeta.loc
            ue.emeta.type_
          |> error)
  | Upfrom e ->
      semantic_check_expression_of_int_type cf e "Range bound"
      |> Validate.map ~f:(fun e -> Upfrom e)
  | Downfrom e ->
      semantic_check_expression_of_int_type cf e "Range bound"
      |> Validate.map ~f:(fun e -> Downfrom e)
  | Between (e1, e2) ->
      let le = semantic_check_expression_of_int_type cf e1 "Range bound"
      and ue = semantic_check_expression_of_int_type cf e2 "Range bound" in
      Validate.liftA2 (fun l u -> Between (l, u)) le ue

(* -- Top-level expressions ------------------------------------------------- *)
and semantic_check_expression cf ({emeta; expr} : Ast.untyped_expression) :
    Ast.typed_expression Validate.t =
  match expr with
  | TernaryIf (e1, e2, e3) ->
      let pe = semantic_check_expression cf e1
      and te = semantic_check_expression cf e2
      and fe = semantic_check_expression cf e3 in
      Validate.(liftA3 tuple3 pe te fe >>= semantic_check_ternary_if emeta.loc)
  | BinOp (e1, op, e2) ->
      let le = semantic_check_expression cf e1
      and re = semantic_check_expression cf e2
      and warn_int_division (x, y) =
        match (x.emeta.type_, y.emeta.type_, op) with
        | UInt, UInt, Divide ->
            let hint ppf () =
              match (x.expr, y.expr) with
              | IntNumeral x, _ ->
                  Fmt.pf ppf "%s.0 / %a" x Pretty_printing.pp_expression y
              | _, Ast.IntNumeral y ->
                  Fmt.pf ppf "%a / %s.0" Pretty_printing.pp_expression x y
              | _ ->
                  Fmt.pf ppf "%a * 1.0 / %a" Pretty_printing.pp_expression x
                    Pretty_printing.pp_expression y
            in
            Fmt.pr
              "@[<v>@[<hov 0>Info: Found int division at %s:@]@   @[<hov \
               2>%a@]@,@[<hov>%a@]@   @[<hov 2>%a@]@,@[<hov>%a@]@]"
              (Location_span.to_string x.emeta.loc)
              Pretty_printing.pp_expression {expr; emeta} Fmt.text
              "Values will be rounded towards zero. If rounding is not \
               desired you can write the division as"
              hint () Fmt.text
              "If rounding is intended please use the integer division \
               operator %/%." ;
            (x, y)
        | _ -> (x, y)
      in
      Validate.(
        liftA2 tuple2 le re |> map ~f:warn_int_division
        |> apply_const (semantic_check_operator op)
        >>= semantic_check_binop emeta.loc op)
  | PrefixOp (op, e) ->
      Validate.(
        semantic_check_expression cf e
        |> apply_const (semantic_check_operator op)
        >>= semantic_check_prefixop emeta.loc op)
  | PostfixOp (e, op) ->
      Validate.(
        semantic_check_expression cf e
        |> apply_const (semantic_check_operator op)
        >>= semantic_check_postfixop emeta.loc op)
  | Variable id ->
      semantic_check_variable cf emeta.loc id
      |> Validate.apply_const (semantic_check_identifier id)
  | IntNumeral s -> (
    match float_of_string_opt s with
    | Some i when i < 2_147_483_648.0 ->
        mk_typed_expression ~expr:(IntNumeral s) ~ad_level:DataOnly ~type_:UInt
          ~loc:emeta.loc
        |> Validate.ok
    | _ -> Semantic_error.bad_int_literal emeta.loc |> Validate.error )
  | RealNumeral s ->
      mk_typed_expression ~expr:(RealNumeral s) ~ad_level:DataOnly ~type_:UReal
        ~loc:emeta.loc
      |> Validate.ok
  | FunApp (_, id, es) ->
      semantic_check_funapp ~is_cond_dist:false id es cf emeta
  | CondDistApp (_, id, es) ->
      semantic_check_funapp ~is_cond_dist:true id es cf emeta
  | GetLP ->
      (* Target+= can only be used in model and functions with right suffix (same for tilde etc) *)
      if
        not
          ( cf.in_lp_fun_def || cf.current_block = Model
          || cf.current_block = TParam )
      then
        Semantic_error.target_plusequals_outisde_model_or_logprob emeta.loc
        |> Validate.error
      else
        mk_typed_expression ~expr:GetLP
          ~ad_level:(calculate_autodifftype cf cf.current_block UReal)
          ~type_:UReal ~loc:emeta.loc
        |> Validate.ok
  | GetTarget ->
      (* Target+= can only be used in model and functions with right suffix (same for tilde etc) *)
      if
        not
          ( cf.in_lp_fun_def || cf.current_block = Model
          || cf.current_block = TParam )
      then
        Semantic_error.target_plusequals_outisde_model_or_logprob emeta.loc
        |> Validate.error
      else
        mk_typed_expression ~expr:GetTarget
          ~ad_level:(calculate_autodifftype cf cf.current_block UReal)
          ~type_:UReal ~loc:emeta.loc
        |> Validate.ok
  | ArrayExpr es ->
      Validate.(
        es
        |> List.map ~f:(semantic_check_expression cf)
        |> sequence
        >>= fun ues -> semantic_check_array_expr ~loc:emeta.loc ues)
  | RowVectorExpr es ->
      Validate.(
        es
        |> List.map ~f:(semantic_check_expression cf)
        |> sequence
        >>= semantic_check_rowvector ~loc:emeta.loc)
  | Paren e ->
      semantic_check_expression cf e
      |> Validate.map ~f:(fun ue ->
             mk_typed_expression ~expr:(Paren ue) ~ad_level:ue.emeta.ad_level
               ~type_:ue.emeta.type_ ~loc:emeta.loc )
  | Indexed (e, indices) -> semantic_check_indexed ~loc:emeta.loc ~cf e indices

and semantic_check_funapp ~is_cond_dist id es cf emeta =
  let name_check =
    if is_cond_dist then semantic_check_conddist_name
    else semantic_check_fn_conditioning
  in
  Validate.(
    es
    |> List.map ~f:(semantic_check_expression cf)
    |> sequence
    >>= fun ues ->
    semantic_check_fn ~is_cond_dist ~loc:emeta.loc id ues
    |> apply_const (semantic_check_identifier id)
    |> apply_const (semantic_check_fn_map_rect ~loc:emeta.loc id ues)
    |> apply_const (name_check ~loc:emeta.loc id)
    |> apply_const (semantic_check_fn_target_plus_equals cf ~loc:emeta.loc id)
    |> apply_const (semantic_check_fn_rng cf ~loc:emeta.loc id)
    |> apply_const (semantic_check_unnormalized cf ~loc:emeta.loc id))

and semantic_check_expression_of_int_type cf e name =
  Validate.(
    semantic_check_expression cf e
    >>= fun ue ->
    if has_int_type ue then ok ue
    else Semantic_error.int_expected ue.emeta.loc name ue.emeta.type_ |> error)

and semantic_check_expression_of_int_or_real_type cf e name =
  Validate.(
    semantic_check_expression cf e
    >>= fun ue ->
    if has_int_or_real_type ue then ok ue
    else
      Semantic_error.int_or_real_expected ue.emeta.loc name ue.emeta.type_
      |> error)

let semantic_check_expression_of_scalar_or_type cf t e name =
  Validate.(
    semantic_check_expression cf e
    >>= fun ue ->
    if UnsizedType.is_scalar_type ue.emeta.type_ || ue.emeta.type_ = t then
      ok ue
    else
      Semantic_error.scalar_or_type_expected ue.emeta.loc name t ue.emeta.type_
      |> error)

(* -- Sized Types ----------------------------------------------------------- *)
let rec semantic_check_sizedtype cf = function
  | SizedType.SInt -> Validate.ok SizedType.SInt
  | SReal -> Validate.ok SizedType.SReal
  | SVector e ->
      semantic_check_expression_of_int_type cf e "Vector sizes"
      |> Validate.map ~f:(fun ue -> SizedType.SVector ue)
  | SRowVector e ->
      semantic_check_expression_of_int_type cf e "Row vector sizes"
      |> Validate.map ~f:(fun ue -> SizedType.SRowVector ue)
  | SMatrix (e1, e2) ->
      let ue1 = semantic_check_expression_of_int_type cf e1 "Matrix sizes"
      and ue2 = semantic_check_expression_of_int_type cf e2 "Matrix sizes" in
      Validate.liftA2 (fun ue1 ue2 -> SizedType.SMatrix (ue1, ue2)) ue1 ue2
  | SArray (st, e) ->
      let ust = semantic_check_sizedtype cf st
      and ue = semantic_check_expression_of_int_type cf e "Array sizes" in
      Validate.liftA2 (fun ust ue -> SizedType.SArray (ust, ue)) ust ue

(* -- Transformations ------------------------------------------------------- *)
let semantic_check_transformation cf ut = function
  | Program.Identity -> Validate.ok Program.Identity
  | Lower e ->
      semantic_check_expression_of_scalar_or_type cf ut e "Lower bound"
      |> Validate.map ~f:(fun ue -> Program.Lower ue)
  | Upper e ->
      semantic_check_expression_of_scalar_or_type cf ut e "Upper bound"
      |> Validate.map ~f:(fun ue -> Program.Upper ue)
  | LowerUpper (e1, e2) ->
      let ue1 =
        semantic_check_expression_of_scalar_or_type cf ut e1 "Lower bound"
      and ue2 =
        semantic_check_expression_of_scalar_or_type cf ut e2 "Upper bound"
      in
      Validate.liftA2 (fun ue1 ue2 -> Program.LowerUpper (ue1, ue2)) ue1 ue2
  | Offset e ->
      semantic_check_expression_of_scalar_or_type cf ut e "Offset"
      |> Validate.map ~f:(fun ue -> Program.Offset ue)
  | Multiplier e ->
      semantic_check_expression_of_scalar_or_type cf ut e "Multiplier"
      |> Validate.map ~f:(fun ue -> Program.Multiplier ue)
  | OffsetMultiplier (e1, e2) ->
      let ue1 = semantic_check_expression_of_scalar_or_type cf ut e1 "Offset"
      and ue2 =
        semantic_check_expression_of_scalar_or_type cf ut e2 "Multiplier"
      in
      Validate.liftA2
        (fun ue1 ue2 -> Program.OffsetMultiplier (ue1, ue2))
        ue1 ue2
  | Ordered -> Validate.ok Program.Ordered
  | PositiveOrdered -> Validate.ok Program.PositiveOrdered
  | Simplex -> Validate.ok Program.Simplex
  | UnitVector -> Validate.ok Program.UnitVector
  | CholeskyCorr -> Validate.ok Program.CholeskyCorr
  | CholeskyCov -> Validate.ok Program.CholeskyCov
  | Correlation -> Validate.ok Program.Correlation
  | Covariance -> Validate.ok Program.Covariance

(* -- Printables ------------------------------------------------------------ *)

let semantic_check_printable cf = function
  | PString s -> Validate.ok @@ PString s
  (* Print/reject expressions cannot be of function type. *)
  | PExpr e -> (
      Validate.(
        semantic_check_expression cf e
        >>= fun ue ->
        match ue.emeta.type_ with
        | UFun _ | UMathLibraryFunction ->
            Semantic_error.not_printable ue.emeta.loc |> error
        | _ -> ok @@ PExpr ue) )

(* -- Truncations ----------------------------------------------------------- *)

let semantic_check_truncation cf = function
  | NoTruncate -> Validate.ok NoTruncate
  | TruncateUpFrom e ->
      semantic_check_expression_of_int_or_real_type cf e "Truncation bound"
      |> Validate.map ~f:(fun ue -> TruncateUpFrom ue)
  | TruncateDownFrom e ->
      semantic_check_expression_of_int_or_real_type cf e "Truncation bound"
      |> Validate.map ~f:(fun ue -> TruncateDownFrom ue)
  | TruncateBetween (e1, e2) ->
      let ue1 =
        semantic_check_expression_of_int_or_real_type cf e1 "Truncation bound"
      and ue2 =
        semantic_check_expression_of_int_or_real_type cf e2 "Truncation bound"
      in
      Validate.liftA2 (fun ue1 ue2 -> TruncateBetween (ue1, ue2)) ue1 ue2

(* == Statements ============================================================ *)

(* -- Non-returning function application ------------------------------------ *)

let semantic_check_nrfn_target ~loc ~cf id =
  Validate.(
    if
      String.is_suffix id.name ~suffix:"_lp"
      && not (cf.in_lp_fun_def || cf.current_block = Model)
    then Semantic_error.target_plusequals_outisde_model_or_logprob loc |> error
    else ok ())

let semantic_check_nrfn_normal ~loc id es =
  Validate.(
    match Symbol_table.look vm id.name with
    | Some (_, UFun (listedtypes, Void))
      when UnsizedType.check_compatible_arguments_mod_conv id.name listedtypes
             (get_arg_types es) ->
        mk_typed_statement
          ~stmt:(NRFunApp (UserDefined, id, es))
          ~return_type:NoReturnType ~loc
        |> ok
    | Some (_, UFun (listedtypes, Void)) ->
        es
        |> List.map ~f:type_of_expr_typed
        |> Semantic_error.illtyped_userdefined_fn_app loc id.name listedtypes
             Void
        |> error
    | Some (_, UFun (_, ReturnType _)) ->
        Semantic_error.nonreturning_fn_expected_returning_found loc id.name
        |> error
    | Some _ ->
        Semantic_error.nonreturning_fn_expected_nonfn_found loc id.name
        |> error
    | None ->
        Semantic_error.nonreturning_fn_expected_undeclaredident_found loc
          id.name
        |> error)

let semantic_check_nrfn_stan_math ~loc id es =
  Validate.(
    match
      Stan_math_signatures.stan_math_returntype id.name (get_arg_types es)
    with
    | Some UnsizedType.Void ->
        mk_typed_statement
          ~stmt:(NRFunApp (StanLib, id, es))
          ~return_type:NoReturnType ~loc
        |> ok
    | Some (UnsizedType.ReturnType _) ->
        Semantic_error.nonreturning_fn_expected_returning_found loc id.name
        |> error
    | None ->
        es
        |> List.map ~f:type_of_expr_typed
        |> Semantic_error.illtyped_stanlib_fn_app loc id.name
        |> error)

let semantic_check_nr_fnkind ~loc id es =
  match fn_kind_from_application id es with
  | StanLib -> semantic_check_nrfn_stan_math ~loc id es
  | UserDefined -> semantic_check_nrfn_normal ~loc id es

let semantic_check_nr_fn_app ~loc ~cf id es =
  Validate.(
    es
    |> List.map ~f:(semantic_check_expression cf)
    |> sequence
    |> apply_const (semantic_check_identifier id)
    |> apply_const (semantic_check_nrfn_target ~loc ~cf id)
    >>= semantic_check_nr_fnkind ~loc id)

(* -- Assignment ------------------------------------------------------------ *)

let semantic_check_assignment_read_only ~loc id =
  Validate.(
    if Symbol_table.get_read_only vm id.name then
      Semantic_error.cannot_assign_to_read_only loc id.name |> error
    else ok ())

(* Variables from previous blocks are read-only.
   In particular, data and parameters never assigned to
*)
let semantic_check_assignment_global ~loc ~cf ~block id =
  Validate.(
    if (not (Symbol_table.is_global vm id.name)) || block = cf.current_block
    then ok ()
    else Semantic_error.cannot_assign_to_global loc id.name |> error)

let mk_assignment_from_indexed_expr assop lhs rhs =
  Assignment
    {assign_lhs= Ast.lvalue_of_expr lhs; assign_op= assop; assign_rhs= rhs}

let semantic_check_assignment_operator ~loc assop lhs rhs =
  Validate.(
    let err =
      Semantic_error.illtyped_assignment loc assop lhs.emeta.type_
        rhs.emeta.type_
    in
    match assop with
    | Assign | ArrowAssign ->
        if
          UnsizedType.check_of_same_type_mod_array_conv "" lhs.emeta.type_
            rhs.emeta.type_
        then
          mk_typed_statement ~return_type:NoReturnType ~loc
            ~stmt:(mk_assignment_from_indexed_expr assop lhs rhs)
          |> ok
        else error err
    | OperatorAssign op ->
        List.map ~f:arg_type [lhs; rhs]
        |> Stan_math_signatures.assignmentoperator_stan_math_return_type op
        |> Option.value_map ~default:(error err) ~f:(function
             | ReturnType _ -> error err
             | Void ->
                 mk_typed_statement ~return_type:NoReturnType ~loc
                   ~stmt:(mk_assignment_from_indexed_expr assop lhs rhs)
                 |> ok ))

let semantic_check_assignment ~loc ~cf assign_lhs assign_op assign_rhs =
  let assign_id = Ast.id_of_lvalue assign_lhs in
  let lhs = expr_of_lvalue assign_lhs |> semantic_check_expression cf
  and assop = semantic_check_assignmentoperator assign_op
  and rhs = semantic_check_expression cf assign_rhs
  and block =
    Symbol_table.look vm assign_id.name
    |> Option.map ~f:(fun (block, _) -> Validate.ok block)
    |> Option.value
         ~default:
           ( if Stan_math_signatures.is_stan_math_function_name assign_id.name
           then Validate.ok MathLibrary
           else
             Validate.error
             @@ Semantic_error.ident_not_in_scope loc assign_id.name )
  in
  Validate.(
    liftA2 tuple2 (liftA3 tuple3 lhs assop rhs) block
    >>= fun ((lhs, assop, rhs), block) ->
    semantic_check_assignment_operator ~loc assop lhs rhs
    |> apply_const (semantic_check_assignment_global ~loc ~cf ~block assign_id)
    |> apply_const (semantic_check_assignment_read_only ~loc assign_id))

(* -- Target plus-equals / Increment log-prob ------------------------------- *)

let semantic_check_target_pe_expr_type ~loc e =
  match e.emeta.type_ with
  | UFun _ | UMathLibraryFunction ->
      Semantic_error.int_or_real_container_expected loc e.emeta.type_
      |> Validate.error
  | _ -> Validate.ok ()

let semantic_check_target_pe_usage ~loc ~cf =
  if cf.in_lp_fun_def || cf.current_block = Model then Validate.ok ()
  else
    Semantic_error.target_plusequals_outisde_model_or_logprob loc
    |> Validate.error

let semantic_check_target_pe ~loc ~cf e =
  Validate.(
    semantic_check_expression cf e
    |> apply_const (semantic_check_target_pe_usage ~loc ~cf)
    >>= fun ue ->
    semantic_check_target_pe_expr_type ~loc ue
    |> map ~f:(fun _ ->
           mk_typed_statement ~stmt:(TargetPE ue) ~return_type:NoReturnType
             ~loc ))

let semantic_check_incr_logprob ~loc ~cf e =
  Validate.(
    semantic_check_expression cf e
    |> apply_const (semantic_check_target_pe_usage ~loc ~cf)
    >>= fun ue ->
    semantic_check_target_pe_expr_type ~loc ue
    |> map ~f:(fun _ ->
           mk_typed_statement ~stmt:(IncrementLogProb ue)
             ~return_type:NoReturnType ~loc ))

(* -- Tilde (Sampling notation) --------------------------------------------- *)

let semantic_check_sampling_pdf_pmf id =
  Validate.(
    if
      String.(
        is_suffix id.name ~suffix:"_lpdf"
        || is_suffix id.name ~suffix:"_lpmf"
        || is_suffix id.name ~suffix:"_lupdf"
        || is_suffix id.name ~suffix:"_lupmf")
    then error @@ Semantic_error.invalid_sampling_pdf_or_pmf id.id_loc
    else ok ())

let semantic_check_sampling_cdf_ccdf ~loc id =
  Validate.(
    if
      String.(
        is_suffix id.name ~suffix:"_cdf" || is_suffix id.name ~suffix:"_ccdf")
    then error @@ Semantic_error.invalid_sampling_cdf_or_ccdf loc id.name
    else ok ())

(* Target+= can only be used in model and functions with right suffix (same for tilde etc) *)
let semantic_check_valid_sampling_pos ~loc ~cf =
  Validate.(
    if not (cf.in_lp_fun_def || cf.current_block = Model) then
      error @@ Semantic_error.target_plusequals_outisde_model_or_logprob loc
    else ok ())

let semantic_check_sampling_distribution ~loc id arguments =
  let name = id.name
  and argumenttypes = List.map ~f:arg_type arguments
  and is_real_rt = function
    | UnsizedType.ReturnType UReal -> true
    | _ -> false
  in
  let is_name_w_suffix_sampling_dist suffix =
    Stan_math_signatures.stan_math_returntype (name ^ suffix) argumenttypes
    |> Option.value_map ~default:false ~f:is_real_rt
  in
  let is_sampling_dist_in_math =
    List.exists ~f:is_name_w_suffix_sampling_dist
      (Utils.distribution_suffices @ Utils.unnormalized_suffices)
    && name <> "binomial_coefficient"
    && name <> "multiply"
  in
  let is_name_w_suffix_udf_sampling_dist suffix =
    match Symbol_table.look vm (name ^ suffix) with
    | Some (Functions, UFun (listedtypes, ReturnType UReal)) ->
        UnsizedType.check_compatible_arguments_mod_conv name listedtypes
          argumenttypes
    | _ -> false
  in
  let is_udf_sampling_dist =
    List.exists ~f:is_name_w_suffix_udf_sampling_dist
      (Utils.distribution_suffices @ Utils.unnormalized_suffices)
  in
  Validate.(
    if is_sampling_dist_in_math || is_udf_sampling_dist then ok ()
    else error @@ Semantic_error.invalid_sampling_no_such_dist loc name)

let cumulative_density_is_defined id arguments =
  let name = id.name
  and argumenttypes = List.map ~f:arg_type arguments
  and is_real_rt = function
    | UnsizedType.ReturnType UReal -> true
    | _ -> false
  in
  let is_real_rt_for_suffix suffix =
    Stan_math_signatures.stan_math_returntype (name ^ suffix) argumenttypes
    |> Option.value_map ~default:false ~f:is_real_rt
  and valid_arg_types_for_suffix suffix =
    match Symbol_table.look vm (name ^ suffix) with
    | Some (Functions, UFun (listedtypes, ReturnType UReal)) ->
        UnsizedType.check_compatible_arguments_mod_conv name listedtypes
          argumenttypes
    | _ -> false
  in
  ( is_real_rt_for_suffix "_lcdf"
  || valid_arg_types_for_suffix "_lcdf"
  || is_real_rt_for_suffix "_cdf_log"
  || valid_arg_types_for_suffix "_cdf_log" )
  && ( is_real_rt_for_suffix "_lccdf"
     || valid_arg_types_for_suffix "_lccdf"
     || is_real_rt_for_suffix "_ccdf_log"
     || valid_arg_types_for_suffix "_ccdf_log" )

let can_truncate_distribution ~loc (arg : typed_expression) = function
  | NoTruncate -> Validate.ok ()
  | _ ->
      if UnsizedType.is_scalar_type arg.emeta.type_ then Validate.ok ()
      else Validate.error @@ Semantic_error.multivariate_truncation loc

let semantic_check_sampling_cdf_defined ~loc id truncation args =
  Validate.(
    match truncation with
    | NoTruncate -> ok ()
    | TruncateUpFrom e when cumulative_density_is_defined id (e :: args) ->
        ok ()
    | TruncateDownFrom e when cumulative_density_is_defined id (e :: args) ->
        ok ()
    | TruncateBetween (e1, e2)
      when cumulative_density_is_defined id (e1 :: args)
           && cumulative_density_is_defined id (e2 :: args) ->
        ok ()
    | _ -> error @@ Semantic_error.invalid_truncation_cdf_or_ccdf loc)

let semantic_check_tilde ~loc ~cf distribution truncation arg args =
  Validate.(
    let ue = semantic_check_expression cf arg
    and ues = List.map ~f:(semantic_check_expression cf) args |> sequence
    and ut = semantic_check_truncation cf truncation in
    liftA3 tuple3 ut ue ues
    |> apply_const (semantic_check_identifier distribution)
    |> apply_const (semantic_check_sampling_pdf_pmf distribution)
    |> apply_const (semantic_check_valid_sampling_pos ~loc ~cf)
    |> apply_const (semantic_check_sampling_cdf_ccdf ~loc distribution)
    >>= fun (truncation, arg, args) ->
    semantic_check_sampling_distribution ~loc distribution (arg :: args)
    |> apply_const
         (semantic_check_sampling_cdf_defined ~loc distribution truncation args)
    |> apply_const (can_truncate_distribution ~loc arg truncation)
    |> map ~f:(fun _ ->
           let stmt = Tilde {arg; distribution; args; truncation} in
           mk_typed_statement ~stmt ~loc ~return_type:NoReturnType ))

(* -- Break ----------------------------------------------------------------- *)
(* Break and continue only occur in loops. *)
let semantic_check_break ~loc ~cf =
  Validate.(
    if cf.loop_depth = 0 then Semantic_error.break_outside_loop loc |> error
    else mk_typed_statement ~stmt:Break ~return_type:NoReturnType ~loc |> ok)

(* -- Continue -------------------------------------------------------------- *)

let semantic_check_continue ~loc ~cf =
  Validate.(
    (* Break and continue only occur in loops. *)
    if cf.loop_depth = 0 then Semantic_error.continue_outside_loop loc |> error
    else mk_typed_statement ~stmt:Continue ~return_type:NoReturnType ~loc |> ok)

(* -- Return ---------------------------------------------------------------- *)

(** No returns outside of function definitions
    In case of void function, no return statements anywhere
*)
let semantic_check_return ~loc ~cf e =
  Validate.(
    if not cf.in_returning_fun_def then
      Semantic_error.expression_return_outside_returning_fn loc |> error
    else
      semantic_check_expression cf e
      |> map ~f:(fun ue ->
             mk_typed_statement ~stmt:(Return ue)
               ~return_type:(Complete (ReturnType ue.emeta.type_)) ~loc ))

(* -- Return `void` --------------------------------------------------------- *)

let semantic_check_returnvoid ~loc ~cf =
  Validate.(
    if (not cf.in_fun_def) || cf.in_returning_fun_def then
      Semantic_error.void_ouside_nonreturning_fn loc |> error
    else
      mk_typed_statement ~stmt:ReturnVoid ~return_type:(Complete Void) ~loc
      |> ok)

(* -- Print ----------------------------------------------------------------- *)

let semantic_check_print ~loc ~cf ps =
  Validate.(
    ps
    |> List.map ~f:(semantic_check_printable cf)
    |> sequence
    |> map ~f:(fun ups ->
           mk_typed_statement ~stmt:(Print ups) ~return_type:NoReturnType ~loc
       ))

(* -- Reject ---------------------------------------------------------------- *)

let semantic_check_reject ~loc ~cf ps =
  Validate.(
    ps
    |> List.map ~f:(semantic_check_printable cf)
    |> sequence
    |> map ~f:(fun ups ->
           mk_typed_statement ~stmt:(Reject ups) ~return_type:AnyReturnType
             ~loc ))

(* -- Skip ------------------------------------------------------------------ *)

let semantic_check_skip ~loc =
  mk_typed_statement ~stmt:Skip ~return_type:NoReturnType ~loc |> Validate.ok

(* -- If-Then-Else ---------------------------------------------------------- *)

let try_compute_ifthenelse_statement_returntype loc srt1 srt2 =
  match (srt1, srt2) with
  | Complete rt1, Complete rt2 ->
      lub_rt loc rt1 rt2 |> Validate.map ~f:(fun t -> Complete t)
  | Incomplete rt1, Incomplete rt2
   |Complete rt1, Incomplete rt2
   |Incomplete rt1, Complete rt2 ->
      lub_rt loc rt1 rt2 |> Validate.map ~f:(fun t -> Incomplete t)
  | AnyReturnType, NoReturnType
   |NoReturnType, AnyReturnType
   |NoReturnType, NoReturnType ->
      Validate.ok NoReturnType
  | AnyReturnType, Incomplete rt
   |Incomplete rt, AnyReturnType
   |Complete rt, NoReturnType
   |NoReturnType, Complete rt
   |NoReturnType, Incomplete rt
   |Incomplete rt, NoReturnType ->
      Validate.ok @@ Incomplete rt
  | Complete rt, AnyReturnType | AnyReturnType, Complete rt ->
      Validate.ok @@ Complete rt
  | AnyReturnType, AnyReturnType -> Validate.ok AnyReturnType

let rec semantic_check_if_then_else ~loc ~cf pred_e s_true s_false_opt =
  let us1 = semantic_check_statement cf s_true
  and uos2 =
    s_false_opt
    |> Option.map ~f:(fun s ->
           semantic_check_statement cf s |> Validate.map ~f:Option.some )
    |> Option.value ~default:(Validate.ok None)
  and ue =
    semantic_check_expression_of_int_or_real_type cf pred_e
      "Condition in conditional"
  in
  Validate.(
    liftA3 tuple3 ue us1 uos2
    >>= fun (ue, us1, uos2) ->
    let stmt = IfThenElse (ue, us1, uos2)
    and srt1 = us1.smeta.return_type
    and srt2 =
      uos2
      |> Option.map ~f:(fun s -> s.smeta.return_type)
      |> Option.value ~default:NoReturnType
    in
    try_compute_ifthenelse_statement_returntype loc srt1 srt2
    |> map ~f:(fun return_type -> mk_typed_statement ~stmt ~return_type ~loc))

(* -- While Statements ------------------------------------------------------ *)
and semantic_check_while ~loc ~cf e s =
  let us = semantic_check_statement {cf with loop_depth= cf.loop_depth + 1} s
  and ue =
    semantic_check_expression_of_int_or_real_type cf e
      "Condition in while-loop"
  in
  Validate.liftA2
    (fun ue us ->
      mk_typed_statement
        ~stmt:(While (ue, us))
        ~return_type:us.smeta.return_type ~loc )
    ue us

(* -- For Statements -------------------------------------------------------- *)
and semantic_check_loop_body ~cf loop_var loop_var_ty loop_body =
  Symbol_table.begin_scope vm ;
  let is_fresh_var = check_fresh_variable loop_var false in
  Symbol_table.enter vm loop_var.name (cf.current_block, loop_var_ty) ;
  (* Check that function args and loop identifiers are not modified in
      function. (passed by const ref) *)
  Symbol_table.set_read_only vm loop_var.name ;
  let us =
    semantic_check_statement {cf with loop_depth= cf.loop_depth + 1} loop_body
    |> Validate.apply_const is_fresh_var
  in
  Symbol_table.end_scope vm ; us

and semantic_check_for ~loc ~cf loop_var lower_bound_e upper_bound_e loop_body
    =
  let ue1 =
    semantic_check_expression_of_int_type cf lower_bound_e
      "Lower bound of for-loop"
  and ue2 =
    semantic_check_expression_of_int_type cf upper_bound_e
      "Upper bound of for-loop"
  in
  Validate.(
    liftA2 tuple2 ue1 ue2
    |> apply_const (semantic_check_identifier loop_var)
    >>= fun (ue1, ue2) ->
    semantic_check_loop_body ~cf loop_var UInt loop_body
    |> map ~f:(fun us ->
           mk_typed_statement
             ~stmt:
               (For
                  { loop_variable= loop_var
                  ; lower_bound= ue1
                  ; upper_bound= ue2
                  ; loop_body= us })
             ~return_type:us.smeta.return_type ~loc ))

(* -- Foreach Statements ---------------------------------------------------- *)
and semantic_check_foreach_loop_identifier_type ~loc ty =
  Validate.(
    match ty with
    | UnsizedType.UArray ut -> ok ut
    | UVector | URowVector | UMatrix -> ok UnsizedType.UReal
    | _ ->
        Semantic_error.array_vector_rowvector_matrix_expected loc ty |> error)

and semantic_check_foreach ~loc ~cf loop_var foreach_expr loop_body =
  Validate.(
    semantic_check_expression cf foreach_expr
    |> apply_const (semantic_check_identifier loop_var)
    >>= fun ue ->
    semantic_check_foreach_loop_identifier_type ~loc:ue.emeta.loc
      ue.emeta.type_
    >>= fun loop_var_ty ->
    semantic_check_loop_body ~cf loop_var loop_var_ty loop_body
    |> map ~f:(fun us ->
           mk_typed_statement
             ~stmt:(ForEach (loop_var, ue, us))
             ~return_type:us.smeta.return_type ~loc ))

(* -- Blocks ---------------------------------------------------------------- *)
and stmt_is_escape {stmt; _} =
  match stmt with
  | Break | Continue | Reject _ | Return _ | ReturnVoid -> true
  | _ -> false

and list_until_escape xs =
  let rec aux accu = function
    | next :: next' :: _ when stmt_is_escape next' ->
        List.rev (next' :: next :: accu)
    | next :: rest -> aux (next :: accu) rest
    | [] -> List.rev accu
  in
  aux [] xs

and try_compute_block_statement_returntype loc srt1 srt2 =
  match (srt1, srt2) with
  | Complete rt1, Complete rt2 | Incomplete rt1, Complete rt2 ->
      lub_rt loc rt1 rt2 |> Validate.map ~f:(fun t -> Complete t)
  | Incomplete rt1, Incomplete rt2 | Complete rt1, Incomplete rt2 ->
      lub_rt loc rt1 rt2 |> Validate.map ~f:(fun t -> Incomplete t)
  | NoReturnType, NoReturnType -> Validate.ok NoReturnType
  | AnyReturnType, Incomplete rt
   |Complete rt, NoReturnType
   |NoReturnType, Incomplete rt
   |Incomplete rt, NoReturnType ->
      Validate.ok @@ Incomplete rt
  | NoReturnType, Complete rt
   |Complete rt, AnyReturnType
   |Incomplete rt, AnyReturnType
   |AnyReturnType, Complete rt ->
      Validate.ok @@ Complete rt
  | AnyReturnType, NoReturnType
   |NoReturnType, AnyReturnType
   |AnyReturnType, AnyReturnType ->
      Validate.ok AnyReturnType

and semantic_check_block ~loc ~cf stmts =
  Symbol_table.begin_scope vm ;
  (* Any statements after a break or continue or return or reject
     do not count for the return type.
  *)
  let validated_stmts =
    List.map ~f:(semantic_check_statement cf) stmts |> Validate.sequence
  in
  Symbol_table.end_scope vm ;
  Validate.(
    validated_stmts
    >>= fun xs ->
    let return_ty =
      xs |> list_until_escape
      |> List.map ~f:(fun s -> s.smeta.return_type)
      |> List.fold ~init:(ok NoReturnType) ~f:(fun accu x ->
             accu >>= fun y -> try_compute_block_statement_returntype loc y x
         )
    in
    map return_ty ~f:(fun return_type ->
        mk_typed_statement ~stmt:(Block xs) ~return_type ~loc ))

(* -- Variable Declarations ------------------------------------------------- *)
and semantic_check_var_decl_bounds ~loc is_global sized_ty trans =
  let is_real {emeta; _} = emeta.type_ = UReal in
  let is_valid_transformation =
    match trans with
    | Program.Lower e -> is_real e
    | Upper e -> is_real e
    | LowerUpper (e1, e2) -> is_real e1 || is_real e2
    | _ -> false
  in
  Validate.(
    if is_global && sized_ty = SizedType.SInt && is_valid_transformation then
      Semantic_error.non_int_bounds loc |> error
    else ok ())

and semantic_check_transformed_param_ty ~loc ~cf is_global unsized_ty =
  Validate.(
    if
      is_global
      && (cf.current_block = Param || cf.current_block = TParam)
      && UnsizedType.contains_int unsized_ty
    then Semantic_error.transformed_params_int loc |> error
    else ok ())

and semantic_check_var_decl_initial_value ~loc ~cf id init_val_opt =
  init_val_opt
  |> Option.value_map ~default:(Validate.ok None) ~f:(fun e ->
         let stmt =
           Assignment
             { assign_lhs= {lval= LVariable id; lmeta= {loc}}
             ; assign_op= Assign
             ; assign_rhs= e }
         in
         mk_untyped_statement ~loc ~stmt
         |> semantic_check_statement cf
         |> Validate.map ~f:(fun ts ->
                match (ts.stmt, ts.smeta.return_type) with
                | Assignment {assign_rhs= ue; _}, NoReturnType -> Some ue
                | _ ->
                    let msg =
                      "semantic_check_var_decl: `Assignment` expected."
                    in
                    fatal_error ~msg () ) )

and semantic_check_var_decl ~loc ~cf sized_ty trans id init is_global =
  let checked_stmt =
    semantic_check_sizedtype {cf with in_toplevel_decl= is_global} sized_ty
  in
  Validate.(
    let checked_trans =
      checked_stmt
      >>= fun ust ->
      semantic_check_transformation cf (SizedType.to_unsized ust) trans
    in
    liftA2 tuple2 checked_stmt checked_trans
    |> apply_const (semantic_check_identifier id)
    |> apply_const (check_fresh_variable id false)
    >>= fun (ust, utrans) ->
    let ut = SizedType.to_unsized ust in
    Symbol_table.enter vm id.name (cf.current_block, ut) ;
    semantic_check_var_decl_initial_value ~loc ~cf id init
    |> apply_const (semantic_check_var_decl_bounds ~loc is_global ust utrans)
    |> apply_const (semantic_check_transformed_param_ty ~loc ~cf is_global ut)
    |> map ~f:(fun uinit ->
           let stmt =
             VarDecl
               { decl_type= Sized ust
               ; transformation= utrans
               ; identifier= id
               ; initial_value= uinit
               ; is_global }
           in
           mk_typed_statement ~stmt ~loc ~return_type:NoReturnType ))

(* -- Function definitions -------------------------------------------------- *)
and semantic_check_fundef_overloaded ~loc id arg_tys rt =
  Validate.(
    (* User defined functions cannot be overloaded *)
    if Symbol_table.check_is_unassigned vm id.name then
      match Symbol_table.look vm id.name with
      | Some (Functions, UFun (arg_tys', rt'))
        when arg_tys' = arg_tys && rt' = rt ->
          ok ()
      | _ ->
          Symbol_table.look vm id.name
          |> Option.map ~f:snd
          |> Semantic_error.mismatched_fn_def_decl loc id.name
          |> error
    else check_fresh_variable id true)

(** WARNING: side effecting *)
and semantic_check_fundef_decl ~loc id body =
  Validate.(
    match body with
    | {stmt= Skip; _} ->
        if Symbol_table.check_is_unassigned vm id.name then
          error @@ Semantic_error.fn_decl_without_def loc
        else
          let () = Symbol_table.set_is_unassigned vm id.name in
          ok ()
    | _ ->
        Symbol_table.set_is_assigned vm id.name ;
        ok ())

and semantic_check_fundef_dist_rt ~loc id return_ty =
  Validate.(
    let is_dist =
      List.exists
        ~f:(fun x -> String.is_suffix id.name ~suffix:x)
        Utils.conditioning_suffices_w_log
    in
    if is_dist then
      match return_ty with
      | UnsizedType.ReturnType UReal -> ok ()
      | _ -> error @@ Semantic_error.non_real_prob_fn_def loc
    else ok ())

and semantic_check_pdf_fundef_first_arg_ty ~loc id arg_tys =
  Validate.(
    (* TODO: I think these kind of functions belong with the type definition *)
    let is_real_type = function
      | UnsizedType.UReal | UVector | URowVector | UMatrix
       |UArray UReal
       |UArray UVector
       |UArray URowVector
       |UArray UMatrix ->
          true
      | _ -> false
    in
    if String.is_suffix id.name ~suffix:"_lpdf" then
      List.hd arg_tys
      |> Option.value_map
           ~default:
             (error @@ Semantic_error.prob_density_non_real_variate loc None)
           ~f:(fun (_, rt) ->
             if is_real_type rt then ok ()
             else
               error
               @@ Semantic_error.prob_density_non_real_variate loc (Some rt) )
    else ok ())

and semantic_check_pmf_fundef_first_arg_ty ~loc id arg_tys =
  Validate.(
    (* TODO: I think these kind of functions belong with the type definition *)
    let is_int_type = function
      | UnsizedType.UInt | UArray UInt -> true
      | _ -> false
    in
    if String.is_suffix id.name ~suffix:"_lpmf" then
      List.hd arg_tys
      |> Option.value_map
           ~default:(error @@ Semantic_error.prob_mass_non_int_variate loc None)
           ~f:(fun (_, rt) ->
             if is_int_type rt then ok ()
             else
               error @@ Semantic_error.prob_mass_non_int_variate loc (Some rt)
             )
    else ok ())

(* All function arguments are distinct *)
and semantic_check_fundef_distinct_arg_ids ~loc arg_names =
  Validate.(
    if dup_exists arg_names then
      error @@ Semantic_error.duplicate_arg_names loc
    else ok ())

(* Check that every trace through function body contains return statement of right type *)
and semantic_check_fundef_return_tys ~loc id return_type body =
  Validate.(
    if
      Symbol_table.check_is_unassigned vm id.name
      || check_of_compatible_return_type return_type body.smeta.return_type
    then ok ()
    else error @@ Semantic_error.incompatible_return_types loc)

and semantic_check_fundef ~loc ~cf return_ty id args body =
  let uargs =
    List.map args ~f:(fun (at, ut, id) ->
        Validate.(
          semantic_check_autodifftype at
          |> apply_const (semantic_check_unsizedtype ut)
          |> apply_const (semantic_check_identifier id)
          |> map ~f:(fun at -> (at, ut, id))) )
    |> Validate.sequence
  in
  Validate.(
    uargs
    |> apply_const (semantic_check_identifier id)
    |> apply_const (semantic_check_returntype return_ty)
    >>= fun uargs ->
    let urt = return_ty in
    let uarg_types = List.map ~f:(fun (w, y, _) -> (w, y)) uargs in
    let uarg_identifiers = List.map ~f:(fun (_, _, z) -> z) uargs in
    let uarg_names = List.map ~f:(fun x -> x.name) uarg_identifiers in
    semantic_check_fundef_overloaded ~loc id uarg_types urt
    |> apply_const (semantic_check_fundef_decl ~loc id body)
    >>= fun _ ->
    (* WARNING: SIDE EFFECTING *)
    Symbol_table.enter vm id.name (Functions, UFun (uarg_types, urt)) ;
    (* Check that function args and loop identifiers are not modified in
       function. (passed by const ref)*)
    List.iter ~f:(Symbol_table.set_read_only vm) uarg_names ;
    semantic_check_fundef_dist_rt ~loc id urt
    |> apply_const (semantic_check_pdf_fundef_first_arg_ty ~loc id uarg_types)
    |> apply_const (semantic_check_pmf_fundef_first_arg_ty ~loc id uarg_types)
    >>= fun _ ->
    (* WARNING: SIDE EFFECTING *)
    Symbol_table.begin_scope vm ;
    List.map ~f:(fun x -> check_fresh_variable x false) uarg_identifiers
    |> sequence
    |> apply_const (semantic_check_fundef_distinct_arg_ids ~loc uarg_names)
    >>= fun _ ->
    (* TODO: Bob was suggesting that function arguments must be allowed to
        shadow user defined functions but not library functions.
        Should we allow for that?
    *)
    (* We treat DataOnly arguments as if they are data and AutoDiffable arguments
        as if they are parameters, for the purposes of type checking.
    *)
    (* WARNING: SIDE EFFECTING *)
    let _ : unit Base.List.Or_unequal_lengths.t =
      List.iter2 ~f:(Symbol_table.enter vm) uarg_names
        (List.map
           ~f:(function
             | UnsizedType.DataOnly, ut -> (Data, ut)
             | AutoDiffable, ut -> (Param, ut))
           uarg_types)
    and context =
      let is_udf_dist name =
        List.exists
          ~f:(fun suffix -> String.is_suffix name ~suffix)
          Utils.distribution_suffices
      in
      { cf with
        in_fun_def= true
      ; in_rng_fun_def= String.is_suffix id.name ~suffix:"_rng"
      ; in_lp_fun_def= String.is_suffix id.name ~suffix:"_lp"
      ; in_udf_dist_def= is_udf_dist id.name
      ; in_returning_fun_def= urt <> Void }
    in
    let body' = semantic_check_statement context body in
    body'
    >>= fun ub ->
    semantic_check_fundef_return_tys ~loc id urt ub
    |> map ~f:(fun _ ->
           (* WARNING: SIDE EFFECTING *)
           Symbol_table.end_scope vm ;
           let stmt =
             FunDef {returntype= urt; funname= id; arguments= uargs; body= ub}
           in
           mk_typed_statement ~return_type:NoReturnType ~loc ~stmt ))

(* -- Top-level Statements -------------------------------------------------- *)
and semantic_check_statement cf (s : Ast.untyped_statement) :
    Ast.typed_statement Validate.t =
  let loc = s.smeta.loc in
  match s.stmt with
  | NRFunApp (_, id, es) -> semantic_check_nr_fn_app ~loc ~cf id es
  | Assignment {assign_lhs; assign_op; assign_rhs} ->
      semantic_check_assignment ~loc ~cf assign_lhs assign_op assign_rhs
  | TargetPE e -> semantic_check_target_pe ~loc ~cf e
  | IncrementLogProb e -> semantic_check_incr_logprob ~loc ~cf e
  | Tilde {arg; distribution; args; truncation} ->
      semantic_check_tilde ~loc ~cf distribution truncation arg args
  | Break -> semantic_check_break ~loc ~cf
  | Continue -> semantic_check_continue ~loc ~cf
  | Return e -> semantic_check_return ~loc ~cf e
  | ReturnVoid -> semantic_check_returnvoid ~loc ~cf
  | Print ps -> semantic_check_print ~loc ~cf ps
  | Reject ps -> semantic_check_reject ~loc ~cf ps
  | Skip -> semantic_check_skip ~loc
  | IfThenElse (e, s1, os2) -> semantic_check_if_then_else ~loc ~cf e s1 os2
  | While (e, s) -> semantic_check_while ~loc ~cf e s
  | For {loop_variable; lower_bound; upper_bound; loop_body} ->
      semantic_check_for ~loc ~cf loop_variable lower_bound upper_bound
        loop_body
  | ForEach (id, e, s) -> semantic_check_foreach ~loc ~cf id e s
  | Block vdsl -> semantic_check_block ~loc ~cf vdsl
  | VarDecl {decl_type= Unsized _; _} ->
      raise_s [%message "Don't support unsized declarations yet."]
  | VarDecl
      { decl_type= Sized st
      ; transformation
      ; identifier
      ; initial_value
      ; is_global } ->
      semantic_check_var_decl ~loc ~cf st transformation identifier
        initial_value is_global
  | FunDef {returntype; funname; arguments; body} ->
      semantic_check_fundef ~loc ~cf returntype funname arguments body

(* == Untyped programs ====================================================== *)

let semantic_check_ostatements_in_block ~cf block stmts_opt =
  let cf' = {cf with current_block= block} in
  Option.value_map stmts_opt ~default:(Validate.ok None) ~f:(fun stmts ->
      (* I'm folding since I'm not sure if map is guaranteed to
         respect the ordering of the list *)
      List.fold ~init:[] stmts ~f:(fun accu stmt ->
          let s = semantic_check_statement cf' stmt in
          s :: accu )
      |> List.rev |> Validate.sequence
      |> Validate.map ~f:Option.some )

let check_fun_def_body_in_block = function
  | {stmt= FunDef {body= {stmt= Block _; _}; _}; _}
   |{stmt= FunDef {body= {stmt= Skip; _}; _}; _} ->
      Validate.ok ()
  | {stmt= FunDef {body= {stmt= _; smeta}; _}; _} ->
      Validate.error @@ Semantic_error.fn_decl_needs_block smeta.loc
  | _ -> Validate.ok ()

let semantic_check_functions_have_defn function_block_stmts_opt =
  Validate.(
    if
      Symbol_table.check_some_id_is_unassigned vm
      && !check_that_all_functions_have_definition
    then
      match function_block_stmts_opt with
      | Some ({smeta; _} :: _) ->
          (* TODO: insert better location in the error *)
          error @@ Semantic_error.fn_decl_without_def smeta.loc
      | _ -> fatal_error ~msg:"semantic_check_functions_have_defn" ()
    else
      match function_block_stmts_opt with
      | Some [] | None -> ok ()
      | Some ls ->
          List.map ~f:check_fun_def_body_in_block ls
          |> sequence
          |> map ~f:(fun _ -> ()))

(* The actual semantic checks for all AST nodes! *)
let semantic_check_program
    { functionblock= fb
    ; datablock= db
    ; transformeddatablock= tdb
    ; parametersblock= pb
    ; transformedparametersblock= tpb
    ; modelblock= mb
    ; generatedquantitiesblock= gb } =
  (* NB: We always want to make sure we start with an empty symbol table, in
     case we are processing multiple files in one run. *)
  unsafe_clear_symbol_table vm ;
  let cf =
    { current_block= Functions
    ; in_toplevel_decl= false
    ; in_fun_def= false
    ; in_returning_fun_def= false
    ; in_rng_fun_def= false
    ; in_lp_fun_def= false
    ; in_udf_dist_def= false
    ; loop_depth= 0 }
  in
  let ufb =
    Validate.(
      semantic_check_ostatements_in_block ~cf Functions fb
      >>= fun xs ->
      semantic_check_functions_have_defn xs |> map ~f:(fun _ -> xs))
  in
  let udb = semantic_check_ostatements_in_block ~cf Data db in
  let utdb = semantic_check_ostatements_in_block ~cf TData tdb in
  let upb = semantic_check_ostatements_in_block ~cf Param pb in
  let utpb = semantic_check_ostatements_in_block ~cf TParam tpb in
  (* Model top level variables only assigned and read in model  *)
  Symbol_table.begin_scope vm ;
  let umb = semantic_check_ostatements_in_block ~cf Model mb in
  Symbol_table.end_scope vm ;
  let ugb = semantic_check_ostatements_in_block ~cf GQuant gb in
  let mk_typed_prog ufb udb utdb upb utpb umb ugb : Ast.typed_program =
    { functionblock= ufb
    ; datablock= udb
    ; transformeddatablock= utdb
    ; parametersblock= upb
    ; transformedparametersblock= utpb
    ; modelblock= umb
    ; generatedquantitiesblock= ugb }
  in
  let apply_to x f = Validate.apply ~f x in
  let check_correctness_invariant (decorated_ast : typed_program) :
      typed_program =
    if
      compare_untyped_program
        { functionblock= fb
        ; datablock= db
        ; transformeddatablock= tdb
        ; parametersblock= pb
        ; transformedparametersblock= tpb
        ; modelblock= mb
        ; generatedquantitiesblock= gb }
        (untyped_program_of_typed_program decorated_ast)
      = 0
    then decorated_ast
    else
      raise_s
        [%message
          "Type checked AST does not match original AST. Please file a bug!"
            (decorated_ast : typed_program)]
  in
  let check_correctness_invariant_validate =
    Validate.map ~f:check_correctness_invariant
  in
  Validate.(
    ok mk_typed_prog |> apply_to ufb |> apply_to udb |> apply_to utdb
    |> apply_to upb |> apply_to utpb |> apply_to umb |> apply_to ugb
    |> check_correctness_invariant_validate
    |> get_with
         ~with_ok:(fun ok -> Result.Ok ok)
         ~with_errors:(fun errs -> Result.Error errs))<|MERGE_RESOLUTION|>--- conflicted
+++ resolved
@@ -120,10 +120,7 @@
     if
       is_udf
       && ( Stan_math_signatures.is_stan_math_function_name id.name
-<<<<<<< HEAD
-=======
-         (* variadic functions are currently on in math sigs *)
->>>>>>> bbe13d73
+         (* variadic functions are currently not in math sigs *)
          || Stan_math_signatures.is_reduce_sum_fn id.name
          || Stan_math_signatures.is_variadic_ode_fn id.name )
     then Semantic_error.ident_is_stanmath_name id.id_loc id.name |> error
