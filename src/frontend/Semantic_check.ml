(** Semantic validation of AST*)

(* Idea: check many of things related to identifiers that are hard to check
   during parsing and are in fact irrelevant for building up the parse tree *)

open Core_kernel
open Symbol_table
open Middle
open Ast
open Errors
module Validate = Common.Validation.Make (Semantic_error)

let warnings = ref []

let add_warning (span : Location_span.t) (message : string) =
  warnings := (span, message) :: !warnings

let attach_warnings (x : typed_program) = (x, List.rev !warnings)

(* There is a semantic checking function for each AST node that calls
   the checking functions for its children left to right. *)

(* Top level function semantic_check_program declares the AST while operating
   on (1) a global symbol table vm, and (2) structure of type context_flags_record
   to communicate information down the AST. *)

let check_of_compatible_return_type rt1 srt2 =
  UnsizedType.(
    match (rt1, srt2) with
    | Void, NoReturnType
     |Void, Incomplete Void
     |Void, Complete Void
     |Void, AnyReturnType ->
        true
    | ReturnType UReal, Complete (ReturnType UInt) -> true
    | ReturnType UComplex, Complete (ReturnType UReal) -> true
    | ReturnType UComplex, Complete (ReturnType UInt) -> true
    | ReturnType rt1, Complete (ReturnType rt2) -> rt1 = rt2
    | ReturnType _, AnyReturnType -> true
    | _ -> false)

(** Origin blocks, to keep track of where variables are declared *)
type originblock =
  | MathLibrary
  | Functions
  | Data
  | TData
  | Param
  | TParam
  | Model
  | GQuant

(** Print all the signatures of a stan math operator, for the purposes of error messages. *)
let check_that_all_functions_have_definition = ref true

let model_name = ref ""
let vm = Symbol_table.initialize ()

(* Record structure holding flags and other markers about context to be
   used for error reporting. *)
type context_flags_record =
  { current_block: originblock
  ; in_toplevel_decl: bool
  ; in_fun_def: bool
  ; in_returning_fun_def: bool
  ; in_rng_fun_def: bool
  ; in_lp_fun_def: bool
  ; in_udf_dist_def: bool
  ; loop_depth: int }

(* Some helper functions *)
let dup_exists l =
  match List.find_a_dup ~compare:String.compare l with
  | Some _ -> true
  | None -> false

let type_of_expr_typed ue = ue.emeta.type_

let calculate_autodifftype cf at ut =
  match at with
  | (Param | TParam | Model | Functions)
    when not (UnsizedType.contains_int ut || cf.current_block = GQuant) ->
      UnsizedType.AutoDiffable
  | _ -> DataOnly

let calculate_capturetype cf at ut =
  if UnsizedType.is_scalar_type ut || UnsizedType.is_fun_type ut then
    UnsizedType.Copy
  else
    match at with
    | (Data | TData) when cf.current_block <> Functions -> Ref
    | GQuant -> Ref
    | _ -> Copy

let has_int_type ue = ue.emeta.type_ = UInt
let has_int_array_type ue = ue.emeta.type_ = UArray UInt

let has_int_or_real_type ue =
  match ue.emeta.type_ with UInt | UReal -> true | _ -> false

let probability_distribution_name_variants id =
  let name = id.name in
  let open String in
  List.map
    ~f:(fun n -> {name= n; id_loc= id.id_loc})
    ( if name = "multiply_log" || name = "binomial_coefficient_log" then [name]
    else if is_suffix ~suffix:"_lpmf" name then
      [name; drop_suffix name 5 ^ "_lpdf"; drop_suffix name 5 ^ "_log"]
    else if is_suffix ~suffix:"_lpdf" name then
      [name; drop_suffix name 5 ^ "_lpmf"; drop_suffix name 5 ^ "_log"]
    else if is_suffix ~suffix:"_lcdf" name then
      [name; drop_suffix name 5 ^ "_cdf_log"]
    else if is_suffix ~suffix:"_lccdf" name then
      [name; drop_suffix name 6 ^ "_ccdf_log"]
    else if is_suffix ~suffix:"_cdf_log" name then
      [name; drop_suffix name 8 ^ "_lcdf"]
    else if is_suffix ~suffix:"_ccdf_log" name then
      [name; drop_suffix name 9 ^ "_lccdf"]
    else if is_suffix ~suffix:"_log" name then
      [name; drop_suffix name 4 ^ "_lpmf"; drop_suffix name 4 ^ "_lpdf"]
    else [name] )

let lub_rt loc rt1 rt2 =
  match (rt1, rt2) with
  | UnsizedType.ReturnType UReal, UnsizedType.ReturnType UInt
   |ReturnType UInt, ReturnType UReal ->
      Validate.ok (UnsizedType.ReturnType UReal)
  | _, _ when rt1 = rt2 -> Validate.ok rt2
  | _ -> Semantic_error.mismatched_return_types loc rt1 rt2 |> Validate.error

(*
Checks that a variable/function name:
 - if UDF that it does not match a Stan Math function
 - a function/identifier does not have the _lupdf/_lupmf suffix
 - is not already in use
*)
let check_fresh_variable_basic id is_udf =
  Validate.(
    if
      is_udf
      && ( Stan_math_signatures.is_stan_math_function_name id.name
         (* variadic functions are currently not in math sigs *)
         || Stan_math_signatures.is_reduce_sum_fn id.name
         || Stan_math_signatures.is_variadic_ode_fn id.name )
    then Semantic_error.ident_is_stanmath_name id.id_loc id.name |> error
    else if Utils.is_unnormalized_distribution id.name then
      if is_udf then
        Semantic_error.udf_is_unnormalized_fn id.id_loc id.name |> error
      else
        Semantic_error.ident_has_unnormalized_suffix id.id_loc id.name |> error
    else
      match Symbol_table.look vm id.name with
      | Some _ -> Semantic_error.ident_in_use id.id_loc id.name |> error
      | None -> ok ())

let check_fresh_variable id is_udf =
  List.fold ~init:(Validate.ok ())
    ~f:(fun v0 name ->
      check_fresh_variable_basic name is_udf |> Validate.apply_const v0 )
    (probability_distribution_name_variants id)

(* == SEMANTIC CHECK OF PROGRAM ELEMENTS ==================================== *)

(* Probably nothing to do here *)
let semantic_check_assignmentoperator op = Validate.ok op

(* Probably nothing to do here *)
let semantic_check_autodifftype at = Validate.ok at

(* Probably nothing to do here *)
let rec semantic_check_unsizedtype : UnsizedType.t -> unit Validate.t =
  function
  | UFun (l, rt, _, _) ->
      (* fold over argument types accumulating errors with initial state
       given by validating the return type *)
      List.fold
        ~f:(fun v0 (at, ut) ->
          Validate.(
            apply_const
              (apply_const v0 (semantic_check_autodifftype at))
              (semantic_check_unsizedtype ut)) )
        ~init:(semantic_check_returntype rt)
        l
  | UArray ut -> semantic_check_unsizedtype ut
  | _ -> Validate.ok ()

and semantic_check_returntype : UnsizedType.returntype -> unit Validate.t =
  function
  | Void -> Validate.ok ()
  | ReturnType ut -> semantic_check_unsizedtype ut

(* -- Indentifiers ---------------------------------------------------------- *)
let reserved_keywords =
  [ "true"; "false"; "repeat"; "until"; "then"; "var"; "fvar"; "STAN_MAJOR"
  ; "STAN_MINOR"; "STAN_PATCH"; "STAN_MATH_MAJOR"; "STAN_MATH_MINOR"
  ; "STAN_MATH_PATCH"; "alignas"; "alignof"; "and"; "and_eq"; "asm"; "auto"
  ; "bitand"; "bitor"; "bool"; "break"; "case"; "catch"; "char"; "char16_t"
  ; "char32_t"; "class"; "compl"; "const"; "constexpr"; "const_cast"
  ; "continue"; "decltype"; "default"; "delete"; "do"; "double"; "dynamic_cast"
  ; "else"; "enum"; "explicit"; "export"; "extern"; "false"; "float"; "for"
  ; "friend"; "goto"; "if"; "inline"; "int"; "long"; "mutable"; "namespace"
  ; "new"; "noexcept"; "not"; "not_eq"; "nullptr"; "operator"; "or"; "or_eq"
  ; "private"; "protected"; "public"; "register"; "reinterpret_cast"; "return"
  ; "short"; "signed"; "sizeof"; "static"; "static_assert"; "static_cast"
  ; "struct"; "switch"; "template"; "this"; "thread_local"; "throw"; "true"
  ; "try"; "typedef"; "typeid"; "typename"; "union"; "unsigned"; "using"
  ; "virtual"; "void"; "volatile"; "wchar_t"; "while"; "xor"; "xor_eq"
  ; "functions"; "data"; "parameters"; "model"; "return"; "if"; "else"; "while"
  ; "for"; "in"; "break"; "continue"; "void"; "int"; "real"; "complex"
  ; "vector"; "row_vector"; "matrix"; "ordered"; "positive_ordered"; "simplex"
  ; "unit_vector"; "cholesky_factor_corr"; "cholesky_factor_cov"; "corr_matrix"
  ; "cov_matrix"; "print"; "reject"; "target"; "get_lp"; "profile"; "function"
  ]

let semantic_check_identifier id =
  Validate.(
    if id.name = !model_name then
      Semantic_error.ident_is_model_name id.id_loc id.name |> error
    else if
      String.is_suffix id.name ~suffix:"__"
      || List.exists ~f:(fun str -> str = id.name) reserved_keywords
    then Semantic_error.ident_is_keyword id.id_loc id.name |> error
    else ok ())

(* -- Operators ------------------------------------------------------------- *)
let semantic_check_operator _ = Validate.ok ()

(* == Expressions =========================================================== *)

let arg_type x = (x.emeta.ad_level, x.emeta.type_)
let get_arg_types = List.map ~f:arg_type

(* -- Function application -------------------------------------------------- *)

let semantic_check_fn_conditioning ~loc id =
  Validate.(
    if
      List.exists
        ~f:(fun suffix -> String.is_suffix id.name ~suffix)
        Utils.conditioning_suffices
      && not (String.is_suffix id.name ~suffix:"_cdf")
    then Semantic_error.conditioning_required loc |> error
    else ok ())

(** `Target+=` can only be used in model and functions
    with right suffix (same for tilde etc)
*)
let semantic_check_fn_target_plus_equals cf ~loc id =
  Validate.(
    if
      String.is_suffix id.name ~suffix:"_lp"
      && not
           ( cf.in_lp_fun_def || cf.current_block = Model
           || cf.current_block = TParam )
    then Semantic_error.target_plusequals_outisde_model_or_logprob loc |> error
    else ok ())

(** Rng functions cannot be used in Tp or Model and only
    in function defs with the right suffix
*)
let semantic_check_fn_rng cf ~loc id =
  Validate.(
    if String.is_suffix id.name ~suffix:"_rng" && cf.in_toplevel_decl then
      Semantic_error.invalid_decl_rng_fn loc |> error
    else if
      String.is_suffix id.name ~suffix:"_rng"
      && (not (cf.in_fun_def && cf.in_rng_fun_def))
      && ( cf.in_fun_def || cf.current_block = TParam
         || cf.current_block = Model )
    then Semantic_error.invalid_rng_fn loc |> error
    else ok ())

(** unnormalized _lpdf/_lpmf functions can only be used in _lpdf/_lpmf/_lp udfs
    or the model block
*)
let semantic_check_unnormalized cf ~loc id =
  Validate.(
    if
      Utils.is_unnormalized_distribution id.name
      && not ((cf.in_fun_def && cf.in_udf_dist_def) || cf.current_block = Model)
    then Semantic_error.invalid_unnormalized_fn loc |> error
    else ok ())

let mk_fun_app ~is_cond_dist (x, y, z) =
  if is_cond_dist then CondDistApp (x, y, z) else FunApp (x, y, z)

(* Regular function application *)
let semantic_check_fn_normal ~is_cond_dist ~loc id es =
  Validate.(
    match Symbol_table.look vm (Utils.normalized_name id.name) with
    | Some (_, UnsizedType.UFun (_, Void, _, _)) ->
        Semantic_error.returning_fn_expected_nonreturning_found loc id.name
        |> error
<<<<<<< HEAD
    | Some (_, UFun (listedtypes, ReturnType ut, (_, is_closure))) -> (
=======
    | Some (_, UFun (listedtypes, ReturnType ut, _, _)) -> (
>>>>>>> c320318d
      match
        SignatureMismatch.check_compatible_arguments_mod_conv listedtypes
          (get_arg_types es)
      with
      | Some x ->
          es
          |> List.map ~f:type_of_expr_typed
          |> Semantic_error.illtyped_userdefined_fn_app loc id.name listedtypes
               (ReturnType ut) x
          |> error
      | None ->
          let kind =
            if is_closure then Closure (Fun_kind.suffix_from_name id.name)
            else UserDefined (Fun_kind.suffix_from_name id.name)
          in
          mk_typed_expression
            ~expr:(mk_fun_app ~is_cond_dist (kind, id, es))
            ~ad_level:(expr_ad_lub es) ~type_:ut ~loc
          |> ok )
    | Some _ ->
        (* Check that Funaps are actually functions *)
        Semantic_error.returning_fn_expected_nonfn_found loc id.name |> error
    | None ->
        Semantic_error.returning_fn_expected_undeclaredident_found loc id.name
        |> error)

(* Stan-Math function application *)
let semantic_check_fn_stan_math ~is_cond_dist ~loc id es =
  match SignatureMismatch.stan_math_returntype id.name (get_arg_types es) with
  | Ok Void ->
      Semantic_error.returning_fn_expected_nonreturning_found loc id.name
      |> Validate.error
  | Ok (ReturnType ut) ->
      mk_typed_expression
        ~expr:
          (mk_fun_app ~is_cond_dist
             (StanLib (Fun_kind.suffix_from_name id.name), id, es))
        ~ad_level:(expr_ad_lub es) ~type_:ut ~loc
      |> Validate.ok
  | Error x ->
      es
      |> List.map ~f:(fun e -> e.emeta.type_)
      |> Semantic_error.illtyped_stanlib_fn_app loc id.name x
      |> Validate.error

let semantic_check_reduce_sum ~is_cond_dist ~loc id es =
  match es with
  | { emeta=
        { type_=
            UnsizedType.UFun
              (((_, sliced_arg_fun_type) as sliced_arg_fun) :: _, _, _, _); _
        }; _ }
    :: _
    when List.mem Stan_math_signatures.reduce_sum_slice_types
           sliced_arg_fun_type ~equal:( = ) -> (
      let mandatory_args = [sliced_arg_fun; (AutoDiffable, UInt)] in
      let mandatory_fun_args =
        [sliced_arg_fun; (DataOnly, UInt); (DataOnly, UInt)]
      in
      match
        SignatureMismatch.check_variadic_args true mandatory_args
          mandatory_fun_args UReal (get_arg_types es)
      with
      | None ->
          mk_typed_expression
            ~expr:(mk_fun_app ~is_cond_dist (StanLib FnPlain, id, es))
            ~ad_level:(expr_ad_lub es) ~type_:UnsizedType.UReal ~loc
          |> Validate.ok
      | Some (expected_args, error) ->
          Semantic_error.illtyped_reduce_sum loc id.name
            (List.map ~f:type_of_expr_typed es)
            expected_args error
          |> Validate.error )
  | _ ->
      let mandatory_args =
        UnsizedType.[(AutoDiffable, UArray UReal); (AutoDiffable, UInt)]
      in
      let mandatory_fun_args =
        UnsizedType.
          [(AutoDiffable, UArray UReal); (DataOnly, UInt); (DataOnly, UInt)]
      in
      let expected_args, error =
        SignatureMismatch.check_variadic_args true mandatory_args
          mandatory_fun_args UReal (get_arg_types es)
        |> Option.value_exn
      in
      Semantic_error.illtyped_reduce_sum_generic loc id.name
        (List.map ~f:type_of_expr_typed es)
        expected_args error
      |> Validate.error

let semantic_check_variadic_ode ~is_cond_dist ~loc id es =
  let optional_tol_mandatory_args =
    if Stan_math_signatures.variadic_ode_adjoint_fn = id.name then
      Stan_math_signatures.variadic_ode_adjoint_ctl_tol_arg_types
    else if Stan_math_signatures.is_variadic_ode_nonadjoint_tol_fn id.name then
      Stan_math_signatures.variadic_ode_tol_arg_types
    else []
  in
  let mandatory_arg_types =
    Stan_math_signatures.variadic_ode_mandatory_arg_types
    @ optional_tol_mandatory_args
  in
  match
    SignatureMismatch.check_variadic_args false mandatory_arg_types
      Stan_math_signatures.variadic_ode_mandatory_fun_args
      Stan_math_signatures.variadic_ode_fun_return_type (get_arg_types es)
  with
  | None ->
      mk_typed_expression
        ~expr:(mk_fun_app ~is_cond_dist (StanLib FnPlain, id, es))
        ~ad_level:(expr_ad_lub es)
        ~type_:Stan_math_signatures.variadic_ode_return_type ~loc
      |> Validate.ok
  | Some (expected_args, err) ->
      Semantic_error.illtyped_variadic_ode loc id.name
        (List.map ~f:type_of_expr_typed es)
        expected_args err
      |> Validate.error

let fn_kind_from_application id es =
  (* We need to check an application here, rather than a mere name of the
     function because, technically, user defined functions can shadow
     constants in StanLib. *)
  let suffix = Fun_kind.suffix_from_name id.name in
  if
    Stan_math_signatures.stan_math_returntype id.name
      (List.map ~f:(fun x -> (x.emeta.ad_level, x.emeta.type_)) es)
    <> None
    || Symbol_table.look vm id.name = None
       && Stan_math_signatures.is_stan_math_function_name id.name
  then StanLib suffix
  else UserDefined suffix

(** Determines the function kind based on the identifier and performs the
    corresponding semantic check
*)
let semantic_check_fn ~is_cond_dist ~loc id es =
  match fn_kind_from_application id es with
  | StanLib FnPlain when Stan_math_signatures.is_reduce_sum_fn id.name ->
      semantic_check_reduce_sum ~is_cond_dist ~loc id es
  | StanLib FnPlain when Stan_math_signatures.is_variadic_ode_fn id.name ->
      semantic_check_variadic_ode ~is_cond_dist ~loc id es
  | StanLib _ -> semantic_check_fn_stan_math ~is_cond_dist ~loc id es
  | UserDefined _ | Closure _ ->
      semantic_check_fn_normal ~is_cond_dist ~loc id es

(* -- Ternary If ------------------------------------------------------------ *)

let semantic_check_ternary_if loc (pe, te, fe) =
  Validate.(
    let err =
      Semantic_error.illtyped_ternary_if loc pe.emeta.type_ te.emeta.type_
        fe.emeta.type_
    in
    if pe.emeta.type_ = UInt then
      match UnsizedType.common_type (te.emeta.type_, fe.emeta.type_) with
      | Some type_ when not (UnsizedType.is_fun_type type_) ->
          mk_typed_expression
            ~expr:(TernaryIf (pe, te, fe))
            ~ad_level:(expr_ad_lub [pe; te; fe])
            ~type_ ~loc
          |> ok
      | Some _ | None -> error err
    else error err)

(* -- Binary (Infix) Operators ---------------------------------------------- *)

let semantic_check_binop loc op (le, re) =
  Validate.(
    let err =
      Semantic_error.illtyped_binary_op loc op le.emeta.type_ re.emeta.type_
    in
    [le; re] |> List.map ~f:arg_type
    |> Stan_math_signatures.operator_stan_math_return_type op
    |> Option.value_map ~default:(error err) ~f:(function
         | ReturnType type_ ->
             mk_typed_expression
               ~expr:(BinOp (le, op, re))
               ~ad_level:(expr_ad_lub [le; re])
               ~type_ ~loc
             |> ok
         | Void -> error err ))

let to_exn v =
  v |> Validate.to_result
  |> Result.map_error ~f:Fmt.(to_to_string @@ list ~sep:cut Semantic_error.pp)
  |> Result.ok_or_failwith

let semantic_check_binop_exn loc op (le, re) =
  semantic_check_binop loc op (le, re) |> to_exn

(* -- Prefix Operators ------------------------------------------------------ *)

let semantic_check_prefixop loc op e =
  Validate.(
    let err = Semantic_error.illtyped_prefix_op loc op e.emeta.type_ in
    Stan_math_signatures.operator_stan_math_return_type op [arg_type e]
    |> Option.value_map ~default:(error err) ~f:(function
         | ReturnType type_ ->
             mk_typed_expression
               ~expr:(PrefixOp (op, e))
               ~ad_level:(expr_ad_lub [e])
               ~type_ ~loc
             |> ok
         | Void -> error err ))

(* -- Postfix operators ----------------------------------------------------- *)

let semantic_check_postfixop loc op e =
  Validate.(
    let err = Semantic_error.illtyped_postfix_op loc op e.emeta.type_ in
    Stan_math_signatures.operator_stan_math_return_type op [arg_type e]
    |> Option.value_map ~default:(error err) ~f:(function
         | ReturnType type_ ->
             mk_typed_expression
               ~expr:(PostfixOp (e, op))
               ~ad_level:(expr_ad_lub [e])
               ~type_ ~loc
             |> ok
         | Void -> error err ))

(* -- Variables ------------------------------------------------------------- *)
let semantic_check_variable cf loc id =
  Validate.(
    match Symbol_table.look vm (Utils.stdlib_distribution_name id.name) with
    | None when not (Stan_math_signatures.is_stan_math_function_name id.name)
      ->
        Semantic_error.ident_not_in_scope loc id.name |> error
    | None ->
        mk_typed_expression ~expr:(Variable id)
          ~ad_level:
            (calculate_autodifftype cf MathLibrary UMathLibraryFunction)
          ~type_:UMathLibraryFunction ~loc
        |> ok
    | Some ((Param | TParam | GQuant), _) when cf.in_toplevel_decl ->
        Semantic_error.non_data_variable_size_decl loc |> error
    | Some _
      when Utils.is_unnormalized_distribution id.name
           && not
                ( (cf.in_fun_def && (cf.in_udf_dist_def || cf.in_lp_fun_def))
                || cf.current_block = Model ) ->
        Semantic_error.invalid_unnormalized_fn loc |> error
<<<<<<< HEAD
    | Some (originblock, UFun (args, rt, (FnLpdf _, is_closure))) ->
        let type_ =
          UnsizedType.UFun
            (args, rt, (Fun_kind.suffix_from_name id.name, is_closure))
=======
    | Some (originblock, UFun (args, rt, FnLpdf _, mem_pattern)) ->
        let type_ =
          UnsizedType.UFun
            (args, rt, Fun_kind.suffix_from_name id.name, mem_pattern)
>>>>>>> c320318d
        in
        mk_typed_expression ~expr:(Variable id)
          ~ad_level:(calculate_autodifftype cf originblock type_)
          ~type_ ~loc
        |> ok
    | Some (originblock, type_) ->
        mk_typed_expression ~expr:(Variable id)
          ~ad_level:(calculate_autodifftype cf originblock type_)
          ~type_ ~loc
        |> ok)

(* -- Conditioned Distribution Application ---------------------------------- *)

let semantic_check_conddist_name ~loc id =
  Validate.(
    if
      List.exists
        ~f:(fun x -> String.is_suffix id.name ~suffix:x)
        Utils.conditioning_suffices
    then ok ()
    else Semantic_error.conditional_notation_not_allowed loc |> error)

(* -- Array Expressions ----------------------------------------------------- *)

let check_consistent_types ad_level type_ es =
  let f state e =
    match state with
    | Error e -> Error e
    | Ok (ad, ty) -> (
        let ad =
          if UnsizedType.autodifftype_can_convert e.emeta.ad_level ad then
            e.emeta.ad_level
          else ad
        in
        match UnsizedType.common_type (ty, e.emeta.type_) with
        | Some ty -> Ok (ad, ty)
        | None -> Error (ty, e.emeta) )
  in
  List.fold ~init:(Ok (ad_level, type_)) ~f es

let semantic_check_array_expr ~loc es =
  Validate.(
    match es with
    | [] -> Semantic_error.empty_array loc |> error
    | {emeta= {ad_level; type_; _}; _} :: elements -> (
      match check_consistent_types ad_level type_ elements with
      | Error (ty, meta) ->
          Semantic_error.mismatched_array_types meta.loc ty meta.type_ |> error
      | Ok (ad_level, type_) ->
          let type_ = UnsizedType.UArray type_ in
          mk_typed_expression ~expr:(ArrayExpr es) ~ad_level ~type_ ~loc |> ok
      ))

(* -- Row Vector Expresssion ------------------------------------------------ *)

let semantic_check_rowvector ~loc es =
  Validate.(
    match es with
    | {emeta= {ad_level; type_= UnsizedType.URowVector; _}; _} :: elements -> (
      match check_consistent_types ad_level URowVector elements with
      | Ok (ad_level, _) ->
          mk_typed_expression ~expr:(RowVectorExpr es) ~ad_level ~type_:UMatrix
            ~loc
          |> ok
      | Error (_, meta) ->
          Semantic_error.invalid_matrix_types meta.loc meta.type_ |> error )
    | _ -> (
      match check_consistent_types DataOnly UReal es with
      | Ok (ad_level, _) ->
          mk_typed_expression ~expr:(RowVectorExpr es) ~ad_level
            ~type_:URowVector ~loc
          |> ok
      | Error (_, meta) ->
          Semantic_error.invalid_row_vector_types meta.loc meta.type_ |> error
      ))

(* -- Indexed Expressions --------------------------------------------------- *)
let tuple2 a b = (a, b)
let tuple3 a b c = (a, b, c)

let indexing_type idx =
  match idx with
  | Single {emeta= {type_= UnsizedType.UInt; _}; _} -> `Single
  | _ -> `Multi

let inferred_unsizedtype_of_indexed ~loc ut indices =
  let rec aux type_ idcs =
    match (type_, idcs) with
    | _, [] -> Validate.ok type_
    | UnsizedType.UArray type_, `Single :: tl -> aux type_ tl
    | UArray type_, `Multi :: tl ->
        aux type_ tl |> Validate.map ~f:(fun t -> UnsizedType.UArray t)
    | (UVector | URowVector), [`Single] | UMatrix, [`Single; `Single] ->
        Validate.ok UnsizedType.UReal
    | (UVector | URowVector | UMatrix), [`Multi] | UMatrix, [`Multi; `Multi] ->
        Validate.ok type_
    | UMatrix, ([`Single] | [`Single; `Multi]) ->
        Validate.ok UnsizedType.URowVector
    | UMatrix, [`Multi; `Single] -> Validate.ok UnsizedType.UVector
    | UMatrix, _ :: _ :: _ :: _
     |(UVector | URowVector), _ :: _ :: _
     |(UInt | UReal | UComplex | UFun _ | UMathLibraryFunction), _ :: _ ->
        Semantic_error.not_indexable loc ut (List.length indices)
        |> Validate.error
  in
  aux ut (List.map ~f:indexing_type indices)

let inferred_unsizedtype_of_indexed_exn ~loc ut indices =
  inferred_unsizedtype_of_indexed ~loc ut indices |> to_exn

let inferred_ad_type_of_indexed at uindices =
  UnsizedType.lub_ad_type
    ( at
    :: List.map
         ~f:(function
           | All -> UnsizedType.DataOnly
           | Single ue1 | Upfrom ue1 | Downfrom ue1 ->
               UnsizedType.lub_ad_type [at; ue1.emeta.ad_level]
           | Between (ue1, ue2) ->
               UnsizedType.lub_ad_type
                 [at; ue1.emeta.ad_level; ue2.emeta.ad_level])
         uindices )

let rec semantic_check_indexed ~loc ~cf e indices =
  Validate.(
    indices
    |> List.map ~f:(semantic_check_index cf)
    |> sequence
    |> liftA2 tuple2 (semantic_check_expression cf e)
    >>= fun (ue, uindices) ->
    let at = inferred_ad_type_of_indexed ue.emeta.ad_level uindices in
    uindices
    |> inferred_unsizedtype_of_indexed ~loc ue.emeta.type_
    |> map ~f:(fun ut ->
           mk_typed_expression
             ~expr:(Indexed (ue, uindices))
             ~ad_level:at ~type_:ut ~loc ))

and semantic_check_index cf = function
  | All -> Validate.ok All
  (* Check that indexes have int (container) type *)
  | Single e ->
      Validate.(
        semantic_check_expression cf e
        >>= fun ue ->
        if has_int_type ue || has_int_array_type ue then ok @@ Single ue
        else
          Semantic_error.int_intarray_or_range_expected ue.emeta.loc
            ue.emeta.type_
          |> error)
  | Upfrom e ->
      semantic_check_expression_of_int_type cf e "Range bound"
      |> Validate.map ~f:(fun e -> Upfrom e)
  | Downfrom e ->
      semantic_check_expression_of_int_type cf e "Range bound"
      |> Validate.map ~f:(fun e -> Downfrom e)
  | Between (e1, e2) ->
      let le = semantic_check_expression_of_int_type cf e1 "Range bound"
      and ue = semantic_check_expression_of_int_type cf e2 "Range bound" in
      Validate.liftA2 (fun l u -> Between (l, u)) le ue

(* -- Top-level expressions ------------------------------------------------- *)
and semantic_check_expression cf ({emeta; expr} : Ast.untyped_expression) :
    Ast.typed_expression Validate.t =
  match expr with
  | TernaryIf (e1, e2, e3) ->
      let pe = semantic_check_expression cf e1
      and te = semantic_check_expression cf e2
      and fe = semantic_check_expression cf e3 in
      Validate.(liftA3 tuple3 pe te fe >>= semantic_check_ternary_if emeta.loc)
  | BinOp (e1, op, e2) ->
      let le = semantic_check_expression cf e1
      and re = semantic_check_expression cf e2
      and warn_int_division (x, y) =
        match (x.emeta.type_, y.emeta.type_, op) with
        | UInt, UInt, Divide ->
            let hint ppf () =
              match (x.expr, y.expr) with
              | IntNumeral x, _ ->
                  Fmt.pf ppf "%s.0 / %a" x Pretty_printing.pp_typed_expression
                    y
              | _, Ast.IntNumeral y ->
                  Fmt.pf ppf "%a / %s.0" Pretty_printing.pp_typed_expression x
                    y
              | _ ->
                  Fmt.pf ppf "%a * 1.0 / %a"
                    Pretty_printing.pp_typed_expression x
                    Pretty_printing.pp_typed_expression y
            in
            let s =
              Fmt.strf
                "@[<v>@[<hov 0>Found int division:@]@   @[<hov \
                 2>%a@]@,@[<hov>%a@]@   @[<hov 2>%a@]@,@[<hov>%a@]@]"
                Pretty_printing.pp_expression {expr; emeta} Fmt.text
                "Values will be rounded towards zero. If rounding is not \
                 desired you can write the division as"
                hint () Fmt.text
                "If rounding is intended please use the integer division \
                 operator %/%."
            in
            add_warning x.emeta.loc s ; (x, y)
        | _ -> (x, y)
      in
      Validate.(
        liftA2 tuple2 le re |> map ~f:warn_int_division
        |> apply_const (semantic_check_operator op)
        >>= semantic_check_binop emeta.loc op)
  | PrefixOp (op, e) ->
      Validate.(
        semantic_check_expression cf e
        |> apply_const (semantic_check_operator op)
        >>= semantic_check_prefixop emeta.loc op)
  | PostfixOp (e, op) ->
      Validate.(
        semantic_check_expression cf e
        |> apply_const (semantic_check_operator op)
        >>= semantic_check_postfixop emeta.loc op)
  | Variable id ->
      semantic_check_variable cf emeta.loc id
      |> Validate.apply_const (semantic_check_identifier id)
  | IntNumeral s -> (
    match float_of_string_opt s with
    | Some i when i < 2_147_483_648.0 ->
        mk_typed_expression ~expr:(IntNumeral s) ~ad_level:DataOnly ~type_:UInt
          ~loc:emeta.loc
        |> Validate.ok
    | _ -> Semantic_error.bad_int_literal emeta.loc |> Validate.error )
  | RealNumeral s ->
      mk_typed_expression ~expr:(RealNumeral s) ~ad_level:DataOnly ~type_:UReal
        ~loc:emeta.loc
      |> Validate.ok
  | ImagNumeral s ->
      mk_typed_expression ~expr:(ImagNumeral s) ~ad_level:DataOnly
        ~type_:UComplex ~loc:emeta.loc
      |> Validate.ok
  | FunApp ((), id, es) ->
      semantic_check_funapp ~is_cond_dist:false id es cf emeta
  | CondDistApp ((), id, es) ->
      semantic_check_funapp ~is_cond_dist:true id es cf emeta
  | GetLP ->
      (* Target+= can only be used in model and functions with right suffix (same for tilde etc) *)
      if
        not
          ( cf.in_lp_fun_def || cf.current_block = Model
          || cf.current_block = TParam )
      then
        Semantic_error.target_plusequals_outisde_model_or_logprob emeta.loc
        |> Validate.error
      else
        mk_typed_expression ~expr:GetLP
          ~ad_level:(calculate_autodifftype cf cf.current_block UReal)
          ~type_:UReal ~loc:emeta.loc
        |> Validate.ok
  | GetTarget ->
      (* Target+= can only be used in model and functions with right suffix (same for tilde etc) *)
      if
        not
          ( cf.in_lp_fun_def || cf.current_block = Model
          || cf.current_block = TParam )
      then
        Semantic_error.target_plusequals_outisde_model_or_logprob emeta.loc
        |> Validate.error
      else
        mk_typed_expression ~expr:GetTarget
          ~ad_level:(calculate_autodifftype cf cf.current_block UReal)
          ~type_:UReal ~loc:emeta.loc
        |> Validate.ok
  | ArrayExpr es ->
      Validate.(
        es
        |> List.map ~f:(semantic_check_expression cf)
        |> sequence
        >>= fun ues -> semantic_check_array_expr ~loc:emeta.loc ues)
  | RowVectorExpr es ->
      Validate.(
        es
        |> List.map ~f:(semantic_check_expression cf)
        |> sequence
        >>= semantic_check_rowvector ~loc:emeta.loc)
  | Paren e ->
      semantic_check_expression cf e
      |> Validate.map ~f:(fun ue ->
             mk_typed_expression ~expr:(Paren ue) ~ad_level:ue.emeta.ad_level
               ~type_:ue.emeta.type_ ~loc:emeta.loc )
  | Indexed (e, indices) -> semantic_check_indexed ~loc:emeta.loc ~cf e indices

and semantic_check_funapp ~is_cond_dist id es cf emeta =
  let name_check =
    if is_cond_dist then semantic_check_conddist_name
    else semantic_check_fn_conditioning
  in
  Validate.(
    es
    |> List.map ~f:(semantic_check_expression cf)
    |> sequence
    >>= fun ues ->
    semantic_check_fn ~is_cond_dist ~loc:emeta.loc id ues
    |> apply_const (semantic_check_identifier id)
    |> apply_const (name_check ~loc:emeta.loc id)
    |> apply_const (semantic_check_fn_target_plus_equals cf ~loc:emeta.loc id)
    |> apply_const (semantic_check_fn_rng cf ~loc:emeta.loc id)
    |> apply_const (semantic_check_unnormalized cf ~loc:emeta.loc id))

and semantic_check_expression_of_int_type cf e name =
  Validate.(
    semantic_check_expression cf e
    >>= fun ue ->
    if has_int_type ue then ok ue
    else Semantic_error.int_expected ue.emeta.loc name ue.emeta.type_ |> error)

and semantic_check_expression_of_int_or_real_type cf e name =
  Validate.(
    semantic_check_expression cf e
    >>= fun ue ->
    if has_int_or_real_type ue then ok ue
    else
      Semantic_error.int_or_real_expected ue.emeta.loc name ue.emeta.type_
      |> error)

let semantic_check_expression_of_scalar_or_type cf t e name =
  Validate.(
    semantic_check_expression cf e
    >>= fun ue ->
    if UnsizedType.is_scalar_type ue.emeta.type_ || ue.emeta.type_ = t then
      ok ue
    else
      Semantic_error.scalar_or_type_expected ue.emeta.loc name t ue.emeta.type_
      |> error)

(* -- Sized Types ----------------------------------------------------------- *)
let rec semantic_check_sizedtype cf = function
  | SizedType.SInt -> Validate.ok SizedType.SInt
  | SReal -> Validate.ok SizedType.SReal
  | SComplex -> Validate.ok SizedType.SComplex
  | SVector (mem_pattern, e) ->
      semantic_check_expression_of_int_type cf e "Vector sizes"
      |> Validate.map ~f:(fun ue -> SizedType.SVector (mem_pattern, ue))
  | SRowVector (mem_pattern, e) ->
      semantic_check_expression_of_int_type cf e "Row vector sizes"
      |> Validate.map ~f:(fun ue -> SizedType.SRowVector (mem_pattern, ue))
  | SMatrix (mem_pattern, e1, e2) ->
      let ue1 = semantic_check_expression_of_int_type cf e1 "Matrix sizes"
      and ue2 = semantic_check_expression_of_int_type cf e2 "Matrix sizes" in
      Validate.liftA2
        (fun ue1 ue2 -> SizedType.SMatrix (mem_pattern, ue1, ue2))
        ue1 ue2
  | SArray (st, e) ->
      let ust = semantic_check_sizedtype cf st
      and ue = semantic_check_expression_of_int_type cf e "Array sizes" in
      Validate.liftA2 (fun ust ue -> SizedType.SArray (ust, ue)) ust ue

(* -- Transformations ------------------------------------------------------- *)
let semantic_check_transformation cf ut = function
  | Transformation.Identity -> Validate.ok Transformation.Identity
  | Lower e ->
      semantic_check_expression_of_scalar_or_type cf ut e "Lower bound"
      |> Validate.map ~f:(fun ue -> Transformation.Lower ue)
  | Upper e ->
      semantic_check_expression_of_scalar_or_type cf ut e "Upper bound"
      |> Validate.map ~f:(fun ue -> Transformation.Upper ue)
  | LowerUpper (e1, e2) ->
      let ue1 =
        semantic_check_expression_of_scalar_or_type cf ut e1 "Lower bound"
      and ue2 =
        semantic_check_expression_of_scalar_or_type cf ut e2 "Upper bound"
      in
      Validate.liftA2
        (fun ue1 ue2 -> Transformation.LowerUpper (ue1, ue2))
        ue1 ue2
  | Offset e ->
      semantic_check_expression_of_scalar_or_type cf ut e "Offset"
      |> Validate.map ~f:(fun ue -> Transformation.Offset ue)
  | Multiplier e ->
      semantic_check_expression_of_scalar_or_type cf ut e "Multiplier"
      |> Validate.map ~f:(fun ue -> Transformation.Multiplier ue)
  | OffsetMultiplier (e1, e2) ->
      let ue1 = semantic_check_expression_of_scalar_or_type cf ut e1 "Offset"
      and ue2 =
        semantic_check_expression_of_scalar_or_type cf ut e2 "Multiplier"
      in
      Validate.liftA2
        (fun ue1 ue2 -> Transformation.OffsetMultiplier (ue1, ue2))
        ue1 ue2
  | Ordered -> Validate.ok Transformation.Ordered
  | PositiveOrdered -> Validate.ok Transformation.PositiveOrdered
  | Simplex -> Validate.ok Transformation.Simplex
  | UnitVector -> Validate.ok Transformation.UnitVector
  | CholeskyCorr -> Validate.ok Transformation.CholeskyCorr
  | CholeskyCov -> Validate.ok Transformation.CholeskyCov
  | Correlation -> Validate.ok Transformation.Correlation
  | Covariance -> Validate.ok Transformation.Covariance

(* -- Printables ------------------------------------------------------------ *)

let semantic_check_printable cf = function
  | PString s -> Validate.ok @@ PString s
  (* Print/reject expressions cannot be of function type. *)
  | PExpr e -> (
      Validate.(
        semantic_check_expression cf e
        >>= fun ue ->
        match ue.emeta.type_ with
        | UFun _ | UMathLibraryFunction ->
            Semantic_error.not_printable ue.emeta.loc |> error
        | _ -> ok @@ PExpr ue) )

(* -- Truncations ----------------------------------------------------------- *)

let semantic_check_truncation cf = function
  | NoTruncate -> Validate.ok NoTruncate
  | TruncateUpFrom e ->
      semantic_check_expression_of_int_or_real_type cf e "Truncation bound"
      |> Validate.map ~f:(fun ue -> TruncateUpFrom ue)
  | TruncateDownFrom e ->
      semantic_check_expression_of_int_or_real_type cf e "Truncation bound"
      |> Validate.map ~f:(fun ue -> TruncateDownFrom ue)
  | TruncateBetween (e1, e2) ->
      let ue1 =
        semantic_check_expression_of_int_or_real_type cf e1 "Truncation bound"
      and ue2 =
        semantic_check_expression_of_int_or_real_type cf e2 "Truncation bound"
      in
      Validate.liftA2 (fun ue1 ue2 -> TruncateBetween (ue1, ue2)) ue1 ue2

(* == Statements ============================================================ *)

(* -- Non-returning function application ------------------------------------ *)

let semantic_check_nrfn_target ~loc ~cf id =
  Validate.(
    if
      String.is_suffix id.name ~suffix:"_lp"
      && not
           ( cf.in_lp_fun_def || cf.current_block = Model
           || cf.current_block = TParam )
    then Semantic_error.target_plusequals_outisde_model_or_logprob loc |> error
    else ok ())

let semantic_check_nrfn_normal ~loc id es =
  Validate.(
    match Symbol_table.look vm id.name with
<<<<<<< HEAD
    | Some (_, UFun (listedtypes, Void, (suffix, is_closure))) -> (
=======
    | Some (_, UFun (listedtypes, Void, suffix, _)) -> (
>>>>>>> c320318d
      match
        SignatureMismatch.check_compatible_arguments_mod_conv listedtypes
          (get_arg_types es)
      with
      | None ->
          let kind =
            if is_closure then Closure suffix else UserDefined suffix
          in
          mk_typed_statement
            ~stmt:(NRFunApp (kind, id, es))
            ~return_type:NoReturnType ~loc
          |> ok
      | Some x ->
          es
          |> List.map ~f:type_of_expr_typed
          |> Semantic_error.illtyped_userdefined_fn_app loc id.name listedtypes
               Void x
          |> error )
    | Some (_, UFun (_, ReturnType _, _, _)) ->
        Semantic_error.nonreturning_fn_expected_returning_found loc id.name
        |> error
    | Some _ ->
        Semantic_error.nonreturning_fn_expected_nonfn_found loc id.name
        |> error
    | None ->
        Semantic_error.nonreturning_fn_expected_undeclaredident_found loc
          id.name
        |> error)

let semantic_check_nrfn_stan_math ~loc id es =
  Validate.(
    match
      SignatureMismatch.stan_math_returntype id.name (get_arg_types es)
    with
    | Ok Void ->
        mk_typed_statement
          ~stmt:(NRFunApp (StanLib FnPlain, id, es))
          ~return_type:NoReturnType ~loc
        |> ok
    | Ok (ReturnType _) ->
        Semantic_error.nonreturning_fn_expected_returning_found loc id.name
        |> error
    | Error x ->
        es
        |> List.map ~f:type_of_expr_typed
        |> Semantic_error.illtyped_stanlib_fn_app loc id.name x
        |> error)

let semantic_check_nr_fnkind ~loc id es =
  match fn_kind_from_application id es with
  | StanLib _ -> semantic_check_nrfn_stan_math ~loc id es
  | UserDefined _ | Closure _ -> semantic_check_nrfn_normal ~loc id es

let semantic_check_nr_fn_app ~loc ~cf id es =
  Validate.(
    es
    |> List.map ~f:(semantic_check_expression cf)
    |> sequence
    |> apply_const (semantic_check_identifier id)
    |> apply_const (semantic_check_nrfn_target ~loc ~cf id)
    >>= semantic_check_nr_fnkind ~loc id)

(* -- Assignment ------------------------------------------------------------ *)

let semantic_check_assignment_read_only ~loc id =
  Validate.(
    if
      Symbol_table.get_read_only vm id.name
      || not (Symbol_table.check_is_local vm id.name)
    then Semantic_error.cannot_assign_to_read_only loc id.name |> error
    else ok ())

(* Variables from previous blocks are read-only.
   In particular, data and parameters never assigned to
*)
let semantic_check_assignment_global ~loc ~cf ~block id =
  Validate.(
    if (not (Symbol_table.is_global vm id.name)) || block = cf.current_block
    then ok ()
    else Semantic_error.cannot_assign_to_global loc id.name |> error)

let mk_assignment_from_indexed_expr assop lhs rhs =
  Assignment
    {assign_lhs= Ast.lvalue_of_expr lhs; assign_op= assop; assign_rhs= rhs}

let semantic_check_assignment_operator ~loc assop lhs rhs =
  let op =
    match assop with
    | Assign | ArrowAssign -> Operator.Equals
    | OperatorAssign op -> op
  in
  Validate.(
    let err =
      Semantic_error.illtyped_assignment loc op lhs.emeta.type_ rhs.emeta.type_
    in
    match assop with
    | Assign | ArrowAssign ->
        if
          UnsizedType.check_of_same_type_mod_array_conv "" lhs.emeta.type_
            rhs.emeta.type_
        then
          mk_typed_statement ~return_type:NoReturnType ~loc
            ~stmt:(mk_assignment_from_indexed_expr assop lhs rhs)
          |> ok
        else error err
    | OperatorAssign op ->
        List.map ~f:arg_type [lhs; rhs]
        |> Stan_math_signatures.assignmentoperator_stan_math_return_type op
        |> Option.value_map ~default:(error err) ~f:(function
             | ReturnType _ -> error err
             | Void ->
                 mk_typed_statement ~return_type:NoReturnType ~loc
                   ~stmt:(mk_assignment_from_indexed_expr assop lhs rhs)
                 |> ok ))

let semantic_check_assignment ~loc ~cf assign_lhs assign_op assign_rhs =
  let assign_id = Ast.id_of_lvalue assign_lhs in
  let lhs = expr_of_lvalue assign_lhs |> semantic_check_expression cf
  and assop = semantic_check_assignmentoperator assign_op
  and rhs = semantic_check_expression cf assign_rhs
  and block =
    Symbol_table.look vm assign_id.name
    |> Option.map ~f:(fun (block, _) -> Validate.ok block)
    |> Option.value
         ~default:
           ( if Stan_math_signatures.is_stan_math_function_name assign_id.name
           then Validate.ok MathLibrary
           else
             Validate.error
             @@ Semantic_error.ident_not_in_scope loc assign_id.name )
  in
  Validate.(
    liftA2 tuple2 (liftA3 tuple3 lhs assop rhs) block
    >>= fun ((lhs, assop, rhs), block) ->
    semantic_check_assignment_operator ~loc assop lhs rhs
    |> apply_const (semantic_check_assignment_global ~loc ~cf ~block assign_id)
    |> apply_const (semantic_check_assignment_read_only ~loc assign_id))

(* -- Target plus-equals / Increment log-prob ------------------------------- *)

let semantic_check_target_pe_expr_type ~loc e =
  match e.emeta.type_ with
  | UFun _ | UMathLibraryFunction ->
      Semantic_error.int_or_real_container_expected loc e.emeta.type_
      |> Validate.error
  | _ -> Validate.ok ()

let semantic_check_target_pe_usage ~loc ~cf =
  if cf.in_lp_fun_def || cf.current_block = Model then Validate.ok ()
  else
    Semantic_error.target_plusequals_outisde_model_or_logprob loc
    |> Validate.error

let semantic_check_target_pe ~loc ~cf e =
  Validate.(
    semantic_check_expression cf e
    |> apply_const (semantic_check_target_pe_usage ~loc ~cf)
    >>= fun ue ->
    semantic_check_target_pe_expr_type ~loc ue
    |> map ~f:(fun _ ->
           mk_typed_statement ~stmt:(TargetPE ue) ~return_type:NoReturnType
             ~loc ))

let semantic_check_incr_logprob ~loc ~cf e =
  Validate.(
    semantic_check_expression cf e
    |> apply_const (semantic_check_target_pe_usage ~loc ~cf)
    >>= fun ue ->
    semantic_check_target_pe_expr_type ~loc ue
    |> map ~f:(fun _ ->
           mk_typed_statement ~stmt:(IncrementLogProb ue)
             ~return_type:NoReturnType ~loc ))

(* -- Tilde (Sampling notation) --------------------------------------------- *)

let semantic_check_sampling_pdf_pmf id =
  Validate.(
    if
      String.(
        is_suffix id.name ~suffix:"_lpdf"
        || is_suffix id.name ~suffix:"_lpmf"
        || is_suffix id.name ~suffix:"_lupdf"
        || is_suffix id.name ~suffix:"_lupmf")
    then error @@ Semantic_error.invalid_sampling_pdf_or_pmf id.id_loc
    else ok ())

let semantic_check_sampling_cdf_ccdf ~loc id =
  Validate.(
    if
      String.(
        is_suffix id.name ~suffix:"_cdf" || is_suffix id.name ~suffix:"_ccdf")
    then error @@ Semantic_error.invalid_sampling_cdf_or_ccdf loc id.name
    else ok ())

(* Target+= can only be used in model and functions with right suffix (same for tilde etc) *)
let semantic_check_valid_sampling_pos ~loc ~cf =
  Validate.(
    if not (cf.in_lp_fun_def || cf.current_block = Model) then
      error @@ Semantic_error.target_plusequals_outisde_model_or_logprob loc
    else ok ())

let semantic_check_sampling_distribution ~loc id arguments =
  let name = id.name
  and argumenttypes = List.map ~f:arg_type arguments
  and is_real_rt = function
    | UnsizedType.ReturnType UReal -> true
    | _ -> false
  in
  let is_name_w_suffix_sampling_dist suffix =
    Stan_math_signatures.stan_math_returntype (name ^ suffix) argumenttypes
    |> Option.value_map ~default:false ~f:is_real_rt
  in
  let is_sampling_dist_in_math =
    List.exists ~f:is_name_w_suffix_sampling_dist
      (Utils.distribution_suffices @ Utils.unnormalized_suffices)
    && name <> "binomial_coefficient"
    && name <> "multiply"
  in
  let is_name_w_suffix_udf_sampling_dist suffix =
    match Symbol_table.look vm (name ^ suffix) with
<<<<<<< HEAD
    | Some (Functions, UFun (listedtypes, ReturnType UReal, (FnLpdf _, false)))
      ->
=======
    | Some (Functions, UFun (listedtypes, ReturnType UReal, FnLpdf _, _)) ->
>>>>>>> c320318d
        UnsizedType.check_compatible_arguments_mod_conv name listedtypes
          argumenttypes
    | _ -> false
  in
  let is_udf_sampling_dist =
    List.exists ~f:is_name_w_suffix_udf_sampling_dist
      (Utils.distribution_suffices @ Utils.unnormalized_suffices)
  in
  Validate.(
    if is_sampling_dist_in_math || is_udf_sampling_dist then ok ()
    else error @@ Semantic_error.invalid_sampling_no_such_dist loc name)

let cumulative_density_is_defined id arguments =
  let name = id.name
  and argumenttypes = List.map ~f:arg_type arguments
  and is_real_rt = function
    | UnsizedType.ReturnType UReal -> true
    | _ -> false
  in
  let is_real_rt_for_suffix suffix =
    Stan_math_signatures.stan_math_returntype (name ^ suffix) argumenttypes
    |> Option.value_map ~default:false ~f:is_real_rt
  and valid_arg_types_for_suffix suffix =
    match Symbol_table.look vm (name ^ suffix) with
<<<<<<< HEAD
    | Some (Functions, UFun (listedtypes, ReturnType UReal, (FnPlain, false)))
      ->
=======
    | Some (Functions, UFun (listedtypes, ReturnType UReal, FnPlain, _)) ->
>>>>>>> c320318d
        UnsizedType.check_compatible_arguments_mod_conv name listedtypes
          argumenttypes
    | _ -> false
  in
  ( is_real_rt_for_suffix "_lcdf"
  || valid_arg_types_for_suffix "_lcdf"
  || is_real_rt_for_suffix "_cdf_log"
  || valid_arg_types_for_suffix "_cdf_log" )
  && ( is_real_rt_for_suffix "_lccdf"
     || valid_arg_types_for_suffix "_lccdf"
     || is_real_rt_for_suffix "_ccdf_log"
     || valid_arg_types_for_suffix "_ccdf_log" )

let can_truncate_distribution ~loc (arg : typed_expression) = function
  | NoTruncate -> Validate.ok ()
  | _ ->
      if UnsizedType.is_scalar_type arg.emeta.type_ then Validate.ok ()
      else Validate.error @@ Semantic_error.multivariate_truncation loc

let semantic_check_sampling_cdf_defined ~loc id truncation args =
  Validate.(
    match truncation with
    | NoTruncate -> ok ()
    | TruncateUpFrom e when cumulative_density_is_defined id (e :: args) ->
        ok ()
    | TruncateDownFrom e when cumulative_density_is_defined id (e :: args) ->
        ok ()
    | TruncateBetween (e1, e2)
      when cumulative_density_is_defined id (e1 :: args)
           && cumulative_density_is_defined id (e2 :: args) ->
        ok ()
    | _ -> error @@ Semantic_error.invalid_truncation_cdf_or_ccdf loc)

let semantic_check_tilde ~loc ~cf distribution truncation arg args =
  Validate.(
    let ue = semantic_check_expression cf arg
    and ues = List.map ~f:(semantic_check_expression cf) args |> sequence
    and ut = semantic_check_truncation cf truncation in
    liftA3 tuple3 ut ue ues
    |> apply_const (semantic_check_identifier distribution)
    |> apply_const (semantic_check_sampling_pdf_pmf distribution)
    |> apply_const (semantic_check_valid_sampling_pos ~loc ~cf)
    |> apply_const (semantic_check_sampling_cdf_ccdf ~loc distribution)
    >>= fun (truncation, arg, args) ->
    semantic_check_sampling_distribution ~loc distribution (arg :: args)
    |> apply_const
         (semantic_check_sampling_cdf_defined ~loc distribution truncation args)
    |> apply_const (can_truncate_distribution ~loc arg truncation)
    |> map ~f:(fun _ ->
           let stmt = Tilde {arg; distribution; args; truncation} in
           mk_typed_statement ~stmt ~loc ~return_type:NoReturnType ))

(* -- Break ----------------------------------------------------------------- *)
(* Break and continue only occur in loops. *)
let semantic_check_break ~loc ~cf =
  Validate.(
    if cf.loop_depth = 0 then Semantic_error.break_outside_loop loc |> error
    else mk_typed_statement ~stmt:Break ~return_type:NoReturnType ~loc |> ok)

(* -- Continue -------------------------------------------------------------- *)

let semantic_check_continue ~loc ~cf =
  Validate.(
    (* Break and continue only occur in loops. *)
    if cf.loop_depth = 0 then Semantic_error.continue_outside_loop loc |> error
    else mk_typed_statement ~stmt:Continue ~return_type:NoReturnType ~loc |> ok)

(* -- Return ---------------------------------------------------------------- *)

(** No returns outside of function definitions
    In case of void function, no return statements anywhere
*)
let semantic_check_return ~loc ~cf e =
  Validate.(
    if not cf.in_returning_fun_def then
      Semantic_error.expression_return_outside_returning_fn loc |> error
    else
      semantic_check_expression cf e
      |> map ~f:(fun ue ->
             mk_typed_statement ~stmt:(Return ue)
               ~return_type:(Complete (ReturnType ue.emeta.type_)) ~loc ))

(* -- Return `void` --------------------------------------------------------- *)

let semantic_check_returnvoid ~loc ~cf =
  Validate.(
    if (not cf.in_fun_def) || cf.in_returning_fun_def then
      Semantic_error.void_ouside_nonreturning_fn loc |> error
    else
      mk_typed_statement ~stmt:ReturnVoid ~return_type:(Complete Void) ~loc
      |> ok)

(* -- Print ----------------------------------------------------------------- *)

let semantic_check_print ~loc ~cf ps =
  Validate.(
    ps
    |> List.map ~f:(semantic_check_printable cf)
    |> sequence
    |> map ~f:(fun ups ->
           mk_typed_statement ~stmt:(Print ups) ~return_type:NoReturnType ~loc
       ))

(* -- Reject ---------------------------------------------------------------- *)

let semantic_check_reject ~loc ~cf ps =
  Validate.(
    ps
    |> List.map ~f:(semantic_check_printable cf)
    |> sequence
    |> map ~f:(fun ups ->
           mk_typed_statement ~stmt:(Reject ups) ~return_type:AnyReturnType
             ~loc ))

(* -- Skip ------------------------------------------------------------------ *)

let semantic_check_skip ~loc =
  mk_typed_statement ~stmt:Skip ~return_type:NoReturnType ~loc |> Validate.ok

(* -- If-Then-Else ---------------------------------------------------------- *)

let try_compute_ifthenelse_statement_returntype loc srt1 srt2 =
  match (srt1, srt2) with
  | Complete rt1, Complete rt2 ->
      lub_rt loc rt1 rt2 |> Validate.map ~f:(fun t -> Complete t)
  | Incomplete rt1, Incomplete rt2
   |Complete rt1, Incomplete rt2
   |Incomplete rt1, Complete rt2 ->
      lub_rt loc rt1 rt2 |> Validate.map ~f:(fun t -> Incomplete t)
  | AnyReturnType, NoReturnType
   |NoReturnType, AnyReturnType
   |NoReturnType, NoReturnType ->
      Validate.ok NoReturnType
  | AnyReturnType, Incomplete rt
   |Incomplete rt, AnyReturnType
   |Complete rt, NoReturnType
   |NoReturnType, Complete rt
   |NoReturnType, Incomplete rt
   |Incomplete rt, NoReturnType ->
      Validate.ok @@ Incomplete rt
  | Complete rt, AnyReturnType | AnyReturnType, Complete rt ->
      Validate.ok @@ Complete rt
  | AnyReturnType, AnyReturnType -> Validate.ok AnyReturnType

let rec semantic_check_if_then_else ~loc ~cf pred_e s_true s_false_opt =
  let us1 = semantic_check_statement cf s_true
  and uos2 =
    s_false_opt
    |> Option.map ~f:(fun s ->
           semantic_check_statement cf s |> Validate.map ~f:Option.some )
    |> Option.value ~default:(Validate.ok None)
  and ue =
    semantic_check_expression_of_int_or_real_type cf pred_e
      "Condition in conditional"
  in
  Validate.(
    liftA3 tuple3 ue us1 uos2
    >>= fun (ue, us1, uos2) ->
    let stmt = IfThenElse (ue, us1, uos2)
    and srt1 = us1.smeta.return_type
    and srt2 =
      uos2
      |> Option.map ~f:(fun s -> s.smeta.return_type)
      |> Option.value ~default:NoReturnType
    in
    try_compute_ifthenelse_statement_returntype loc srt1 srt2
    |> map ~f:(fun return_type -> mk_typed_statement ~stmt ~return_type ~loc))

(* -- While Statements ------------------------------------------------------ *)
and semantic_check_while ~loc ~cf e s =
  let us = semantic_check_statement {cf with loop_depth= cf.loop_depth + 1} s
  and ue =
    semantic_check_expression_of_int_or_real_type cf e
      "Condition in while-loop"
  in
  Validate.liftA2
    (fun ue us ->
      mk_typed_statement
        ~stmt:(While (ue, us))
        ~return_type:us.smeta.return_type ~loc )
    ue us

(* -- For Statements -------------------------------------------------------- *)
and semantic_check_loop_body ~cf loop_var loop_var_ty loop_body =
  Symbol_table.begin_scope vm ;
  let is_fresh_var = check_fresh_variable loop_var false in
  Symbol_table.enter vm loop_var.name (cf.current_block, loop_var_ty) ;
  (* Check that function args and loop identifiers are not modified in
      function. (passed by const ref) *)
  Symbol_table.set_read_only vm loop_var.name ;
  let us =
    semantic_check_statement {cf with loop_depth= cf.loop_depth + 1} loop_body
    |> Validate.apply_const is_fresh_var
  in
  Symbol_table.end_scope vm ; us

and semantic_check_for ~loc ~cf loop_var lower_bound_e upper_bound_e loop_body
    =
  let ue1 =
    semantic_check_expression_of_int_type cf lower_bound_e
      "Lower bound of for-loop"
  and ue2 =
    semantic_check_expression_of_int_type cf upper_bound_e
      "Upper bound of for-loop"
  in
  Validate.(
    liftA2 tuple2 ue1 ue2
    |> apply_const (semantic_check_identifier loop_var)
    >>= fun (ue1, ue2) ->
    semantic_check_loop_body ~cf loop_var UInt loop_body
    |> map ~f:(fun us ->
           mk_typed_statement
             ~stmt:
               (For
                  { loop_variable= loop_var
                  ; lower_bound= ue1
                  ; upper_bound= ue2
                  ; loop_body= us })
             ~return_type:us.smeta.return_type ~loc ))

(* -- Foreach Statements ---------------------------------------------------- *)
and semantic_check_foreach_loop_identifier_type ~loc ty =
  Validate.(
    match ty with
    | UnsizedType.UArray ut -> ok ut
    | UVector | URowVector | UMatrix -> ok UnsizedType.UReal
    | _ ->
        Semantic_error.array_vector_rowvector_matrix_expected loc ty |> error)

and semantic_check_foreach ~loc ~cf loop_var foreach_expr loop_body =
  Validate.(
    semantic_check_expression cf foreach_expr
    |> apply_const (semantic_check_identifier loop_var)
    >>= fun ue ->
    semantic_check_foreach_loop_identifier_type ~loc:ue.emeta.loc
      ue.emeta.type_
    >>= fun loop_var_ty ->
    semantic_check_loop_body ~cf loop_var loop_var_ty loop_body
    |> map ~f:(fun us ->
           mk_typed_statement
             ~stmt:(ForEach (loop_var, ue, us))
             ~return_type:us.smeta.return_type ~loc ))

(* -- Blocks ---------------------------------------------------------------- *)
and stmt_is_escape {stmt; _} =
  match stmt with
  | Break | Continue | Reject _ | Return _ | ReturnVoid -> true
  | _ -> false

and list_until_escape xs =
  let rec aux accu = function
    | next :: next' :: _ when stmt_is_escape next' ->
        List.rev (next' :: next :: accu)
    | next :: rest -> aux (next :: accu) rest
    | [] -> List.rev accu
  in
  aux [] xs

and try_compute_block_statement_returntype loc srt1 srt2 =
  match (srt1, srt2) with
  | Complete rt1, Complete rt2 | Incomplete rt1, Complete rt2 ->
      lub_rt loc rt1 rt2 |> Validate.map ~f:(fun t -> Complete t)
  | Incomplete rt1, Incomplete rt2 | Complete rt1, Incomplete rt2 ->
      lub_rt loc rt1 rt2 |> Validate.map ~f:(fun t -> Incomplete t)
  | NoReturnType, NoReturnType -> Validate.ok NoReturnType
  | AnyReturnType, Incomplete rt
   |Complete rt, NoReturnType
   |NoReturnType, Incomplete rt
   |Incomplete rt, NoReturnType ->
      Validate.ok @@ Incomplete rt
  | NoReturnType, Complete rt
   |Complete rt, AnyReturnType
   |Incomplete rt, AnyReturnType
   |AnyReturnType, Complete rt ->
      Validate.ok @@ Complete rt
  | AnyReturnType, NoReturnType
   |NoReturnType, AnyReturnType
   |AnyReturnType, AnyReturnType ->
      Validate.ok AnyReturnType

and semantic_check_block ~loc ~cf stmts =
  Symbol_table.begin_scope vm ;
  (* Any statements after a break or continue or return or reject
     do not count for the return type.
  *)
  let validated_stmts =
    List.map ~f:(semantic_check_statement cf) stmts |> Validate.sequence
  in
  Symbol_table.end_scope vm ;
  Validate.(
    validated_stmts
    >>= fun xs ->
    let return_ty =
      xs |> list_until_escape
      |> List.map ~f:(fun s -> s.smeta.return_type)
      |> List.fold ~init:(ok NoReturnType) ~f:(fun accu x ->
             accu >>= fun y -> try_compute_block_statement_returntype loc y x
         )
    in
    map return_ty ~f:(fun return_type ->
        mk_typed_statement ~stmt:(Block xs) ~return_type ~loc ))

and semantic_check_profile ~loc ~cf name stmts =
  Symbol_table.begin_scope vm ;
  (* Any statements after a break or continue or return or reject
     do not count for the return type.
  *)
  let validated_stmts =
    List.map ~f:(semantic_check_statement cf) stmts |> Validate.sequence
  in
  Symbol_table.end_scope vm ;
  Validate.(
    validated_stmts
    >>= fun xs ->
    let return_ty =
      xs |> list_until_escape
      |> List.map ~f:(fun s -> s.smeta.return_type)
      |> List.fold ~init:(ok NoReturnType) ~f:(fun accu x ->
             accu >>= fun y -> try_compute_block_statement_returntype loc y x
         )
    in
    map return_ty ~f:(fun return_type ->
        mk_typed_statement ~stmt:(Profile (name, xs)) ~return_type ~loc ))

(* -- Variable Declarations ------------------------------------------------- *)
and semantic_check_var_decl_bounds ~loc is_global sized_ty trans =
  let is_real {emeta; _} = emeta.type_ = UReal in
  let is_real_transformation =
    match trans with
    | Transformation.Lower e -> is_real e
    | Upper e -> is_real e
    | LowerUpper (e1, e2) -> is_real e1 || is_real e2
    | _ -> false
  in
  let is_transformation =
    match trans with Transformation.Identity -> false | _ -> true
  in
  Validate.(
    if is_global && sized_ty = SizedType.SInt && is_real_transformation then
      Semantic_error.non_int_bounds loc |> error
    else if
      is_global
      && SizedType.(inner_type sized_ty = SComplex)
      && is_transformation
    then Semantic_error.complex_transform loc |> error
    else ok ())

and semantic_check_transformed_param_ty ~loc ~cf is_global unsized_ty =
  Validate.(
    if
      is_global
      && (cf.current_block = Param || cf.current_block = TParam)
      && UnsizedType.contains_int unsized_ty
    then Semantic_error.transformed_params_int loc |> error
    else ok ())

and semantic_check_var_decl_initial_value ~loc ~cf id init_val_opt =
  init_val_opt
  |> Option.value_map ~default:(Validate.ok None) ~f:(fun e ->
         let stmt =
           Assignment
             { assign_lhs= {lval= LVariable id; lmeta= {loc}}
             ; assign_op= Assign
             ; assign_rhs= e }
         in
         mk_untyped_statement ~loc ~stmt
         |> semantic_check_statement cf
         |> Validate.map ~f:(fun ts ->
                match (ts.stmt, ts.smeta.return_type) with
                | Assignment {assign_rhs= ue; _}, NoReturnType -> Some ue
                | _ ->
                    let msg =
                      "semantic_check_var_decl: `Assignment` expected."
                    in
                    fatal_error ~msg () ) )

and semantic_check_var_decl ~loc ~cf sized_ty trans id init is_global =
  let checked_stmt =
    semantic_check_sizedtype {cf with in_toplevel_decl= is_global} sized_ty
  in
  Validate.(
    let checked_trans =
      checked_stmt
      >>= fun ust ->
      semantic_check_transformation cf (SizedType.to_unsized ust) trans
    in
    liftA2 tuple2 checked_stmt checked_trans
    |> apply_const (semantic_check_identifier id)
    |> apply_const (check_fresh_variable id false)
    >>= fun (ust, utrans) ->
    let ut = SizedType.to_unsized ust in
    Symbol_table.enter vm id.name (cf.current_block, ut) ;
    semantic_check_var_decl_initial_value ~loc ~cf id init
    |> apply_const (semantic_check_var_decl_bounds ~loc is_global ust utrans)
    |> apply_const (semantic_check_transformed_param_ty ~loc ~cf is_global ut)
    |> map ~f:(fun uinit ->
           let stmt =
             VarDecl
               { decl_type= Sized ust
               ; transformation= utrans
               ; identifier= id
               ; initial_value= uinit
               ; is_global }
           in
           mk_typed_statement ~stmt ~loc ~return_type:NoReturnType ))

(* -- Function definitions -------------------------------------------------- *)
and semantic_check_fundef_overloaded ~loc id arg_tys rt =
  Validate.(
    (* User defined functions cannot be overloaded *)
    if Symbol_table.check_is_unassigned vm id.name then
      match Symbol_table.look vm id.name with
      | Some (Functions, UFun (arg_tys', rt', _, _))
        when arg_tys' = arg_tys && rt' = rt ->
          ok ()
      | _ ->
          Symbol_table.look vm id.name
          |> Option.map ~f:snd
          |> Semantic_error.mismatched_fn_def_decl loc id.name
          |> error
    else check_fresh_variable id true)

(** WARNING: side effecting *)
and semantic_check_fundef_decl ~loc ~is_closure id body =
  Validate.(
    match body with
    | {stmt= Skip; _} ->
        if is_closure then error @@ Semantic_error.closure_without_def loc
        else if Symbol_table.check_is_unassigned vm id.name then
          error @@ Semantic_error.fn_decl_without_def loc
        else
          let () = Symbol_table.set_is_unassigned vm id.name in
          ok ()
    | _ ->
        Symbol_table.set_is_assigned vm id.name ;
        ok ())

and semantic_check_fundef_dist_rt ~loc id return_ty =
  Validate.(
    let is_dist =
      List.exists
        ~f:(fun x -> String.is_suffix id.name ~suffix:x)
        Utils.conditioning_suffices_w_log
    in
    if is_dist then
      match return_ty with
      | UnsizedType.ReturnType UReal -> ok ()
      | _ -> error @@ Semantic_error.non_real_prob_fn_def loc
    else ok ())

and semantic_check_pdf_fundef_first_arg_ty ~loc id arg_tys =
  Validate.(
    (* TODO: I think these kind of functions belong with the type definition *)
    let is_real_type = function
      | UnsizedType.UReal | UVector | URowVector | UMatrix
       |UArray UReal
       |UArray UVector
       |UArray URowVector
       |UArray UMatrix ->
          true
      | _ -> false
    in
    if String.is_suffix id.name ~suffix:"_lpdf" then
      List.hd arg_tys
      |> Option.value_map
           ~default:
             (error @@ Semantic_error.prob_density_non_real_variate loc None)
           ~f:(fun (_, rt) ->
             if is_real_type rt then ok ()
             else
               error
               @@ Semantic_error.prob_density_non_real_variate loc (Some rt) )
    else ok ())

and semantic_check_pmf_fundef_first_arg_ty ~loc id arg_tys =
  Validate.(
    (* TODO: I think these kind of functions belong with the type definition *)
    let is_int_type = function
      | UnsizedType.UInt | UArray UInt -> true
      | _ -> false
    in
    if String.is_suffix id.name ~suffix:"_lpmf" then
      List.hd arg_tys
      |> Option.value_map
           ~default:(error @@ Semantic_error.prob_mass_non_int_variate loc None)
           ~f:(fun (_, rt) ->
             if is_int_type rt then ok ()
             else
               error @@ Semantic_error.prob_mass_non_int_variate loc (Some rt)
             )
    else ok ())

(* All function arguments are distinct *)
and semantic_check_fundef_distinct_arg_ids ~loc arg_names =
  Validate.(
    if dup_exists arg_names then
      error @@ Semantic_error.duplicate_arg_names loc
    else ok ())

(* Check that every trace through function body contains return statement of right type *)
and semantic_check_fundef_return_tys ~loc id return_type body =
  Validate.(
    if
      Symbol_table.check_is_unassigned vm id.name
      || check_of_compatible_return_type return_type body.smeta.return_type
    then ok ()
    else error @@ Semantic_error.incompatible_return_types loc)

and semantic_check_fundef ~loc ~cf ~is_closure return_ty id args body =
  let suffix = Fun_kind.suffix_from_name id.name in
  let uargs =
    List.map args ~f:(fun (at, ut, id) ->
        Validate.(
          semantic_check_autodifftype at
          |> apply_const (semantic_check_unsizedtype ut)
          |> apply_const (semantic_check_identifier id)
          |> apply_const
               ( match ut with
               | UnsizedType.UFun (_, _, (FnRng, _)) when suffix <> FnRng ->
                   Semantic_error.invalid_rng_fn id.id_loc |> Validate.error
               | UFun (_, _, (FnTarget, _)) when suffix <> FnTarget ->
                   Semantic_error.target_plusequals_outisde_model_or_logprob
                     id.id_loc
                   |> Validate.error
               | _ -> Validate.ok () )
          |> map ~f:(fun at -> (at, ut, id))) )
    |> Validate.sequence
  in
  Validate.(
    uargs
    |> apply_const (semantic_check_identifier id)
    |> apply_const (semantic_check_returntype return_ty)
    >>= fun uargs ->
    let urt = return_ty in
    let uarg_types = List.map ~f:(fun (w, y, _) -> (w, y)) uargs in
    let uarg_identifiers = List.map ~f:(fun (_, _, z) -> z) uargs in
    let uarg_names = List.map ~f:(fun x -> x.name) uarg_identifiers in
    semantic_check_fundef_overloaded ~loc id uarg_types urt
    |> apply_const (semantic_check_fundef_decl ~loc ~is_closure id body)
    >>= fun () ->
    (* WARNING: SIDE EFFECTING *)
    Symbol_table.enter vm id.name
<<<<<<< HEAD
      (Functions, UFun (uarg_types, urt, (suffix, is_closure))) ;
    let body', captures =
      Symbol_table.with_capturing_scope vm (fun () ->
          (* Check that function args and loop identifiers are not modified in
             function. (passed by const ref)*)
          List.iter ~f:(Symbol_table.set_read_only vm) uarg_names ;
          semantic_check_fundef_dist_rt ~loc id urt
          |> apply_const
               (semantic_check_pdf_fundef_first_arg_ty ~loc id uarg_types)
          |> apply_const
               (semantic_check_pmf_fundef_first_arg_ty ~loc id uarg_types)
          >>= fun () ->
          List.map
            ~f:(fun (_, ut, id) ->
              match ut with
              | UFun (uarg_types, _, (FnLpdf _, _)) ->
                  check_fresh_variable id true
                  |> apply_const
                       (semantic_check_pdf_fundef_first_arg_ty ~loc:id.id_loc
                          id uarg_types)
                  |> apply_const
                       (semantic_check_pmf_fundef_first_arg_ty ~loc:id.id_loc
                          id uarg_types)
              | UFun _ -> check_fresh_variable id true
              | _ -> check_fresh_variable id false )
            uargs
          |> sequence
          |> map ~f:(List.iter ~f:Fn.id)
          |> apply_const
               (semantic_check_fundef_distinct_arg_ids ~loc uarg_names)
          >>= fun () ->
          (* We treat DataOnly arguments as if they are data and AutoDiffable arguments
             as if they are parameters, for the purposes of type checking. *)
          (* WARNING: SIDE EFFECTING *)
          List.iter2_exn ~f:(Symbol_table.enter vm) uarg_names
            (List.map
               ~f:(function
                 | UnsizedType.DataOnly, ut -> (Data, ut)
                 | AutoDiffable, ut -> (Param, ut))
               uarg_types) ;
          let context =
            let is_udf_dist name =
              List.exists
                ~f:(fun suffix -> String.is_suffix name ~suffix)
                Utils.distribution_suffices
            in
            { cf with
              current_block= Functions
            ; in_fun_def= true
            ; in_rng_fun_def= String.is_suffix id.name ~suffix:"_rng"
            ; in_lp_fun_def= String.is_suffix id.name ~suffix:"_lp"
            ; in_udf_dist_def= is_udf_dist id.name
            ; in_returning_fun_def= urt <> Void }
          in
          semantic_check_statement context body )
=======
      ( Functions
      , UFun (uarg_types, urt, Fun_kind.suffix_from_name id.name, AoS) ) ;
    (* Check that function args and loop identifiers are not modified in
       function. (passed by const ref)*)
    List.iter ~f:(Symbol_table.set_read_only vm) uarg_names ;
    semantic_check_fundef_dist_rt ~loc id urt
    |> apply_const (semantic_check_pdf_fundef_first_arg_ty ~loc id uarg_types)
    |> apply_const (semantic_check_pmf_fundef_first_arg_ty ~loc id uarg_types)
    >>= fun _ ->
    (* WARNING: SIDE EFFECTING *)
    Symbol_table.begin_scope vm ;
    List.map ~f:(fun x -> check_fresh_variable x false) uarg_identifiers
    |> sequence
    |> apply_const (semantic_check_fundef_distinct_arg_ids ~loc uarg_names)
    >>= fun _ ->
    (* TODO: Bob was suggesting that function arguments must be allowed to
        shadow user defined functions but not library functions.
        Should we allow for that?
    *)
    (* We treat DataOnly arguments as if they are data and AutoDiffable arguments
        as if they are parameters, for the purposes of type checking.
    *)
    (* WARNING: SIDE EFFECTING *)
    let _ : unit Base.List.Or_unequal_lengths.t =
      List.iter2 ~f:(Symbol_table.enter vm) uarg_names
        (List.map
           ~f:(function
             | UnsizedType.DataOnly, ut -> (Data, ut)
             | AutoDiffable, ut -> (Param, ut))
           uarg_types)
    and context =
      let is_udf_dist name =
        List.exists
          ~f:(fun suffix -> String.is_suffix name ~suffix)
          Utils.distribution_suffices
      in
      { cf with
        in_fun_def= true
      ; in_rng_fun_def= String.is_suffix id.name ~suffix:"_rng"
      ; in_lp_fun_def= String.is_suffix id.name ~suffix:"_lp"
      ; in_udf_dist_def= is_udf_dist id.name
      ; in_returning_fun_def= urt <> Void }
>>>>>>> c320318d
    in
    ( if is_closure && Set.mem captures id.name then
      error (Semantic_error.recursive_closure id.id_loc)
    else body' )
    >>= fun ub ->
    semantic_check_fundef_return_tys ~loc id urt ub
    |> map ~f:(fun () ->
           let closure_info =
             if is_closure then
               let loc = id.id_loc.begin_loc in
               Some
                 ( Fmt.strf "%s_L%iC%i" id.name loc.line_num loc.col_num
                 , Set.to_list captures
                   |> List.filter_map ~f:(fun name ->
                          match Symbol_table.look vm name with
                          | None | Some (Functions, UFun (_, _, (_, false))) ->
                              None
                          | Some (block, type_) ->
                              Symbol_table.set_read_only vm name ;
                              Some
                                ( calculate_capturetype cf block type_
                                , calculate_autodifftype cf block type_
                                , type_
                                , name ) ) )
             else None
           in
           let stmt =
             FunDef
               { returntype= urt
               ; funname= id
               ; captures= closure_info
               ; arguments= uargs
               ; body= ub }
           in
           mk_typed_statement ~return_type:NoReturnType ~loc ~stmt ))

(* -- Top-level Statements -------------------------------------------------- *)
and semantic_check_statement cf (s : Ast.untyped_statement) :
    Ast.typed_statement Validate.t =
  let loc = s.smeta.loc in
  match s.stmt with
  | NRFunApp (_, id, es) -> semantic_check_nr_fn_app ~loc ~cf id es
  | Assignment {assign_lhs; assign_op; assign_rhs} ->
      semantic_check_assignment ~loc ~cf assign_lhs assign_op assign_rhs
  | TargetPE e -> semantic_check_target_pe ~loc ~cf e
  | IncrementLogProb e -> semantic_check_incr_logprob ~loc ~cf e
  | Tilde {arg; distribution; args; truncation} ->
      semantic_check_tilde ~loc ~cf distribution truncation arg args
  | Break -> semantic_check_break ~loc ~cf
  | Continue -> semantic_check_continue ~loc ~cf
  | Return e -> semantic_check_return ~loc ~cf e
  | ReturnVoid -> semantic_check_returnvoid ~loc ~cf
  | Print ps -> semantic_check_print ~loc ~cf ps
  | Reject ps -> semantic_check_reject ~loc ~cf ps
  | Skip -> semantic_check_skip ~loc
  | IfThenElse (e, s1, os2) -> semantic_check_if_then_else ~loc ~cf e s1 os2
  | While (e, s) -> semantic_check_while ~loc ~cf e s
  | For {loop_variable; lower_bound; upper_bound; loop_body} ->
      semantic_check_for ~loc ~cf loop_variable lower_bound upper_bound
        loop_body
  | ForEach (id, e, s) -> semantic_check_foreach ~loc ~cf id e s
  | Block vdsl -> semantic_check_block ~loc ~cf vdsl
  | Profile (name, vdsl) -> semantic_check_profile ~loc ~cf name vdsl
  | VarDecl {decl_type= Unsized _; _} ->
      raise_s [%message "Don't support unsized declarations yet."]
  | VarDecl
      { decl_type= Sized st
      ; transformation
      ; identifier
      ; initial_value
      ; is_global } ->
      semantic_check_var_decl ~loc ~cf st transformation identifier
        initial_value is_global
  | FunDef {returntype; funname; captures; arguments; body} ->
      semantic_check_fundef ~loc ~cf ~is_closure:(is_some captures) returntype
        funname arguments body

(* == Untyped programs ====================================================== *)

let semantic_check_ostatements_in_block ~cf block stmts_opt =
  let cf' = {cf with current_block= block} in
  Option.value_map stmts_opt ~default:(Validate.ok None)
    ~f:(fun {stmts; xloc} ->
      (* I'm folding since I'm not sure if map is guaranteed to
         respect the ordering of the list *)
      List.fold ~init:[] stmts ~f:(fun accu stmt ->
          let s = semantic_check_statement cf' stmt in
          s :: accu )
      |> List.rev |> Validate.sequence
      |> Validate.map ~f:(fun stmts -> Some {stmts; xloc}) )

let check_fun_def_body_in_block = function
  | {stmt= FunDef {body= {stmt= Block _; _}; _}; _}
   |{stmt= FunDef {body= {stmt= Skip; _}; _}; _} ->
      Validate.ok ()
  | {stmt= FunDef {body= {stmt= _; smeta}; _}; _} ->
      Validate.error @@ Semantic_error.fn_decl_needs_block smeta.loc
  | _ -> Validate.ok ()

let semantic_check_functions_have_defn function_block_stmts_opt =
  Validate.(
    if
      Symbol_table.check_some_id_is_unassigned vm
      && !check_that_all_functions_have_definition
    then
      match function_block_stmts_opt with
      | Some {stmts= {smeta; _} :: _; _} ->
          (* TODO: insert better location in the error *)
          error @@ Semantic_error.fn_decl_without_def smeta.loc
      | Some {stmts= []; _} | None ->
          fatal_error ~msg:"semantic_check_functions_have_defn" ()
    else
      match function_block_stmts_opt with
      | Some {stmts= []; _} | None -> ok ()
      | Some {stmts= ls; _} ->
          List.map ~f:check_fun_def_body_in_block ls
          |> sequence
          |> map ~f:(List.iter ~f:Fn.id))

(* The actual semantic checks for all AST nodes! *)
let semantic_check_program
    { functionblock= fb
    ; datablock= db
    ; transformeddatablock= tdb
    ; parametersblock= pb
    ; transformedparametersblock= tpb
    ; modelblock= mb
    ; generatedquantitiesblock= gb
    ; comments } =
  (* NB: We always want to make sure we start with an empty symbol table, in
     case we are processing multiple files in one run. *)
  unsafe_clear_symbol_table vm ;
  let cf =
    { current_block= Functions
    ; in_toplevel_decl= false
    ; in_fun_def= false
    ; in_returning_fun_def= false
    ; in_rng_fun_def= false
    ; in_lp_fun_def= false
    ; in_udf_dist_def= false
    ; loop_depth= 0 }
  in
  let ufb =
    Validate.(
      semantic_check_ostatements_in_block ~cf Functions fb
      >>= fun xs ->
      semantic_check_functions_have_defn xs |> map ~f:(fun () -> xs))
  in
  let udb = semantic_check_ostatements_in_block ~cf Data db in
  let utdb = semantic_check_ostatements_in_block ~cf TData tdb in
  let upb = semantic_check_ostatements_in_block ~cf Param pb in
  let utpb = semantic_check_ostatements_in_block ~cf TParam tpb in
  (* Model top level variables only assigned and read in model  *)
  Symbol_table.begin_scope vm ;
  let umb = semantic_check_ostatements_in_block ~cf Model mb in
  Symbol_table.end_scope vm ;
  let ugb = semantic_check_ostatements_in_block ~cf GQuant gb in
  let mk_typed_prog ufb udb utdb upb utpb umb ugb : Ast.typed_program =
    { functionblock= ufb
    ; datablock= udb
    ; transformeddatablock= utdb
    ; parametersblock= upb
    ; transformedparametersblock= utpb
    ; modelblock= umb
    ; generatedquantitiesblock= ugb
    ; comments }
  in
  let apply_to x f = Validate.apply ~f x in
  let check_correctness_invariant (decorated_ast : typed_program) :
      typed_program =
    if
      compare_untyped_program
        { functionblock= fb
        ; datablock= db
        ; transformeddatablock= tdb
        ; parametersblock= pb
        ; transformedparametersblock= tpb
        ; modelblock= mb
        ; generatedquantitiesblock= gb
        ; comments }
        (untyped_program_of_typed_program decorated_ast)
      = 0
    then decorated_ast
    else
      raise_s
        [%message
          "Type checked AST does not match original AST. Please file a bug!"
            (decorated_ast : typed_program)]
  in
  let check_correctness_invariant_validate =
    Validate.map ~f:check_correctness_invariant
  in
  Validate.(
    ok mk_typed_prog |> apply_to ufb |> apply_to udb |> apply_to utdb
    |> apply_to upb |> apply_to utpb |> apply_to umb |> apply_to ugb
    |> check_correctness_invariant_validate
    |> get_with
         ~with_ok:(fun ok -> Result.Ok (attach_warnings ok))
         ~with_errors:(fun errs -> Result.Error errs))<|MERGE_RESOLUTION|>--- conflicted
+++ resolved
@@ -291,11 +291,7 @@
     | Some (_, UnsizedType.UFun (_, Void, _, _)) ->
         Semantic_error.returning_fn_expected_nonreturning_found loc id.name
         |> error
-<<<<<<< HEAD
-    | Some (_, UFun (listedtypes, ReturnType ut, (_, is_closure))) -> (
-=======
-    | Some (_, UFun (listedtypes, ReturnType ut, _, _)) -> (
->>>>>>> c320318d
+    | Some (_, UFun (listedtypes, ReturnType ut, (_, is_closure), _)) -> (
       match
         SignatureMismatch.check_compatible_arguments_mod_conv listedtypes
           (get_arg_types es)
@@ -539,17 +535,14 @@
                 ( (cf.in_fun_def && (cf.in_udf_dist_def || cf.in_lp_fun_def))
                 || cf.current_block = Model ) ->
         Semantic_error.invalid_unnormalized_fn loc |> error
-<<<<<<< HEAD
-    | Some (originblock, UFun (args, rt, (FnLpdf _, is_closure))) ->
+    | Some (originblock, UFun (args, rt, (FnLpdf _, is_closure), mem_pattern))
+      ->
         let type_ =
           UnsizedType.UFun
-            (args, rt, (Fun_kind.suffix_from_name id.name, is_closure))
-=======
-    | Some (originblock, UFun (args, rt, FnLpdf _, mem_pattern)) ->
-        let type_ =
-          UnsizedType.UFun
-            (args, rt, Fun_kind.suffix_from_name id.name, mem_pattern)
->>>>>>> c320318d
+            ( args
+            , rt
+            , (Fun_kind.suffix_from_name id.name, is_closure)
+            , mem_pattern )
         in
         mk_typed_expression ~expr:(Variable id)
           ~ad_level:(calculate_autodifftype cf originblock type_)
@@ -991,11 +984,7 @@
 let semantic_check_nrfn_normal ~loc id es =
   Validate.(
     match Symbol_table.look vm id.name with
-<<<<<<< HEAD
-    | Some (_, UFun (listedtypes, Void, (suffix, is_closure))) -> (
-=======
-    | Some (_, UFun (listedtypes, Void, suffix, _)) -> (
->>>>>>> c320318d
+    | Some (_, UFun (listedtypes, Void, (suffix, is_closure), _)) -> (
       match
         SignatureMismatch.check_compatible_arguments_mod_conv listedtypes
           (get_arg_types es)
@@ -1216,12 +1205,9 @@
   in
   let is_name_w_suffix_udf_sampling_dist suffix =
     match Symbol_table.look vm (name ^ suffix) with
-<<<<<<< HEAD
-    | Some (Functions, UFun (listedtypes, ReturnType UReal, (FnLpdf _, false)))
+    | Some
+        (Functions, UFun (listedtypes, ReturnType UReal, (FnLpdf _, false), _))
       ->
-=======
-    | Some (Functions, UFun (listedtypes, ReturnType UReal, FnLpdf _, _)) ->
->>>>>>> c320318d
         UnsizedType.check_compatible_arguments_mod_conv name listedtypes
           argumenttypes
     | _ -> false
@@ -1246,12 +1232,9 @@
     |> Option.value_map ~default:false ~f:is_real_rt
   and valid_arg_types_for_suffix suffix =
     match Symbol_table.look vm (name ^ suffix) with
-<<<<<<< HEAD
-    | Some (Functions, UFun (listedtypes, ReturnType UReal, (FnPlain, false)))
+    | Some
+        (Functions, UFun (listedtypes, ReturnType UReal, (FnPlain, false), _))
       ->
-=======
-    | Some (Functions, UFun (listedtypes, ReturnType UReal, FnPlain, _)) ->
->>>>>>> c320318d
         UnsizedType.check_compatible_arguments_mod_conv name listedtypes
           argumenttypes
     | _ -> false
@@ -1770,9 +1753,9 @@
           |> apply_const (semantic_check_identifier id)
           |> apply_const
                ( match ut with
-               | UnsizedType.UFun (_, _, (FnRng, _)) when suffix <> FnRng ->
+               | UnsizedType.UFun (_, _, (FnRng, _), _) when suffix <> FnRng ->
                    Semantic_error.invalid_rng_fn id.id_loc |> Validate.error
-               | UFun (_, _, (FnTarget, _)) when suffix <> FnTarget ->
+               | UFun (_, _, (FnTarget, _), _) when suffix <> FnTarget ->
                    Semantic_error.target_plusequals_outisde_model_or_logprob
                      id.id_loc
                    |> Validate.error
@@ -1794,8 +1777,7 @@
     >>= fun () ->
     (* WARNING: SIDE EFFECTING *)
     Symbol_table.enter vm id.name
-<<<<<<< HEAD
-      (Functions, UFun (uarg_types, urt, (suffix, is_closure))) ;
+      (Functions, UFun (uarg_types, urt, (suffix, is_closure), AoS)) ;
     let body', captures =
       Symbol_table.with_capturing_scope vm (fun () ->
           (* Check that function args and loop identifiers are not modified in
@@ -1810,7 +1792,7 @@
           List.map
             ~f:(fun (_, ut, id) ->
               match ut with
-              | UFun (uarg_types, _, (FnLpdf _, _)) ->
+              | UFun (uarg_types, _, (FnLpdf _, _), _) ->
                   check_fresh_variable id true
                   |> apply_const
                        (semantic_check_pdf_fundef_first_arg_ty ~loc:id.id_loc
@@ -1850,50 +1832,6 @@
             ; in_returning_fun_def= urt <> Void }
           in
           semantic_check_statement context body )
-=======
-      ( Functions
-      , UFun (uarg_types, urt, Fun_kind.suffix_from_name id.name, AoS) ) ;
-    (* Check that function args and loop identifiers are not modified in
-       function. (passed by const ref)*)
-    List.iter ~f:(Symbol_table.set_read_only vm) uarg_names ;
-    semantic_check_fundef_dist_rt ~loc id urt
-    |> apply_const (semantic_check_pdf_fundef_first_arg_ty ~loc id uarg_types)
-    |> apply_const (semantic_check_pmf_fundef_first_arg_ty ~loc id uarg_types)
-    >>= fun _ ->
-    (* WARNING: SIDE EFFECTING *)
-    Symbol_table.begin_scope vm ;
-    List.map ~f:(fun x -> check_fresh_variable x false) uarg_identifiers
-    |> sequence
-    |> apply_const (semantic_check_fundef_distinct_arg_ids ~loc uarg_names)
-    >>= fun _ ->
-    (* TODO: Bob was suggesting that function arguments must be allowed to
-        shadow user defined functions but not library functions.
-        Should we allow for that?
-    *)
-    (* We treat DataOnly arguments as if they are data and AutoDiffable arguments
-        as if they are parameters, for the purposes of type checking.
-    *)
-    (* WARNING: SIDE EFFECTING *)
-    let _ : unit Base.List.Or_unequal_lengths.t =
-      List.iter2 ~f:(Symbol_table.enter vm) uarg_names
-        (List.map
-           ~f:(function
-             | UnsizedType.DataOnly, ut -> (Data, ut)
-             | AutoDiffable, ut -> (Param, ut))
-           uarg_types)
-    and context =
-      let is_udf_dist name =
-        List.exists
-          ~f:(fun suffix -> String.is_suffix name ~suffix)
-          Utils.distribution_suffices
-      in
-      { cf with
-        in_fun_def= true
-      ; in_rng_fun_def= String.is_suffix id.name ~suffix:"_rng"
-      ; in_lp_fun_def= String.is_suffix id.name ~suffix:"_lp"
-      ; in_udf_dist_def= is_udf_dist id.name
-      ; in_returning_fun_def= urt <> Void }
->>>>>>> c320318d
     in
     ( if is_closure && Set.mem captures id.name then
       error (Semantic_error.recursive_closure id.id_loc)
@@ -1909,7 +1847,8 @@
                  , Set.to_list captures
                    |> List.filter_map ~f:(fun name ->
                           match Symbol_table.look vm name with
-                          | None | Some (Functions, UFun (_, _, (_, false))) ->
+                          | None | Some (Functions, UFun (_, _, (_, false), _))
+                            ->
                               None
                           | Some (block, type_) ->
                               Symbol_table.set_read_only vm name ;
