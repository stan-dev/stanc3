--- conflicted
+++ resolved
@@ -383,7 +383,6 @@
     Stan_math_signatures.variadic_ode_mandatory_arg_types
     @ optional_tol_mandatory_args
   in
-<<<<<<< HEAD
   match
     SignatureMismatch.check_variadic_args false mandatory_arg_types
       Stan_math_signatures.variadic_ode_mandatory_fun_args
@@ -400,48 +399,6 @@
         (List.map ~f:type_of_expr_typed es)
         expected_args err
       |> Validate.error
-=======
-  let generic_variadic_ode_semantic_error =
-    Semantic_error.illtyped_variadic_ode loc id.name (List.map ~f:arg_type es)
-      []
-    |> Validate.error
-  in
-  let fun_arg_match (x_ad, x_t) (y_ad, y_t) =
-    UnsizedType.check_of_same_type_mod_conv "" x_t y_t
-    && UnsizedType.autodifftype_can_convert x_ad y_ad
-  in
-  let fun_args_match a b =
-    List.length a = List.length b && List.for_all2_exn ~f:fun_arg_match a b
-  in
-  match es with
-  | { emeta=
-        {type_= UnsizedType.UFun (fun_args, ReturnType return_type, FnPlain); _}; _
-    }
-    :: args ->
-      let mandatory_args, variadic_args =
-        List.split_n args (List.length mandatory_arg_types)
-      in
-      let mandatory_fun_args, variadic_fun_args = List.split_n fun_args 2 in
-      if
-        fun_args_match mandatory_fun_args
-          Stan_math_signatures.variadic_ode_mandatory_fun_args
-        && UnsizedType.check_of_same_type_mod_conv "" return_type
-             Stan_math_signatures.variadic_ode_fun_return_type
-        && args_match mandatory_arg_types mandatory_args
-      then
-        if args_match variadic_fun_args variadic_args then
-          mk_typed_expression
-            ~expr:(mk_fun_app ~is_cond_dist (StanLib FnPlain, id, es))
-            ~ad_level:(expr_ad_lub es)
-            ~type_:Stan_math_signatures.variadic_ode_return_type ~loc
-          |> Validate.ok
-        else
-          Semantic_error.illtyped_variadic_ode loc id.name
-            (List.map ~f:arg_type es) fun_args
-          |> Validate.error
-      else generic_variadic_ode_semantic_error
-  | _ -> generic_variadic_ode_semantic_error
->>>>>>> 163bcb14
 
 let fn_kind_from_application id es =
   (* We need to check an application here, rather than a mere name of the
