--- conflicted
+++ resolved
@@ -1539,13 +1539,8 @@
 and semantic_check_var_decl_bounds ~loc is_global sized_ty
     (trans : typed_expression Transformation.t) =
   let is_real {emeta; _} = emeta.type_ = UReal in
-<<<<<<< HEAD
   let is_valid t other =
     match t with
-=======
-  let is_real_transformation =
-    match trans with
->>>>>>> 41f78705
     | Transformation.Lower e -> is_real e
     | Upper e -> is_real e
     | LowerUpper (e1, e2) -> is_real e1 || is_real e2
@@ -1566,7 +1561,7 @@
     match trans with Transformation.Identity -> false | _ -> true
   in
   Validate.(
-    if is_global && sized_ty = SizedType.SInt && is_real_transformation then
+    if is_global && sized_ty = SizedType.SInt && is_valid_transformation then
       Semantic_error.non_int_bounds loc |> error
     else if
       is_global
