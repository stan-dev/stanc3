--- conflicted
+++ resolved
@@ -282,7 +282,6 @@
     | Some (_, UnsizedType.UFun (_, Void, _)) ->
         Semantic_error.returning_fn_expected_nonreturning_found loc id.name
         |> error
-<<<<<<< HEAD
     | Some (_, UFun (listedtypes, ReturnType ut, (_, is_closure))) -> (
       match
         SignatureMismatch.check_compatible_arguments_mod_conv listedtypes
@@ -303,23 +302,6 @@
             ~expr:(mk_fun_app ~is_cond_dist (kind, id, es))
             ~ad_level:(expr_ad_lub es) ~type_:ut ~loc
           |> ok )
-=======
-    | Some (_, UFun (listedtypes, rt, _))
-      when not
-             (UnsizedType.check_compatible_arguments_mod_conv id.name
-                listedtypes (get_arg_types es)) ->
-        es
-        |> List.map ~f:type_of_expr_typed
-        |> Semantic_error.illtyped_userdefined_fn_app loc id.name listedtypes
-             rt
-        |> error
-    | Some (_, UFun (_, ReturnType ut, (_, is_closure))) ->
-        let kind = if is_closure then Closure else UserDefined in
-        mk_typed_expression
-          ~expr:(mk_fun_app ~is_cond_dist (kind, id, es))
-          ~ad_level:(expr_ad_lub es) ~type_:ut ~loc
-        |> ok
->>>>>>> 9fd3f9f1
     | Some _ ->
         (* Check that Funaps are actually functions *)
         Semantic_error.returning_fn_expected_nonfn_found loc id.name |> error
@@ -340,33 +322,17 @@
              (StanLib (Fun_kind.suffix_from_name id.name), id, es))
         ~ad_level:(expr_ad_lub es) ~type_:ut ~loc
       |> Validate.ok
-<<<<<<< HEAD
   | Error x ->
       es
       |> List.map ~f:(fun e -> e.emeta.type_)
       |> Semantic_error.illtyped_stanlib_fn_app loc id.name x
       |> Validate.error
-=======
-  | None -> (
-    match get_arg_types es with
-    | (_, UFun (arg_tys, rt, (s, true))) :: args
-      when Stan_math_signatures.stan_math_returntype id.name
-             ((UnsizedType.DataOnly, UFun (arg_tys, rt, (s, false))) :: args)
-           <> None ->
-        Semantic_error.illtyped_stanlib_hof_app loc id.name |> Validate.error
-    | _ ->
-        es
-        |> List.map ~f:(fun e -> e.emeta.type_)
-        |> Semantic_error.illtyped_stanlib_fn_app loc id.name
-        |> Validate.error )
->>>>>>> 9fd3f9f1
 
 let semantic_check_reduce_sum ~is_cond_dist ~loc id es =
   match es with
   | { emeta=
         { type_=
             UnsizedType.UFun
-<<<<<<< HEAD
               (((_, sliced_arg_fun_type) as sliced_arg_fun) :: _, _, _); _ }; _
     }
     :: _
@@ -390,28 +356,6 @@
             (List.map ~f:type_of_expr_typed es)
             expected_args error
           |> Validate.error )
-=======
-              ( ((_, sliced_arg_fun_type) as sliced_arg_fun)
-                :: (_, UInt) :: (_, UInt) :: fun_args
-              , ReturnType UReal
-              , ((FnPure | FnLpdf), _) ); _ }; _ }
-    :: sliced :: {emeta= {type_= UInt; _}; _} :: args
-    when arg_match sliced_arg_fun sliced
-         && List.mem Stan_math_signatures.reduce_sum_slice_types
-              sliced.emeta.type_ ~equal:( = )
-         && List.mem Stan_math_signatures.reduce_sum_slice_types
-              sliced_arg_fun_type ~equal:( = ) ->
-      if args_match fun_args args then
-        mk_typed_expression
-          ~expr:(mk_fun_app ~is_cond_dist (StanLib, id, es))
-          ~ad_level:(expr_ad_lub es) ~type_:UnsizedType.UReal ~loc
-        |> Validate.ok
-      else
-        Semantic_error.illtyped_reduce_sum loc id.name
-          (List.map ~f:type_of_expr_typed es)
-          (sliced_arg_fun :: fun_args)
-        |> Validate.error
->>>>>>> 9fd3f9f1
   | _ ->
       let mandatory_args =
         UnsizedType.[(AutoDiffable, UArray UReal); (AutoDiffable, UInt)]
@@ -442,7 +386,6 @@
     Stan_math_signatures.variadic_ode_mandatory_arg_types
     @ optional_tol_mandatory_args
   in
-<<<<<<< HEAD
   match
     SignatureMismatch.check_variadic_args false mandatory_arg_types
       Stan_math_signatures.variadic_ode_mandatory_fun_args
@@ -459,52 +402,6 @@
         (List.map ~f:type_of_expr_typed es)
         expected_args err
       |> Validate.error
-=======
-  let generic_variadic_ode_semantic_error =
-    Semantic_error.illtyped_variadic_ode loc id.name
-      (List.map ~f:type_of_expr_typed es)
-      []
-    |> Validate.error
-  in
-  let fun_arg_match (x_ad, x_t) (y_ad, y_t) =
-    UnsizedType.check_of_same_type_mod_conv "" x_t y_t
-    && UnsizedType.autodifftype_can_convert x_ad y_ad
-  in
-  let fun_args_match a b =
-    List.length a = List.length b && List.for_all2_exn ~f:fun_arg_match a b
-  in
-  match es with
-  | { emeta= {type_= UnsizedType.UFun (fun_args, ReturnType return_type, _); _}; _
-    }
-    :: args ->
-      let num_of_mandatory_args =
-        List.length optional_tol_mandatory_args + 3
-      in
-      let mandatory_args, variadic_args =
-        List.split_n args num_of_mandatory_args
-      in
-      let mandatory_fun_args, variadic_fun_args = List.split_n fun_args 2 in
-      if
-        fun_args_match mandatory_fun_args
-          Stan_math_signatures.variadic_ode_mandatory_fun_args
-        && UnsizedType.check_of_same_type_mod_conv "" return_type
-             Stan_math_signatures.variadic_ode_fun_return_type
-        && args_match mandatory_arg_types mandatory_args
-      then
-        if args_match variadic_fun_args variadic_args then
-          mk_typed_expression
-            ~expr:(mk_fun_app ~is_cond_dist (StanLib, id, es))
-            ~ad_level:(expr_ad_lub es)
-            ~type_:Stan_math_signatures.variadic_ode_return_type ~loc
-          |> Validate.ok
-        else
-          Semantic_error.illtyped_variadic_ode loc id.name
-            (List.map ~f:type_of_expr_typed es)
-            fun_args
-          |> Validate.error
-      else generic_variadic_ode_semantic_error
-  | _ -> generic_variadic_ode_semantic_error
->>>>>>> 9fd3f9f1
 
 let fn_kind_from_application id es =
   (* We need to check an application here, rather than a mere name of the
@@ -529,14 +426,9 @@
       semantic_check_reduce_sum ~is_cond_dist ~loc id es
   | StanLib FnPlain when Stan_math_signatures.is_variadic_ode_fn id.name ->
       semantic_check_variadic_ode ~is_cond_dist ~loc id es
-<<<<<<< HEAD
   | StanLib _ -> semantic_check_fn_stan_math ~is_cond_dist ~loc id es
   | UserDefined _ | Closure _ ->
       semantic_check_fn_normal ~is_cond_dist ~loc id es
-=======
-  | StanLib -> semantic_check_fn_stan_math ~is_cond_dist ~loc id es
-  | UserDefined | Closure -> semantic_check_fn_normal ~is_cond_dist ~loc id es
->>>>>>> 9fd3f9f1
 
 (* -- Ternary If ------------------------------------------------------------ *)
 
@@ -548,7 +440,6 @@
     in
     if pe.emeta.type_ = UInt then
       match UnsizedType.common_type (te.emeta.type_, fe.emeta.type_) with
-<<<<<<< HEAD
       | Some type_ when not (UnsizedType.is_fun_type type_) ->
           mk_typed_expression
             ~expr:(TernaryIf (pe, te, fe))
@@ -556,18 +447,6 @@
             ~type_ ~loc
           |> ok
       | Some _ | None -> error err
-=======
-      | Some type_ ->
-          if UnsizedType.is_fun_type type_ then
-            error (Semantic_error.ternary_if_fn_type loc type_)
-          else
-            mk_typed_expression
-              ~expr:(TernaryIf (pe, te, fe))
-              ~ad_level:(expr_ad_lub [pe; te; fe])
-              ~type_ ~loc
-            |> ok
-      | None -> error err
->>>>>>> 9fd3f9f1
     else error err)
 
 (* -- Binary (Infix) Operators ---------------------------------------------- *)
@@ -1079,7 +958,6 @@
 let semantic_check_nrfn_normal ~loc id es =
   Validate.(
     match Symbol_table.look vm id.name with
-<<<<<<< HEAD
     | Some (_, UFun (listedtypes, Void, (suffix, is_closure))) -> (
       match
         SignatureMismatch.check_compatible_arguments_mod_conv listedtypes
@@ -1099,22 +977,6 @@
           |> Semantic_error.illtyped_userdefined_fn_app loc id.name listedtypes
                Void x
           |> error )
-=======
-    | Some (_, UFun (listedtypes, Void, (_, is_closure)))
-      when UnsizedType.check_compatible_arguments_mod_conv id.name listedtypes
-             (get_arg_types es) ->
-        let kind = if is_closure then Closure else UserDefined in
-        mk_typed_statement
-          ~stmt:(NRFunApp (kind, id, es))
-          ~return_type:NoReturnType ~loc
-        |> ok
-    | Some (_, UFun (listedtypes, Void, _)) ->
-        es
-        |> List.map ~f:type_of_expr_typed
-        |> Semantic_error.illtyped_userdefined_fn_app loc id.name listedtypes
-             Void
-        |> error
->>>>>>> 9fd3f9f1
     | Some (_, UFun (_, ReturnType _, _)) ->
         Semantic_error.nonreturning_fn_expected_returning_found loc id.name
         |> error
@@ -1147,13 +1009,8 @@
 
 let semantic_check_nr_fnkind ~loc id es =
   match fn_kind_from_application id es with
-<<<<<<< HEAD
   | StanLib _ -> semantic_check_nrfn_stan_math ~loc id es
   | UserDefined _ | Closure _ -> semantic_check_nrfn_normal ~loc id es
-=======
-  | StanLib -> semantic_check_nrfn_stan_math ~loc id es
-  | UserDefined | Closure -> semantic_check_nrfn_normal ~loc id es
->>>>>>> 9fd3f9f1
 
 let semantic_check_nr_fn_app ~loc ~cf id es =
   Validate.(
@@ -1322,12 +1179,8 @@
   in
   let is_name_w_suffix_udf_sampling_dist suffix =
     match Symbol_table.look vm (name ^ suffix) with
-<<<<<<< HEAD
     | Some (Functions, UFun (listedtypes, ReturnType UReal, (FnLpdf _, false)))
       ->
-=======
-    | Some (Functions, UFun (listedtypes, ReturnType UReal, (_, false))) ->
->>>>>>> 9fd3f9f1
         UnsizedType.check_compatible_arguments_mod_conv name listedtypes
           argumenttypes
     | _ -> false
@@ -1352,11 +1205,7 @@
     |> Option.value_map ~default:false ~f:is_real_rt
   and valid_arg_types_for_suffix suffix =
     match Symbol_table.look vm (name ^ suffix) with
-<<<<<<< HEAD
     | Some (Functions, UFun (listedtypes, ReturnType UReal, (FnPlain, false)))
-=======
-    | Some (Functions, UFun (listedtypes, ReturnType UReal, (FnPure, false)))
->>>>>>> 9fd3f9f1
       ->
         UnsizedType.check_compatible_arguments_mod_conv name listedtypes
           argumenttypes
@@ -1899,11 +1748,7 @@
           List.map
             ~f:(fun (_, ut, id) ->
               match ut with
-<<<<<<< HEAD
               | UFun (uarg_types, _, (FnLpdf _, _)) ->
-=======
-              | UFun (uarg_types, _, (FnLpdf, _)) ->
->>>>>>> 9fd3f9f1
                   check_fresh_variable id true
                   |> apply_const
                        (semantic_check_pdf_fundef_first_arg_ty ~loc:id.id_loc
