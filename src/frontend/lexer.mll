--- conflicted
+++ resolved
@@ -16,17 +16,11 @@
       pos_bol = pos.pos_cnum } ;
     update_start_positions lexbuf.lex_curr_p
 
-<<<<<<< HEAD
 
   let note_deprecated_comment pos =
-    let loc_span = Middle.Location_span.of_positions_exn (pos, pos) in
+    let loc_span = location_span_of_positions (pos, pos) in
     Deprecation_removals.pound_comment_usages := loc_span :: !Deprecation_removals.pound_comment_usages
 
-
-  let comments : Ast.comment_type list ref = ref []
-
-=======
->>>>>>> 4d6664c5
   (* Store comments *)
   let add_line_comment (begin_pos, buffer) end_pos =
     add_comment
