(** The parser for Stan. A Menhir file. *)

%{
open Core_kernel
open Middle
open Ast
open Debugging

(* Takes a sized_basic_type and a list of sizes and repeatedly applies then
   SArray constructor, taking sizes off the list *)
let reducearray (sbt, l) =
  List.fold_right l ~f:(fun z y -> SizedType.SArray (y, z)) ~init:sbt

let build_id id loc =
  grammar_logger ("identifier " ^ id);
  {name=id; id_loc=Location_span.of_positions_exn loc}

let build_expr expr loc =
  {expr; emeta={loc=Location_span.of_positions_exn loc}}

let rec iterate_n f x = function
  | 0 -> x
  | n -> iterate_n f (f x) (n - 1)
let nest_unsized_array basic_type n =
  iterate_n (fun t -> UnsizedType.UArray t) basic_type n

(* $sloc and $symbolstartpos generates code using !=, which
    Core_kernel considers to be an error.
let (!=) = Stdlib.(!=)
 *)

%}

(* Token definitions. The quoted strings are aliases, used in the examples generated in
   parser.messages. They have no semantic meaning; see
   http://gallium.inria.fr/~fpottier/menhir/manual.html#sec%3Atokens
*)
%token FUNCTIONBLOCK "functions" DATABLOCK "data"
       TRANSFORMEDDATABLOCK "transformed data" PARAMETERSBLOCK "parameters"
       TRANSFORMEDPARAMETERSBLOCK "transformed parameters" MODELBLOCK "model"
       GENERATEDQUANTITIESBLOCK "generated quantities"
%token LBRACE "{" RBRACE "}" LPAREN "(" RPAREN ")" LBRACK "[" RBRACK "]"
       LABRACK "<" RABRACK ">" COMMA "," SEMICOLON ";" BAR "|"
%token RETURN "return" IF "if" ELSE "else" WHILE "while" FOR "for" IN "in"
       BREAK "break" CONTINUE "continue" PROFILE "profile"
%token VOID "void" INT "int" REAL "real" COMPLEX "complex" VECTOR "vector"
       ROWVECTOR "row_vector" ARRAY "array" MATRIX "matrix" ORDERED "ordered"
       COMPLEXVECTOR "complex_vector" COMPLEXROWVECTOR "complex_row_vector"
       POSITIVEORDERED "positive_ordered" SIMPLEX "simplex" UNITVECTOR "unit_vector"
       CHOLESKYFACTORCORR "cholesky_factor_corr" CHOLESKYFACTORCOV "cholesky_factor_cov"
       CORRMATRIX "corr_matrix" COVMATRIX "cov_matrix" COMPLEXMATRIX "complex_matrix"
%token LOWER "lower" UPPER "upper" OFFSET "offset" MULTIPLIER "multiplier"
%token <string> INTNUMERAL "24"
%token <string> REALNUMERAL "3.1415" DOTNUMERAL ".2"
%token <string> IMAGNUMERAL "1i"
%token <string> STRINGLITERAL "\"hello world\""
%token <string> IDENTIFIER "foo"
%token TARGET "target"
%token QMARK "?" COLON ":" BANG "!" MINUS "-" PLUS "+" HAT "^" ELTPOW ".^" TRANSPOSE "'"
       TIMES "*" DIVIDE "/" MODULO "%" IDIVIDE "%/%" LDIVIDE "\\" ELTTIMES ".*"
       ELTDIVIDE "./" OR "||" AND "&&" EQUALS "==" NEQUALS "!=" LEQ "<=" GEQ ">=" TILDE "~"
%token ASSIGN "=" PLUSASSIGN "+=" MINUSASSIGN "-=" TIMESASSIGN "*="
       DIVIDEASSIGN "/=" ELTDIVIDEASSIGN "./=" ELTTIMESASSIGN ".*="
%token ARROWASSIGN "<-" INCREMENTLOGPROB "increment_log_prob" GETLP "get_lp" (* all of these are deprecated *)
%token PRINT "print" REJECT "reject"
%token TRUNCATE "T"
%token EOF ""

(* UNREACHABLE tokens will never be produced by the lexer, so we can use them as
   "a thing that will never parse". This is useful in a few places. For example,
   when we the parser to differentiate between different failing states for
   error message purposes, we can partially accept one of them and then fail by
   requiring an UNREACHABLE token.
 *)
%token UNREACHABLE "<<<<UNREACHABLE>>>"

%right COMMA
%right QMARK COLON
%left OR
%left AND
%left EQUALS NEQUALS
%left LEQ LABRACK GEQ RABRACK
%left PLUS MINUS
%left TIMES DIVIDE MODULO ELTTIMES ELTDIVIDE
%left IDIVIDE LDIVIDE
%nonassoc unary_over_binary
%right HAT ELTPOW
%left TRANSPOSE
%nonassoc ARRAY
%left LBRACK
%nonassoc below_ELSE
%nonassoc ELSE


(* Top level rule *)
%start <Ast.untyped_program> program functions_only
%%

(* Grammar *)

(* program *)
program:
  | ofb=option(function_block)
    odb=option(data_block)
    otdb=option(transformed_data_block)
    opb=option(parameters_block)
    otpb=option(transformed_parameters_block)
    omb=option(model_block)
    ogb=option(generated_quantities_block)
    EOF
    {
      grammar_logger "program" ;
      (* check for empty programs*)
      let () =
        match (ofb, odb, otdb, opb, otpb, omb, ogb) with
        | None, None, None, None, None, None, None ->
            Input_warnings.empty ($startpos).pos_fname
        | _ -> ()
      in
      { functionblock= ofb
      ; datablock= odb
      ; transformeddatablock= otdb
      ; parametersblock= opb
      ; transformedparametersblock= otpb
      ; modelblock= omb
      ; generatedquantitiesblock= ogb
      ; comments= [] }
    }

functions_only:
  | fd = list(function_def) EOF
    { grammar_logger "functions_only";
      { functionblock= Some {stmts= fd; xloc= Location_span.of_positions_exn $loc}
      ; datablock= None
      ; transformeddatablock= None
      ; parametersblock= None
      ; transformedparametersblock= None
      ; modelblock= None
      ; generatedquantitiesblock= None
      ; comments= [] }
    }

(* blocks *)
function_block:
  | FUNCTIONBLOCK LBRACE fd=list(function_def) RBRACE
    { grammar_logger "function_block" ;
      {stmts= fd; xloc= Location_span.of_positions_exn $loc} }

data_block:
  | DATABLOCK LBRACE tvd=list(top_var_decl_no_assign) RBRACE
    { grammar_logger "data_block" ;
      {stmts= List.concat tvd; xloc= Location_span.of_positions_exn $loc} }

transformed_data_block:
  | TRANSFORMEDDATABLOCK LBRACE tvds=list(top_vardecl_or_statement) RBRACE
    { grammar_logger "transformed_data_block" ;
      {stmts= List.concat tvds; xloc= Location_span.of_positions_exn $loc} }
    (* NOTE: this allows mixing of statements and top_var_decls *)

parameters_block:
  | PARAMETERSBLOCK LBRACE tvd=list(top_var_decl_no_assign) RBRACE
    { grammar_logger "parameters_block" ;
      {stmts= List.concat tvd; xloc= Location_span.of_positions_exn $loc} }

transformed_parameters_block:
  | TRANSFORMEDPARAMETERSBLOCK LBRACE tvds=list(top_vardecl_or_statement) RBRACE
    { grammar_logger "transformed_parameters_block" ;
      {stmts= List.concat tvds; xloc= Location_span.of_positions_exn $loc} }

model_block:
  | MODELBLOCK LBRACE vds=list(vardecl_or_statement) RBRACE
    { grammar_logger "model_block" ;
      {stmts= List.concat vds; xloc= Location_span.of_positions_exn $loc} }

generated_quantities_block:
  | GENERATEDQUANTITIESBLOCK LBRACE tvds=list(top_vardecl_or_statement) RBRACE
    { grammar_logger "generated_quantities_block" ;
      {stmts= List.concat tvds; xloc= Location_span.of_positions_exn $loc} }

(* function definitions *)
identifier:
  | id=IDENTIFIER { build_id id $loc }
  | TRUNCATE { build_id "T" $loc}
  | id_and_v = future_keyword
    {
      let id, v = id_and_v in
      Input_warnings.future_keyword id.name v $loc;
      id
    }

future_keyword:
  | OFFSET { build_id "offset" $loc, "2.32.0" }
  | MULTIPLIER { build_id "multiplier" $loc, "2.32.0" }
  | LOWER { build_id "lower" $loc, "2.32.0" }
  | UPPER { build_id "upper" $loc, "2.32.0" }
  | ARRAY
    { build_id "array" $loc, "2.32.0" }

decl_identifier:
  | id=identifier { id }
  | id=reserved_word { id }

reserved_word:
  (* Keywords cannot be identifiers but
     semantic check produces a better error message. *)
  | FUNCTIONBLOCK { build_id "functions" $loc }
  | DATABLOCK { build_id "data" $loc }
  | PARAMETERSBLOCK { build_id "parameters" $loc }
  | MODELBLOCK { build_id "model" $loc }
  | RETURN { build_id "return" $loc }
  | IF { build_id "if" $loc }
  | ELSE { build_id "else" $loc }
  | WHILE { build_id "while" $loc }
  | FOR { build_id "for" $loc }
  | IN { build_id "in" $loc }
  | BREAK { build_id "break" $loc }
  | CONTINUE { build_id "continue" $loc }
  | VOID { build_id "void" $loc }
  | INT { build_id "int" $loc }
  | REAL { build_id "real" $loc }
  | COMPLEX { build_id "complex" $loc }
  | VECTOR { build_id "vector" $loc }
  | ROWVECTOR { build_id "row_vector" $loc }
  | MATRIX { build_id "matrix" $loc }
  | COMPLEXVECTOR { build_id "complex_vector" $loc }
  | COMPLEXROWVECTOR { build_id "complex_row_vector" $loc }
  | COMPLEXMATRIX { build_id "complex_matrix" $loc }
  | ORDERED { build_id "ordered" $loc }
  | POSITIVEORDERED { build_id "positive_ordered" $loc }
  | SIMPLEX { build_id "simplex" $loc }
  | UNITVECTOR { build_id "unit_vector" $loc }
  | CHOLESKYFACTORCORR { build_id "cholesky_factor_corr" $loc }
  | CHOLESKYFACTORCOV { build_id "cholesky_factor_cov" $loc }
  | CORRMATRIX { build_id "corr_matrix" $loc }
  | COVMATRIX { build_id "cov_matrix" $loc }
  | PRINT { build_id "print" $loc }
  | REJECT { build_id "reject" $loc }
  | TARGET { build_id "target" $loc }
  | GETLP { build_id "get_lp" $loc }
  | PROFILE { build_id "profile" $loc }

function_def:
  | rt=return_type name=decl_identifier LPAREN args=separated_list(COMMA, arg_decl)
    RPAREN b=statement
    {
      grammar_logger "function_def" ;
      {stmt=FunDef {returntype = rt; funname = name;
                           arguments = args; body=b;};
       smeta={loc=Location_span.of_positions_exn $loc}
      }
    }

return_type:
  | VOID
    { grammar_logger "return_type VOID" ; Void }
  | ut=unsized_type
    {  grammar_logger "return_type unsized_type" ; ReturnType ut }

arg_decl:
  | od=option(DATABLOCK) ut=unsized_type id=decl_identifier
    {  grammar_logger "arg_decl" ;
       match od with None -> (UnsizedType.AutoDiffable, ut, id) | _ -> (DataOnly, ut, id)  }

unsized_type:
  | ARRAY n=unsized_dims t=basic_type
  | ARRAY n=unsized_dims t=unsized_tuple_type
    {  grammar_logger "unsized_type";
        nest_unsized_array t n
    }
  | bt=basic_type n_opt=option(unsized_dims)
    {  grammar_logger "unsized_type";
       if Option.is_some n_opt then
        Input_warnings.array_syntax ~unsized:true $loc;
       nest_unsized_array bt (Option.value n_opt ~default:0)
    }
  | t=unsized_tuple_type
    { t }

%inline unsized_tuple_type:
  | LPAREN hd=unsized_type COMMA ts=separated_list(COMMA, unsized_type) RPAREN
    {  UnsizedType.UTuple (hd::ts)
    }

basic_type:
  | INT
    {  grammar_logger "basic_type INT" ; UnsizedType.UInt  }
  | REAL
    {  grammar_logger "basic_type REAL"  ; UnsizedType.UReal }
  | COMPLEX
    { grammar_logger "basic_type COMPLEX" ; UnsizedType.UComplex }
  | VECTOR
    {  grammar_logger "basic_type VECTOR" ; UnsizedType.UVector }
  | ROWVECTOR
    {  grammar_logger "basic_type ROWVECTOR" ; UnsizedType.URowVector }
  | MATRIX
    {  grammar_logger "basic_type MATRIX" ; UnsizedType.UMatrix }
  | COMPLEXVECTOR
    {  grammar_logger "basic_type COMPLEXVECTOR" ; UnsizedType.UComplexVector }
  | COMPLEXROWVECTOR
    {  grammar_logger "basic_type COMPLEXROWVECTOR" ; UnsizedType.UComplexRowVector }
  | COMPLEXMATRIX
    {  grammar_logger "basic_type COMPLEXMATRIX" ; UnsizedType.UComplexMatrix }

unsized_dims:
  | LBRACK cs=list(COMMA) RBRACK
    { grammar_logger "unsized_dims" ; List.length(cs) + 1 }

(* Never accept this rule, but return the same type as expression *)
no_assign:
  | UNREACHABLE
    { (* This code will never be reached *)
      raise (Failure "This should be unreachable; the UNREACHABLE token should \
                      never be produced")
    }

optional_assignment(rhs):
  | rhs_opt=option(pair(ASSIGN, rhs))
    { Option.map ~f:snd rhs_opt }

id_and_optional_assignment(rhs):
  | id=decl_identifier rhs_opt=optional_assignment(rhs)
    { (id, rhs_opt) }

(*
 * All rules for declaration statements.
 * The first argument matches the type and should return a (type, constraint) pair.
 * The second argument matches the RHS expression and should return an expression
 *   (or use no_assign to never allow a RHS).
 *
 * The value returned is a function from a bool (is_global, which controls
 * whether the declarations should be global variables) to a list of statements
 * (which will always be declarations).
 *
 * The rules match declarations with/without assignments, with/without array
 * dimensions, single/multiple identifiers, and dimensions before/after the
 * identifier.
 *)
decl(type_rule, rhs):
  (* This rule matches the old array syntax, e.g:
       int x[1,2] = ..;

     We need to match it separately because we won't support multiple inline
     declarations using this form.

     This form is deprecated.
   *)
  | ty=type_rule id=decl_identifier dims=dims rhs_opt=optional_assignment(rhs)
      SEMICOLON
    { Input_warnings.array_syntax $loc;
      (fun ~is_global ->
      [{ stmt=
          VarDecl {
              decl_type= (reducearray (fst ty, dims))
            ; transformation= snd ty
            ; identifier= id
            ; initial_value= rhs_opt
            ; is_global
            }
      ; smeta= {
          loc= Location_span.of_positions_exn $loc
        }
    }])
    }

  (* This rule matches non-array declarations and also the new array syntax, e.g:
       array[1,2] int x = ..;
   *)
  (* Note that the array dimensions option must be inlined with ioption, else
     it will conflict with first rule. *)
  | ty=higher_type(type_rule)
    vs=separated_nonempty_list(COMMA, id_and_optional_assignment(rhs)) SEMICOLON
    { (fun ~is_global ->
    (* map over each variable in vs (often only one), assigning each the same
        type. *)
      List.map vs ~f:(fun (id, rhs_opt) ->
<<<<<<< HEAD
        { stmt=
          VarDecl { decl_type= Sized (fst ty)
                  ; transformation= snd ty
                  ; identifier= id
                  ; initial_value= rhs_opt
                  ; is_global
                  }
        ; smeta= { loc=Location_span.of_positions_exn $sloc }
        })
  )}

(* Take a type matched by type_rule and produce that type or any (possibly nested) container of that type *)
(* Can't do the fully recursive array_type(higher_type) because arrays can't hold arrays *)
%inline higher_type(type_rule):
  | ty=array_type(type_rule)
  | ty=tuple_type(type_rule)
  | ty=type_rule
  { grammar_logger "higher_type" ;
    ty
  }

array_type(type_rule):
  | dims=arr_dims ty=type_rule
  | dims=arr_dims ty=tuple_type(type_rule)
  { grammar_logger "array_type" ;
    let (type_, trans) = ty in
    ((reducearray (type_, dims)), trans)
  }

tuple_type(type_rule):
  | LPAREN head=higher_type(type_rule) COMMA rest=separated_list(COMMA, higher_type(type_rule)) RPAREN
  { grammar_logger "tuple_type" ;
    let ts = head::rest in
    let types, trans = List.unzip ts in
    (SizedType.STuple types, TupleTransformation trans)
  }
=======
          { stmt=
              VarDecl {
                  decl_type= (reducearray (fst ty, dims))
                ; transformation= snd ty
                ; identifier= id
                ; initial_value= rhs_opt
                ; is_global
                }
          ; smeta= {
              loc= Location_span.of_positions_exn $sloc
            }
          })
    )}
>>>>>>> e101bce2

var_decl:
  | d_fn=decl(sized_basic_type, expression)
    { grammar_logger "var_decl" ;
      d_fn ~is_global:false
    }

top_var_decl:
  | d_fn=decl(top_var_type, expression)
    { grammar_logger "top_var_decl" ;
      d_fn ~is_global:true
    }

top_var_decl_no_assign:
  | d_fn=decl(top_var_type, no_assign)
    { grammar_logger "top_var_decl_no_assign" ;
      d_fn ~is_global:true
    }
  | SEMICOLON
    { grammar_logger "top_var_decl_no_assign_skip";
      [ { stmt= Skip
        ; smeta= { loc= Location_span.of_positions_exn $loc
        }
      }]
    }

sized_basic_type:
  | INT
    { grammar_logger "INT_var_type" ; (SizedType.SInt, Identity) }
  | REAL
    { grammar_logger "REAL_var_type" ; (SizedType.SReal, Identity) }
  | COMPLEX
    { grammar_logger "COMPLEX_var_type" ; (SizedType.SComplex, Identity) }
  | VECTOR LBRACK e=expression RBRACK
    { grammar_logger "VECTOR_var_type" ; (SizedType.SVector (Mem_pattern.AoS, e), Identity) }
  | ROWVECTOR LBRACK e=expression RBRACK
    { grammar_logger "ROWVECTOR_var_type" ; (SizedType.SRowVector (AoS, e) , Identity) }
  | MATRIX LBRACK e1=expression COMMA e2=expression RBRACK
    { grammar_logger "MATRIX_var_type" ; (SizedType.SMatrix (AoS, e1, e2), Identity) }
  | COMPLEXVECTOR LBRACK e=expression RBRACK
    { grammar_logger "COMPLEXVECTOR_var_type" ; (SizedType.SComplexVector e, Identity) }
  | COMPLEXROWVECTOR LBRACK e=expression RBRACK
    { grammar_logger "COMPLEXROWVECTOR_var_type" ; (SizedType.SComplexRowVector e , Identity) }
  | COMPLEXMATRIX LBRACK e1=expression COMMA e2=expression RBRACK
    { grammar_logger "COMPLEXMATRIX_var_type" ; (SizedType.SComplexMatrix (e1, e2), Identity) }

top_var_type:
  | INT r=range_constraint
    { grammar_logger "INT_top_var_type" ; (SInt, r) }
  | REAL c=type_constraint
    { grammar_logger "REAL_top_var_type" ; (SReal, c) }
  | COMPLEX c=type_constraint
    { grammar_logger "COMPLEX_var_type" ; (SComplex, c) }
  | VECTOR c=type_constraint LBRACK e=expression RBRACK
    { grammar_logger "VECTOR_top_var_type" ; (SVector (AoS, e), c) }
  | ROWVECTOR c=type_constraint LBRACK e=expression RBRACK
    { grammar_logger "ROWVECTOR_top_var_type" ; (SRowVector (AoS, e), c) }
  | MATRIX c=type_constraint LBRACK e1=expression COMMA e2=expression RBRACK
    { grammar_logger "MATRIX_top_var_type" ; (SMatrix (AoS, e1, e2), c) }
  | COMPLEXVECTOR c=type_constraint LBRACK e=expression RBRACK
    { grammar_logger "COMPLEXVECTOR_top_var_type" ; (SComplexVector e, c) }
  | COMPLEXROWVECTOR c=type_constraint LBRACK e=expression RBRACK
    { grammar_logger "COMPLEXROWVECTOR_top_var_type" ; (SComplexRowVector e, c) }
  | COMPLEXMATRIX c=type_constraint LBRACK e1=expression COMMA e2=expression RBRACK
    { grammar_logger "COMPLEXMATRIX_top_var_type" ; (SComplexMatrix (e1, e2), c) }
  | ORDERED LBRACK e=expression RBRACK
    { grammar_logger "ORDERED_top_var_type" ; (SVector (AoS, e), Ordered) }
  | POSITIVEORDERED LBRACK e=expression RBRACK
    {
      grammar_logger "POSITIVEORDERED_top_var_type" ;
      (SVector (AoS, e), PositiveOrdered)
    }
  | SIMPLEX LBRACK e=expression RBRACK
    { grammar_logger "SIMPLEX_top_var_type" ; (SVector (AoS, e), Simplex) }
  | UNITVECTOR LBRACK e=expression RBRACK
    { grammar_logger "UNITVECTOR_top_var_type" ; (SVector (AoS, e), UnitVector) }
  | CHOLESKYFACTORCORR LBRACK e=expression RBRACK
    {
      grammar_logger "CHOLESKYFACTORCORR_top_var_type" ;
      (SMatrix (AoS, e, e), CholeskyCorr)
    }
  | CHOLESKYFACTORCOV LBRACK e1=expression oe2=option(pair(COMMA, expression))
    RBRACK
    {
      grammar_logger "CHOLESKYFACTORCOV_top_var_type" ;
      match oe2 with Some (_,e2) -> ( SMatrix (AoS, e1, e2), CholeskyCov)
                   | _           ->  (SMatrix (AoS, e1, e1),  CholeskyCov)
    }
  | CORRMATRIX LBRACK e=expression RBRACK
    { grammar_logger "CORRMATRIX_top_var_type" ; (SMatrix (AoS, e, e), Correlation) }
  | COVMATRIX LBRACK e=expression RBRACK
    { grammar_logger "COVMATRIX_top_var_type" ; (SMatrix (AoS, e, e), Covariance) }

type_constraint:
  | r=range_constraint
    {  grammar_logger "type_constraint_range" ; r }
  | LABRACK l=offset_mult RABRACK
    {  grammar_logger "type_constraint_offset_mult" ; l }

range_constraint:
  | (* nothing *)
    { grammar_logger "empty_constraint" ; Transformation.Identity }
  | LABRACK r=range RABRACK
    {  grammar_logger "range_constraint" ; r }

range:
  | LOWER ASSIGN e1=constr_expression COMMA UPPER ASSIGN e2=constr_expression
  | UPPER ASSIGN e2=constr_expression COMMA LOWER ASSIGN e1=constr_expression
    { grammar_logger "lower_upper_range" ; Transformation.LowerUpper (e1, e2) }
  | LOWER ASSIGN e=constr_expression
    {  grammar_logger "lower_range" ; Lower e }
  | UPPER ASSIGN e=constr_expression
    { grammar_logger "upper_range" ; Upper e }

offset_mult:
  | OFFSET ASSIGN e1=constr_expression COMMA MULTIPLIER ASSIGN e2=constr_expression
  | MULTIPLIER ASSIGN e2=constr_expression COMMA OFFSET ASSIGN e1=constr_expression
    { grammar_logger "offset_mult" ; Transformation.OffsetMultiplier (e1, e2) }
  | OFFSET ASSIGN e=constr_expression
    { grammar_logger "offset" ; Offset e }
  | MULTIPLIER ASSIGN e=constr_expression
    { grammar_logger "multiplier" ; Multiplier e }

 arr_dims:
    | ARRAY LBRACK l=separated_nonempty_list(COMMA, expression) RBRACK
                 { grammar_logger "array dims" ; l  }

dims:
  | LBRACK l=separated_nonempty_list(COMMA, expression) RBRACK
    { grammar_logger "dims" ; l  }

(* General expressions (that can't be used in constraints declarations) *)
%inline expression:
  | l=lhs
    { grammar_logger "lhs_expression" ;
      l
    }
  | e=non_lhs
    { grammar_logger "non_lhs_expression" ;
      e
    }

(* L-values *)
lhs:
  | id=identifier
    {  grammar_logger "lhs_identifier" ;
       {expr=Variable id
       ;emeta = {loc=id.id_loc}}
    }
  | v=indexed(lhs) { v }
  | l=lhs ix_str=DOTNUMERAL
    { grammar_logger "lhs_tuple_index" ;
      match int_of_string_opt (String.drop_prefix ix_str 1) with
      | None ->
         raise (Failure ("Could not parse integer from string " ^ ix_str
                         ^ " in from tuple index. This should never happen,"
                         ^ " please file a bug."))
      | Some ix ->
         build_expr (TupleProjection (l, ix)) $loc
    }


(* This is separated so that it can be reused, e.g. to match array[ixs] type syntax *)
%inline indexed(expr_type):
  | l=expr_type LBRACK indices=indexes RBRACK
    {  grammar_logger "lhs_index" ;
       build_expr (Indexed (l, indices)) $loc
    }

(* General expressions (that can't be used in constraints declarations)
   that can't be assigned to
 *)
non_lhs:
  | e1=expression  QMARK e2=expression COLON e3=expression
    { grammar_logger "ifthenelse_expr" ; build_expr (TernaryIf (e1, e2, e3)) $loc }
  | e1=expression op=infixOp e2=expression
    { grammar_logger "infix_expr" ; build_expr (BinOp (e1, op, e2)) $loc  }
  | op=prefixOp e=expression %prec unary_over_binary
    { grammar_logger "prefix_expr" ; build_expr (PrefixOp (op, e)) $loc }
  | e=expression op=postfixOp
    { grammar_logger "postfix_expr" ; build_expr (PostfixOp (e, op)) $loc}
  | e=indexed(non_lhs)
    { e }
  | e=common_expression
    { grammar_logger "common_expr" ; build_expr e $loc }

(* TODO: why do we not simply disallow greater than in constraints? No need to disallow all logical operations, right? *)
constr_expression:
  | e1=constr_expression op=arithmeticBinOp e2=constr_expression
    {
      grammar_logger "constr_expression_arithmetic" ;
      build_expr (BinOp (e1, op, e2)) $loc
    }
  | op=prefixOp e=constr_expression %prec unary_over_binary
    {
      grammar_logger "constr_expression_prefixOp" ;
      build_expr (PrefixOp (op, e)) $loc
    }
  | e=constr_expression op=postfixOp
    {
      grammar_logger "constr_expression_postfix" ;
      build_expr (PostfixOp (e, op)) $loc
    }
  | e=indexed(constr_expression)
    {
      grammar_logger "constr_expression_indexed" ;
      e
    }
  | e=common_expression
    {
      grammar_logger "constr_expression_common_expr" ;
      build_expr e $loc
    }
  | id=identifier
    {
      grammar_logger "constr_expression_identifier" ;
      build_expr (Variable id) $loc
    }

common_expression:
  | i=INTNUMERAL
    {  grammar_logger ("intnumeral " ^ i) ; IntNumeral i }
  | r=REALNUMERAL
  | r=DOTNUMERAL
    {  grammar_logger ("realnumeral " ^ r) ; RealNumeral r }
  | z=IMAGNUMERAL
    {  grammar_logger ("imagnumeral " ^ z) ; ImagNumeral (String.drop_suffix z 1) }
  | LBRACE xs=separated_nonempty_list(COMMA, expression) RBRACE
    {  grammar_logger "array_expression" ; ArrayExpr xs  }
   | LPAREN x_head=expression COMMA xs=separated_list(COMMA, expression) RPAREN
    {  grammar_logger "tuple_expression" ; TupleExpr (x_head::xs)  }
  | LBRACK xs=separated_list(COMMA, expression) RBRACK
    {  grammar_logger "row_vector_expression" ; RowVectorExpr xs }
  | id=identifier LPAREN args=separated_list(COMMA, expression) RPAREN
    {  grammar_logger "fun_app" ;
       if
         List.length args = 1
         && List.exists ~f:(fun x -> String.is_suffix ~suffix:x id.name) Utils.conditioning_suffices
       then CondDistApp ((), id, args)
       else FunApp ((), id, args) }
  | TARGET LPAREN RPAREN
    { grammar_logger "target_read" ; GetTarget }
  | GETLP LPAREN RPAREN
    { grammar_logger "get_lp" ; GetLP } (* deprecated *)
  | id=identifier LPAREN e=expression BAR args=separated_list(COMMA, expression)
    RPAREN
    {  grammar_logger "conditional_dist_app" ; CondDistApp ((), id, e :: args) }
  | e=common_expression ix_str=DOTNUMERAL
    {  grammar_logger "common_expression_tuple_index" ;
       match int_of_string_opt (String.drop_prefix ix_str 1) with
       | None ->
          raise (Failure ("Could not parse integer from string " ^ ix_str
                          ^ " in from tuple index. This should never happen,"
                          ^ " please file a bug."))
       | Some ix ->
          TupleProjection (build_expr e $loc, ix)
    }
  | LPAREN e=expression RPAREN
    { grammar_logger "extra_paren" ; Paren e }

%inline prefixOp:
  | BANG
    {   grammar_logger "prefix_bang" ; Operator.PNot }
  | MINUS
    {  grammar_logger "prefix_minus" ; Operator.PMinus }
  | PLUS
    {   grammar_logger "prefix_plus" ; Operator.PPlus }

%inline postfixOp:
  | TRANSPOSE
    {  grammar_logger "postfix_transpose" ; Operator.Transpose }

%inline infixOp:
  | a=arithmeticBinOp
    {   grammar_logger "infix_arithmetic" ; a }
  | l=logicalBinOp
    {  grammar_logger "infix_logical" ; l }

%inline arithmeticBinOp:
  | PLUS
    {  grammar_logger "infix_plus" ; Operator.Plus }
  | MINUS
    {   grammar_logger "infix_minus" ;Operator.Minus }
  | TIMES
    {  grammar_logger "infix_times" ; Operator.Times }
  | DIVIDE
    {  grammar_logger "infix_divide" ; Operator.Divide }
  | IDIVIDE
    {  grammar_logger "infix_intdivide" ; Operator.IntDivide }
  | MODULO
    {  grammar_logger "infix_modulo" ; Operator.Modulo }
  | LDIVIDE
    {  grammar_logger "infix_ldivide" ; Operator.LDivide }
  | ELTTIMES
    {  grammar_logger "infix_elttimes" ; Operator.EltTimes }
  | ELTDIVIDE
    {   grammar_logger "infix_eltdivide" ; Operator.EltDivide }
  | HAT
    {  grammar_logger "infix_hat" ; Operator.Pow }
  | ELTPOW
    {  grammar_logger "infix_eltpow" ; Operator.EltPow }

%inline logicalBinOp:
  | OR
    {   grammar_logger "infix_or" ; Operator.Or }
  | AND
    {   grammar_logger "infix_and" ; Operator.And }
  | EQUALS
    {   grammar_logger "infix_equals" ; Operator.Equals }
  | NEQUALS
    {   grammar_logger "infix_nequals" ; Operator.NEquals}
  | LABRACK
    {   grammar_logger "infix_less" ; Operator.Less }
  | LEQ
    {   grammar_logger "infix_leq" ; Operator.Leq }
  | RABRACK
    {   grammar_logger "infix_greater" ; Operator.Greater }
  | GEQ
    {   grammar_logger "infix_geq" ; Operator.Geq }

indexes:
  | (* nothing *)
    {   grammar_logger "index_nothing" ; [All] }
  | COLON
    {   grammar_logger "index_all" ; [All] }
  | e=expression
    {  grammar_logger "index_single" ; [Single e] }
  | e=expression COLON
    {  grammar_logger "index_upper" ; [Upfrom e] }
  | COLON e=expression
    {   grammar_logger "index_lower" ; [Downfrom e] }
  | e1=expression COLON e2=expression
    {  grammar_logger "index_twosided" ; [Between (e1, e2)] }
  | i1=indexes COMMA i2=indexes
    {  grammar_logger "indexes" ; i1 @ i2 }

printables:
  | e=expression
    {  grammar_logger "printable expression" ; [PExpr e] }
  | s=string_literal
    {  grammar_logger "printable string" ; [PString s] }
  | p1=printables COMMA p2=printables
    { grammar_logger "printables" ; p1 @ p2 }

(* statements *)
statement:
  | s=atomic_statement
    {  grammar_logger "atomic_statement" ;
       {stmt= s;
        smeta= { loc=Location_span.of_positions_exn $sloc} }
    }
  | s=nested_statement
    {  grammar_logger "nested_statement" ;
       {stmt= s;
        smeta={loc = Location_span.of_positions_exn $sloc} }
    }

atomic_statement:
  | l=lhs op=assignment_op e=expression SEMICOLON
    {  grammar_logger "assignment_statement" ;
       Assignment {assign_lhs=lvalue_of_expr l;
                   assign_op=op;
                   assign_rhs=e} }
  | id=identifier LPAREN args=separated_list(COMMA, expression) RPAREN SEMICOLON
    {  grammar_logger "funapp_statement" ; NRFunApp ((),id, args)  }
  | INCREMENTLOGPROB LPAREN e=expression RPAREN SEMICOLON
    {   grammar_logger "incrementlogprob_statement" ; IncrementLogProb e } (* deprecated *)
  | e=expression TILDE id=identifier LPAREN es=separated_list(COMMA, expression)
    RPAREN ot=option(truncation) SEMICOLON
    {  grammar_logger "tilde_statement" ;
       let t = match ot with Some tt -> tt | None -> NoTruncate in
       Tilde {arg= e; distribution= id; args= es; truncation= t  }
    }
  | TARGET PLUSASSIGN e=expression SEMICOLON
    {   grammar_logger "targetpe_statement" ; TargetPE e }
  | BREAK SEMICOLON
    {  grammar_logger "break_statement" ; Break }
  | CONTINUE SEMICOLON
    {  grammar_logger "continue_statement" ; Continue }
  | PRINT LPAREN l=printables RPAREN SEMICOLON
    {  grammar_logger "print_statement" ; Print l }
  | REJECT LPAREN l=printables RPAREN SEMICOLON
    {  grammar_logger "reject_statement" ; Reject l  }
  | RETURN e=expression SEMICOLON
    {  grammar_logger "return_statement" ; Return e }
  | RETURN SEMICOLON
    {  grammar_logger "return_nothing_statement" ; ReturnVoid }
  | SEMICOLON
    {  grammar_logger "skip" ; Skip }

%inline assignment_op:
  | ASSIGN
    {  grammar_logger "assign_plain" ; Assign }
  | ARROWASSIGN
    { grammar_logger "assign_arrow" ; ArrowAssign  } (* deprecated *)
  | PLUSASSIGN
    { grammar_logger "assign_plus" ; OperatorAssign Plus }
  | MINUSASSIGN
    { grammar_logger "assign_minus" ; OperatorAssign Minus }
  | TIMESASSIGN
    { grammar_logger "assign_times"  ; OperatorAssign Times }
  | DIVIDEASSIGN
    { grammar_logger "assign_divide" ; OperatorAssign Divide }
  | ELTTIMESASSIGN
    { grammar_logger "assign_elttimes"  ; OperatorAssign EltTimes }
  | ELTDIVIDEASSIGN
    { grammar_logger "assign_eltdivide" ; OperatorAssign EltDivide  }

string_literal:
  | s=STRINGLITERAL
    {  grammar_logger ("string_literal " ^ s) ; s }

truncation:
  | TRUNCATE LBRACK e1=option(expression) COMMA e2=option(expression)
    RBRACK
    {  grammar_logger "truncation" ;
       match (e1, e2) with
       | Some tt1, Some tt2 -> TruncateBetween (tt1, tt2)
       | Some tt1, None -> TruncateUpFrom tt1
       | None, Some tt2 -> TruncateDownFrom tt2
       | None, None -> NoTruncate  }

nested_statement:
  | IF LPAREN e=expression RPAREN s1=statement ELSE s2=statement
    {  grammar_logger "ifelse_statement" ; IfThenElse (e, s1, Some s2) }
  | IF LPAREN e=expression RPAREN s=statement %prec below_ELSE
    {  grammar_logger "if_statement" ; IfThenElse (e, s, None) }
  | WHILE LPAREN e=expression RPAREN s=statement
    {  grammar_logger "while_statement" ; While (e, s) }
  | FOR LPAREN id=identifier IN e1=expression COLON e2=expression RPAREN
    s=statement
    {
      grammar_logger "for_statement" ;
      For {loop_variable= id;
           lower_bound= e1;
           upper_bound= e2;
           loop_body= s;}
    }
  | FOR LPAREN id=identifier IN e=expression RPAREN s=statement
    {  grammar_logger "foreach_statement" ; ForEach (id, e, s) }
  | PROFILE LPAREN st=string_literal RPAREN LBRACE l=list(vardecl_or_statement) RBRACE
    {  grammar_logger "profile_statement" ; Profile (st, List.concat l) }
  | LBRACE l=list(vardecl_or_statement)  RBRACE
    {  grammar_logger "block_statement" ; Block (List.concat l) } (* NOTE: I am choosing to allow mixing of statements and var_decls *)

(* statement or var decls *)
vardecl_or_statement:
  | s=statement
    { grammar_logger "vardecl_or_statement_statement" ; [s] }
  | v=var_decl
    { grammar_logger "vardecl_or_statement_vardecl" ; v }

top_vardecl_or_statement:
  | s=statement
    { grammar_logger "top_vardecl_or_statement_statement" ; [s] }
  | v=top_var_decl
    { grammar_logger "top_vardecl_or_statement_top_vardecl" ; v }<|MERGE_RESOLUTION|>--- conflicted
+++ resolved
@@ -373,9 +373,8 @@
     (* map over each variable in vs (often only one), assigning each the same
         type. *)
       List.map vs ~f:(fun (id, rhs_opt) ->
-<<<<<<< HEAD
         { stmt=
-          VarDecl { decl_type= Sized (fst ty)
+          VarDecl { decl_type= (fst ty)
                   ; transformation= snd ty
                   ; identifier= id
                   ; initial_value= rhs_opt
@@ -410,21 +409,6 @@
     let types, trans = List.unzip ts in
     (SizedType.STuple types, TupleTransformation trans)
   }
-=======
-          { stmt=
-              VarDecl {
-                  decl_type= (reducearray (fst ty, dims))
-                ; transformation= snd ty
-                ; identifier= id
-                ; initial_value= rhs_opt
-                ; is_global
-                }
-          ; smeta= {
-              loc= Location_span.of_positions_exn $sloc
-            }
-          })
-    )}
->>>>>>> e101bce2
 
 var_decl:
   | d_fn=decl(sized_basic_type, expression)
