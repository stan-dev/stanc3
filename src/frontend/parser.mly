--- conflicted
+++ resolved
@@ -164,14 +164,7 @@
   | CHOLESKYFACTORCOV UNREACHABLE
   | CORRMATRIX UNREACHABLE
   | COVMATRIX UNREACHABLE
-<<<<<<< HEAD
-  | LOWER UNREACHABLE
-  | UPPER UNREACHABLE
   | ARRAY UNREACHABLE
-  | OFFSET UNREACHABLE
-  | MULTIPLIER UNREACHABLE
-=======
->>>>>>> a1b7a4ed
   | PRINT UNREACHABLE
   | REJECT UNREACHABLE
   | TARGET UNREACHABLE
