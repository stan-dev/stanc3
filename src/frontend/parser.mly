(** The parser for Stan. A Menhir file. *)

%{
open Core_kernel
open Middle
open Ast
open Debugging

(* Takes a sized_basic_type and a list of sizes and repeatedly applies then
   SArray constructor, taking sizes off the list *)
let reducearray (sbt, l) =
  List.fold_right l ~f:(fun z y -> SizedType.SArray (y, z)) ~init:sbt

let build_id id loc =
  grammar_logger ("identifier " ^ id);
  {name=id; id_loc=Location_span.of_positions_exn loc}

let build_expr expr loc =
  {expr; emeta={loc=Location_span.of_positions_exn loc}}

let rec iterate_n f x = function
  | 0 -> x
  | n -> iterate_n f (f x) (n - 1)
let nest_unsized_array basic_type n =
  iterate_n (fun t -> UnsizedType.UArray t) basic_type n

(* $sloc and $symbolstartpos generates code using !=, which
    Core_kernel considers to be an error.
let (!=) = Stdlib.(!=)
 *)

%}

(* Token definitions. The quoted strings are aliases, used in the examples generated in
   parser.messages. They have no semantic meaning; see
   http://gallium.inria.fr/~fpottier/menhir/manual.html#sec%3Atokens
*)
%token FUNCTIONBLOCK "functions" DATABLOCK "data"
       TRANSFORMEDDATABLOCK "transformed data" PARAMETERSBLOCK "parameters"
       TRANSFORMEDPARAMETERSBLOCK "transformed parameters" MODELBLOCK "model"
       GENERATEDQUANTITIESBLOCK "generated quantities"
%token LBRACE "{" RBRACE "}" LPAREN "(" RPAREN ")" LBRACK "[" RBRACK "]"
       LABRACK "<" RABRACK ">" COMMA "," SEMICOLON ";" BAR "|"
%token RETURN "return" IF "if" ELSE "else" WHILE "while" FOR "for" IN "in"
       BREAK "break" CONTINUE "continue" PROFILE "profile"
%token VOID "void" INT "int" REAL "real" COMPLEX "complex" VECTOR "vector"
       ROWVECTOR "row_vector" ARRAY "array" MATRIX "matrix" ORDERED "ordered"
       COMPLEXVECTOR "complex_vector" COMPLEXROWVECTOR "complex_row_vector"
       POSITIVEORDERED "positive_ordered" SIMPLEX "simplex" UNITVECTOR "unit_vector"
       CHOLESKYFACTORCORR "cholesky_factor_corr" CHOLESKYFACTORCOV "cholesky_factor_cov"
       CORRMATRIX "corr_matrix" COVMATRIX "cov_matrix" COMPLEXMATRIX "complex_matrix"
%token LOWER "lower" UPPER "upper" OFFSET "offset" MULTIPLIER "multiplier"
%token <string> INTNUMERAL "24"
%token <string> REALNUMERAL "3.1415" DOTNUMERAL ".2"
%token <string> IMAGNUMERAL "1i"
%token <string> STRINGLITERAL "\"hello world\""
%token <string> IDENTIFIER "foo"
%token TARGET "target"
%token QMARK "?" COLON ":" BANG "!" MINUS "-" PLUS "+" HAT "^" ELTPOW ".^" TRANSPOSE "'"
       TIMES "*" DIVIDE "/" MODULO "%" IDIVIDE "%/%" LDIVIDE "\\" ELTTIMES ".*"
       ELTDIVIDE "./" OR "||" AND "&&" EQUALS "==" NEQUALS "!=" LEQ "<=" GEQ ">=" TILDE "~"
%token ASSIGN "=" PLUSASSIGN "+=" MINUSASSIGN "-=" TIMESASSIGN "*="
       DIVIDEASSIGN "/=" ELTDIVIDEASSIGN "./=" ELTTIMESASSIGN ".*="
%token ARROWASSIGN "<-" INCREMENTLOGPROB "increment_log_prob" GETLP "get_lp" (* all of these are deprecated *)
%token PRINT "print" REJECT "reject"
%token TRUNCATE "T"
%token EOF ""

(* UNREACHABLE tokens will never be produced by the lexer, so we can use them as
   "a thing that will never parse". This is useful in a few places. For example,
   when we the parser to differentiate between different failing states for
   error message purposes, we can partially accept one of them and then fail by
   requiring an UNREACHABLE token.
 *)
%token UNREACHABLE "<<<<UNREACHABLE>>>"

%right COMMA
%right QMARK COLON
%left OR
%left AND
%left EQUALS NEQUALS
%left LEQ LABRACK GEQ RABRACK
%left PLUS MINUS
%left TIMES DIVIDE MODULO ELTTIMES ELTDIVIDE
%left IDIVIDE LDIVIDE
%nonassoc unary_over_binary
%right HAT ELTPOW
%left TRANSPOSE
%nonassoc ARRAY
%left LBRACK
%nonassoc below_ELSE
%nonassoc ELSE


(* Top level rule *)
%start <Ast.untyped_program> program functions_only
%%

(* Grammar *)

(* program *)
program:
  | ofb=option(function_block)
    odb=option(data_block)
    otdb=option(transformed_data_block)
    opb=option(parameters_block)
    otpb=option(transformed_parameters_block)
    omb=option(model_block)
    ogb=option(generated_quantities_block)
    EOF
    {
      grammar_logger "program" ;
      (* check for empty programs*)
      let () =
        match (ofb, odb, otdb, opb, otpb, omb, ogb) with
        | None, None, None, None, None, None, None ->
            Input_warnings.empty ($startpos).pos_fname
        | _ -> ()
      in
      { functionblock= ofb
      ; datablock= odb
      ; transformeddatablock= otdb
      ; parametersblock= opb
      ; transformedparametersblock= otpb
      ; modelblock= omb
      ; generatedquantitiesblock= ogb
      ; comments= [] }
    }

functions_only:
  | fd = list(function_def) EOF
    { grammar_logger "functions_only";
      { functionblock= Some {stmts= fd; xloc= Location_span.of_positions_exn $loc}
      ; datablock= None
      ; transformeddatablock= None
      ; parametersblock= None
      ; transformedparametersblock= None
      ; modelblock= None
      ; generatedquantitiesblock= None
      ; comments= [] }
    }

(* blocks *)
function_block:
  | FUNCTIONBLOCK LBRACE fd=list(function_def) RBRACE
    { grammar_logger "function_block" ;
      {stmts= fd; xloc= Location_span.of_positions_exn $loc} }

data_block:
  | DATABLOCK LBRACE tvd=list(top_var_decl_no_assign) RBRACE
    { grammar_logger "data_block" ;
      {stmts= tvd; xloc= Location_span.of_positions_exn $loc} }

transformed_data_block:
  | TRANSFORMEDDATABLOCK LBRACE tvds=list(top_vardecl_or_statement) RBRACE
    { grammar_logger "transformed_data_block" ;
      {stmts= tvds; xloc= Location_span.of_positions_exn $loc} }

parameters_block:
  | PARAMETERSBLOCK LBRACE tvd=list(top_var_decl_no_assign) RBRACE
    { grammar_logger "parameters_block" ;
      {stmts= tvd; xloc= Location_span.of_positions_exn $loc} }

transformed_parameters_block:
  | TRANSFORMEDPARAMETERSBLOCK LBRACE tvds=list(top_vardecl_or_statement) RBRACE
    { grammar_logger "transformed_parameters_block" ;
      {stmts= tvds; xloc= Location_span.of_positions_exn $loc} }

model_block:
  | MODELBLOCK LBRACE vds=list(vardecl_or_statement) RBRACE
    { grammar_logger "model_block" ;
      {stmts= vds; xloc= Location_span.of_positions_exn $loc} }

generated_quantities_block:
  | GENERATEDQUANTITIESBLOCK LBRACE tvds=list(top_vardecl_or_statement) RBRACE
    { grammar_logger "generated_quantities_block" ;
      {stmts= tvds; xloc= Location_span.of_positions_exn $loc} }

(* function definitions *)
identifier:
  | id=IDENTIFIER { build_id id $loc }
  | TRUNCATE { build_id "T" $loc}
  | id_and_v = future_keyword
    {
      let id, v = id_and_v in
      Input_warnings.future_keyword id.name v $loc;
      id
    }

future_keyword:
  | OFFSET { build_id "offset" $loc, "2.32.0" }
  | MULTIPLIER { build_id "multiplier" $loc, "2.32.0" }
  | LOWER { build_id "lower" $loc, "2.32.0" }
  | UPPER { build_id "upper" $loc, "2.32.0" }
  | ARRAY
    { build_id "array" $loc, "2.32.0" }

decl_identifier:
  | id=identifier { id }
  | id=reserved_word { id }

reserved_word:
  (* Keywords cannot be identifiers but
     semantic check produces a better error message. *)
  | FUNCTIONBLOCK { build_id "functions" $loc }
  | DATABLOCK { build_id "data" $loc }
  | PARAMETERSBLOCK { build_id "parameters" $loc }
  | MODELBLOCK { build_id "model" $loc }
  | RETURN { build_id "return" $loc }
  | IF { build_id "if" $loc }
  | ELSE { build_id "else" $loc }
  | WHILE { build_id "while" $loc }
  | FOR { build_id "for" $loc }
  | IN { build_id "in" $loc }
  | BREAK { build_id "break" $loc }
  | CONTINUE { build_id "continue" $loc }
  | VOID { build_id "void" $loc }
  | INT { build_id "int" $loc }
  | REAL { build_id "real" $loc }
  | COMPLEX { build_id "complex" $loc }
  | VECTOR { build_id "vector" $loc }
  | ROWVECTOR { build_id "row_vector" $loc }
  | MATRIX { build_id "matrix" $loc }
  | COMPLEXVECTOR { build_id "complex_vector" $loc }
  | COMPLEXROWVECTOR { build_id "complex_row_vector" $loc }
  | COMPLEXMATRIX { build_id "complex_matrix" $loc }
  | ORDERED { build_id "ordered" $loc }
  | POSITIVEORDERED { build_id "positive_ordered" $loc }
  | SIMPLEX { build_id "simplex" $loc }
  | UNITVECTOR { build_id "unit_vector" $loc }
  | CHOLESKYFACTORCORR { build_id "cholesky_factor_corr" $loc }
  | CHOLESKYFACTORCOV { build_id "cholesky_factor_cov" $loc }
  | CORRMATRIX { build_id "corr_matrix" $loc }
  | COVMATRIX { build_id "cov_matrix" $loc }
  | PRINT { build_id "print" $loc }
  | REJECT { build_id "reject" $loc }
  | TARGET { build_id "target" $loc }
  | GETLP { build_id "get_lp" $loc }
  | PROFILE { build_id "profile" $loc }

function_def:
  | rt=return_type name=decl_identifier LPAREN args=separated_list(COMMA, arg_decl)
    RPAREN b=statement
    {
      grammar_logger "function_def" ;
      {stmt=FunDef {returntype = rt; funname = name;
                           arguments = args; body=b;};
       smeta={loc=Location_span.of_positions_exn $loc}
      }
    }

return_type:
  | VOID
    { grammar_logger "return_type VOID" ; Void }
  | ut=unsized_type
    {  grammar_logger "return_type unsized_type" ; ReturnType ut }

arg_decl:
  | od=option(DATABLOCK) ut=unsized_type id=decl_identifier
    {  grammar_logger "arg_decl" ;
       match od with None -> (UnsizedType.AutoDiffable, ut, id) | _ -> (DataOnly, ut, id)  }

unsized_type:
  | ARRAY n=unsized_dims t=basic_type
  | ARRAY n=unsized_dims t=unsized_tuple_type
    {  grammar_logger "unsized_type";
        nest_unsized_array t n
    }
  | bt=basic_type n_opt=option(unsized_dims)
    {  grammar_logger "unsized_type";
       if Option.is_some n_opt then
        Input_warnings.array_syntax ~unsized:true $loc;
       nest_unsized_array bt (Option.value n_opt ~default:0)
    }
  | t=unsized_tuple_type
    { t }

%inline unsized_tuple_type:
  | LPAREN hd=unsized_type COMMA ts=separated_list(COMMA, unsized_type) RPAREN
    {  UnsizedType.UTuple (hd::ts)
    }

basic_type:
  | INT
    {  grammar_logger "basic_type INT" ; UnsizedType.UInt  }
  | REAL
    {  grammar_logger "basic_type REAL"  ; UnsizedType.UReal }
  | COMPLEX
    { grammar_logger "basic_type COMPLEX" ; UnsizedType.UComplex }
  | VECTOR
    {  grammar_logger "basic_type VECTOR" ; UnsizedType.UVector }
  | ROWVECTOR
    {  grammar_logger "basic_type ROWVECTOR" ; UnsizedType.URowVector }
  | MATRIX
    {  grammar_logger "basic_type MATRIX" ; UnsizedType.UMatrix }
  | COMPLEXVECTOR
    {  grammar_logger "basic_type COMPLEXVECTOR" ; UnsizedType.UComplexVector }
  | COMPLEXROWVECTOR
    {  grammar_logger "basic_type COMPLEXROWVECTOR" ; UnsizedType.UComplexRowVector }
  | COMPLEXMATRIX
    {  grammar_logger "basic_type COMPLEXMATRIX" ; UnsizedType.UComplexMatrix }

unsized_dims:
  | LBRACK cs=list(COMMA) RBRACK
    { grammar_logger "unsized_dims" ; List.length(cs) + 1 }

(* Never accept this rule, but return the same type as expression *)
no_assign:
  | UNREACHABLE
    { (* This code will never be reached *)
      raise (Failure "This should be unreachable; the UNREACHABLE token should \
                      never be produced")
    }

optional_assignment(rhs):
  | rhs_opt=option(pair(ASSIGN, rhs))
    { Option.map ~f:snd rhs_opt }

id_and_optional_assignment(rhs):
  | identifier=decl_identifier initial_value=optional_assignment(rhs)
    { Ast.{identifier; initial_value} }

(*
 * All rules for declaration statements.
 * The first argument matches the type and should return a (type, constraint) pair.
 * The second argument matches the RHS expression and should return an expression
 *   (or use no_assign to never allow a RHS).
 *
 * The value returned is a function from a bool (is_global, which controls
 * whether the declarations should be global variables) to a list of statements
 * (which will always be declarations).
 *
 * The rules match declarations with/without assignments, with/without array
 * dimensions, single/multiple identifiers, and dimensions before/after the
 * identifier.
 *)
decl(type_rule, rhs):
  (* This rule matches the old array syntax, e.g:
       int x[1,2] = ..;

     We need to match it separately because we won't support multiple inline
     declarations using this form.

     This form is deprecated.
   *)
  | ty=type_rule id=decl_identifier dims=dims rhs_opt=optional_assignment(rhs)
      SEMICOLON
    { Input_warnings.array_syntax $loc;
      (fun ~is_global ->
      { stmt=
          VarDecl {
              decl_type= (reducearray (fst ty, dims))
            ; transformation= snd ty
            ; variables= [ { identifier= id
                           ; initial_value= rhs_opt
                           } ]
            ; is_global
            }
      ; smeta= {
          loc= Location_span.of_positions_exn $loc
        }
    })
    }

  (* This rule matches non-array declarations and also the new array syntax, e.g:
       array[1,2] int x = ..;
   *)
  (* Note that the array dimensions option must be inlined with ioption, else
     it will conflict with first rule. *)
  | ty=higher_type(type_rule)
    vs=separated_nonempty_list(COMMA, id_and_optional_assignment(rhs)) SEMICOLON
    { (fun ~is_global ->
<<<<<<< HEAD
    (* map over each variable in vs (often only one), assigning each the same
        type. *)
      List.map vs ~f:(fun (id, rhs_opt) ->
        { stmt=
          VarDecl { decl_type= (fst ty)
                  ; transformation= snd ty
                  ; identifier= id
                  ; initial_value= rhs_opt
                  ; is_global
                  }
        ; smeta= { loc=Location_span.of_positions_exn $sloc }
        })
  )}

(* Take a type matched by type_rule and produce that type or any (possibly nested) container of that type *)
(* Can't do the fully recursive array_type(higher_type) because arrays can't hold arrays *)
%inline higher_type(type_rule):
  | ty=array_type(type_rule)
  | ty=tuple_type(type_rule)
  | ty=type_rule
  { grammar_logger "higher_type" ;
    ty
  }

array_type(type_rule):
  | dims=arr_dims ty=type_rule
  | dims=arr_dims ty=tuple_type(type_rule)
  { grammar_logger "array_type" ;
    let (type_, trans) = ty in
    ((reducearray (type_, dims)), trans)
  }

tuple_type(type_rule):
  | LPAREN head=higher_type(type_rule) COMMA rest=separated_list(COMMA, higher_type(type_rule)) RPAREN
  { grammar_logger "tuple_type" ;
    let ts = head::rest in
    let types, trans = List.unzip ts in
    (SizedType.STuple types, TupleTransformation trans)
  }
=======
      let dims = Option.value ~default:[] dims_opt
      in
      { stmt=
          VarDecl {
              decl_type= (reducearray (fst ty, dims))
            ; transformation= snd ty
            ; variables=vs
            ; is_global
            }
      ; smeta= {
          loc= Location_span.of_positions_exn $sloc
        }
      }
    )}
>>>>>>> cb108ee7

var_decl:
  | d_fn=decl(sized_basic_type, expression)
    { grammar_logger "var_decl" ;
      d_fn ~is_global:false
    }

top_var_decl:
  | d_fn=decl(top_var_type, expression)
    { grammar_logger "top_var_decl" ;
      d_fn ~is_global:true
    }

top_var_decl_no_assign:
  | d_fn=decl(top_var_type, no_assign)
    { grammar_logger "top_var_decl_no_assign" ;
      d_fn ~is_global:true
    }
  | SEMICOLON
    { grammar_logger "top_var_decl_no_assign_skip";
      { stmt= Skip
      ; smeta= { loc= Location_span.of_positions_exn $loc }
      }
    }

sized_basic_type:
  | INT
    { grammar_logger "INT_var_type" ; (SizedType.SInt, Identity) }
  | REAL
    { grammar_logger "REAL_var_type" ; (SizedType.SReal, Identity) }
  | COMPLEX
    { grammar_logger "COMPLEX_var_type" ; (SizedType.SComplex, Identity) }
  | VECTOR LBRACK e=expression RBRACK
    { grammar_logger "VECTOR_var_type" ; (SizedType.SVector (Mem_pattern.AoS, e), Identity) }
  | ROWVECTOR LBRACK e=expression RBRACK
    { grammar_logger "ROWVECTOR_var_type" ; (SizedType.SRowVector (AoS, e) , Identity) }
  | MATRIX LBRACK e1=expression COMMA e2=expression RBRACK
    { grammar_logger "MATRIX_var_type" ; (SizedType.SMatrix (AoS, e1, e2), Identity) }
  | COMPLEXVECTOR LBRACK e=expression RBRACK
    { grammar_logger "COMPLEXVECTOR_var_type" ; (SizedType.SComplexVector e, Identity) }
  | COMPLEXROWVECTOR LBRACK e=expression RBRACK
    { grammar_logger "COMPLEXROWVECTOR_var_type" ; (SizedType.SComplexRowVector e , Identity) }
  | COMPLEXMATRIX LBRACK e1=expression COMMA e2=expression RBRACK
    { grammar_logger "COMPLEXMATRIX_var_type" ; (SizedType.SComplexMatrix (e1, e2), Identity) }

top_var_type:
  | INT r=range_constraint
    { grammar_logger "INT_top_var_type" ; (SInt, r) }
  | REAL c=type_constraint
    { grammar_logger "REAL_top_var_type" ; (SReal, c) }
  | COMPLEX c=type_constraint
    { grammar_logger "COMPLEX_var_type" ; (SComplex, c) }
  | VECTOR c=type_constraint LBRACK e=expression RBRACK
    { grammar_logger "VECTOR_top_var_type" ; (SVector (AoS, e), c) }
  | ROWVECTOR c=type_constraint LBRACK e=expression RBRACK
    { grammar_logger "ROWVECTOR_top_var_type" ; (SRowVector (AoS, e), c) }
  | MATRIX c=type_constraint LBRACK e1=expression COMMA e2=expression RBRACK
    { grammar_logger "MATRIX_top_var_type" ; (SMatrix (AoS, e1, e2), c) }
  | COMPLEXVECTOR c=type_constraint LBRACK e=expression RBRACK
    { grammar_logger "COMPLEXVECTOR_top_var_type" ; (SComplexVector e, c) }
  | COMPLEXROWVECTOR c=type_constraint LBRACK e=expression RBRACK
    { grammar_logger "COMPLEXROWVECTOR_top_var_type" ; (SComplexRowVector e, c) }
  | COMPLEXMATRIX c=type_constraint LBRACK e1=expression COMMA e2=expression RBRACK
    { grammar_logger "COMPLEXMATRIX_top_var_type" ; (SComplexMatrix (e1, e2), c) }
  | ORDERED LBRACK e=expression RBRACK
    { grammar_logger "ORDERED_top_var_type" ; (SVector (AoS, e), Ordered) }
  | POSITIVEORDERED LBRACK e=expression RBRACK
    {
      grammar_logger "POSITIVEORDERED_top_var_type" ;
      (SVector (AoS, e), PositiveOrdered)
    }
  | SIMPLEX LBRACK e=expression RBRACK
    { grammar_logger "SIMPLEX_top_var_type" ; (SVector (AoS, e), Simplex) }
  | UNITVECTOR LBRACK e=expression RBRACK
    { grammar_logger "UNITVECTOR_top_var_type" ; (SVector (AoS, e), UnitVector) }
  | CHOLESKYFACTORCORR LBRACK e=expression RBRACK
    {
      grammar_logger "CHOLESKYFACTORCORR_top_var_type" ;
      (SMatrix (AoS, e, e), CholeskyCorr)
    }
  | CHOLESKYFACTORCOV LBRACK e1=expression oe2=option(pair(COMMA, expression))
    RBRACK
    {
      grammar_logger "CHOLESKYFACTORCOV_top_var_type" ;
      match oe2 with Some (_,e2) -> ( SMatrix (AoS, e1, e2), CholeskyCov)
                   | _           ->  (SMatrix (AoS, e1, e1),  CholeskyCov)
    }
  | CORRMATRIX LBRACK e=expression RBRACK
    { grammar_logger "CORRMATRIX_top_var_type" ; (SMatrix (AoS, e, e), Correlation) }
  | COVMATRIX LBRACK e=expression RBRACK
    { grammar_logger "COVMATRIX_top_var_type" ; (SMatrix (AoS, e, e), Covariance) }

type_constraint:
  | r=range_constraint
    {  grammar_logger "type_constraint_range" ; r }
  | LABRACK l=offset_mult RABRACK
    {  grammar_logger "type_constraint_offset_mult" ; l }

range_constraint:
  | (* nothing *)
    { grammar_logger "empty_constraint" ; Transformation.Identity }
  | LABRACK r=range RABRACK
    {  grammar_logger "range_constraint" ; r }

range:
  | LOWER ASSIGN e1=constr_expression COMMA UPPER ASSIGN e2=constr_expression
  | UPPER ASSIGN e2=constr_expression COMMA LOWER ASSIGN e1=constr_expression
    { grammar_logger "lower_upper_range" ; Transformation.LowerUpper (e1, e2) }
  | LOWER ASSIGN e=constr_expression
    {  grammar_logger "lower_range" ; Lower e }
  | UPPER ASSIGN e=constr_expression
    { grammar_logger "upper_range" ; Upper e }

offset_mult:
  | OFFSET ASSIGN e1=constr_expression COMMA MULTIPLIER ASSIGN e2=constr_expression
  | MULTIPLIER ASSIGN e2=constr_expression COMMA OFFSET ASSIGN e1=constr_expression
    { grammar_logger "offset_mult" ; Transformation.OffsetMultiplier (e1, e2) }
  | OFFSET ASSIGN e=constr_expression
    { grammar_logger "offset" ; Offset e }
  | MULTIPLIER ASSIGN e=constr_expression
    { grammar_logger "multiplier" ; Multiplier e }

 arr_dims:
    | ARRAY LBRACK l=separated_nonempty_list(COMMA, expression) RBRACK
                 { grammar_logger "array dims" ; l  }

dims:
  | LBRACK l=separated_nonempty_list(COMMA, expression) RBRACK
    { grammar_logger "dims" ; l  }

(* General expressions (that can't be used in constraints declarations) *)
%inline expression:
  | l=lhs
    { grammar_logger "lhs_expression" ;
      l
    }
  | e=non_lhs
    { grammar_logger "non_lhs_expression" ;
      e
    }

(* L-values *)
lhs:
  | id=identifier
    {  grammar_logger "lhs_identifier" ;
       {expr=Variable id
       ;emeta = {loc=id.id_loc}}
    }
  | v=indexed(lhs) { v }
  | l=lhs ix_str=DOTNUMERAL
    { grammar_logger "lhs_tuple_index" ;
      match int_of_string_opt (String.drop_prefix ix_str 1) with
      | None ->
         raise (Failure ("Could not parse integer from string " ^ ix_str
                         ^ " in from tuple index. This should never happen,"
                         ^ " please file a bug."))
      | Some ix ->
         build_expr (TupleProjection (l, ix)) $loc
    }


(* This is separated so that it can be reused, e.g. to match array[ixs] type syntax *)
%inline indexed(expr_type):
  | l=expr_type LBRACK indices=indexes RBRACK
    {  grammar_logger "lhs_index" ;
       build_expr (Indexed (l, indices)) $loc
    }

(* General expressions (that can't be used in constraints declarations)
   that can't be assigned to
 *)
non_lhs:
  | e1=expression  QMARK e2=expression COLON e3=expression
    { grammar_logger "ifthenelse_expr" ; build_expr (TernaryIf (e1, e2, e3)) $loc }
  | e1=expression op=infixOp e2=expression
    { grammar_logger "infix_expr" ; build_expr (BinOp (e1, op, e2)) $loc  }
  | op=prefixOp e=expression %prec unary_over_binary
    { grammar_logger "prefix_expr" ; build_expr (PrefixOp (op, e)) $loc }
  | e=expression op=postfixOp
    { grammar_logger "postfix_expr" ; build_expr (PostfixOp (e, op)) $loc}
  | e=indexed(non_lhs)
    { e }
  | e=common_expression
    { grammar_logger "common_expr" ; build_expr e $loc }

(* TODO: why do we not simply disallow greater than in constraints? No need to disallow all logical operations, right? *)
constr_expression:
  | e1=constr_expression op=arithmeticBinOp e2=constr_expression
    {
      grammar_logger "constr_expression_arithmetic" ;
      build_expr (BinOp (e1, op, e2)) $loc
    }
  | op=prefixOp e=constr_expression %prec unary_over_binary
    {
      grammar_logger "constr_expression_prefixOp" ;
      build_expr (PrefixOp (op, e)) $loc
    }
  | e=constr_expression op=postfixOp
    {
      grammar_logger "constr_expression_postfix" ;
      build_expr (PostfixOp (e, op)) $loc
    }
  | e=indexed(constr_expression)
    {
      grammar_logger "constr_expression_indexed" ;
      e
    }
  | e=common_expression
    {
      grammar_logger "constr_expression_common_expr" ;
      build_expr e $loc
    }
  | id=identifier
    {
      grammar_logger "constr_expression_identifier" ;
      build_expr (Variable id) $loc
    }

common_expression:
  | i=INTNUMERAL
    {  grammar_logger ("intnumeral " ^ i) ; IntNumeral i }
  | r=REALNUMERAL
  | r=DOTNUMERAL
    {  grammar_logger ("realnumeral " ^ r) ; RealNumeral r }
  | z=IMAGNUMERAL
    {  grammar_logger ("imagnumeral " ^ z) ; ImagNumeral (String.drop_suffix z 1) }
  | LBRACE xs=separated_nonempty_list(COMMA, expression) RBRACE
    {  grammar_logger "array_expression" ; ArrayExpr xs  }
   | LPAREN x_head=expression COMMA xs=separated_list(COMMA, expression) RPAREN
    {  grammar_logger "tuple_expression" ; TupleExpr (x_head::xs)  }
  | LBRACK xs=separated_list(COMMA, expression) RBRACK
    {  grammar_logger "row_vector_expression" ; RowVectorExpr xs }
  | id=identifier LPAREN args=separated_list(COMMA, expression) RPAREN
    {  grammar_logger "fun_app" ;
       if
         List.length args = 1
         && List.exists ~f:(fun x -> String.is_suffix ~suffix:x id.name) Utils.conditioning_suffices
       then CondDistApp ((), id, args)
       else FunApp ((), id, args) }
  | TARGET LPAREN RPAREN
    { grammar_logger "target_read" ; GetTarget }
  | GETLP LPAREN RPAREN
    { grammar_logger "get_lp" ; GetLP } (* deprecated *)
  | id=identifier LPAREN e=expression BAR args=separated_list(COMMA, expression)
    RPAREN
    {  grammar_logger "conditional_dist_app" ; CondDistApp ((), id, e :: args) }
  | e=common_expression ix_str=DOTNUMERAL
    {  grammar_logger "common_expression_tuple_index" ;
       match int_of_string_opt (String.drop_prefix ix_str 1) with
       | None ->
          raise (Failure ("Could not parse integer from string " ^ ix_str
                          ^ " in from tuple index. This should never happen,"
                          ^ " please file a bug."))
       | Some ix ->
          TupleProjection (build_expr e $loc, ix)
    }
  | LPAREN e=expression RPAREN
    { grammar_logger "extra_paren" ; Paren e }

%inline prefixOp:
  | BANG
    {   grammar_logger "prefix_bang" ; Operator.PNot }
  | MINUS
    {  grammar_logger "prefix_minus" ; Operator.PMinus }
  | PLUS
    {   grammar_logger "prefix_plus" ; Operator.PPlus }

%inline postfixOp:
  | TRANSPOSE
    {  grammar_logger "postfix_transpose" ; Operator.Transpose }

%inline infixOp:
  | a=arithmeticBinOp
    {   grammar_logger "infix_arithmetic" ; a }
  | l=logicalBinOp
    {  grammar_logger "infix_logical" ; l }

%inline arithmeticBinOp:
  | PLUS
    {  grammar_logger "infix_plus" ; Operator.Plus }
  | MINUS
    {   grammar_logger "infix_minus" ;Operator.Minus }
  | TIMES
    {  grammar_logger "infix_times" ; Operator.Times }
  | DIVIDE
    {  grammar_logger "infix_divide" ; Operator.Divide }
  | IDIVIDE
    {  grammar_logger "infix_intdivide" ; Operator.IntDivide }
  | MODULO
    {  grammar_logger "infix_modulo" ; Operator.Modulo }
  | LDIVIDE
    {  grammar_logger "infix_ldivide" ; Operator.LDivide }
  | ELTTIMES
    {  grammar_logger "infix_elttimes" ; Operator.EltTimes }
  | ELTDIVIDE
    {   grammar_logger "infix_eltdivide" ; Operator.EltDivide }
  | HAT
    {  grammar_logger "infix_hat" ; Operator.Pow }
  | ELTPOW
    {  grammar_logger "infix_eltpow" ; Operator.EltPow }

%inline logicalBinOp:
  | OR
    {   grammar_logger "infix_or" ; Operator.Or }
  | AND
    {   grammar_logger "infix_and" ; Operator.And }
  | EQUALS
    {   grammar_logger "infix_equals" ; Operator.Equals }
  | NEQUALS
    {   grammar_logger "infix_nequals" ; Operator.NEquals}
  | LABRACK
    {   grammar_logger "infix_less" ; Operator.Less }
  | LEQ
    {   grammar_logger "infix_leq" ; Operator.Leq }
  | RABRACK
    {   grammar_logger "infix_greater" ; Operator.Greater }
  | GEQ
    {   grammar_logger "infix_geq" ; Operator.Geq }

indexes:
  | (* nothing *)
    {   grammar_logger "index_nothing" ; [All] }
  | COLON
    {   grammar_logger "index_all" ; [All] }
  | e=expression
    {  grammar_logger "index_single" ; [Single e] }
  | e=expression COLON
    {  grammar_logger "index_upper" ; [Upfrom e] }
  | COLON e=expression
    {   grammar_logger "index_lower" ; [Downfrom e] }
  | e1=expression COLON e2=expression
    {  grammar_logger "index_twosided" ; [Between (e1, e2)] }
  | i1=indexes COMMA i2=indexes
    {  grammar_logger "indexes" ; i1 @ i2 }

printables:
  | e=expression
    {  grammar_logger "printable expression" ; [PExpr e] }
  | s=string_literal
    {  grammar_logger "printable string" ; [PString s] }
  | p1=printables COMMA p2=printables
    { grammar_logger "printables" ; p1 @ p2 }

(* statements *)
statement:
  | s=atomic_statement
    {  grammar_logger "atomic_statement" ;
       {stmt= s;
        smeta= { loc=Location_span.of_positions_exn $sloc} }
    }
  | s=nested_statement
    {  grammar_logger "nested_statement" ;
       {stmt= s;
        smeta={loc = Location_span.of_positions_exn $sloc} }
    }

atomic_statement:
  | l=lhs op=assignment_op e=expression SEMICOLON
    {  grammar_logger "assignment_statement" ;
       Assignment {assign_lhs=lvalue_of_expr l;
                   assign_op=op;
                   assign_rhs=e} }
  | id=identifier LPAREN args=separated_list(COMMA, expression) RPAREN SEMICOLON
    {  grammar_logger "funapp_statement" ; NRFunApp ((),id, args)  }
  | INCREMENTLOGPROB LPAREN e=expression RPAREN SEMICOLON
    {   grammar_logger "incrementlogprob_statement" ; IncrementLogProb e } (* deprecated *)
  | e=expression TILDE id=identifier LPAREN es=separated_list(COMMA, expression)
    RPAREN ot=option(truncation) SEMICOLON
    {  grammar_logger "tilde_statement" ;
       let t = match ot with Some tt -> tt | None -> NoTruncate in
       Tilde {arg= e; distribution= id; args= es; truncation= t  }
    }
  | TARGET PLUSASSIGN e=expression SEMICOLON
    {   grammar_logger "targetpe_statement" ; TargetPE e }
  | BREAK SEMICOLON
    {  grammar_logger "break_statement" ; Break }
  | CONTINUE SEMICOLON
    {  grammar_logger "continue_statement" ; Continue }
  | PRINT LPAREN l=printables RPAREN SEMICOLON
    {  grammar_logger "print_statement" ; Print l }
  | REJECT LPAREN l=printables RPAREN SEMICOLON
    {  grammar_logger "reject_statement" ; Reject l  }
  | RETURN e=expression SEMICOLON
    {  grammar_logger "return_statement" ; Return e }
  | RETURN SEMICOLON
    {  grammar_logger "return_nothing_statement" ; ReturnVoid }
  | SEMICOLON
    {  grammar_logger "skip" ; Skip }

%inline assignment_op:
  | ASSIGN
    {  grammar_logger "assign_plain" ; Assign }
  | ARROWASSIGN
    { grammar_logger "assign_arrow" ; ArrowAssign  } (* deprecated *)
  | PLUSASSIGN
    { grammar_logger "assign_plus" ; OperatorAssign Plus }
  | MINUSASSIGN
    { grammar_logger "assign_minus" ; OperatorAssign Minus }
  | TIMESASSIGN
    { grammar_logger "assign_times"  ; OperatorAssign Times }
  | DIVIDEASSIGN
    { grammar_logger "assign_divide" ; OperatorAssign Divide }
  | ELTTIMESASSIGN
    { grammar_logger "assign_elttimes"  ; OperatorAssign EltTimes }
  | ELTDIVIDEASSIGN
    { grammar_logger "assign_eltdivide" ; OperatorAssign EltDivide  }

string_literal:
  | s=STRINGLITERAL
    {  grammar_logger ("string_literal " ^ s) ; s }

truncation:
  | TRUNCATE LBRACK e1=option(expression) COMMA e2=option(expression)
    RBRACK
    {  grammar_logger "truncation" ;
       match (e1, e2) with
       | Some tt1, Some tt2 -> TruncateBetween (tt1, tt2)
       | Some tt1, None -> TruncateUpFrom tt1
       | None, Some tt2 -> TruncateDownFrom tt2
       | None, None -> NoTruncate  }

nested_statement:
  | IF LPAREN e=expression RPAREN s1=vardecl_or_statement ELSE s2=vardecl_or_statement
    {  grammar_logger "ifelse_statement" ; IfThenElse (e, s1, Some s2) }
  | IF LPAREN e=expression RPAREN s=vardecl_or_statement %prec below_ELSE
    {  grammar_logger "if_statement" ; IfThenElse (e, s, None) }
  | WHILE LPAREN e=expression RPAREN s=vardecl_or_statement
    {  grammar_logger "while_statement" ; While (e, s) }
  | FOR LPAREN id=identifier IN e1=expression COLON e2=expression RPAREN
    s=vardecl_or_statement
    {
      grammar_logger "for_statement" ;
      For {loop_variable= id;
           lower_bound= e1;
           upper_bound= e2;
           loop_body= s;}
    }
  | FOR LPAREN id=identifier IN e=expression RPAREN s=vardecl_or_statement
    {  grammar_logger "foreach_statement" ; ForEach (id, e, s) }
  | PROFILE LPAREN st=string_literal RPAREN LBRACE l=list(vardecl_or_statement) RBRACE
    {  grammar_logger "profile_statement" ; Profile (st, l) }
  | LBRACE l=list(vardecl_or_statement)  RBRACE
    {  grammar_logger "block_statement" ; Block l } (* NOTE: I am choosing to allow mixing of statements and var_decls *)

(* statement or var decls *)
vardecl_or_statement:
  | s=statement
    { grammar_logger "vardecl_or_statement_statement" ; s }
  | v=var_decl
    { grammar_logger "vardecl_or_statement_vardecl" ; v }

top_vardecl_or_statement:
  | s=statement
    { grammar_logger "top_vardecl_or_statement_statement" ; s }
  | v=top_var_decl
    { grammar_logger "top_vardecl_or_statement_top_vardecl" ; v }<|MERGE_RESOLUTION|>--- conflicted
+++ resolved
@@ -370,20 +370,18 @@
   | ty=higher_type(type_rule)
     vs=separated_nonempty_list(COMMA, id_and_optional_assignment(rhs)) SEMICOLON
     { (fun ~is_global ->
-<<<<<<< HEAD
-    (* map over each variable in vs (often only one), assigning each the same
-        type. *)
-      List.map vs ~f:(fun (id, rhs_opt) ->
-        { stmt=
-          VarDecl { decl_type= (fst ty)
-                  ; transformation= snd ty
-                  ; identifier= id
-                  ; initial_value= rhs_opt
-                  ; is_global
-                  }
-        ; smeta= { loc=Location_span.of_positions_exn $sloc }
-        })
-  )}
+      { stmt=
+          VarDecl {
+              decl_type= fst ty
+            ; transformation= snd ty
+            ; variables=vs
+            ; is_global
+            }
+      ; smeta= {
+          loc= Location_span.of_positions_exn $sloc
+        }
+      })
+    }
 
 (* Take a type matched by type_rule and produce that type or any (possibly nested) container of that type *)
 (* Can't do the fully recursive array_type(higher_type) because arrays can't hold arrays *)
@@ -410,22 +408,6 @@
     let types, trans = List.unzip ts in
     (SizedType.STuple types, TupleTransformation trans)
   }
-=======
-      let dims = Option.value ~default:[] dims_opt
-      in
-      { stmt=
-          VarDecl {
-              decl_type= (reducearray (fst ty, dims))
-            ; transformation= snd ty
-            ; variables=vs
-            ; is_global
-            }
-      ; smeta= {
-          loc= Location_span.of_positions_exn $sloc
-        }
-      }
-    )}
->>>>>>> cb108ee7
 
 var_decl:
   | d_fn=decl(sized_basic_type, expression)
