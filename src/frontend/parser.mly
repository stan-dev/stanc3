(** The parser for Stan. A Menhir file. *)

%{
open Core_kernel
open Middle
open Ast
open Debugging
open Preprocessor

(* Takes a sized_basic_type and a list of sizes and repeatedly applies then
   SArray constructor, taking sizes off the list *)
let reducearray (sbt, l) =
  List.fold_right l ~f:(fun z y -> SizedType.SArray (y, z)) ~init:sbt

let build_id id loc =
  grammar_logger ("identifier " ^ id);
  {name=id; id_loc=location_span_of_positions loc}

let build_expr expr loc =
  {expr; emeta={loc=Location_span.of_positions_exn loc}}

let rec iterate_n f x = function
  | 0 -> x
  | n -> iterate_n f (f x) (n - 1)
let nest_unsized_array basic_type n =
  iterate_n (fun t -> UnsizedType.UArray t) basic_type n

(* $sloc and $symbolstartpos generates code using !=, which
    Core_kernel considers to be an error.
let (!=) = Stdlib.(!=)
 *)

%}

(* Token definitions. The quoted strings are aliases, used in the examples generated in
   parser.messages. They have no semantic meaning; see
   http://gallium.inria.fr/~fpottier/menhir/manual.html#sec%3Atokens
*)
%token FUNCTIONBLOCK "functions" DATABLOCK "data"
       TRANSFORMEDDATABLOCK "transformed data" PARAMETERSBLOCK "parameters"
       TRANSFORMEDPARAMETERSBLOCK "transformed parameters" MODELBLOCK "model"
       GENERATEDQUANTITIESBLOCK "generated quantities"
%token LBRACE "{" RBRACE "}" LPAREN "(" RPAREN ")" LBRACK "[" RBRACK "]"
       LABRACK "<" RABRACK ">" COMMA "," SEMICOLON ";" BAR "|"
%token RETURN "return" IF "if" ELSE "else" WHILE "while" FOR "for" IN "in"
       BREAK "break" CONTINUE "continue" PROFILE "profile"
%token VOID "void" INT "int" REAL "real" COMPLEX "complex" VECTOR "vector"
       ROWVECTOR "row_vector" ARRAY "array" TUPLE "tuple" MATRIX "matrix" ORDERED "ordered"
       COMPLEXVECTOR "complex_vector" COMPLEXROWVECTOR "complex_row_vector"
       POSITIVEORDERED "positive_ordered" SIMPLEX "simplex" UNITVECTOR "unit_vector"
       CHOLESKYFACTORCORR "cholesky_factor_corr" CHOLESKYFACTORCOV "cholesky_factor_cov"
       CORRMATRIX "corr_matrix" COVMATRIX "cov_matrix" COMPLEXMATRIX "complex_matrix"
%token LOWER "lower" UPPER "upper" OFFSET "offset" MULTIPLIER "multiplier"
%token <string> INTNUMERAL "24"
%token <string> REALNUMERAL "3.1415" DOTNUMERAL ".2"
%token <string> IMAGNUMERAL "1i"
%token <string> STRINGLITERAL "\"hello world\""
%token <string> IDENTIFIER "foo"
%token TARGET "target"
%token QMARK "?" COLON ":" BANG "!" MINUS "-" PLUS "+" HAT "^" ELTPOW ".^" TRANSPOSE "'"
       TIMES "*" DIVIDE "/" MODULO "%" IDIVIDE "%/%" LDIVIDE "\\" ELTTIMES ".*"
       ELTDIVIDE "./" OR "||" AND "&&" EQUALS "==" NEQUALS "!=" LEQ "<=" GEQ ">=" TILDE "~"
%token ASSIGN "=" PLUSASSIGN "+=" MINUSASSIGN "-=" TIMESASSIGN "*="
       DIVIDEASSIGN "/=" ELTDIVIDEASSIGN "./=" ELTTIMESASSIGN ".*="
%token ARROWASSIGN "<-" INCREMENTLOGPROB "increment_log_prob" GETLP "get_lp" (* all of these are deprecated *)
%token PRINT "print" REJECT "reject"
%token TRUNCATE "T"
%token EOF ""

(* UNREACHABLE tokens will never be produced by the lexer, so we can use them as
   "a thing that will never parse". This is useful in a few places. For example,
   when we the parser to differentiate between different failing states for
   error message purposes, we can partially accept one of them and then fail by
   requiring an UNREACHABLE token.
 *)
%token UNREACHABLE "<<<<UNREACHABLE>>>"

%right COMMA
%right QMARK COLON
%left OR
%left AND
%left EQUALS NEQUALS
%left LEQ LABRACK GEQ RABRACK
%left PLUS MINUS
%left TIMES DIVIDE MODULO ELTTIMES ELTDIVIDE
%left IDIVIDE LDIVIDE
%nonassoc unary_over_binary
%right HAT ELTPOW
%left TRANSPOSE
%nonassoc ARRAY
%left LBRACK
%nonassoc below_ELSE
%nonassoc ELSE


(* Top level rule *)
%start <Ast.untyped_program> program functions_only
%%

(* Grammar *)

(* program *)
program:
  | ofb=option(function_block)
    odb=option(data_block)
    otdb=option(transformed_data_block)
    opb=option(parameters_block)
    otpb=option(transformed_parameters_block)
    omb=option(model_block)
    ogb=option(generated_quantities_block)
    EOF
    {
      grammar_logger "program" ;
      (* check for empty programs*)
      let () =
        match (ofb, odb, otdb, opb, otpb, omb, ogb) with
        | None, None, None, None, None, None, None ->
            Input_warnings.empty (location_of_position $startpos).filename
        | _ -> ()
      in
      { functionblock= ofb
      ; datablock= odb
      ; transformeddatablock= otdb
      ; parametersblock= opb
      ; transformedparametersblock= otpb
      ; modelblock= omb
      ; generatedquantitiesblock= ogb
      ; comments= [] }
    }

functions_only:
  | fd = list(function_def) EOF
    { grammar_logger "functions_only";
      { functionblock= Some {stmts= fd; xloc= location_span_of_positions $loc}
      ; datablock= None
      ; transformeddatablock= None
      ; parametersblock= None
      ; transformedparametersblock= None
      ; modelblock= None
      ; generatedquantitiesblock= None
      ; comments= [] }
    }

(* blocks *)
function_block:
  | FUNCTIONBLOCK LBRACE fd=list(function_def) RBRACE
    { grammar_logger "function_block" ;
      {stmts= fd; xloc= location_span_of_positions $loc} }

data_block:
  | DATABLOCK LBRACE tvd=list(top_var_decl_no_assign) RBRACE
    { grammar_logger "data_block" ;
      {stmts= tvd; xloc= location_span_of_positions $loc} }

transformed_data_block:
  | TRANSFORMEDDATABLOCK LBRACE tvds=list(top_vardecl_or_statement) RBRACE
    { grammar_logger "transformed_data_block" ;
      {stmts= tvds; xloc= location_span_of_positions $loc} }

parameters_block:
  | PARAMETERSBLOCK LBRACE tvd=list(top_var_decl_no_assign) RBRACE
    { grammar_logger "parameters_block" ;
      {stmts= tvd; xloc= location_span_of_positions $loc} }

transformed_parameters_block:
  | TRANSFORMEDPARAMETERSBLOCK LBRACE tvds=list(top_vardecl_or_statement) RBRACE
    { grammar_logger "transformed_parameters_block" ;
      {stmts= tvds; xloc= location_span_of_positions $loc} }

model_block:
  | MODELBLOCK LBRACE vds=list(vardecl_or_statement) RBRACE
    { grammar_logger "model_block" ;
      {stmts= vds; xloc= location_span_of_positions $loc} }

generated_quantities_block:
  | GENERATEDQUANTITIESBLOCK LBRACE tvds=list(top_vardecl_or_statement) RBRACE
    { grammar_logger "generated_quantities_block" ;
      {stmts= tvds; xloc= location_span_of_positions $loc} }

(* function definitions *)
identifier:
  | id=IDENTIFIER { build_id id $loc }
  | TRUNCATE { build_id "T" $loc}
  | id_and_v = future_keyword
    {
      let id, v = id_and_v in
      Input_warnings.future_keyword id.name v $loc;
      id
    }

future_keyword:
  | OFFSET { build_id "offset" $loc, "2.33.0" }
  | MULTIPLIER { build_id "multiplier" $loc, "2.33.0" }
  | LOWER { build_id "lower" $loc, "2.33.0" }
  | UPPER { build_id "upper" $loc, "2.33.0" }
  | ARRAY
    { build_id "array" $loc, "2.33.0" }

decl_identifier:
  | id=identifier { id }
  | id=reserved_word { id }

reserved_word:
  (* Keywords cannot be identifiers but
     semantic check produces a better error message. *)
  | FUNCTIONBLOCK { build_id "functions" $loc }
  | DATABLOCK { build_id "data" $loc }
  | PARAMETERSBLOCK { build_id "parameters" $loc }
  | MODELBLOCK { build_id "model" $loc }
  | RETURN { build_id "return" $loc }
  | IF { build_id "if" $loc }
  | ELSE { build_id "else" $loc }
  | WHILE { build_id "while" $loc }
  | FOR { build_id "for" $loc }
  | IN { build_id "in" $loc }
  | BREAK { build_id "break" $loc }
  | CONTINUE { build_id "continue" $loc }
  | VOID { build_id "void" $loc }
  | INT { build_id "int" $loc }
  | REAL { build_id "real" $loc }
  | COMPLEX { build_id "complex" $loc }
  | VECTOR { build_id "vector" $loc }
  | ROWVECTOR { build_id "row_vector" $loc }
  | MATRIX { build_id "matrix" $loc }
  | COMPLEXVECTOR { build_id "complex_vector" $loc }
  | COMPLEXROWVECTOR { build_id "complex_row_vector" $loc }
  | COMPLEXMATRIX { build_id "complex_matrix" $loc }
  | ORDERED { build_id "ordered" $loc }
  | POSITIVEORDERED { build_id "positive_ordered" $loc }
  | SIMPLEX { build_id "simplex" $loc }
  | UNITVECTOR { build_id "unit_vector" $loc }
  | CHOLESKYFACTORCORR { build_id "cholesky_factor_corr" $loc }
  | CHOLESKYFACTORCOV { build_id "cholesky_factor_cov" $loc }
  | CORRMATRIX { build_id "corr_matrix" $loc }
  | COVMATRIX { build_id "cov_matrix" $loc }
  | PRINT { build_id "print" $loc }
  | REJECT { build_id "reject" $loc }
  | TARGET { build_id "target" $loc }
  | GETLP { build_id "get_lp" $loc }
  | PROFILE { build_id "profile" $loc }
  | TUPLE { build_id "tuple" $loc }


function_def:
  | rt=return_type name=decl_identifier LPAREN args=separated_list(COMMA, arg_decl)
    RPAREN b=statement
    {
      grammar_logger "function_def" ;
      {stmt=FunDef {returntype = rt; funname = name;
                           arguments = args; body=b;};
       smeta={loc=location_span_of_positions $loc}
      }
    }

return_type:
  | VOID
    { grammar_logger "return_type VOID" ; Void }
  | ut=unsized_type
    {  grammar_logger "return_type unsized_type" ; ReturnType ut }

arg_decl:
  | od=option(DATABLOCK) ut=unsized_type id=decl_identifier
    {  grammar_logger "arg_decl" ;
       match od with None -> (UnsizedType.AutoDiffable, ut, id) | _ -> (DataOnly, ut, id)  }

unsized_type:
  | ARRAY n=unsized_dims t=basic_type
  | ARRAY n=unsized_dims t=unsized_tuple_type
    {  grammar_logger "unsized_type";
        nest_unsized_array t n
    }
  | bt=basic_type n_opt=option(unsized_dims)
    {  grammar_logger "unsized_type";
       if Option.is_some n_opt then
        Input_warnings.array_syntax ~unsized:true $loc;
       nest_unsized_array bt (Option.value n_opt ~default:0)
    }
  | t=unsized_tuple_type
    { t }

%inline unsized_tuple_type:
  | TUPLE LPAREN hd=unsized_type COMMA ts=separated_list(COMMA, unsized_type) RPAREN
    {  UnsizedType.UTuple (hd::ts)
    }

basic_type:
  | INT
    {  grammar_logger "basic_type INT" ; UnsizedType.UInt  }
  | REAL
    {  grammar_logger "basic_type REAL"  ; UnsizedType.UReal }
  | COMPLEX
    { grammar_logger "basic_type COMPLEX" ; UnsizedType.UComplex }
  | VECTOR
    {  grammar_logger "basic_type VECTOR" ; UnsizedType.UVector }
  | ROWVECTOR
    {  grammar_logger "basic_type ROWVECTOR" ; UnsizedType.URowVector }
  | MATRIX
    {  grammar_logger "basic_type MATRIX" ; UnsizedType.UMatrix }
  | COMPLEXVECTOR
    {  grammar_logger "basic_type COMPLEXVECTOR" ; UnsizedType.UComplexVector }
  | COMPLEXROWVECTOR
    {  grammar_logger "basic_type COMPLEXROWVECTOR" ; UnsizedType.UComplexRowVector }
  | COMPLEXMATRIX
    {  grammar_logger "basic_type COMPLEXMATRIX" ; UnsizedType.UComplexMatrix }

unsized_dims:
  | LBRACK cs=list(COMMA) RBRACK
    { grammar_logger "unsized_dims" ; List.length(cs) + 1 }

(* Never accept this rule, but return the same type as expression *)
no_assign:
  | UNREACHABLE
    { (* This code will never be reached *)
       Common.FatalError.fatal_error_msg
          [%message "the UNREACHABLE token should never be produced"]
    }

optional_assignment(rhs):
  | rhs_opt=option(pair(ASSIGN, rhs))
    { Option.map ~f:snd rhs_opt }

id_and_optional_assignment(rhs):
  | identifier=decl_identifier initial_value=optional_assignment(rhs)
    { Ast.{identifier; initial_value} }

(*
 * All rules for declaration statements.
 * The first argument matches the type and should return a (type, constraint) pair.
 * The second argument matches the RHS expression and should return an expression
 *   (or use no_assign to never allow a RHS).
 *
 * The value returned is a function from a bool (is_global, which controls
 * whether the declarations should be global variables) to a list of statements
 * (which will always be declarations).
 *
 * The rules match declarations with/without assignments, with/without array
 * dimensions, single/multiple identifiers, and dimensions before/after the
 * identifier.
 *)
decl(type_rule, rhs):
  (* This rule matches the old array syntax, e.g:
       int x[1,2] = ..;

     We need to match it separately because we won't support multiple inline
     declarations using this form.

     This form is deprecated.
   *)
  | ty=type_rule id=decl_identifier dims=dims rhs_opt=optional_assignment(rhs)
      SEMICOLON
    { Input_warnings.array_syntax $loc;
      (fun ~is_global ->
      { stmt=
          VarDecl {
              decl_type= (reducearray (fst ty, dims))
            ; transformation= snd ty
            ; variables= [ { identifier= id
                           ; initial_value= rhs_opt
                           } ]
            ; is_global
            }
      ; smeta= {
          loc= location_span_of_positions $loc
        }
    })
    }

  (* This rule matches non-array declarations and also the new array syntax, e.g:
       array[1,2] int x = ..;
   *)
  (* Note that the array dimensions option must be inlined with ioption, else
     it will conflict with first rule. *)
  | ty=higher_type(type_rule)
    vs=separated_nonempty_list(COMMA, id_and_optional_assignment(rhs)) SEMICOLON
    { (fun ~is_global ->
      { stmt=
          VarDecl {
              decl_type= fst ty
            ; transformation= snd ty
            ; variables=vs
            ; is_global
            }
      ; smeta= {
          loc= location_span_of_positions $sloc
        }
      })
    }

(* Take a type matched by type_rule and produce that type or any (possibly nested) container of that type *)
(* Can't do the fully recursive array_type(higher_type) because arrays can't hold arrays *)
%inline higher_type(type_rule):
  | ty=array_type(type_rule)
  | ty=tuple_type(type_rule)
  | ty=type_rule
  { grammar_logger "higher_type" ;
    ty
  }

array_type(type_rule):
  | dims=arr_dims ty=type_rule
  | dims=arr_dims ty=tuple_type(type_rule)
  { grammar_logger "array_type" ;
    let (type_, trans) = ty in
    ((reducearray (type_, dims)), trans)
  }

tuple_type(type_rule):
  | TUPLE LPAREN head=higher_type(type_rule) COMMA rest=separated_list(COMMA, higher_type(type_rule)) RPAREN
  { grammar_logger "tuple_type" ;
    let ts = head::rest in
    let types, trans = List.unzip ts in
    (SizedType.STuple types, TupleTransformation trans)
  }

var_decl:
  | d_fn=decl(sized_basic_type, expression)
    { grammar_logger "var_decl" ;
      d_fn ~is_global:false
    }

top_var_decl:
  | d_fn=decl(top_var_type, expression)
    { grammar_logger "top_var_decl" ;
      d_fn ~is_global:true
    }

top_var_decl_no_assign:
  | d_fn=decl(top_var_type, no_assign)
    { grammar_logger "top_var_decl_no_assign" ;
      d_fn ~is_global:true
    }
  | SEMICOLON
    { grammar_logger "top_var_decl_no_assign_skip";
      { stmt= Skip
      ; smeta= { loc= location_span_of_positions $loc }
      }
    }

sized_basic_type:
  | INT
    { grammar_logger "INT_var_type" ; (SizedType.SInt, Identity) }
  | REAL
    { grammar_logger "REAL_var_type" ; (SizedType.SReal, Identity) }
  | COMPLEX
    { grammar_logger "COMPLEX_var_type" ; (SizedType.SComplex, Identity) }
  | VECTOR LBRACK e=expression RBRACK
    { grammar_logger "VECTOR_var_type" ; (SizedType.SVector (Mem_pattern.AoS, e), Identity) }
  | ROWVECTOR LBRACK e=expression RBRACK
    { grammar_logger "ROWVECTOR_var_type" ; (SizedType.SRowVector (AoS, e) , Identity) }
  | MATRIX LBRACK e1=expression COMMA e2=expression RBRACK
    { grammar_logger "MATRIX_var_type" ; (SizedType.SMatrix (AoS, e1, e2), Identity) }
  | COMPLEXVECTOR LBRACK e=expression RBRACK
    { grammar_logger "COMPLEXVECTOR_var_type" ; (SizedType.SComplexVector e, Identity) }
  | COMPLEXROWVECTOR LBRACK e=expression RBRACK
    { grammar_logger "COMPLEXROWVECTOR_var_type" ; (SizedType.SComplexRowVector e , Identity) }
  | COMPLEXMATRIX LBRACK e1=expression COMMA e2=expression RBRACK
    { grammar_logger "COMPLEXMATRIX_var_type" ; (SizedType.SComplexMatrix (e1, e2), Identity) }

top_var_type:
  | INT r=range_constraint
    { grammar_logger "INT_top_var_type" ; (SInt, r) }
  | REAL c=type_constraint
    { grammar_logger "REAL_top_var_type" ; (SReal, c) }
  | COMPLEX c=type_constraint
    { grammar_logger "COMPLEX_var_type" ; (SComplex, c) }
  | VECTOR c=type_constraint LBRACK e=expression RBRACK
    { grammar_logger "VECTOR_top_var_type" ; (SVector (AoS, e), c) }
  | ROWVECTOR c=type_constraint LBRACK e=expression RBRACK
    { grammar_logger "ROWVECTOR_top_var_type" ; (SRowVector (AoS, e), c) }
  | MATRIX c=type_constraint LBRACK e1=expression COMMA e2=expression RBRACK
    { grammar_logger "MATRIX_top_var_type" ; (SMatrix (AoS, e1, e2), c) }
  | COMPLEXVECTOR c=type_constraint LBRACK e=expression RBRACK
    { grammar_logger "COMPLEXVECTOR_top_var_type" ; (SComplexVector e, c) }
  | COMPLEXROWVECTOR c=type_constraint LBRACK e=expression RBRACK
    { grammar_logger "COMPLEXROWVECTOR_top_var_type" ; (SComplexRowVector e, c) }
  | COMPLEXMATRIX c=type_constraint LBRACK e1=expression COMMA e2=expression RBRACK
    { grammar_logger "COMPLEXMATRIX_top_var_type" ; (SComplexMatrix (e1, e2), c) }
  | ORDERED LBRACK e=expression RBRACK
    { grammar_logger "ORDERED_top_var_type" ; (SVector (AoS, e), Ordered) }
  | POSITIVEORDERED LBRACK e=expression RBRACK
    {
      grammar_logger "POSITIVEORDERED_top_var_type" ;
      (SVector (AoS, e), PositiveOrdered)
    }
  | SIMPLEX LBRACK e=expression RBRACK
    { grammar_logger "SIMPLEX_top_var_type" ; (SVector (AoS, e), Simplex) }
  | UNITVECTOR LBRACK e=expression RBRACK
    { grammar_logger "UNITVECTOR_top_var_type" ; (SVector (AoS, e), UnitVector) }
  | CHOLESKYFACTORCORR LBRACK e=expression RBRACK
    {
      grammar_logger "CHOLESKYFACTORCORR_top_var_type" ;
      (SMatrix (AoS, e, e), CholeskyCorr)
    }
  | CHOLESKYFACTORCOV LBRACK e1=expression oe2=option(pair(COMMA, expression))
    RBRACK
    {
      grammar_logger "CHOLESKYFACTORCOV_top_var_type" ;
      match oe2 with Some (_,e2) -> ( SMatrix (AoS, e1, e2), CholeskyCov)
                   | _           ->  (SMatrix (AoS, e1, e1),  CholeskyCov)
    }
  | CORRMATRIX LBRACK e=expression RBRACK
    { grammar_logger "CORRMATRIX_top_var_type" ; (SMatrix (AoS, e, e), Correlation) }
  | COVMATRIX LBRACK e=expression RBRACK
    { grammar_logger "COVMATRIX_top_var_type" ; (SMatrix (AoS, e, e), Covariance) }

type_constraint:
  | r=range_constraint
    {  grammar_logger "type_constraint_range" ; r }
  | LABRACK l=offset_mult RABRACK
    {  grammar_logger "type_constraint_offset_mult" ; l }

range_constraint:
  | (* nothing *)
    { grammar_logger "empty_constraint" ; Transformation.Identity }
  | LABRACK r=range RABRACK
    {  grammar_logger "range_constraint" ; r }

range:
  | LOWER ASSIGN e1=constr_expression COMMA UPPER ASSIGN e2=constr_expression
  | UPPER ASSIGN e2=constr_expression COMMA LOWER ASSIGN e1=constr_expression
    { grammar_logger "lower_upper_range" ; Transformation.LowerUpper (e1, e2) }
  | LOWER ASSIGN e=constr_expression
    {  grammar_logger "lower_range" ; Lower e }
  | UPPER ASSIGN e=constr_expression
    { grammar_logger "upper_range" ; Upper e }

offset_mult:
  | OFFSET ASSIGN e1=constr_expression COMMA MULTIPLIER ASSIGN e2=constr_expression
  | MULTIPLIER ASSIGN e2=constr_expression COMMA OFFSET ASSIGN e1=constr_expression
    { grammar_logger "offset_mult" ; Transformation.OffsetMultiplier (e1, e2) }
  | OFFSET ASSIGN e=constr_expression
    { grammar_logger "offset" ; Offset e }
  | MULTIPLIER ASSIGN e=constr_expression
    { grammar_logger "multiplier" ; Multiplier e }

 arr_dims:
    | ARRAY LBRACK l=separated_nonempty_list(COMMA, expression) RBRACK
                 { grammar_logger "array dims" ; l  }

dims:
  | LBRACK l=separated_nonempty_list(COMMA, expression) RBRACK
    { grammar_logger "dims" ; l  }

(* General expressions (that can't be used in constraints declarations) *)
%inline expression:
  | l=lhs
    { grammar_logger "lhs_expression" ;
      l
    }
  | e=non_lhs
    { grammar_logger "non_lhs_expression" ;
<<<<<<< HEAD
      e
    }

(* L-values *)
lhs:
  | id=identifier
    {  grammar_logger "lhs_identifier" ;
       {expr=Variable id
       ;emeta = {loc=id.id_loc}}
    }
  | v=indexed(lhs) { v }
  | l=lhs ix_str=DOTNUMERAL
    { grammar_logger "lhs_tuple_index" ;
      match int_of_string_opt (String.drop_prefix ix_str 1) with
      | None ->
         raise (Failure ("Could not parse integer from string " ^ ix_str
                         ^ " in from tuple index. This should never happen,"
                         ^ " please file a bug."))
      | Some ix ->
         build_expr (TupleProjection (l, ix)) $loc
    }
=======
      {expr=e;
       emeta={loc= location_span_of_positions $loc}}}
>>>>>>> beeb7379


(* This is separated so that it can be reused, e.g. to match array[ixs] type syntax *)
%inline indexed(expr_type):
  | l=expr_type LBRACK indices=indexes RBRACK
    {  grammar_logger "lhs_index" ;
       build_expr (Indexed (l, indices)) $loc
    }

(* General expressions (that can't be used in constraints declarations)
   that can't be assigned to
 *)
non_lhs:
  | e1=expression  QMARK e2=expression COLON e3=expression
    { grammar_logger "ifthenelse_expr" ; build_expr (TernaryIf (e1, e2, e3)) $loc }
  | e1=expression op=infixOp e2=expression
    { grammar_logger "infix_expr" ; build_expr (BinOp (e1, op, e2)) $loc  }
  | op=prefixOp e=expression %prec unary_over_binary
    { grammar_logger "prefix_expr" ; build_expr (PrefixOp (op, e)) $loc }
  | e=expression op=postfixOp
<<<<<<< HEAD
    { grammar_logger "postfix_expr" ; build_expr (PostfixOp (e, op)) $loc}
  | e=indexed(non_lhs)
    { e }
=======
    { grammar_logger "postfix_expr" ; PostfixOp (e, op)}
  | ue=non_lhs LBRACK i=indexes RBRACK
    {  grammar_logger "expression_indexed" ;
       Indexed ({expr=ue;
                 emeta={loc= location_span_of_positions $loc(ue)}}, i)}
>>>>>>> beeb7379
  | e=common_expression
    { grammar_logger "common_expr" ; build_expr e $loc }

(* TODO: why do we not simply disallow greater than in constraints? No need to disallow all logical operations, right? *)
constr_expression:
  | e1=constr_expression op=arithmeticBinOp e2=constr_expression
    {
      grammar_logger "constr_expression_arithmetic" ;
<<<<<<< HEAD
      build_expr (BinOp (e1, op, e2)) $loc
=======
      {expr=BinOp (e1, op, e2);
       emeta={loc=location_span_of_positions $loc}
      }
>>>>>>> beeb7379
    }
  | op=prefixOp e=constr_expression %prec unary_over_binary
    {
      grammar_logger "constr_expression_prefixOp" ;
<<<<<<< HEAD
      build_expr (PrefixOp (op, e)) $loc
=======
      {expr=PrefixOp (op, e);
       emeta={loc=location_span_of_positions $loc}}
>>>>>>> beeb7379
    }
  | e=constr_expression op=postfixOp
    {
      grammar_logger "constr_expression_postfix" ;
<<<<<<< HEAD
      build_expr (PostfixOp (e, op)) $loc
=======
      {expr=PostfixOp (e, op);
       emeta={loc=location_span_of_positions $loc}}
>>>>>>> beeb7379
    }
  | e=indexed(constr_expression)
    {
      grammar_logger "constr_expression_indexed" ;
<<<<<<< HEAD
      e
    }
  | e=identifier ix_str=DOTNUMERAL
    {  grammar_logger "constr_id_tuple_index" ;
       match int_of_string_opt (String.drop_prefix ix_str 1) with
       | None ->
          raise (Failure ("Could not parse integer from string " ^ ix_str
                          ^ " in from tuple index. This should never happen,"
                          ^ " please file a bug."))
       | Some ix ->
        build_expr (TupleProjection (build_expr (Variable e) $loc, ix)) $loc
=======
      {expr=Indexed (e, i);
       emeta={loc=location_span_of_positions $loc}}
>>>>>>> beeb7379
    }
  | e=common_expression
    {
      grammar_logger "constr_expression_common_expr" ;
<<<<<<< HEAD
      build_expr e $loc
=======
      {expr=e;
       emeta={loc= location_span_of_positions $loc}}
>>>>>>> beeb7379
    }
  | id=identifier
    {
      grammar_logger "constr_expression_identifier" ;
<<<<<<< HEAD
      build_expr (Variable id) $loc
=======
      {expr=Variable id;
       emeta={loc=location_span_of_positions $loc}}
>>>>>>> beeb7379
    }


common_expression:
  | i=INTNUMERAL
    {  grammar_logger ("intnumeral " ^ i) ; IntNumeral i }
  | r=REALNUMERAL
  | r=DOTNUMERAL
    {  grammar_logger ("realnumeral " ^ r) ; RealNumeral r }
  | z=IMAGNUMERAL
    {  grammar_logger ("imagnumeral " ^ z) ; ImagNumeral (String.drop_suffix z 1) }
  | LBRACE xs=separated_nonempty_list(COMMA, expression) RBRACE
    {  grammar_logger "array_expression" ; ArrayExpr xs  }
   | LPAREN x_head=expression COMMA xs=separated_list(COMMA, expression) RPAREN
    {  grammar_logger "tuple_expression" ; TupleExpr (x_head::xs)  }
  | LBRACK xs=separated_list(COMMA, expression) RBRACK
    {  grammar_logger "row_vector_expression" ; RowVectorExpr xs }
  | id=identifier LPAREN args=separated_list(COMMA, expression) RPAREN
    {  grammar_logger "fun_app" ;
       if
         List.length args = 1
         && List.exists ~f:(fun x -> String.is_suffix ~suffix:x id.name) Utils.conditioning_suffices
       then CondDistApp ((), id, args)
       else FunApp ((), id, args) }
  | TARGET LPAREN RPAREN
    { grammar_logger "target_read" ; GetTarget }
  | GETLP LPAREN RPAREN
    { grammar_logger "get_lp" ; GetLP } (* deprecated *)
  | id=identifier LPAREN e=expression BAR args=separated_list(COMMA, expression)
    RPAREN
    {  grammar_logger "conditional_dist_app" ; CondDistApp ((), id, e :: args) }
  | e=common_expression ix_str=DOTNUMERAL
    {  grammar_logger "common_expression_tuple_index" ;
       match int_of_string_opt (String.drop_prefix ix_str 1) with
       | None ->
          raise (Failure ("Could not parse integer from string " ^ ix_str
                          ^ " in from tuple index. This should never happen,"
                          ^ " please file a bug."))
       | Some ix ->
          TupleProjection (build_expr e $loc, ix)
    }
  | LPAREN e=expression RPAREN
    { grammar_logger "extra_paren" ; Paren e }

%inline prefixOp:
  | BANG
    {   grammar_logger "prefix_bang" ; Operator.PNot }
  | MINUS
    {  grammar_logger "prefix_minus" ; Operator.PMinus }
  | PLUS
    {   grammar_logger "prefix_plus" ; Operator.PPlus }

%inline postfixOp:
  | TRANSPOSE
    {  grammar_logger "postfix_transpose" ; Operator.Transpose }

%inline infixOp:
  | a=arithmeticBinOp
    {   grammar_logger "infix_arithmetic" ; a }
  | l=logicalBinOp
    {  grammar_logger "infix_logical" ; l }

%inline arithmeticBinOp:
  | PLUS
    {  grammar_logger "infix_plus" ; Operator.Plus }
  | MINUS
    {   grammar_logger "infix_minus" ;Operator.Minus }
  | TIMES
    {  grammar_logger "infix_times" ; Operator.Times }
  | DIVIDE
    {  grammar_logger "infix_divide" ; Operator.Divide }
  | IDIVIDE
    {  grammar_logger "infix_intdivide" ; Operator.IntDivide }
  | MODULO
    {  grammar_logger "infix_modulo" ; Operator.Modulo }
  | LDIVIDE
    {  grammar_logger "infix_ldivide" ; Operator.LDivide }
  | ELTTIMES
    {  grammar_logger "infix_elttimes" ; Operator.EltTimes }
  | ELTDIVIDE
    {   grammar_logger "infix_eltdivide" ; Operator.EltDivide }
  | HAT
    {  grammar_logger "infix_hat" ; Operator.Pow }
  | ELTPOW
    {  grammar_logger "infix_eltpow" ; Operator.EltPow }

%inline logicalBinOp:
  | OR
    {   grammar_logger "infix_or" ; Operator.Or }
  | AND
    {   grammar_logger "infix_and" ; Operator.And }
  | EQUALS
    {   grammar_logger "infix_equals" ; Operator.Equals }
  | NEQUALS
    {   grammar_logger "infix_nequals" ; Operator.NEquals}
  | LABRACK
    {   grammar_logger "infix_less" ; Operator.Less }
  | LEQ
    {   grammar_logger "infix_leq" ; Operator.Leq }
  | RABRACK
    {   grammar_logger "infix_greater" ; Operator.Greater }
  | GEQ
    {   grammar_logger "infix_geq" ; Operator.Geq }

indexes:
  | (* nothing *)
    {   grammar_logger "index_nothing" ; [All] }
  | COLON
    {   grammar_logger "index_all" ; [All] }
  | e=expression
    {  grammar_logger "index_single" ; [Single e] }
  | e=expression COLON
    {  grammar_logger "index_upper" ; [Upfrom e] }
  | COLON e=expression
    {   grammar_logger "index_lower" ; [Downfrom e] }
  | e1=expression COLON e2=expression
    {  grammar_logger "index_twosided" ; [Between (e1, e2)] }
  | i1=indexes COMMA i2=indexes
    {  grammar_logger "indexes" ; i1 @ i2 }

printables:
  | e=expression
    {  grammar_logger "printable expression" ; [PExpr e] }
  | s=string_literal
    {  grammar_logger "printable string" ; [PString s] }
  | p1=printables COMMA p2=printables
    { grammar_logger "printables" ; p1 @ p2 }

<<<<<<< HEAD
=======
(* L-values *)
lhs:
  | id=identifier
    {  grammar_logger "lhs_identifier" ;
       {expr=Variable id
       ;emeta = {loc=id.id_loc}}
    }
  | l=lhs LBRACK indices=indexes RBRACK
    {  grammar_logger "lhs_index" ;
      {expr=Indexed (l, indices)
      ;emeta = { loc=location_span_of_positions $loc}}}

>>>>>>> beeb7379
(* statements *)
statement:
  | s=atomic_statement
    {  grammar_logger "atomic_statement" ;
       {stmt= s;
        smeta= { loc=location_span_of_positions $sloc} }
    }
  | s=nested_statement
    {  grammar_logger "nested_statement" ;
       {stmt= s;
        smeta={loc = location_span_of_positions $sloc} }
    }

atomic_statement:
  | l=lhs op=assignment_op e=expression SEMICOLON
    {  grammar_logger "assignment_statement" ;
       Assignment {assign_lhs=lvalue_of_expr l;
                   assign_op=op;
                   assign_rhs=e} }
  | id=identifier LPAREN args=separated_list(COMMA, expression) RPAREN SEMICOLON
    {  grammar_logger "funapp_statement" ; NRFunApp ((),id, args)  }
  | INCREMENTLOGPROB LPAREN e=expression RPAREN SEMICOLON
    {   grammar_logger "incrementlogprob_statement" ; IncrementLogProb e } (* deprecated *)
  | e=expression TILDE id=identifier LPAREN es=separated_list(COMMA, expression)
    RPAREN ot=option(truncation) SEMICOLON
    {  grammar_logger "tilde_statement" ;
       let t = match ot with Some tt -> tt | None -> NoTruncate in
       Tilde {arg= e; distribution= id; args= es; truncation= t  }
    }
  | TARGET PLUSASSIGN e=expression SEMICOLON
    {   grammar_logger "targetpe_statement" ; TargetPE e }
  | BREAK SEMICOLON
    {  grammar_logger "break_statement" ; Break }
  | CONTINUE SEMICOLON
    {  grammar_logger "continue_statement" ; Continue }
  | PRINT LPAREN l=printables RPAREN SEMICOLON
    {  grammar_logger "print_statement" ; Print l }
  | REJECT LPAREN l=printables RPAREN SEMICOLON
    {  grammar_logger "reject_statement" ; Reject l  }
  | RETURN e=expression SEMICOLON
    {  grammar_logger "return_statement" ; Return e }
  | RETURN SEMICOLON
    {  grammar_logger "return_nothing_statement" ; ReturnVoid }
  | SEMICOLON
    {  grammar_logger "skip" ; Skip }

%inline assignment_op:
  | ASSIGN
    {  grammar_logger "assign_plain" ; Assign }
  | ARROWASSIGN
    { grammar_logger "assign_arrow" ; ArrowAssign  } (* deprecated *)
  | PLUSASSIGN
    { grammar_logger "assign_plus" ; OperatorAssign Plus }
  | MINUSASSIGN
    { grammar_logger "assign_minus" ; OperatorAssign Minus }
  | TIMESASSIGN
    { grammar_logger "assign_times"  ; OperatorAssign Times }
  | DIVIDEASSIGN
    { grammar_logger "assign_divide" ; OperatorAssign Divide }
  | ELTTIMESASSIGN
    { grammar_logger "assign_elttimes"  ; OperatorAssign EltTimes }
  | ELTDIVIDEASSIGN
    { grammar_logger "assign_eltdivide" ; OperatorAssign EltDivide  }

string_literal:
  | s=STRINGLITERAL
    {  grammar_logger ("string_literal " ^ s) ; s }

truncation:
  | TRUNCATE LBRACK e1=option(expression) COMMA e2=option(expression)
    RBRACK
    {  grammar_logger "truncation" ;
       match (e1, e2) with
       | Some tt1, Some tt2 -> TruncateBetween (tt1, tt2)
       | Some tt1, None -> TruncateUpFrom tt1
       | None, Some tt2 -> TruncateDownFrom tt2
       | None, None -> NoTruncate  }

nested_statement:
  | IF LPAREN e=expression RPAREN s1=vardecl_or_statement ELSE s2=vardecl_or_statement
    {  grammar_logger "ifelse_statement" ; IfThenElse (e, s1, Some s2) }
  | IF LPAREN e=expression RPAREN s=vardecl_or_statement %prec below_ELSE
    {  grammar_logger "if_statement" ; IfThenElse (e, s, None) }
  | WHILE LPAREN e=expression RPAREN s=vardecl_or_statement
    {  grammar_logger "while_statement" ; While (e, s) }
  | FOR LPAREN id=identifier IN e1=expression COLON e2=expression RPAREN
    s=vardecl_or_statement
    {
      grammar_logger "for_statement" ;
      For {loop_variable= id;
           lower_bound= e1;
           upper_bound= e2;
           loop_body= s;}
    }
  | FOR LPAREN id=identifier IN e=expression RPAREN s=vardecl_or_statement
    {  grammar_logger "foreach_statement" ; ForEach (id, e, s) }
  | PROFILE LPAREN st=string_literal RPAREN LBRACE l=list(vardecl_or_statement) RBRACE
    {  grammar_logger "profile_statement" ; Profile (st, l) }
  | LBRACE l=list(vardecl_or_statement)  RBRACE
    {  grammar_logger "block_statement" ; Block l } (* NOTE: I am choosing to allow mixing of statements and var_decls *)

(* statement or var decls *)
vardecl_or_statement:
  | s=statement
    { grammar_logger "vardecl_or_statement_statement" ; s }
  | v=var_decl
    { grammar_logger "vardecl_or_statement_vardecl" ; v }

top_vardecl_or_statement:
  | s=statement
    { grammar_logger "top_vardecl_or_statement_statement" ; s }
  | v=top_var_decl
    { grammar_logger "top_vardecl_or_statement_top_vardecl" ; v }<|MERGE_RESOLUTION|>--- conflicted
+++ resolved
@@ -17,7 +17,7 @@
   {name=id; id_loc=location_span_of_positions loc}
 
 let build_expr expr loc =
-  {expr; emeta={loc=Location_span.of_positions_exn loc}}
+  {expr; emeta={loc=location_span_of_positions loc}}
 
 let rec iterate_n f x = function
   | 0 -> x
@@ -549,7 +549,6 @@
     }
   | e=non_lhs
     { grammar_logger "non_lhs_expression" ;
-<<<<<<< HEAD
       e
     }
 
@@ -571,10 +570,6 @@
       | Some ix ->
          build_expr (TupleProjection (l, ix)) $loc
     }
-=======
-      {expr=e;
-       emeta={loc= location_span_of_positions $loc}}}
->>>>>>> beeb7379
 
 
 (* This is separated so that it can be reused, e.g. to match array[ixs] type syntax *)
@@ -595,17 +590,9 @@
   | op=prefixOp e=expression %prec unary_over_binary
     { grammar_logger "prefix_expr" ; build_expr (PrefixOp (op, e)) $loc }
   | e=expression op=postfixOp
-<<<<<<< HEAD
     { grammar_logger "postfix_expr" ; build_expr (PostfixOp (e, op)) $loc}
   | e=indexed(non_lhs)
     { e }
-=======
-    { grammar_logger "postfix_expr" ; PostfixOp (e, op)}
-  | ue=non_lhs LBRACK i=indexes RBRACK
-    {  grammar_logger "expression_indexed" ;
-       Indexed ({expr=ue;
-                 emeta={loc= location_span_of_positions $loc(ue)}}, i)}
->>>>>>> beeb7379
   | e=common_expression
     { grammar_logger "common_expr" ; build_expr e $loc }
 
@@ -614,38 +601,21 @@
   | e1=constr_expression op=arithmeticBinOp e2=constr_expression
     {
       grammar_logger "constr_expression_arithmetic" ;
-<<<<<<< HEAD
       build_expr (BinOp (e1, op, e2)) $loc
-=======
-      {expr=BinOp (e1, op, e2);
-       emeta={loc=location_span_of_positions $loc}
-      }
->>>>>>> beeb7379
     }
   | op=prefixOp e=constr_expression %prec unary_over_binary
     {
       grammar_logger "constr_expression_prefixOp" ;
-<<<<<<< HEAD
       build_expr (PrefixOp (op, e)) $loc
-=======
-      {expr=PrefixOp (op, e);
-       emeta={loc=location_span_of_positions $loc}}
->>>>>>> beeb7379
     }
   | e=constr_expression op=postfixOp
     {
       grammar_logger "constr_expression_postfix" ;
-<<<<<<< HEAD
       build_expr (PostfixOp (e, op)) $loc
-=======
-      {expr=PostfixOp (e, op);
-       emeta={loc=location_span_of_positions $loc}}
->>>>>>> beeb7379
     }
   | e=indexed(constr_expression)
     {
       grammar_logger "constr_expression_indexed" ;
-<<<<<<< HEAD
       e
     }
   | e=identifier ix_str=DOTNUMERAL
@@ -657,30 +627,16 @@
                           ^ " please file a bug."))
        | Some ix ->
         build_expr (TupleProjection (build_expr (Variable e) $loc, ix)) $loc
-=======
-      {expr=Indexed (e, i);
-       emeta={loc=location_span_of_positions $loc}}
->>>>>>> beeb7379
     }
   | e=common_expression
     {
       grammar_logger "constr_expression_common_expr" ;
-<<<<<<< HEAD
       build_expr e $loc
-=======
-      {expr=e;
-       emeta={loc= location_span_of_positions $loc}}
->>>>>>> beeb7379
     }
   | id=identifier
     {
       grammar_logger "constr_expression_identifier" ;
-<<<<<<< HEAD
       build_expr (Variable id) $loc
-=======
-      {expr=Variable id;
-       emeta={loc=location_span_of_positions $loc}}
->>>>>>> beeb7379
     }
 
 
@@ -809,21 +765,6 @@
   | p1=printables COMMA p2=printables
     { grammar_logger "printables" ; p1 @ p2 }
 
-<<<<<<< HEAD
-=======
-(* L-values *)
-lhs:
-  | id=identifier
-    {  grammar_logger "lhs_identifier" ;
-       {expr=Variable id
-       ;emeta = {loc=id.id_loc}}
-    }
-  | l=lhs LBRACK indices=indexes RBRACK
-    {  grammar_logger "lhs_index" ;
-      {expr=Indexed (l, indices)
-      ;emeta = { loc=location_span_of_positions $loc}}}
-
->>>>>>> beeb7379
 (* statements *)
 statement:
   | s=atomic_statement
