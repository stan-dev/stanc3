--- conflicted
+++ resolved
@@ -383,19 +383,11 @@
   | REAL
     { grammar_logger "REAL_var_type" ; (SizedType.SReal, Single Identity) }
   | VECTOR LBRACK e=expression RBRACK
-<<<<<<< HEAD
-    { grammar_logger "VECTOR_var_type" ; (SizedType.SVector e, Single Identity) }
+    { grammar_logger "VECTOR_var_type" ; (SizedType.SVector (Common.Helpers.AoS, e), Single Identity) }
   | ROWVECTOR LBRACK e=expression RBRACK
-    { grammar_logger "ROWVECTOR_var_type" ; (SizedType.SRowVector e , Single Identity) }
+    { grammar_logger "ROWVECTOR_var_type" ; (SizedType.SRowVector (AoS, e) , Single Identity) }
   | MATRIX LBRACK e1=expression COMMA e2=expression RBRACK
-    { grammar_logger "MATRIX_var_type" ; (SizedType.SMatrix (e1, e2), Single Identity) }
-=======
-    { grammar_logger "VECTOR_var_type" ; (SizedType.SVector (Common.Helpers.AoS, e), Identity) }
-  | ROWVECTOR LBRACK e=expression RBRACK
-    { grammar_logger "ROWVECTOR_var_type" ; (SizedType.SRowVector (AoS, e) , Identity) }
-  | MATRIX LBRACK e1=expression COMMA e2=expression RBRACK
-    { grammar_logger "MATRIX_var_type" ; (SizedType.SMatrix (AoS, e1, e2), Identity) }
->>>>>>> 766bbf10
+    { grammar_logger "MATRIX_var_type" ; (SizedType.SMatrix (AoS, e1, e2), Single Identity) }
 
 top_var_type:
   | INT r=range_constraint
@@ -409,59 +401,32 @@
   | MATRIX c=type_constraint LBRACK e1=expression COMMA e2=expression RBRACK
     { grammar_logger "MATRIX_top_var_type" ; (SMatrix (AoS, e1, e2), c) }
   | ORDERED LBRACK e=expression RBRACK
-<<<<<<< HEAD
-    { grammar_logger "ORDERED_top_var_type" ; (SVector e, Single Ordered) }
+    { grammar_logger "ORDERED_top_var_type" ; (SVector (AoS, e), Single Ordered) }
   | POSITIVEORDERED LBRACK e=expression RBRACK
     {
       grammar_logger "POSITIVEORDERED_top_var_type" ;
-      (SVector e, Single PositiveOrdered)
+      (SVector (AoS, e), Single PositiveOrdered)
     }
   | SIMPLEX LBRACK e=expression RBRACK
-    { grammar_logger "SIMPLEX_top_var_type" ; (SVector e, Single Simplex) }
+    { grammar_logger "SIMPLEX_top_var_type" ; (SVector (AoS, e), Single Simplex) }
   | UNITVECTOR LBRACK e=expression RBRACK
-    { grammar_logger "UNITVECTOR_top_var_type" ; (SVector e, Single UnitVector) }
+    { grammar_logger "UNITVECTOR_top_var_type" ; (SVector (AoS, e), Single UnitVector) }
   | CHOLESKYFACTORCORR LBRACK e=expression RBRACK
     {
       grammar_logger "CHOLESKYFACTORCORR_top_var_type" ;
-      (SMatrix (e, e), Single CholeskyCorr)
-=======
-    { grammar_logger "ORDERED_top_var_type" ; (SVector (AoS, e), Ordered) }
-  | POSITIVEORDERED LBRACK e=expression RBRACK
-    {
-      grammar_logger "POSITIVEORDERED_top_var_type" ;
-      (SVector (AoS, e), PositiveOrdered)
-    }
-  | SIMPLEX LBRACK e=expression RBRACK
-    { grammar_logger "SIMPLEX_top_var_type" ; (SVector (AoS, e), Simplex) }
-  | UNITVECTOR LBRACK e=expression RBRACK
-    { grammar_logger "UNITVECTOR_top_var_type" ; (SVector (AoS, e), UnitVector) }
-  | CHOLESKYFACTORCORR LBRACK e=expression RBRACK
-    {
-      grammar_logger "CHOLESKYFACTORCORR_top_var_type" ;
-      (SMatrix (AoS, e, e), CholeskyCorr)
->>>>>>> 766bbf10
+      (SMatrix (AoS, e, e), Single CholeskyCorr)
     }
   | CHOLESKYFACTORCOV LBRACK e1=expression oe2=option(pair(COMMA, expression))
     RBRACK
     {
       grammar_logger "CHOLESKYFACTORCOV_top_var_type" ;
-<<<<<<< HEAD
-      match oe2 with Some (_,e2) -> ( SMatrix (e1, e2), Single CholeskyCov)
-                   | _           ->  (SMatrix (e1, e1),  Single CholeskyCov)
+      match oe2 with Some (_,e2) -> ( SMatrix (AoS, e1, e2), Single CholeskyCov)
+                   | _           ->  (SMatrix (AoS, e1, e1),  Single CholeskyCov)
     }
   | CORRMATRIX LBRACK e=expression RBRACK
-    { grammar_logger "CORRMATRIX_top_var_type" ; (SMatrix (e, e), Single Correlation) }
+    { grammar_logger "CORRMATRIX_top_var_type" ; (SMatrix (AoS, e, e), Single Correlation) }
   | COVMATRIX LBRACK e=expression RBRACK
-    { grammar_logger "COVMATRIX_top_var_type" ; (SMatrix (e, e), Single Covariance) }
-=======
-      match oe2 with Some (_,e2) -> ( SMatrix (AoS, e1, e2), CholeskyCov)
-                   | _           ->  (SMatrix (AoS, e1, e1),  CholeskyCov)
-    }
-  | CORRMATRIX LBRACK e=expression RBRACK
-    { grammar_logger "CORRMATRIX_top_var_type" ; (SMatrix (AoS, e, e), Correlation) }
-  | COVMATRIX LBRACK e=expression RBRACK
-    { grammar_logger "COVMATRIX_top_var_type" ; (SMatrix (AoS, e, e), Covariance) }
->>>>>>> 766bbf10
+    { grammar_logger "COVMATRIX_top_var_type" ; (SMatrix (AoS, e, e), Single Covariance) }
 
 type_constraint:
   | r=range_constraint
