--- conflicted
+++ resolved
@@ -352,63 +352,10 @@
   (* tuple transformations are handled in pp_transformed_type *) ->
       ()
 
-<<<<<<< HEAD
-let rec pp_transformed_type ppf (pst, trans) =
-  let open Middle in
-  match pst with
-  | Type.Unsized ust ->
-      (* unsized types are untransformed *)
-      pf ppf "%a" pp_unsizedtype ust
-  | Type.Sized st -> (
-      let pp_possibly_transformed_type ppf (st, trans) =
-        let sizes_fmt =
-          match st with
-          | SizedType.SVector (_, e)
-           |SRowVector (_, e)
-           |SComplexVector e
-           |SComplexRowVector e ->
-              const (fun ppf -> pf ppf "[%a]" pp_expression) e
-          | SMatrix (_, e1, e2) | SComplexMatrix (e1, e2) ->
-              const
-                (fun ppf -> pf ppf "[%a, %a]" pp_expression e1 pp_expression)
-                e2
-          | SArray _ | SInt | SReal | SComplex | STuple _ -> nop in
-        let cov_sizes_fmt =
-          match st with
-          | SMatrix (_, e1, e2) ->
-              if e1 = e2 then const (fun ppf -> pf ppf "[%a]" pp_expression) e1
-              else
-                const
-                  (fun ppf -> pf ppf "[%a, %a]" pp_expression e1 pp_expression)
-                  e2
-          | _ -> nop in
-        match trans with
-        | Transformation.Identity -> pf ppf "%a" pp_sizedtype st
-        | Lower _ | Upper _ | LowerUpper _ | Offset _ | Multiplier _
-         |OffsetMultiplier _ ->
-            pf ppf "%a%a%a" pp_unsizedtype (SizedType.to_unsized st)
-              pp_bracketed_transform trans sizes_fmt ()
-        | Ordered -> pf ppf "ordered%a" sizes_fmt ()
-        | PositiveOrdered -> pf ppf "positive_ordered%a" sizes_fmt ()
-        | Simplex -> pf ppf "simplex%a" sizes_fmt ()
-        | UnitVector -> pf ppf "unit_vector%a" sizes_fmt ()
-        | CholeskyCorr -> pf ppf "cholesky_factor_corr%a" cov_sizes_fmt ()
-        | CholeskyCov -> pf ppf "cholesky_factor_cov%a" cov_sizes_fmt ()
-        | Correlation -> pf ppf "corr_matrix%a" cov_sizes_fmt ()
-        | Covariance -> pf ppf "cov_matrix%a" cov_sizes_fmt ()
-        | TupleTransformation ts as trans ->
-            (* NB this calls the top-level function to handle internal arrays etc *)
-            let transTypes = Middle.Utils.zip_tuple_trans_exn pst trans in
-            pf ppf "(@[%a%s@])"
-              (list ~sep:comma pp_transformed_type)
-              transTypes
-              (if List.length ts = 1 then "," else "") in
-=======
-let pp_transformed_type ppf (st, trans) =
+let rec pp_transformed_type ppf (st, trans) =
   let open Middle in
   let pp_possibly_transformed_type ppf (st, trans) =
     let sizes_fmt =
->>>>>>> e101bce2
       match st with
       | SizedType.SVector (_, e)
        |SRowVector (_, e)
@@ -417,7 +364,7 @@
           const (fun ppf -> pf ppf "[%a]" pp_expression) e
       | SMatrix (_, e1, e2) | SComplexMatrix (e1, e2) ->
           const (fun ppf -> pf ppf "[%a, %a]" pp_expression e1 pp_expression) e2
-      | SArray _ | SInt | SReal | SComplex -> nop in
+      | SArray _ | SInt | SReal | SComplex | STuple _ -> nop in
     let cov_sizes_fmt =
       match st with
       | SMatrix (_, e1, e2) ->
@@ -440,7 +387,14 @@
     | CholeskyCorr -> pf ppf "cholesky_factor_corr%a" cov_sizes_fmt ()
     | CholeskyCov -> pf ppf "cholesky_factor_cov%a" cov_sizes_fmt ()
     | Correlation -> pf ppf "corr_matrix%a" cov_sizes_fmt ()
-    | Covariance -> pf ppf "cov_matrix%a" cov_sizes_fmt () in
+    | Covariance -> pf ppf "cov_matrix%a" cov_sizes_fmt ()
+    | TupleTransformation ts as trans ->
+        (* NB this calls the top-level function to handle internal arrays etc *)
+        let transTypes = Middle.Utils.zip_stuple_trans_exn st trans in
+        pf ppf "(@[%a%s@])"
+          (list ~sep:comma pp_transformed_type)
+          transTypes
+          (if List.length ts = 1 then "," else "") in
   match st with
   (* array goes before something like cov_matrix *)
   | Middle.SizedType.SArray _ ->
