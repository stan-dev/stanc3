--- conflicted
+++ resolved
@@ -336,11 +336,7 @@
           Fmt.pf ppf "%a%a %a%a;" pp_array_dims es pp_transformed_type
             (pst, trans) pp_identifier id pp_init init )
   | FunDef {returntype= rt; funname= id; captures; arguments= args; body= b} -> (
-<<<<<<< HEAD
-      if is_some captures then Fmt.pf ppf "functions" ;
-=======
       if is_some captures then Fmt.pf ppf "function" ;
->>>>>>> 9fd3f9f1
       Fmt.pf ppf "%a %a(" pp_returntype rt pp_identifier id ;
       with_box ppf 0 (fun () ->
           Fmt.pf ppf "%a" (Fmt.list ~sep:Fmt.comma pp_args) args ) ;
