--- conflicted
+++ resolved
@@ -159,10 +159,7 @@
     | l -> Fmt.pf ppf "%a[%a]" pp_expression e pp_list_of_indices l )
 
 and pp_list_of_expression ppf es = Fmt.(list ~sep:comma pp_expression) ppf es
-<<<<<<< HEAD
-=======
 and pp_lvalue ppf lhs = pp_expression ppf (expr_of_lvalue lhs)
->>>>>>> e0ee22eb
 
 and pp_assignmentoperator ppf = function
   | Assign -> Fmt.pf ppf "="
@@ -214,31 +211,6 @@
   | Correlation -> Fmt.pf ppf ""
   | Covariance -> Fmt.pf ppf ""
 
-<<<<<<< HEAD
-and pp_transformed_type ppf (st, trans) =
-  let unsizedtype_fmt, sizes_fmt =
-    match st with
-    | Middle.SInt -> (Fmt.const pp_unsizedtype UInt, Fmt.nop)
-    | SReal -> (Fmt.const pp_unsizedtype UReal, Fmt.nop)
-    | SVector e ->
-        ( Fmt.const pp_unsizedtype UVector
-        , Fmt.const (fun ppf -> Fmt.pf ppf "[%a]" pp_expression) e )
-    | SRowVector e ->
-        ( Fmt.const pp_unsizedtype URowVector
-        , Fmt.const (fun ppf -> Fmt.pf ppf "[%a]" pp_expression) e )
-    | SMatrix (e1, e2) ->
-        ( Fmt.const pp_unsizedtype UMatrix
-        , Fmt.const
-            (fun ppf -> Fmt.pf ppf "[%a, %a]" pp_expression e1 pp_expression)
-            e2 )
-    | SArray _ -> (
-      match unwind_sized_array_type st with st, _ ->
-        (Fmt.const pp_sizedtype st, Fmt.nop) )
-  in
-  let cov_sizes_fmt =
-    match st with
-    | SMatrix (e1, e2) ->
-=======
 and pp_transformed_type ppf (pst, trans) =
   let rec discard_arrays pst =
     match pst with
@@ -267,7 +239,6 @@
   let cov_sizes_fmt =
     match pst with
     | Sized (SMatrix (e1, e2)) ->
->>>>>>> e0ee22eb
         if e1 = e2 then
           Fmt.const (fun ppf -> Fmt.pf ppf "[%a]" pp_expression) e1
         else
@@ -321,25 +292,10 @@
 
 and pp_statement ppf ({stmt= s_content; _} as ss) =
   match s_content with
-<<<<<<< HEAD
-  | Assignment
-      { assign_lhs= {assign_identifier= id; assign_indices= lindex; _}
-      ; assign_op= assop
-      ; assign_rhs= e } ->
-      let inds_fmt ppf lindex =
-        match lindex with
-        | [] -> Fmt.nop ppf ()
-        | l -> Fmt.pf ppf "[%a]" pp_list_of_indices l
-      in
-      with_hbox ppf (fun () ->
-          Fmt.pf ppf "%a%a %a %a;" pp_identifier id inds_fmt lindex
-            pp_assignmentoperator assop pp_expression e )
-=======
   | Assignment {assign_lhs= l; assign_op= assop; assign_rhs= e} ->
       with_hbox ppf (fun () ->
           Fmt.pf ppf "%a %a %a;" pp_lvalue l pp_assignmentoperator assop
             pp_expression e )
->>>>>>> e0ee22eb
   | NRFunApp (_, id, es) ->
       Fmt.pf ppf "%a(" pp_identifier id ;
       with_box ppf 0 (fun () -> Fmt.pf ppf "%a);" pp_list_of_expression es)
@@ -392,11 +348,7 @@
         | Unsized _ -> []
       in
       with_hbox ppf (fun () ->
-<<<<<<< HEAD
-          Fmt.pf ppf "%a %a%a%a;" pp_transformed_type (st2, trans)
-=======
           Fmt.pf ppf "%a %a%a%a;" pp_transformed_type (pst, trans)
->>>>>>> e0ee22eb
             pp_identifier id pp_array_dims es pp_init init )
   | FunDef {returntype= rt; funname= id; arguments= args; body= b} -> (
       Fmt.pf ppf "%a %a(" pp_returntype rt pp_identifier id ;
@@ -412,11 +364,7 @@
 and pp_list_of_statements ppf l =
   with_vbox ppf 0 (fun () -> Format.pp_print_list pp_statement ppf l)
 
-<<<<<<< HEAD
-and pp_block block_name ppf block_stmts =
-=======
 let pp_block block_name ppf block_stmts =
->>>>>>> e0ee22eb
   Fmt.pf ppf "%s {" block_name ;
   Format.pp_print_cut ppf () ;
   if List.length block_stmts > 0 then (
@@ -438,32 +386,6 @@
     ; parametersblock= bp
     ; transformedparametersblock= btp
     ; modelblock= bm
-<<<<<<< HEAD
-    ; generatedquantitiesblock= bgq } ->
-      Format.pp_open_vbox ppf 0 ;
-      pp_opt_block ppf "functions" bf ;
-      pp_opt_block ppf "data" bd ;
-      pp_opt_block ppf "transformed data" btd ;
-      pp_opt_block ppf "parameters" bp ;
-      pp_opt_block ppf "transformed parameters" btp ;
-      pp_opt_block ppf "model" bm ;
-      pp_opt_block ppf "generated quantities" bgq ;
-      Format.pp_close_box ppf ()
-
-and pretty_print_program p =
-  let pretty = wrap_fmt pp_program p in
-  let pretty_p =
-    Option.value_exn
-      (Result.ok (Parse.parse_string Parser.Incremental.program pretty))
-  in
-  if compare_untyped_program p pretty_p <> 0 then
-    raise_s
-      [%message
-        "Something went wrong pretty printing program "
-          (p : untyped_program)
-          " Please file a bug report."] ;
-  pretty
-=======
     ; generatedquantitiesblock= bgq } =
   Format.pp_open_vbox ppf 0 ;
   pp_opt_block ppf "functions" bf ;
@@ -492,5 +414,4 @@
 let pretty_print_typed_program p =
   let result = wrap_fmt pp_program p in
   check_correctness (untyped_program_of_typed_program p) result ;
-  result
->>>>>>> e0ee22eb
+  result