(** Some helpers to produce nice error messages and for auto-formatting Stan programs *)

open Core_kernel
open Ast

(* To avoid cluttering the AST, comments are not associated with any particular AST node but instead come in a separate list.
   The pretty printer uses the AST nodes' location metadata to insert whitespace and comments.
   The comment list is stored in a global state that is accessed by set_comments, get_comments, and skip_comments.
 *)
let comments : comment_type list ref = ref []
let skipped = ref []
let set_comments ls = comments := ls

let get_comments end_loc =
  let rec go ls =
    match ls with
    | LineComment (s, ({Middle.Location_span.begin_loc; _} as loc)) :: tl
      when Middle.Location.compare_loc begin_loc end_loc < 0 ->
        (false, [s], loc) :: go tl
    | BlockComment (s, ({Middle.Location_span.begin_loc; _} as loc)) :: tl
      when Middle.Location.compare_loc begin_loc end_loc < 0 ->
        (true, s, loc) :: go tl
    | Comma loc :: tl when Middle.Location.compare_loc loc end_loc < 0 -> go tl
    | _ ->
        comments := ls ;
        []
  in
  go !comments

let get_comments_until_comma end_loc =
  let rec go ls =
    match ls with
    | LineComment (s, ({Middle.Location_span.begin_loc; _} as loc)) :: tl
      when Middle.Location.compare_loc begin_loc end_loc < 0 ->
        (false, [s], loc) :: go tl
    | BlockComment (s, ({Middle.Location_span.begin_loc; _} as loc)) :: tl
      when Middle.Location.compare_loc begin_loc end_loc < 0 ->
        (true, s, loc) :: go tl
    | _ ->
        comments := ls ;
        []
  in
  go !comments

let skip_comments loc =
  skipped :=
    !skipped
    @ List.filter_map (get_comments loc) ~f:(function
        | x, s :: l, loc -> Some (x, (" ^^^:" ^ s) :: l, loc)
        | _, [], _ -> None )

let remaining_comments () =
  let x =
    !skipped
    @ List.filter_map !comments ~f:(function
        | LineComment (a, b) -> Some (false, [a], b)
        | BlockComment (a, b) -> Some (true, a, b)
        | Comma _ -> None )
  in
  skipped := [] ;
  comments := [] ;
  x

let pp_space newline ppf (prev_loc, begin_loc) =
  let open Middle.Location in
  if
    prev_loc.filename <> begin_loc.filename
    || prev_loc.line_num + 1 < begin_loc.line_num
  then Fmt.pf ppf "@,@,"
  else if newline || prev_loc.line_num < begin_loc.line_num then
    Fmt.pf ppf "@,"
  else Fmt.pf ppf " "

let pp_comment ppf
    (is_block, lines, {Middle.Location_span.begin_loc= {col_num; _}; _}) =
  let trim init lines =
    let padding =
      List.fold lines ~init ~f:(fun m x ->
          match String.lfindi ~f:(fun _ c -> c <> ' ') x with
          | None -> m
          | Some x -> min m x )
    in
    List.map lines ~f:(fun x -> String.drop_prefix x padding)
  in
  let trim_tail col_num lines =
    match lines with [] -> [] | hd :: tl -> hd :: trim (col_num - 2) tl
  in
  if is_block then
    Fmt.pf ppf "@[<v>/*%a*/@]" Fmt.(list string) (trim_tail col_num lines)
  else Fmt.pf ppf "//%a" Fmt.string (List.hd_exn lines)

let pp_spacing ?(newline = true) prev_loc next_loc ppf ls =
  let newline =
    newline
    || match List.last ls with Some (false, _, _) -> true | _ -> false
  in
  let rec recurse prev_loc = function
    | ((_, _, {Middle.Location_span.begin_loc; end_loc}) as hd) :: tl ->
        pp_space false ppf (prev_loc, begin_loc) ;
        pp_comment ppf hd ;
        recurse end_loc tl
    | [] -> prev_loc
  in
  let finish prev_loc =
    Option.iter next_loc ~f:(fun next_loc ->
        pp_space newline ppf (prev_loc, next_loc) )
  in
  match ls with
  | ((_, _, {Middle.Location_span.begin_loc; end_loc}) as hd) :: tl ->
      Option.iter prev_loc ~f:(fun prev_loc ->
          pp_space false ppf (prev_loc, begin_loc) ) ;
      pp_comment ppf hd ;
      let _ = recurse Middle.Location.empty !skipped in
      skipped := [] ;
      recurse end_loc tl |> finish
  | [] ->
      let _ = recurse Middle.Location.empty !skipped in
      skipped := [] ;
      Option.iter prev_loc ~f:finish

let wrap_fmt fmt x =
  (* Switched from Format.str_formatter partially because of
     https://discuss.ocaml.org/t/debugging-memory-issues/3223/8
  *)
  Fmt.strf "%a" fmt x

let with_hbox ppf f =
  Format.pp_open_hbox ppf () ; f () ; Format.pp_close_box ppf () ; ()

let with_box ppf offset f =
  Format.pp_open_box ppf offset ;
  f () ;
  Format.pp_close_box ppf () ;
  ()

let with_vbox ppf offset f =
  Format.pp_open_vbox ppf offset ;
  f () ;
  Format.pp_close_box ppf () ;
  ()

let comma_no_break = Fmt.unit ", "

let with_indented_box ppf indentation offset f =
  let rec pp_print_n_spaces ppf = function
    | 0 -> ()
    | i ->
        Format.pp_print_space ppf () ;
        pp_print_n_spaces ppf (i - 1)
  in
  with_hbox ppf (fun () ->
      pp_print_n_spaces ppf indentation ;
      with_box ppf offset f ) ;
  ()

let pp_unsizedtype = Middle.UnsizedType.pp
let pp_autodifftype = Middle.UnsizedType.pp_autodifftype

let rec unwind_sized_array_type = function
  | Middle.SizedType.SArray (st, e) -> (
    match unwind_sized_array_type st with st2, es -> (st2, es @ [e]) )
  | st -> (st, [])

let pp_unsizedtypes ppf l = Fmt.(list ~sep:comma_no_break pp_unsizedtype) ppf l

let pp_argtype ppf = function
  | at, ut -> Fmt.pair ~sep:Fmt.nop pp_autodifftype pp_unsizedtype ppf (at, ut)

let pp_returntype ppf = function
  | Middle.UnsizedType.ReturnType x -> pp_unsizedtype ppf x
  | Void -> Fmt.pf ppf "void"

let pp_identifier ppf id = Fmt.pf ppf "%s" id.name

let pp_operator ppf = function
  | Middle.Operator.Plus | PPlus -> Fmt.pf ppf "+"
  | Minus | PMinus -> Fmt.pf ppf "-"
  | Times -> Fmt.pf ppf "*"
  | Divide -> Fmt.pf ppf "/"
  | Modulo -> Fmt.pf ppf "%%"
  | IntDivide -> Fmt.pf ppf "%%/%%"
  | LDivide -> Fmt.pf ppf "\\"
  | EltTimes -> Fmt.pf ppf ".*"
  | EltDivide -> Fmt.pf ppf "./"
  | Pow -> Fmt.pf ppf "^"
  | EltPow -> Fmt.pf ppf ".^"
  | Or -> Fmt.pf ppf "||"
  | And -> Fmt.pf ppf "&&"
  | Equals -> Fmt.pf ppf "=="
  | NEquals -> Fmt.pf ppf "!="
  | Less -> Fmt.pf ppf "<"
  | Leq -> Fmt.pf ppf "<="
  | Greater -> Fmt.pf ppf ">"
  | Geq -> Fmt.pf ppf ">="
  | PNot -> Fmt.pf ppf "!"
  | Transpose -> Fmt.pf ppf "'"

let pp_list_of pp (loc_of : 'a -> Middle.Location_span.t) ppf
    (es, {Middle.Location_span.begin_loc; end_loc}) =
  let pp_maybe_space space_before comments =
    if not (List.is_empty comments) then (
      if space_before then Fmt.sp ppf () ;
      let rec go was_block = function
        | ((is_block, _, _) as comment) :: tl ->
            pp_comment ppf comment ;
            if not is_block then Format.pp_force_newline ppf () ;
            go is_block tl
        | [] -> if was_block && not space_before then Fmt.sp ppf ()
      in
      go true comments )
  in
  let rec go expr more =
    match more with
    | next :: rest ->
        pp ppf expr ;
        let next_loc = (loc_of next).begin_loc in
        pp_maybe_space true (get_comments_until_comma next_loc) ;
        let comments = get_comments next_loc in
        Fmt.comma ppf () ;
        pp_maybe_space false comments ;
        go next rest
    | [] -> pp ppf expr
  in
  skip_comments begin_loc ;
  ( match es with
  | [] -> ()
  | e :: es ->
      pp_maybe_space false (get_comments (loc_of e).begin_loc) ;
      go e es ) ;
  pp_maybe_space true (get_comments end_loc)

let rec pp_index ppf = function
  | All -> Fmt.pf ppf " : "
  | Single e -> pp_expression ppf e
  | Upfrom e -> Fmt.pf ppf "%a : " pp_expression e
  | Downfrom e -> Fmt.pf ppf " : %a" pp_expression e
  | Between (e1, e2) -> Fmt.pf ppf "%a : %a" pp_expression e1 pp_expression e2

and pp_list_of_indices ppf l =
  Fmt.(list ~sep:comma_no_break pp_index) ppf l ;
  ()

and pp_expression ppf ({expr= e_content; emeta= {loc; _}} : untyped_expression)
    =
  match e_content with
  | TernaryIf (e1, e2, e3) ->
      with_box ppf 0 (fun () ->
          Fmt.pf ppf "%a" pp_expression e1 ;
          Format.pp_print_space ppf () ;
          Fmt.pf ppf "? %a" pp_expression e2 ;
          Format.pp_print_space ppf () ;
          Fmt.pf ppf ": %a" pp_expression e3 )
  | BinOp (e1, op, e2) ->
      with_box ppf 0 (fun () ->
          Fmt.pf ppf "%a" pp_expression e1 ;
          Format.pp_print_space ppf () ;
          Fmt.pf ppf "%a %a" pp_operator op pp_expression e2 )
  | PrefixOp (op, e) -> Fmt.pf ppf "%a%a" pp_operator op pp_expression e
  | PostfixOp (e, op) -> Fmt.pf ppf "%a%a" pp_expression e pp_operator op
  | Variable id -> pp_identifier ppf id
  | IntNumeral i -> Fmt.pf ppf "%s" i
  | RealNumeral r -> Fmt.pf ppf "%s" r
  | ImagNumeral z -> Fmt.pf ppf "%si" z
  | FunApp (_, id, es) ->
      Fmt.pf ppf "%a(" pp_identifier id ;
      with_box ppf 0 (fun () -> Fmt.pf ppf "%a)" pp_list_of_expression (es, loc)
      )
  | CondDistApp (_, id, es) -> (
    match es with
    | [] -> Middle.Errors.fatal_error ()
    | e :: es' ->
        with_hbox ppf (fun () ->
            Fmt.pf ppf "%a(%a | %a)" pp_identifier id pp_expression e
              pp_list_of_expression (es', loc) ) )
  (* GetLP is deprecated *)
  | GetLP -> Fmt.pf ppf "get_lp()"
  | GetTarget -> Fmt.pf ppf "target()"
  | ArrayExpr es ->
      Fmt.pf ppf "{" ;
      with_box ppf 0 (fun () -> Fmt.pf ppf "%a}" pp_list_of_expression (es, loc)
      )
  | RowVectorExpr es ->
      Fmt.pf ppf "[" ;
      with_box ppf 0 (fun () -> Fmt.pf ppf "%a]" pp_list_of_expression (es, loc)
      )
  | Paren e -> Fmt.pf ppf "(%a)" pp_expression e
  | Indexed (e, l) -> (
    match l with
    | [] -> Fmt.pf ppf "%a" pp_expression e
    | l -> Fmt.pf ppf "%a[%a]" pp_expression e pp_list_of_indices l )

and pp_list_of_expression ppf es =
  let loc_of (x : untyped_expression) = x.emeta.loc in
  pp_list_of pp_expression loc_of ppf es

let pp_lvalue ppf lhs = pp_expression ppf (expr_of_lvalue lhs)

let pp_assignmentoperator ppf = function
  | Assign -> Fmt.pf ppf "="
  (* ArrowAssign is deprecated *)
  | ArrowAssign -> Fmt.pf ppf "<-"
  | OperatorAssign op -> Fmt.pf ppf "%a=" pp_operator op

let pretty_print_assignmentoperator op = wrap_fmt pp_assignmentoperator op

let pp_truncation ppf = function
  | NoTruncate -> Fmt.pf ppf ""
  | TruncateUpFrom e -> Fmt.pf ppf " T[%a, ]" pp_expression e
  | TruncateDownFrom e -> Fmt.pf ppf " T[ , %a]" pp_expression e
  | TruncateBetween (e1, e2) ->
      Fmt.pf ppf " T[%a, %a]" pp_expression e1 pp_expression e2

let pp_printable ppf = function
  | PString s -> Fmt.pf ppf "%s" s
  | PExpr e -> pp_expression ppf e

let pp_list_of_printables ppf l =
  Fmt.(list ~sep:comma_no_break pp_printable) ppf l

let pp_sizedtype ppf = function
  | Middle.SizedType.SInt -> Fmt.pf ppf "int"
  | SReal -> Fmt.pf ppf "real"
  | SComplex -> Fmt.pf ppf "complex"
  | SVector (_, e) -> Fmt.pf ppf "vector[%a]" pp_expression e
  | SRowVector (_, e) -> Fmt.pf ppf "row_vector[%a]" pp_expression e
  | SMatrix (_, e1, e2) ->
      Fmt.pf ppf "matrix[%a, %a]" pp_expression e1 pp_expression e2
  | SArray _ -> raise (Middle.Errors.FatalError "This should never happen.")

<<<<<<< HEAD
and pp_transformation ppf = function
  | Middle.Transformation.Lower e -> Fmt.pf ppf "<lower=%a>" pp_expression e
  | Upper e -> Fmt.pf ppf "<upper=%a>" pp_expression e
=======
let pp_transformation ppf = function
  | Middle.Transformation.Identity -> Fmt.pf ppf ""
  | Lower e -> Fmt.pf ppf "<@[lower=%a@]>" pp_expression e
  | Upper e -> Fmt.pf ppf "<@[upper=%a@]>" pp_expression e
>>>>>>> c320318d
  | LowerUpper (e1, e2) ->
      Fmt.pf ppf "<@[lower=%a,@ upper=%a@]>" pp_expression e1 pp_expression e2
  | Offset e -> Fmt.pf ppf "<@[offset=%a@]>" pp_expression e
  | Multiplier e -> Fmt.pf ppf "<@[multiplier=%a@]>" pp_expression e
  | OffsetMultiplier (e1, e2) ->
      Fmt.pf ppf "<@[offset=%a,@ multiplier=%a@]>" pp_expression e1
        pp_expression e2
  | Ordered -> Fmt.pf ppf ""
  | PositiveOrdered -> Fmt.pf ppf ""
  | Simplex -> Fmt.pf ppf ""
  | UnitVector -> Fmt.pf ppf ""
  | CholeskyCorr -> Fmt.pf ppf ""
  | CholeskyCov -> Fmt.pf ppf ""
  | Correlation -> Fmt.pf ppf ""
  | Covariance -> Fmt.pf ppf ""

let pp_transformed_type ppf (pst, trans) =
  let rec discard_arrays pst =
    match pst with
    | Middle.Type.Sized st ->
        Middle.Type.Sized (Fn.compose fst unwind_sized_array_type st)
    | Unsized (UArray t) -> discard_arrays (Unsized t)
    | Unsized ut -> Unsized ut
  in
  let pst = discard_arrays pst in
  let unsizedtype_fmt =
    match pst with
    | Middle.Type.Sized (SArray _ as st) ->
        Fmt.const pp_sizedtype (Fn.compose fst unwind_sized_array_type st)
    | _ -> Fmt.const pp_unsizedtype (Middle.Type.to_unsized pst)
  in
  let sizes_fmt =
    match pst with
    | Sized (SVector (_, e)) | Sized (SRowVector (_, e)) ->
        Fmt.const (fun ppf -> Fmt.pf ppf "[%a]" pp_expression) e
    | Sized (SMatrix (_, e1, e2)) ->
        Fmt.const
          (fun ppf -> Fmt.pf ppf "[%a, %a]" pp_expression e1 pp_expression)
          e2
    | Sized (SArray _)
     |Unsized _
     |Sized Middle.SizedType.SInt
     |Sized SReal
     |Sized SComplex ->
        Fmt.nop
  in
  let cov_sizes_fmt =
    match pst with
    | Sized (SMatrix (_, e1, e2)) ->
        if e1 = e2 then
          Fmt.const (fun ppf -> Fmt.pf ppf "[%a]" pp_expression) e1
        else
          Fmt.const
            (fun ppf -> Fmt.pf ppf "[%a, %a]" pp_expression e1 pp_expression)
            e2
    | _ -> Fmt.nop
  in
  match trans with
  | Middle.Transformation.Identity ->
      Fmt.pf ppf "%a%a" unsizedtype_fmt () sizes_fmt ()
  | Single t -> (
    match t with
    | Lower _ | Upper _ | LowerUpper _ | Offset _ | Multiplier _
     |OffsetMultiplier _ ->
        Fmt.pf ppf "%a%a%a" unsizedtype_fmt () pp_transformation t sizes_fmt ()
    | Ordered -> Fmt.pf ppf "ordered%a" sizes_fmt ()
    | PositiveOrdered -> Fmt.pf ppf "positive_ordered%a" sizes_fmt ()
    | Simplex -> Fmt.pf ppf "simplex%a" sizes_fmt ()
    | UnitVector -> Fmt.pf ppf "unit_vector%a" sizes_fmt ()
    | CholeskyCorr -> Fmt.pf ppf "cholesky_factor_corr%a" cov_sizes_fmt ()
    | CholeskyCov -> Fmt.pf ppf "cholesky_factor_cov%a" cov_sizes_fmt ()
    | Correlation -> Fmt.pf ppf "corr_matrix%a" cov_sizes_fmt ()
    | Covariance -> Fmt.pf ppf "cov_matrix%a" cov_sizes_fmt () )
  | Chain ts ->
      (* TR TODO: Currently this would only print the lower/upper and offset/mult 
       * This needs to survive round-tripping in the parser!
       *)
      Fmt.pf ppf "%a%a%a" unsizedtype_fmt ()
        (Fmt.list ~sep:Fmt.sp pp_transformation)
        ts sizes_fmt ()

let pp_array_dims ppf = function
  | [] -> Fmt.pf ppf ""
  | es ->
      Fmt.pf ppf "array[" ;
      with_box ppf 0 (fun () ->
          let ({emeta= {loc= {end_loc; _}; _}; _} : untyped_expression) =
            List.hd_exn es
          in
          let es = List.rev es in
          let ({emeta= {loc= {begin_loc; _}; _}; _} : untyped_expression) =
            List.hd_exn es
          in
          Fmt.pf ppf "%a] " pp_list_of_expression (es, {begin_loc; end_loc}) )

let rec pp_indent_unless_block ppf ((s : untyped_statement), loc) =
  match s.stmt with
  | Block _ -> pp_statement ppf s
  | _ ->
      pp_spacing (Some loc) (Some s.smeta.loc.begin_loc) ppf
        (get_comments s.smeta.loc.begin_loc) ;
      with_indented_box ppf 2 0 (fun () -> Fmt.pf ppf "%a" pp_statement s)

(* This function helps write chained if-then-else-if-... blocks
 * correctly. Without it, each IfThenElse would trigger a new
 * vbox in front of the if, adding spaces for each level of IfThenElse.
 *)
and pp_recursive_ifthenelse ppf (s, loc) =
  match s.stmt with
  | IfThenElse (e, s, None) ->
      Fmt.pf ppf "if (%a) %a" pp_expression e pp_indent_unless_block
        (s, e.emeta.loc.end_loc)
  | IfThenElse (e, s1, Some s2) ->
      Fmt.pf ppf "if (%a) %a" pp_expression e pp_indent_unless_block
        (s1, e.emeta.loc.end_loc) ;
      let newline = match s1.stmt with Block _ -> false | _ -> true in
      let loc2 = s2.smeta.loc.begin_loc in
      let loc2 =
        match s2.stmt with
        | Block _ -> loc2
        | _ -> {loc2 with line_num= loc2.line_num - 1}
      in
      pp_spacing ~newline (Some s1.smeta.loc.end_loc) (Some loc2) ppf
        (get_comments s2.smeta.loc.begin_loc) ;
      let loc = s1.smeta.loc.end_loc in
      Fmt.pf ppf "else %a" pp_recursive_ifthenelse
        (s2, {loc with line_num= loc.line_num + 1})
  | _ -> pp_indent_unless_block ppf (s, loc)

and pp_statement ppf
    ({stmt= s_content; smeta= {loc}} as ss : untyped_statement) =
  match s_content with
  | Assignment {assign_lhs= l; assign_op= assop; assign_rhs= e} ->
      with_hbox ppf (fun () ->
          Fmt.pf ppf "%a %a %a;" pp_lvalue l pp_assignmentoperator assop
            pp_expression e )
  | NRFunApp (_, id, es) ->
      Fmt.pf ppf "%a(" pp_identifier id ;
      with_box ppf 0 (fun () ->
          Fmt.pf ppf "%a);" pp_list_of_expression (es, loc) )
  | TargetPE e -> Fmt.pf ppf "target += %a;" pp_expression e
  | IncrementLogProb e ->
      with_hbox ppf (fun () ->
          Fmt.pf ppf "increment_log_prob(%a);" pp_expression e )
  | Tilde {arg= e; distribution= id; args= es; truncation= t} ->
      Fmt.pf ppf "%a ~ %a(" pp_expression e pp_identifier id ;
      with_box ppf 0 (fun () -> Fmt.pf ppf "%a)" pp_list_of_expression (es, loc)
      ) ;
      Fmt.pf ppf "%a;" pp_truncation t
  | Break -> Fmt.pf ppf "break;"
  | Continue -> Fmt.pf ppf "continue;"
  | Return e ->
      with_hbox ppf (fun () -> Fmt.pf ppf "return %a;" pp_expression e)
  | ReturnVoid -> Fmt.pf ppf "return;"
  | Print ps -> Fmt.pf ppf "print(%a);" pp_list_of_printables ps
  | Reject ps -> Fmt.pf ppf "reject(%a);" pp_list_of_printables ps
  | Skip -> Fmt.pf ppf ";"
  | IfThenElse (_, _, _) ->
      with_vbox ppf 0 (fun () ->
          pp_recursive_ifthenelse ppf (ss, ss.smeta.loc.begin_loc) )
  | While (e, s) -> Fmt.pf ppf "while (%a) %a" pp_expression e pp_statement s
  | For {loop_variable= id; lower_bound= e1; upper_bound= e2; loop_body= s} ->
      with_vbox ppf 0 (fun () ->
          Fmt.pf ppf "for (%a in %a : %a) %a" pp_identifier id pp_expression e1
            pp_expression e2 pp_indent_unless_block (s, e2.emeta.loc.end_loc)
      )
  | ForEach (id, e, s) ->
      Fmt.pf ppf "for (%a in %a) %a" pp_identifier id pp_expression e
        pp_indent_unless_block (s, e.emeta.loc.end_loc)
  | Block vdsl ->
      Fmt.pf ppf "{" ;
      Format.pp_print_cut ppf () ;
      with_indented_box ppf 2 0 (fun () -> pp_list_of_statements ppf (vdsl, loc)
      ) ;
      Format.pp_print_cut ppf () ;
      Fmt.pf ppf "}"
  | Profile (name, vdsl) ->
      Fmt.pf ppf "profile(%s) {" name ;
      Format.pp_print_cut ppf () ;
      with_indented_box ppf 2 0 (fun () -> pp_list_of_statements ppf (vdsl, loc)
      ) ;
      Format.pp_print_cut ppf () ;
      Fmt.pf ppf "}"
  | VarDecl
      { decl_type= pst
      ; transformation= trans
      ; identifier= id
      ; initial_value= init
      ; is_global= _ } ->
      let pp_init ppf init =
        match init with
        | None -> Fmt.pf ppf ""
        | Some e -> Fmt.pf ppf " = %a" pp_expression e
      in
      let es =
        match pst with
        | Sized st -> Fn.compose snd unwind_sized_array_type st
        | Unsized _ -> []
      in
      with_hbox ppf (fun () ->
          Fmt.pf ppf "%a%a %a%a;" pp_array_dims es pp_transformed_type
            (pst, trans) pp_identifier id pp_init init )
  | FunDef {returntype= rt; funname= id; arguments= args; body= b} -> (
      Fmt.pf ppf "%a %a(" pp_returntype rt pp_identifier id ;
      let loc_of (_, _, id) = id.id_loc in
      with_box ppf 0 (fun () ->
          Fmt.pf ppf "%a"
            (pp_list_of pp_args loc_of)
            (args, {loc with end_loc= b.smeta.loc.begin_loc}) ) ;
      match b with
      | {stmt= Skip; _} -> Fmt.pf ppf ");"
      | b -> Fmt.pf ppf ") %a" pp_statement b )

and pp_args ppf (at, ut, id) =
  Fmt.pf ppf "%a%a %a" pp_autodifftype at pp_unsizedtype ut pp_identifier id

and pp_list_of_statements ppf (l, xloc) =
  let rec pp_head ppf ls =
    match ls with
    | ({smeta= ({loc= {end_loc; _}} : located_meta); _} as s) :: l ->
        let begin_loc = Ast.get_first_loc s in
        pp_spacing None (Some begin_loc) ppf (get_comments begin_loc) ;
        pp_statement ppf s ;
        pp_tail end_loc ppf l
    | [] -> pp_spacing None None ppf (get_comments xloc.end_loc)
  and pp_tail loc ppf ls =
    skip_comments loc ;
    match ls with
    | ({smeta= ({loc= {end_loc; _}} : located_meta); _} as s) :: l ->
        let begin_loc = Ast.get_first_loc s in
        pp_spacing (Some loc) (Some begin_loc) ppf (get_comments begin_loc) ;
        pp_statement ppf s ;
        pp_tail end_loc ppf l
    | [] -> pp_spacing (Some loc) None ppf (get_comments xloc.end_loc)
  in
  with_vbox ppf 0 (fun () -> pp_head ppf l)

let pp_block block_name ppf {stmts; xloc} =
  Fmt.pf ppf "%s {" block_name ;
  Format.pp_print_cut ppf () ;
  with_indented_box ppf 2 0 (fun () -> pp_list_of_statements ppf (stmts, xloc)) ;
  Format.pp_print_cut ppf () ;
  Fmt.pf ppf "}" ;
  Format.pp_print_cut ppf ()

let rec pp_block_list ppf = function
  | (name, {stmts; xloc}) :: tl ->
      pp_spacing None (Some xloc.begin_loc) ppf (get_comments xloc.begin_loc) ;
      pp_block name ppf {stmts; xloc} ;
      pp_block_list ppf tl
  | [] -> pp_spacing None None ppf (remaining_comments ())

let pp_program ppf
    { functionblock= bf
    ; datablock= bd
    ; transformeddatablock= btd
    ; parametersblock= bp
    ; transformedparametersblock= btp
    ; modelblock= bm
    ; generatedquantitiesblock= bgq
    ; comments } =
  set_comments comments ;
  Format.pp_open_vbox ppf 0 ;
  let blocks =
    List.filter_map
      ~f:(fun (name, block_opt) -> Option.map ~f:(fun b -> (name, b)) block_opt)
      [ ("functions", bf); ("data", bd); ("transformed data", btd)
      ; ("parameters", bp)
      ; ("transformed parameters", btp)
      ; ("model", bm)
      ; ("generated quantities", bgq) ]
  in
  pp_block_list ppf blocks

let check_correctness prog pretty =
  let result_ast, (_ : Middle.Warnings.t list) =
    Parse.parse_string Parser.Incremental.program pretty
  in
  if
    compare_untyped_program prog (Option.value_exn (Result.ok result_ast)) <> 0
  then failwith "Pretty printing failed. Please file a bug."

let pp_typed_expression ppf e =
  pp_expression ppf (untyped_expression_of_typed_expression e)

let pretty_print_program p =
  let result = wrap_fmt pp_program p in
  check_correctness p result ; result

let pretty_print_typed_program p =
  let p = untyped_program_of_typed_program p in
  let result = wrap_fmt pp_program p in
  check_correctness p result ; result<|MERGE_RESOLUTION|>--- conflicted
+++ resolved
@@ -327,16 +327,9 @@
       Fmt.pf ppf "matrix[%a, %a]" pp_expression e1 pp_expression e2
   | SArray _ -> raise (Middle.Errors.FatalError "This should never happen.")
 
-<<<<<<< HEAD
-and pp_transformation ppf = function
-  | Middle.Transformation.Lower e -> Fmt.pf ppf "<lower=%a>" pp_expression e
-  | Upper e -> Fmt.pf ppf "<upper=%a>" pp_expression e
-=======
 let pp_transformation ppf = function
-  | Middle.Transformation.Identity -> Fmt.pf ppf ""
-  | Lower e -> Fmt.pf ppf "<@[lower=%a@]>" pp_expression e
+  | Middle.Transformation.Lower e -> Fmt.pf ppf "<@[lower=%a@]>" pp_expression e
   | Upper e -> Fmt.pf ppf "<@[upper=%a@]>" pp_expression e
->>>>>>> c320318d
   | LowerUpper (e1, e2) ->
       Fmt.pf ppf "<@[lower=%a,@ upper=%a@]>" pp_expression e1 pp_expression e2
   | Offset e -> Fmt.pf ppf "<@[offset=%a@]>" pp_expression e
