--- conflicted
+++ resolved
@@ -179,13 +179,8 @@
 
 let rec unwind_sized_array_type st =
   match st with
-<<<<<<< HEAD
   | Middle.SizedType.SInt | SReal | SComplex | STuple _ | SVector _
    |SRowVector _ | SMatrix _ ->
-=======
-  | Middle.SizedType.SInt | SReal | SComplex | SVector _ | SRowVector _
-   |SMatrix _ ->
->>>>>>> 19be33f3
       (st, [])
   | SArray (st, dim) ->
       let st', dims = unwind_sized_array_type st in
@@ -322,10 +317,7 @@
   | SRowVector (_, e) -> pf ppf "row_vector[%a]" pp_expression e
   | SMatrix (_, e1, e2) ->
       pf ppf "matrix[%a, %a]" pp_expression e1 pp_expression e2
-<<<<<<< HEAD
   | STuple ts -> pf ppf "(@[%a@])" (list ~sep:comma pp_sizedtype) ts
-=======
->>>>>>> 19be33f3
   | SArray _ as arr ->
       let ty, ixs = unwind_sized_array_type arr in
       pf ppf "array[@[%a@]]@ %a"
@@ -346,22 +338,14 @@
   (* tuple transformations are handled in pp_transformed_type *) ->
       ()
 
-<<<<<<< HEAD
 let rec pp_transformed_type ppf (pst, trans) =
-=======
-let pp_transformed_type ppf (pst, trans) =
->>>>>>> 19be33f3
   let open Middle in
   match pst with
   | Type.Unsized ust ->
       (* unsized types are untransformed *)
       pf ppf "%a" pp_unsizedtype ust
   | Type.Sized st -> (
-<<<<<<< HEAD
-      let pp_trans ppf (st, trans) =
-=======
       let pp_possibly_transformed_type ppf (st, trans) =
->>>>>>> 19be33f3
         let sizes_fmt =
           match st with
           | SizedType.SVector (_, e) | SRowVector (_, e) ->
@@ -370,11 +354,7 @@
               const
                 (fun ppf -> pf ppf "[%a, %a]" pp_expression e1 pp_expression)
                 e2
-<<<<<<< HEAD
           | SArray _ | SInt | SReal | SComplex | STuple _ -> nop in
-=======
-          | SArray _ | SInt | SReal | SComplex -> nop in
->>>>>>> 19be33f3
         let cov_sizes_fmt =
           match st with
           | SMatrix (_, e1, e2) ->
@@ -389,11 +369,7 @@
         | Lower _ | Upper _ | LowerUpper _ | Offset _ | Multiplier _
          |OffsetMultiplier _ ->
             pf ppf "%a%a%a" pp_unsizedtype (SizedType.to_unsized st)
-<<<<<<< HEAD
-              pp_transformation trans sizes_fmt ()
-=======
               pp_bracketed_transform trans sizes_fmt ()
->>>>>>> 19be33f3
         | Ordered -> pf ppf "ordered%a" sizes_fmt ()
         | PositiveOrdered -> pf ppf "positive_ordered%a" sizes_fmt ()
         | Simplex -> pf ppf "simplex%a" sizes_fmt ()
@@ -401,26 +377,16 @@
         | CholeskyCorr -> pf ppf "cholesky_factor_corr%a" cov_sizes_fmt ()
         | CholeskyCov -> pf ppf "cholesky_factor_cov%a" cov_sizes_fmt ()
         | Correlation -> pf ppf "corr_matrix%a" cov_sizes_fmt ()
-<<<<<<< HEAD
         | Covariance -> pf ppf "cov_matrix%a" cov_sizes_fmt ()
         | TupleTransformation _ as trans ->
             (* NB this calls the top-level function to handle internal arrays etc *)
             let transTypes = Middle.TupleUtils.zip_tuple_trans_exn pst trans in
             pf ppf "(@[%a@])" (list ~sep:comma pp_transformed_type) transTypes
       in
-=======
-        | Covariance -> pf ppf "cov_matrix%a" cov_sizes_fmt () in
->>>>>>> 19be33f3
       match st with
       (* array goes before something like cov_matrix *)
       | Middle.SizedType.SArray _ ->
           let ty, ixs = unwind_sized_array_type st in
-<<<<<<< HEAD
-          pf ppf "array[@[%a@]]@ %a"
-            (list ~sep:comma pp_expression)
-            ixs pp_trans (ty, trans)
-      | _ -> pf ppf "%a" pp_trans (st, trans) )
-=======
           let ({emeta= {loc= {end_loc; _}; _}; _} : untyped_expression) =
             List.last_exn ixs in
           let ({emeta= {loc= {begin_loc; _}; _}; _} : untyped_expression) =
@@ -429,7 +395,6 @@
             (ixs, {begin_loc; end_loc})
             pp_possibly_transformed_type (ty, trans)
       | _ -> pf ppf "%a" pp_possibly_transformed_type (st, trans) )
->>>>>>> 19be33f3
 
 let rec pp_indent_unless_block ppf ((s : untyped_statement), loc) =
   match s.stmt with
