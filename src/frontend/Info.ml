--- conflicted
+++ resolved
@@ -49,53 +49,6 @@
     | _ -> (funs, distrs) in
   fold_expression get_function_calls_expr (fun acc _ -> acc) acc expr.expr
 
-<<<<<<< HEAD
-=======
-let rec get_function_calls_stmt ud_dists (funs, distrs) stmt =
-  let acc =
-    match stmt.stmt with
-    | NRFunApp (StanLib _, f, _) -> (Set.add funs f.name, distrs)
-    | Print _ -> (Set.add funs "print", distrs)
-    | Reject _ -> (Set.add funs "reject", distrs)
-    | Tilde {distribution; _} ->
-        let possible_names =
-          List.map ~f:(( ^ ) distribution.name) Utils.distribution_suffices
-          |> String.Set.of_list in
-        if List.exists ~f:(fun (n, _) -> Set.mem possible_names n) ud_dists then
-          (funs, distrs)
-        else
-          let suffix =
-            Stan_math_signatures.dist_name_suffix ud_dists distribution.name
-          in
-          let name = distribution.name ^ Utils.unnormalized_suffix suffix in
-          (funs, Set.add distrs name)
-    | _ -> (funs, distrs) in
-  fold_statement get_function_calls_expr
-    (get_function_calls_stmt ud_dists)
-    (fun acc _ -> acc)
-    (fun acc _ -> acc)
-    acc stmt.stmt
-
-let function_calls_json p =
-  let map f list_op =
-    Option.value_map ~default:[]
-      ~f:(fun {stmts; _} -> List.concat_map ~f stmts)
-      list_op in
-  let grab_fundef_names_and_types = function
-    | {Ast.stmt= Ast.FunDef {funname; arguments= (_, type_, _) :: _; _}; _} ->
-        [(funname.name, type_)]
-    | _ -> [] in
-  let ud_dists = map grab_fundef_names_and_types p.functionblock in
-  let funs, distrs =
-    fold_program
-      (get_function_calls_stmt ud_dists)
-      (String.Set.empty, String.Set.empty)
-      p in
-  let set_to_List s =
-    `List (Set.to_list s |> List.map ~f:(fun str -> `String str)) in
-  `Assoc [("functions", set_to_List funs); ("distributions", set_to_List distrs)]
-
->>>>>>> d333bd58
 let includes_json () =
   `Assoc
     [ ( "included_files"
@@ -112,6 +65,8 @@
     let acc =
       match stmt.stmt with
       | NRFunApp (StanLib _, f, _) -> (Set.add funs f.name, distrs)
+      | Print _ -> (Set.add funs "print", distrs)
+      | Reject _ -> (Set.add funs "reject", distrs)
       | Tilde {distribution; _} ->
           let possible_names =
             List.map ~f:(( ^ ) distribution.name) Utils.distribution_suffices
