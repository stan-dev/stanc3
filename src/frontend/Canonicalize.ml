open Core_kernel
open Ast

type canonicalizer_settings =
  {deprecations: bool; parentheses: bool; braces: bool; inline_includes: bool}

let all =
  {deprecations= true; parentheses= true; inline_includes= true; braces= true}

let none =
  { deprecations= false
  ; parentheses= false
  ; inline_includes= false
  ; braces= false }

<<<<<<< HEAD
module type CANONICALIZER = sig
  val repair_syntax :
    untyped_program -> canonicalizer_settings -> untyped_program

  val canonicalize_program :
    typed_program -> canonicalizer_settings -> typed_program
end

module Make (Deprecation : Deprecation_analysis.DEPRECATION_ANALYZER) :
  CANONICALIZER = struct
  let rec repair_syntax_stmt user_dists {stmt; smeta} =
    match stmt with
    | Tilde {arg; distribution= {name; id_loc}; args; truncation} ->
        { stmt=
            Tilde
              { arg
              ; distribution=
                  {name= Deprecation.without_suffix user_dists name; id_loc}
              ; args
              ; truncation }
        ; smeta }
    | _ ->
        { stmt=
            map_statement ident (repair_syntax_stmt user_dists) ident ident stmt
        ; smeta }

  let rec replace_deprecated_expr
      (deprecated_userdefined : Middle.UnsizedType.t Core_kernel.String.Map.t)
      {expr; emeta} =
    let expr =
      match expr with
      | GetLP -> GetTarget
      | FunApp (StanLib FnPlain, {name= "abs"; id_loc}, [e])
        when Middle.UnsizedType.is_real_type e.emeta.type_ ->
=======
let rec repair_syntax_stmt user_dists {stmt; smeta} =
  match stmt with
  | Tilde {arg; distribution= {name; id_loc}; args; truncation} ->
      { stmt=
          Tilde
            { arg
            ; distribution= {name= without_suffix user_dists name; id_loc}
            ; args
            ; truncation }
      ; smeta }
  | _ ->
      { stmt=
          map_statement ident (repair_syntax_stmt user_dists) ident ident stmt
      ; smeta }

let rec replace_deprecated_expr
    (deprecated_userdefined : Middle.UnsizedType.t Core_kernel.String.Map.t)
    {expr; emeta} =
  let expr =
    match expr with
    | GetLP -> GetTarget
    | FunApp (StanLib FnPlain, {name= "if_else"; _}, [c; t; e]) ->
        Paren
          (replace_deprecated_expr deprecated_userdefined
             {expr= TernaryIf ({expr= Paren c; emeta= c.emeta}, t, e); emeta} )
    | FunApp (StanLib suffix, {name; id_loc}, e) ->
        if is_deprecated_distribution name then
          CondDistApp
            ( StanLib suffix
            , {name= rename_deprecated deprecated_distributions name; id_loc}
            , List.map ~f:(replace_deprecated_expr deprecated_userdefined) e )
        else if String.is_suffix name ~suffix:"_cdf" then
          CondDistApp
            ( StanLib suffix
            , {name; id_loc}
            , List.map ~f:(replace_deprecated_expr deprecated_userdefined) e )
        else
>>>>>>> ced33f6c
          FunApp
            ( StanLib FnPlain
            , {name= "fabs"; id_loc}
            , [replace_deprecated_expr deprecated_userdefined e] )
      | FunApp (StanLib FnPlain, {name= "if_else"; _}, [c; t; e]) ->
          Paren
            (replace_deprecated_expr deprecated_userdefined
               {expr= TernaryIf ({expr= Paren c; emeta= c.emeta}, t, e); emeta} )
      | FunApp (StanLib suffix, {name; id_loc}, e) ->
          if Deprecation.is_deprecated_distribution name then
            CondDistApp
              ( StanLib suffix
              , {name= Deprecation.rename_deprecated_distribution name; id_loc}
              , List.map ~f:(replace_deprecated_expr deprecated_userdefined) e
              )
          else if String.is_suffix name ~suffix:"_cdf" then
            CondDistApp
              ( StanLib suffix
              , {name; id_loc}
              , List.map ~f:(replace_deprecated_expr deprecated_userdefined) e
              )
          else
            FunApp
              ( StanLib suffix
              , {name= Deprecation.rename_deprecated_function name; id_loc}
              , List.map ~f:(replace_deprecated_expr deprecated_userdefined) e
              )
      | FunApp (UserDefined suffix, {name; id_loc}, e) -> (
        match String.Map.find deprecated_userdefined name with
        | Some type_ ->
            CondDistApp
              ( UserDefined suffix
              , {name= Deprecation.update_suffix name type_; id_loc}
              , List.map ~f:(replace_deprecated_expr deprecated_userdefined) e
              )
        | None ->
            if String.is_suffix name ~suffix:"_cdf" then
              CondDistApp
                ( UserDefined suffix
                , {name; id_loc}
                , List.map ~f:(replace_deprecated_expr deprecated_userdefined) e
                )
            else
              FunApp
                ( UserDefined suffix
                , {name; id_loc}
                , List.map ~f:(replace_deprecated_expr deprecated_userdefined) e
                ) )
      | _ ->
          map_expression
            (replace_deprecated_expr deprecated_userdefined)
            ident expr in
    {expr; emeta}

  let replace_deprecated_lval deprecated_userdefined {lval; lmeta} =
    let is_multiindex = function
      | Single {emeta= {type_= Middle.UnsizedType.UInt; _}; _} -> false
      | _ -> true in
    let rec flatten_multi = function
      | LVariable id -> (LVariable id, None)
      | LIndexed ({lval; lmeta}, idcs) -> (
          let outer =
            List.map idcs
              ~f:(map_index (replace_deprecated_expr deprecated_userdefined))
          in
          let unwrap = Option.value_map ~default:[] ~f:fst in
          match flatten_multi lval with
          | lval, inner when List.exists ~f:is_multiindex outer ->
              (lval, Some (unwrap inner @ outer, lmeta))
          | lval, None -> (LIndexed ({lval; lmeta}, outer), None)
          | lval, Some (inner, _) -> (lval, Some (inner @ outer, lmeta)) ) in
    let lval =
      match flatten_multi lval with
      | lval, None -> lval
      | lval, Some (idcs, lmeta) -> LIndexed ({lval; lmeta}, idcs) in
    {lval; lmeta}

  let rec replace_deprecated_stmt
      (deprecated_userdefined : Middle.UnsizedType.t Core_kernel.String.Map.t)
      ({stmt; smeta} : typed_statement) =
    let stmt =
      match stmt with
      | IncrementLogProb e ->
          TargetPE (replace_deprecated_expr deprecated_userdefined e)
      | Assignment {assign_lhs= l; assign_op= ArrowAssign; assign_rhs= e} ->
          Assignment
            { assign_lhs= replace_deprecated_lval deprecated_userdefined l
            ; assign_op= Assign
            ; assign_rhs= (replace_deprecated_expr deprecated_userdefined) e }
      | FunDef {returntype; funname= {name; id_loc}; arguments; body} ->
          let newname =
            match String.Map.find deprecated_userdefined name with
            | Some type_ -> Deprecation.update_suffix name type_
            | None -> name in
          FunDef
            { returntype
            ; funname= {name= newname; id_loc}
            ; arguments
            ; body= replace_deprecated_stmt deprecated_userdefined body }
      | _ ->
          map_statement
            (replace_deprecated_expr deprecated_userdefined)
            (replace_deprecated_stmt deprecated_userdefined)
            (replace_deprecated_lval deprecated_userdefined)
            ident stmt in
    {stmt; smeta}

  let rec no_parens {expr; emeta} =
    match expr with
    | Paren e -> no_parens e
    | Variable _ | IntNumeral _ | RealNumeral _ | ImagNumeral _ | GetLP
     |GetTarget ->
        {expr; emeta}
    | TernaryIf _ | BinOp _ | PrefixOp _ | PostfixOp _ ->
        {expr= map_expression keep_parens ident expr; emeta}
    | Indexed (e, l) ->
        { expr=
            Indexed
              ( keep_parens e
              , List.map
                  ~f:(function
                    | Single e -> Single (no_parens e)
                    | i -> map_index keep_parens i )
                  l )
        ; emeta }
    | ArrayExpr _ | RowVectorExpr _ | FunApp _ | CondDistApp _ | Promotion _ ->
        {expr= map_expression no_parens ident expr; emeta}

  and keep_parens {expr; emeta} =
    match expr with
    | Promotion (e, ut, ad) -> {expr= Promotion (keep_parens e, ut, ad); emeta}
    | Paren ({expr= Paren _; _} as e) -> keep_parens e
    | Paren ({expr= BinOp _; _} as e)
     |Paren ({expr= PrefixOp _; _} as e)
     |Paren ({expr= PostfixOp _; _} as e)
     |Paren ({expr= TernaryIf _; _} as e) ->
        {expr= Paren (no_parens e); emeta}
    | _ -> no_parens {expr; emeta}

  let parens_lval = map_lval_with no_parens ident

  let rec parens_stmt ({stmt; smeta} : typed_statement) : typed_statement =
    let stmt =
      match stmt with
      | VarDecl
          { decl_type= d
          ; transformation= t
          ; identifier
          ; initial_value= init
          ; is_global } ->
          VarDecl
            { decl_type= Middle.Type.map no_parens d
            ; transformation= Middle.Transformation.map keep_parens t
            ; identifier
            ; initial_value= Option.map ~f:no_parens init
            ; is_global }
      | For {loop_variable; lower_bound; upper_bound; loop_body} ->
          For
            { loop_variable
            ; lower_bound= keep_parens lower_bound
            ; upper_bound= keep_parens upper_bound
            ; loop_body= parens_stmt loop_body }
      | _ -> map_statement no_parens parens_stmt parens_lval ident stmt in
    {stmt; smeta}

  let rec blocks_stmt ({stmt; smeta} : typed_statement) : typed_statement =
    let stmt_to_block ({stmt; smeta} : typed_statement) : typed_statement =
      match stmt with
      | Block _ -> blocks_stmt {stmt; smeta}
      | _ ->
          blocks_stmt
          @@ mk_typed_statement
               ~stmt:(Block [{stmt; smeta}])
               ~return_type:smeta.return_type ~loc:smeta.loc in
    let stmt =
      match stmt with
      | While (e, s) -> While (e, stmt_to_block s)
      | IfThenElse (e, s1, Some ({stmt= IfThenElse _; _} as s2))
       |IfThenElse
          (e, s1, Some {stmt= Block [({stmt= IfThenElse _; _} as s2)]; _}) ->
          (* Flatten if ... else if ... constructs *)
          IfThenElse (e, stmt_to_block s1, Some (blocks_stmt s2))
      | IfThenElse (e, s1, s2) ->
          IfThenElse (e, stmt_to_block s1, Option.map ~f:stmt_to_block s2)
      | For ({loop_body; _} as f) ->
          For {f with loop_body= stmt_to_block loop_body}
      | _ -> map_statement ident blocks_stmt ident ident stmt in
    {stmt; smeta}

  let repair_syntax program settings =
    if settings.deprecations then
      program
      |> map_program
           (repair_syntax_stmt
              (Deprecation.userdef_distributions program.functionblock) )
    else program

  let canonicalize_program program settings : typed_program =
    let program =
      if settings.deprecations then
        program
        |> map_program
             (replace_deprecated_stmt
                (Deprecation.collect_userdef_distributions program) )
      else program in
    let program =
      if settings.parentheses then program |> map_program parens_stmt
      else program in
    let program =
      if settings.braces then program |> map_program blocks_stmt else program
    in
    program
end<|MERGE_RESOLUTION|>--- conflicted
+++ resolved
@@ -13,7 +13,6 @@
   ; inline_includes= false
   ; braces= false }
 
-<<<<<<< HEAD
 module type CANONICALIZER = sig
   val repair_syntax :
     untyped_program -> canonicalizer_settings -> untyped_program
@@ -46,51 +45,6 @@
     let expr =
       match expr with
       | GetLP -> GetTarget
-      | FunApp (StanLib FnPlain, {name= "abs"; id_loc}, [e])
-        when Middle.UnsizedType.is_real_type e.emeta.type_ ->
-=======
-let rec repair_syntax_stmt user_dists {stmt; smeta} =
-  match stmt with
-  | Tilde {arg; distribution= {name; id_loc}; args; truncation} ->
-      { stmt=
-          Tilde
-            { arg
-            ; distribution= {name= without_suffix user_dists name; id_loc}
-            ; args
-            ; truncation }
-      ; smeta }
-  | _ ->
-      { stmt=
-          map_statement ident (repair_syntax_stmt user_dists) ident ident stmt
-      ; smeta }
-
-let rec replace_deprecated_expr
-    (deprecated_userdefined : Middle.UnsizedType.t Core_kernel.String.Map.t)
-    {expr; emeta} =
-  let expr =
-    match expr with
-    | GetLP -> GetTarget
-    | FunApp (StanLib FnPlain, {name= "if_else"; _}, [c; t; e]) ->
-        Paren
-          (replace_deprecated_expr deprecated_userdefined
-             {expr= TernaryIf ({expr= Paren c; emeta= c.emeta}, t, e); emeta} )
-    | FunApp (StanLib suffix, {name; id_loc}, e) ->
-        if is_deprecated_distribution name then
-          CondDistApp
-            ( StanLib suffix
-            , {name= rename_deprecated deprecated_distributions name; id_loc}
-            , List.map ~f:(replace_deprecated_expr deprecated_userdefined) e )
-        else if String.is_suffix name ~suffix:"_cdf" then
-          CondDistApp
-            ( StanLib suffix
-            , {name; id_loc}
-            , List.map ~f:(replace_deprecated_expr deprecated_userdefined) e )
-        else
->>>>>>> ced33f6c
-          FunApp
-            ( StanLib FnPlain
-            , {name= "fabs"; id_loc}
-            , [replace_deprecated_expr deprecated_userdefined e] )
       | FunApp (StanLib FnPlain, {name= "if_else"; _}, [c; t; e]) ->
           Paren
             (replace_deprecated_expr deprecated_userdefined
