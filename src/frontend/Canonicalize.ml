open Core_kernel
open Ast
open Deprecation_analysis

let rec repair_syntax_stmt user_dists {stmt; smeta} =
  match stmt with
  | Tilde {arg; distribution= {name; id_loc}; args; truncation} ->
      { stmt=
          Tilde
            { arg
            ; distribution= {name= without_suffix user_dists name; id_loc}
            ; args
            ; truncation }
      ; smeta }
  | _ ->
      { stmt=
          map_statement ident (repair_syntax_stmt user_dists) ident ident stmt
      ; smeta }

let rec replace_deprecated_expr
    (deprecated_userdefined : Middle.UnsizedType.t Core_kernel.String.Map.t)
    {expr; emeta} =
  let expr =
    match expr with
    | GetLP -> GetTarget
    | FunApp (StanLib FnPlain, {name= "abs"; id_loc}, [e])
      when Middle.UnsizedType.is_real_type e.emeta.type_ ->
        FunApp
          ( StanLib FnPlain
          , {name= "fabs"; id_loc}
          , [replace_deprecated_expr deprecated_userdefined e] )
    | FunApp (StanLib FnPlain, {name= "if_else"; _}, [c; t; e]) ->
        Paren
          (replace_deprecated_expr deprecated_userdefined
             {expr= TernaryIf ({expr= Paren c; emeta= c.emeta}, t, e); emeta})
<<<<<<< HEAD
    | FunApp (StanLib, {name; id_loc}, e) ->
        if is_deprecated_distribution name then
          CondDistApp
            ( StanLib
            , {name= rename_deprecated deprecated_distributions name; id_loc}
            , List.map ~f:(replace_deprecated_expr deprecated_userdefined) e )
        else if String.is_suffix name ~suffix:"_cdf" then
          CondDistApp
            ( StanLib
            , {name; id_loc}
            , List.map ~f:(replace_deprecated_expr deprecated_userdefined) e )
        else
          FunApp
            ( StanLib
            , {name= rename_deprecated deprecated_functions name; id_loc}
            , List.map ~f:(replace_deprecated_expr deprecated_userdefined) e )
    | FunApp (UserDefined, {name; id_loc}, e) -> (
=======
    | FunApp (StanLib suffix, {name; id_loc}, e)
      when is_deprecated_distribution name ->
        CondDistApp
          ( StanLib suffix
          , {name= rename_deprecated deprecated_distributions name; id_loc}
          , List.map ~f:(replace_deprecated_expr deprecated_userdefined) e )
    | FunApp (StanLib suffix, {name; id_loc}, e) ->
        FunApp
          ( StanLib suffix
          , {name= rename_deprecated deprecated_functions name; id_loc}
          , List.map ~f:(replace_deprecated_expr deprecated_userdefined) e )
    | FunApp (UserDefined suffix, {name; id_loc}, e) -> (
>>>>>>> 77d2c49c
      match String.Map.find deprecated_userdefined name with
      | Some type_ ->
          CondDistApp
            ( UserDefined suffix
            , {name= update_suffix name type_; id_loc}
            , List.map ~f:(replace_deprecated_expr deprecated_userdefined) e )
      | None ->
<<<<<<< HEAD
          if String.is_suffix name ~suffix:"_cdf" then
            CondDistApp
              ( UserDefined
              , {name; id_loc}
              , List.map ~f:(replace_deprecated_expr deprecated_userdefined) e
              )
          else
            FunApp
              ( UserDefined
              , {name; id_loc}
              , List.map ~f:(replace_deprecated_expr deprecated_userdefined) e
              ) )
=======
          FunApp
            ( UserDefined suffix
            , {name; id_loc}
            , List.map ~f:(replace_deprecated_expr deprecated_userdefined) e )
      )
>>>>>>> 77d2c49c
    | _ ->
        map_expression
          (replace_deprecated_expr deprecated_userdefined)
          ident expr
  in
  {expr; emeta}

let replace_deprecated_lval deprecated_userdefined =
  map_lval_with (replace_deprecated_expr deprecated_userdefined) ident

let rec replace_deprecated_stmt
    (deprecated_userdefined : Middle.UnsizedType.t Core_kernel.String.Map.t)
    ({stmt; smeta} : typed_statement) =
  let stmt =
    match stmt with
    | IncrementLogProb e ->
        TargetPE (replace_deprecated_expr deprecated_userdefined e)
    | Assignment {assign_lhs= l; assign_op= ArrowAssign; assign_rhs= e} ->
        Assignment
          { assign_lhs= replace_deprecated_lval deprecated_userdefined l
          ; assign_op= Assign
          ; assign_rhs= (replace_deprecated_expr deprecated_userdefined) e }
    | FunDef {returntype; funname= {name; id_loc}; arguments; body} ->
        let newname =
          match String.Map.find deprecated_userdefined name with
          | Some type_ -> update_suffix name type_
          | None -> name
        in
        FunDef
          { returntype
          ; funname= {name= newname; id_loc}
          ; arguments
          ; body= replace_deprecated_stmt deprecated_userdefined body }
    | _ ->
        map_statement
          (replace_deprecated_expr deprecated_userdefined)
          (replace_deprecated_stmt deprecated_userdefined)
          (replace_deprecated_lval deprecated_userdefined)
          ident stmt
  in
  {stmt; smeta}

let rec no_parens {expr; emeta} =
  match expr with
  | Paren e -> no_parens e
  | Variable _ | IntNumeral _ | RealNumeral _ | GetLP | GetTarget ->
      {expr; emeta}
  | TernaryIf _ | BinOp _ | PrefixOp _ | PostfixOp _ ->
      {expr= map_expression keep_parens ident expr; emeta}
  | Indexed (e, l) ->
      { expr=
          Indexed
            ( keep_parens e
            , List.map
                ~f:(function
                  | Single e -> Single (no_parens e)
                  | i -> map_index keep_parens i)
                l )
      ; emeta }
  | ArrayExpr _ | RowVectorExpr _ | FunApp _ | CondDistApp _ ->
      {expr= map_expression no_parens ident expr; emeta}

and keep_parens {expr; emeta} =
  match expr with
  | Paren {expr= Paren e; _} -> keep_parens e
  | Paren ({expr= BinOp _; _} as e)
   |Paren ({expr= PrefixOp _; _} as e)
   |Paren ({expr= PostfixOp _; _} as e)
   |Paren ({expr= TernaryIf _; _} as e) ->
      {expr= Paren (no_parens e); emeta}
  | _ -> no_parens {expr; emeta}

let parens_lval = map_lval_with no_parens ident

let rec parens_stmt {stmt; smeta} =
  let stmt =
    match stmt with
    | VarDecl
        { decl_type= d
        ; transformation= t
        ; identifier
        ; initial_value= init
        ; is_global } ->
        VarDecl
          { decl_type= Middle.Type.map no_parens d
          ; transformation= Middle.Program.map_transformation keep_parens t
          ; identifier
          ; initial_value= Option.map ~f:no_parens init
          ; is_global }
    | For {loop_variable; lower_bound; upper_bound; loop_body} ->
        For
          { loop_variable
          ; lower_bound= keep_parens lower_bound
          ; upper_bound= keep_parens upper_bound
          ; loop_body= parens_stmt loop_body }
    | _ -> map_statement no_parens parens_stmt parens_lval ident stmt
  in
  {stmt; smeta}

let repair_syntax program : untyped_program =
  map_program
    (repair_syntax_stmt (userdef_distributions program.functionblock))
    program

let canonicalize_program program : typed_program =
  program
  |> map_program
       (replace_deprecated_stmt (collect_userdef_distributions program))
  |> map_program parens_stmt<|MERGE_RESOLUTION|>--- conflicted
+++ resolved
@@ -33,38 +33,23 @@
         Paren
           (replace_deprecated_expr deprecated_userdefined
              {expr= TernaryIf ({expr= Paren c; emeta= c.emeta}, t, e); emeta})
-<<<<<<< HEAD
-    | FunApp (StanLib, {name; id_loc}, e) ->
+    | FunApp (StanLib suffix, {name; id_loc}, e) ->
         if is_deprecated_distribution name then
           CondDistApp
-            ( StanLib
+            ( StanLib suffix
             , {name= rename_deprecated deprecated_distributions name; id_loc}
             , List.map ~f:(replace_deprecated_expr deprecated_userdefined) e )
         else if String.is_suffix name ~suffix:"_cdf" then
           CondDistApp
-            ( StanLib
+            ( StanLib suffix
             , {name; id_loc}
             , List.map ~f:(replace_deprecated_expr deprecated_userdefined) e )
         else
           FunApp
-            ( StanLib
+            ( StanLib suffix
             , {name= rename_deprecated deprecated_functions name; id_loc}
             , List.map ~f:(replace_deprecated_expr deprecated_userdefined) e )
-    | FunApp (UserDefined, {name; id_loc}, e) -> (
-=======
-    | FunApp (StanLib suffix, {name; id_loc}, e)
-      when is_deprecated_distribution name ->
-        CondDistApp
-          ( StanLib suffix
-          , {name= rename_deprecated deprecated_distributions name; id_loc}
-          , List.map ~f:(replace_deprecated_expr deprecated_userdefined) e )
-    | FunApp (StanLib suffix, {name; id_loc}, e) ->
-        FunApp
-          ( StanLib suffix
-          , {name= rename_deprecated deprecated_functions name; id_loc}
-          , List.map ~f:(replace_deprecated_expr deprecated_userdefined) e )
     | FunApp (UserDefined suffix, {name; id_loc}, e) -> (
->>>>>>> 77d2c49c
       match String.Map.find deprecated_userdefined name with
       | Some type_ ->
           CondDistApp
@@ -72,26 +57,18 @@
             , {name= update_suffix name type_; id_loc}
             , List.map ~f:(replace_deprecated_expr deprecated_userdefined) e )
       | None ->
-<<<<<<< HEAD
           if String.is_suffix name ~suffix:"_cdf" then
             CondDistApp
-              ( UserDefined
+              ( UserDefined suffix
               , {name; id_loc}
               , List.map ~f:(replace_deprecated_expr deprecated_userdefined) e
               )
           else
             FunApp
-              ( UserDefined
+              ( UserDefined suffix
               , {name; id_loc}
               , List.map ~f:(replace_deprecated_expr deprecated_userdefined) e
               ) )
-=======
-          FunApp
-            ( UserDefined suffix
-            , {name; id_loc}
-            , List.map ~f:(replace_deprecated_expr deprecated_userdefined) e )
-      )
->>>>>>> 77d2c49c
     | _ ->
         map_expression
           (replace_deprecated_expr deprecated_userdefined)
