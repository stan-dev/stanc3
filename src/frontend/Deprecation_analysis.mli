--- conflicted
+++ resolved
@@ -14,8 +14,6 @@
   val collect_userdef_distributions :
     typed_program -> Middle.UnsizedType.t String.Map.t
 
-<<<<<<< HEAD
-  val distribution_suffix : string -> bool
   val without_suffix : string list -> string -> string
   val is_deprecated_distribution : string -> bool
   val rename_deprecated_distribution : string -> string
@@ -24,13 +22,4 @@
   val collect_warnings : typed_program -> Warnings.t list
 end
 
-module Make (StdLibrary : Std_library_utils.Library) : DEPRECATION_ANALYZER
-=======
-val without_suffix : string list -> string -> string
-val is_deprecated_distribution : string -> bool
-val deprecated_distributions : (string * string) String.Map.t
-val deprecated_functions : (string * string) String.Map.t
-val rename_deprecated : (string * string) String.Map.t -> string -> string
-val userdef_distributions : untyped_statement block option -> string list
-val collect_warnings : typed_program -> Warnings.t list
->>>>>>> dcc107ae
+module Make (StdLibrary : Std_library_utils.Library) : DEPRECATION_ANALYZER