--- conflicted
+++ resolved
@@ -14,33 +14,23 @@
   val collect_userdef_distributions :
     typed_program -> Middle.UnsizedType.t String.Map.t
 
-<<<<<<< HEAD
   val without_suffix : string list -> string -> string
   val is_deprecated_distribution : string -> bool
   val rename_deprecated_distribution : string -> string
   val rename_deprecated_function : string -> string
+
+  val userdef_functions :
+       ('a, 'b, 'c, 'd) statement_with program
+    -> (string * Middle.UnsizedType.argumentlist) list
+
+  val is_redundant_forwarddecl :
+       (string * Middle.UnsizedType.argumentlist) list
+    -> identifier
+    -> (Middle.UnsizedType.autodifftype * Middle.UnsizedType.t * 'a) list
+    -> bool
+
   val userdef_distributions : untyped_statement block option -> string list
   val collect_warnings : typed_program -> Warnings.t list
 end
 
-module Make (StdLibrary : Std_library_utils.Library) : DEPRECATION_ANALYZER
-=======
-val without_suffix : string list -> string -> string
-val is_deprecated_distribution : string -> bool
-val deprecated_distributions : (string * string) String.Map.t
-val deprecated_functions : (string * string) String.Map.t
-val rename_deprecated : (string * string) String.Map.t -> string -> string
-
-val userdef_functions :
-     ('a, 'b, 'c, 'd) statement_with program
-  -> (string * Middle.UnsizedType.argumentlist) list
-
-val is_redundant_forwarddecl :
-     (string * Middle.UnsizedType.argumentlist) list
-  -> identifier
-  -> (Middle.UnsizedType.autodifftype * Middle.UnsizedType.t * 'a) list
-  -> bool
-
-val userdef_distributions : untyped_statement block option -> string list
-val collect_warnings : typed_program -> Warnings.t list
->>>>>>> 1c5a68d3
+module Make (StdLibrary : Std_library_utils.Library) : DEPRECATION_ANALYZER