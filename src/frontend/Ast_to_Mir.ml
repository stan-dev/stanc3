--- conflicted
+++ resolved
@@ -369,11 +369,7 @@
   | [({stmt= Block _; _} as b)] -> b
   | x -> raise_s [%message "Expecting a block, not" (x : stmt_loc list)]
 
-<<<<<<< HEAD
-let rec trans_stmt (declc: decl_context) (ts : Ast.typed_statement) =
-=======
 let rec trans_stmt (declc : decl_context) (ts : Ast.typed_statement) =
->>>>>>> e10dff2e
   let stmt_typed = ts.stmt and smeta = ts.smeta.loc in
   let trans_stmt = trans_stmt {declc with dread= None; dconstrain= None} in
   let trans_single_stmt s = trans_stmt s |> List.hd_exn in
