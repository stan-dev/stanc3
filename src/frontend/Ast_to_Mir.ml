--- conflicted
+++ resolved
@@ -238,14 +238,7 @@
 
 let extract_transform_args var = function
   | Transformation.Lower a | Upper a -> [copy_indices var a]
-<<<<<<< HEAD
   | LowerUpper (a1, a2) -> [copy_indices var a1; copy_indices var a2]
-=======
-  | Offset a -> [copy_indices var a; {a with Expr.Fixed.pattern= Lit (Int, "1")}]
-  | Multiplier a -> [{a with pattern= Lit (Int, "0")}; copy_indices var a]
-  | LowerUpper (a1, a2) | OffsetMultiplier (a1, a2) ->
-      [copy_indices var a1; copy_indices var a2]
->>>>>>> 2e5562c1
   | Covariance | Correlation | CholeskyCov | CholeskyCorr | Ordered
    |PositiveOrdered | Simplex | UnitVector | Identity ->
       []
@@ -350,13 +343,8 @@
       (ll, Type.Sized st)
   | Unsized ut -> ([], Unsized ut)
 
-<<<<<<< HEAD
 let trans_decl {transform_action; dadlevel} smeta decl_type transform scale
     identifier initial_value =
-=======
-let trans_decl {transform_action; dadlevel} smeta decl_type transform identifier
-    initial_value =
->>>>>>> 2e5562c1
   let decl_id = identifier.Ast.name in
   let rhs = Option.map ~f:trans_expr initial_value in
   let size_checks, dt = check_sizedtype identifier.name decl_type in
@@ -529,12 +517,8 @@
         [%message
           "Found function definition statement outside of function block"]
   | Ast.VarDecl
-      { decl_type
-      ; scale
-      ; transformation
-      ; identifier
-      ; initial_value
-      ; is_global= _ } ->
+      {decl_type; scale; transformation; identifier; initial_value; is_global= _}
+    ->
       trans_decl declc smeta decl_type
         (Transformation.map trans_expr transformation)
         (Scale.map trans_expr scale)
@@ -694,13 +678,8 @@
               { out_constrained_st= type_
               ; out_unconstrained_st= param_size transform type_
               ; out_block= block
-<<<<<<< HEAD
               ; out_scale= scale
-              ; out_trans= transform } )
-        in
-=======
               ; out_trans= transform } ) in
->>>>>>> 2e5562c1
         let stmts =
           if Utils.is_user_ident decl_id then
             let constrain_checks =
