open Core_kernel
open Core_kernel.Poly
open Middle

module type AST_MIR_TRANSLATOR = sig
  val gather_data :
       Ast.typed_program
    -> (Expr.Typed.t SizedType.t * Expr.Typed.t Transformation.t * string) list

  val trans_prog : string -> Ast.typed_program -> Program.Typed.t
end

module Make (StdLibrary : Std_library_utils.Library) : AST_MIR_TRANSLATOR =
struct
  let trans_fn_kind kind name =
    let fname = Utils.stdlib_distribution_name name in
    match kind with
    | Ast.StanLib suffix -> Fun_kind.StanLib (fname, suffix, AoS)
    | UserDefined suffix -> UserDefined (fname, suffix)

  let without_underscores = String.filter ~f:(( <> ) '_')

  let drop_leading_zeros s =
    match String.lfindi ~f:(fun _ c -> c <> '0') s with
    | Some p when p > 0 -> (
      match s.[p] with
      | 'e' | '.' -> String.drop_prefix s (p - 1)
      | _ -> String.drop_prefix s p )
    | Some _ -> s
    | None -> "0"

  let format_number s = s |> without_underscores |> drop_leading_zeros

  let rec op_to_funapp op args type_ =
    let loc = Ast.expr_loc_lub args in
    let adlevel = Ast.expr_ad_lub args in
    Expr.
<<<<<<< HEAD
      { Fixed.pattern=
          FunApp
            (StanLib (Operator.to_string op, FnPlain, AoS), trans_exprs args)
      ; meta= Expr.Typed.Meta.create ~type_ ~adlevel ~loc () }

  and trans_expr {Ast.expr; Ast.emeta} =
    let ewrap pattern =
      Expr.
        { Fixed.pattern
        ; meta=
            Typed.Meta.
              {type_= emeta.Ast.type_; adlevel= emeta.ad_level; loc= emeta.loc}
        } in
    match expr with
    | Ast.Paren x -> trans_expr x
    | BinOp (lhs, And, rhs) -> EAnd (trans_expr lhs, trans_expr rhs) |> ewrap
    | BinOp (lhs, Or, rhs) -> EOr (trans_expr lhs, trans_expr rhs) |> ewrap
    | BinOp (lhs, op, rhs) -> op_to_funapp op [lhs; rhs] emeta.type_
    | PrefixOp (op, e) | Ast.PostfixOp (e, op) ->
        op_to_funapp op [e] emeta.type_
    | Ast.TernaryIf (cond, ifb, elseb) ->
        Expr.Fixed.Pattern.TernaryIf
          (trans_expr cond, trans_expr ifb, trans_expr elseb)
        |> ewrap
    | Variable {name; _} -> Var name |> ewrap
    | IntNumeral x -> Lit (Int, format_number x) |> ewrap
    | RealNumeral x -> Lit (Real, format_number x) |> ewrap
    | ImagNumeral x -> Lit (Imaginary, format_number x) |> ewrap
    | FunApp (fn_kind, {name; _}, args) | CondDistApp (fn_kind, {name; _}, args)
      ->
        FunApp (trans_fn_kind fn_kind name, trans_exprs args) |> ewrap
    | GetLP | GetTarget ->
        FunApp (StanLib ("target", FnTarget, AoS), []) |> ewrap
    | ArrayExpr eles ->
        FunApp (CompilerInternal FnMakeArray, trans_exprs eles) |> ewrap
    | RowVectorExpr eles ->
        FunApp (CompilerInternal FnMakeRowVec, trans_exprs eles) |> ewrap
    | Indexed (lhs, indices) ->
        Indexed (trans_expr lhs, List.map ~f:trans_idx indices) |> ewrap
    | Promotion (e, ty, ad) -> Promotion (trans_expr e, ty, ad) |> ewrap

  and trans_idx = function
    | Ast.All -> All
    | Ast.Upfrom e -> Upfrom (trans_expr e)
    | Ast.Downfrom e -> Between (Expr.Helpers.loop_bottom, trans_expr e)
    | Ast.Between (lb, ub) -> Between (trans_expr lb, trans_expr ub)
    | Ast.Single e -> (
      match e.emeta.type_ with
      | UInt -> Single (trans_expr e)
      | UArray _ -> MultiIndex (trans_expr e)
      | _ ->
          Common.FatalError.fatal_error_msg
            [%message "Expecting int or array" (e.emeta.type_ : UnsizedType.t)]
      )
=======
      { Fixed.pattern
      ; meta=
          Typed.Meta.
            {type_= emeta.Ast.type_; adlevel= emeta.ad_level; loc= emeta.loc} }
  in
  match expr with
  | Ast.Paren x -> trans_expr x
  | BinOp (lhs, And, rhs) -> EAnd (trans_expr lhs, trans_expr rhs) |> ewrap
  | BinOp (lhs, Or, rhs) -> EOr (trans_expr lhs, trans_expr rhs) |> ewrap
  | BinOp (lhs, op, rhs) -> op_to_funapp op [lhs; rhs] emeta.type_
  | PrefixOp (op, e) | Ast.PostfixOp (e, op) -> op_to_funapp op [e] emeta.type_
  | Ast.TernaryIf (cond, ifb, elseb) ->
      Expr.Fixed.Pattern.TernaryIf
        (trans_expr cond, trans_expr ifb, trans_expr elseb)
      |> ewrap
  | Variable {name; _} -> Var name |> ewrap
  | IntNumeral x -> Lit (Int, format_number x) |> ewrap
  | RealNumeral x -> Lit (Real, format_number x) |> ewrap
  | ImagNumeral x -> Lit (Imaginary, format_number x) |> ewrap
  | FunApp (fn_kind, {name; _}, args) | CondDistApp (fn_kind, {name; _}, args)
    ->
      FunApp (trans_fn_kind fn_kind name, trans_exprs args) |> ewrap
  | GetLP | GetTarget -> FunApp (StanLib ("target", FnTarget, AoS), []) |> ewrap
  | ArrayExpr eles ->
      FunApp (CompilerInternal FnMakeArray, trans_exprs eles) |> ewrap
  | RowVectorExpr eles ->
      FunApp (CompilerInternal FnMakeRowVec, trans_exprs eles) |> ewrap
  | Indexed (lhs, indices) ->
      Indexed (trans_expr lhs, List.map ~f:trans_idx indices) |> ewrap
  | Promotion (e, ty, ad) -> Promotion (trans_expr e, ty, ad) |> ewrap

and trans_idx = function
  | Ast.All -> All
  | Ast.Upfrom e -> Upfrom (trans_expr e)
  | Ast.Downfrom e -> Between (Expr.Helpers.loop_bottom, trans_expr e)
  | Ast.Between (lb, ub) -> Between (trans_expr lb, trans_expr ub)
  | Ast.Single e -> (
    match e.emeta.type_ with
    | UInt -> Single (trans_expr e)
    | UArray _ -> MultiIndex (trans_expr e)
    | _ ->
        Common.FatalError.fatal_error_msg
          [%message "Expecting int or array" (e.emeta.type_ : UnsizedType.t)] )

and trans_exprs exprs = List.map ~f:trans_expr exprs

let trans_sizedtype = SizedType.map trans_expr

let neg_inf =
  Expr.
    { Fixed.pattern= FunApp (CompilerInternal FnNegInf, [])
    ; meta=
        Typed.Meta.{type_= UReal; loc= Location_span.empty; adlevel= DataOnly}
    }

let trans_arg (adtype, ut, ident) = (adtype, ident.Ast.name, ut)

let truncate_dist ud_dists (id : Ast.identifier)
    (ast_obs : Ast.typed_expression) ast_args t =
  let cdf_suffices = ["_lcdf"; "_cdf_log"] in
  let ccdf_suffices = ["_lccdf"; "_ccdf_log"] in
  let find_function_info sfx =
    let possible_names = List.map ~f:(( ^ ) id.name) sfx in
    match
      List.find
        ~f:(fun (n, _) -> List.mem ~equal:String.equal possible_names n)
        ud_dists
    with
    | Some (name, tp) -> (Ast.UserDefined FnPlain, name, tp)
    | None ->
        ( Ast.StanLib FnPlain
        , List.hd_exn possible_names
        , if Stan_math_signatures.is_stan_math_function_name (id.name ^ "_lpmf")
          then UnsizedType.UInt
          else UnsizedType.UReal (* close enough *) ) in
  let targetme loc e =
    { Stmt.Fixed.meta= loc
    ; pattern= TargetPE (Expr.Helpers.unary_op Operator.PMinus e) } in
  let trunc cond_op extrema (x : Expr.Typed.t) y =
    let smeta = x.meta.loc in
    let ast_obs =
      if UnsizedType.is_container ast_obs.Ast.emeta.type_ then
        Ast.mk_typed_expression
          ~expr:
            (FunApp
               ( Ast.StanLib FnPlain
               , Ast.{name= extrema; id_loc= smeta}
               , [ast_obs] ) )
          ~loc:smeta ~type_:UnsizedType.UReal ~ad_level:ast_obs.emeta.ad_level
      else ast_obs in
    { Stmt.Fixed.meta= smeta
    ; pattern=
        IfElse
          ( Expr.Helpers.binop (trans_expr ast_obs) cond_op x
          , {Stmt.Fixed.meta= smeta; pattern= TargetPE neg_inf}
          , Some y ) } in
  let funapp meta kind name args =
    Expr.{Fixed.pattern= FunApp (trans_fn_kind kind name, args); meta} in
  let inclusive_bound tp (lb : Expr.Typed.t) =
    if UnsizedType.is_int_type tp then
      Expr.Helpers.binop lb Minus Expr.Helpers.one
    else lb in
  let size_adjust e =
    if
      (not (UnsizedType.is_container ast_obs.Ast.emeta.type_))
      || List.exists
           ~f:(fun (i : Ast.typed_expression) ->
             UnsizedType.is_container i.emeta.type_ )
           ast_args
    then e
    else
      (* Container y but scalar args - need to multiply by size(y) *)
      let trans_ast_obs = trans_expr ast_obs in
      let type_ = {trans_ast_obs.meta with type_= UnsizedType.UReal} in
      Expr.Helpers.binop e Times
        (Expr.Helpers.internal_funapp FnLength [trans_ast_obs] type_) in
  match t with
  | Ast.NoTruncate -> []
  | TruncateUpFrom lb ->
      let fk, fn, tp = find_function_info ccdf_suffices in
      let lb = trans_expr lb in
      [ trunc Less "min" lb
          (targetme lb.meta.loc
             (size_adjust
                (funapp lb.meta fk fn
                   (inclusive_bound tp lb :: trans_exprs ast_args) ) ) ) ]
  | TruncateDownFrom ub ->
      let fk, fn, _ = find_function_info cdf_suffices in
      let ub = trans_expr ub in
      [ trunc Greater "max" ub
          (targetme ub.meta.loc
             (size_adjust (funapp ub.meta fk fn (ub :: trans_exprs ast_args))) )
      ]
  | TruncateBetween (lb, ub) ->
      let fk, fn, tp = find_function_info cdf_suffices in
      let lb, ub = (trans_expr lb, trans_expr ub) in
      let expr args =
        funapp ub.meta (Ast.StanLib FnPlain) "log_diff_exp"
          [ funapp ub.meta fk fn (ub :: args)
          ; funapp ub.meta fk fn (inclusive_bound tp lb :: args) ] in
      let statement =
        match
          List.findi
            ~f:(fun (_ : int) (e : Ast.typed_expression) ->
              UnsizedType.is_container e.emeta.type_ )
            ast_args
        with
        (* If any of the arguments (besides the data) are vectors, need to generate a loop
           This can go away if https://github.com/stan-dev/stan/issues/1154 is implemented
        *)
        | Some (i, _) ->
            let ast_args = trans_exprs ast_args in
            (* avoid recomputing in each iteration of the loop *)
            let temp_decls, ast_args, symbol_reset =
              Stmt.Helpers.temp_vars ast_args in
            let bound =
              let e = List.nth_exn ast_args i in
              Expr.Helpers.internal_funapp FnLength [e]
                {e.meta with type_= UnsizedType.UInt} in
            let bodyfn (idx : Expr.Typed.t) =
              let args =
                List.map
                  ~f:(fun (e : Expr.Typed.t) ->
                    if UnsizedType.is_container e.meta.type_ then
                      Expr.Helpers.add_int_index e (Index.Single idx)
                    else e )
                  ast_args in
              targetme ub.meta.loc (size_adjust (expr args)) in
            let loop = Stmt.Helpers.mk_for bound bodyfn ub.meta.loc in
            symbol_reset () ;
            Stmt.{Fixed.pattern= Block (temp_decls @ [loop]); meta= loop.meta}
        | None ->
            targetme ub.meta.loc (size_adjust (expr (trans_exprs ast_args)))
      in
      [trunc Less "min" lb (trunc Greater "max" ub statement)]

let unquote s =
  if s.[0] = '"' && s.[String.length s - 1] = '"' then
    String.drop_suffix (String.drop_prefix s 1) 1
  else s

let trans_printables mloc (ps : Ast.typed_expression Ast.printable list) =
  List.map
    ~f:(function
      | Ast.PString s ->
          { (Expr.Helpers.str (unquote s)) with
            meta=
              Expr.Typed.Meta.create ~type_:UReal ~loc:mloc ~adlevel:DataOnly ()
          }
      | Ast.PExpr e -> trans_expr e )
    ps

(** These types signal the context for a declaration during statement translation.
   They are only interpreted by trans_decl.*)
type transform_action = Check | Constrain | Unconstrain | IgnoreTransform
[@@deriving sexp]
>>>>>>> 44c66b10

  and trans_exprs exprs = List.map ~f:trans_expr exprs

  let trans_sizedtype = SizedType.map trans_expr

  let neg_inf =
    Expr.
      { Fixed.pattern= FunApp (CompilerInternal FnNegInf, [])
      ; meta=
<<<<<<< HEAD
          Typed.Meta.{type_= UReal; loc= Location_span.empty; adlevel= DataOnly}
      }

  let trans_arg (adtype, ut, ident) = (adtype, ident.Ast.name, ut)

  let truncate_dist ud_dists (id : Ast.identifier) ast_obs ast_args t =
    let cdf_suffices = ["_lcdf"; "_cdf_log"] in
    let ccdf_suffices = ["_lccdf"; "_ccdf_log"] in
    let find_function_info sfx =
      let possible_names =
        List.map ~f:(( ^ ) id.name) sfx |> String.Set.of_list in
      match List.find ~f:(fun (n, _) -> Set.mem possible_names n) ud_dists with
      | Some (name, tp) -> (Ast.UserDefined FnPlain, name, tp)
      | None ->
          ( Ast.StanLib FnPlain
          , Set.to_list possible_names |> List.hd_exn
          , if StdLibrary.is_stdlib_function_name (id.name ^ "_lpmf") then
              UnsizedType.UInt
            else UnsizedType.UReal (* close enough *) ) in
    let trunc cond_op (x : Ast.typed_expression) y =
      let smeta = x.Ast.emeta.loc in
      { Stmt.Fixed.meta= smeta
      ; pattern=
          IfElse
            ( op_to_funapp cond_op [ast_obs; x] UInt
            , {Stmt.Fixed.meta= smeta; pattern= TargetPE neg_inf}
            , Some y ) } in
    let targetme loc e =
      { Stmt.Fixed.meta= loc
      ; pattern= TargetPE (op_to_funapp Operator.PMinus [e] e.emeta.type_) }
    in
    let funapp meta kind name args =
      { Ast.emeta= meta
      ; expr= Ast.FunApp (kind, {name; id_loc= Location_span.empty}, args) }
    in
    let inclusive_bound tp (lb : Ast.typed_expression) =
      let emeta = lb.emeta in
      if UnsizedType.is_int_type tp then
        Ast.
          { emeta
          ; expr= BinOp (lb, Operator.Minus, {emeta; expr= Ast.IntNumeral "1"})
          }
      else lb in
    match t with
    | Ast.NoTruncate -> []
    | TruncateUpFrom lb ->
        let fk, fn, tp = find_function_info ccdf_suffices in
        [ trunc Less lb
            (targetme lb.emeta.loc
               (funapp lb.emeta fk fn (inclusive_bound tp lb :: ast_args)) ) ]
    | TruncateDownFrom ub ->
        let fk, fn, _ = find_function_info cdf_suffices in
        [ trunc Greater ub
            (targetme ub.emeta.loc (funapp ub.emeta fk fn (ub :: ast_args))) ]
    | TruncateBetween (lb, ub) ->
        let fk, fn, tp = find_function_info cdf_suffices in
        [ trunc Less lb
            (trunc Greater ub
               (targetme ub.emeta.loc
                  (funapp ub.emeta (Ast.StanLib FnPlain) "log_diff_exp"
                     [ funapp ub.emeta fk fn (ub :: ast_args)
                     ; funapp ub.emeta fk fn (inclusive_bound tp lb :: ast_args)
                     ] ) ) ) ]

  let unquote s =
    if s.[0] = '"' && s.[String.length s - 1] = '"' then
      String.drop_suffix (String.drop_prefix s 1) 1
    else s

  let trans_printables mloc (ps : Ast.typed_expression Ast.printable list) =
    List.map
      ~f:(function
        | Ast.PString s ->
            { (Expr.Helpers.str (unquote s)) with
              meta=
                Expr.Typed.Meta.create ~type_:UReal ~loc:mloc ~adlevel:DataOnly
                  () }
        | Ast.PExpr e -> trans_expr e )
      ps

  (** These types signal the context for a declaration during statement translation.
   They are only interpreted by trans_decl.*)
  type transform_action = Check | Constrain | Unconstrain | IgnoreTransform
  [@@deriving sexp]

  type decl_context =
    {transform_action: transform_action; dadlevel: UnsizedType.autodifftype}

  let same_shape decl_id decl_var id var meta =
    if UnsizedType.is_scalar_type (Expr.Typed.type_of var) then []
    else
      [ Stmt.
          { Fixed.pattern=
              NRFunApp
                ( StanLib ("check_matching_dims", FnPlain, AoS)
                , Expr.Helpers.
                    [str "constraint"; str decl_id; decl_var; str id; var] )
          ; meta } ]

  let check_transform_shape decl_id decl_var meta = function
    | Transformation.Offset e -> same_shape decl_id decl_var "offset" e meta
    | Multiplier e -> same_shape decl_id decl_var "multiplier" e meta
    | Lower e -> same_shape decl_id decl_var "lower" e meta
    | Upper e -> same_shape decl_id decl_var "upper" e meta
    | OffsetMultiplier (e1, e2) ->
        same_shape decl_id decl_var "offset" e1 meta
        @ same_shape decl_id decl_var "multiplier" e2 meta
    | LowerUpper (e1, e2) ->
        same_shape decl_id decl_var "lower" e1 meta
        @ same_shape decl_id decl_var "upper" e2 meta
    | Covariance | Correlation | CholeskyCov | CholeskyCorr | Ordered
     |PositiveOrdered | Simplex | UnitVector | Identity ->
        []

  let copy_indices indexed (var : Expr.Typed.t) =
    if UnsizedType.is_scalar_type var.meta.type_ then var
    else
      match Expr.Helpers.collect_indices indexed with
      | [] -> var
      | indices ->
          Expr.Fixed.
            { pattern= Indexed (var, indices)
=======
          Typed.Meta.create ~adlevel:dadlevel ~loc:smeta
            ~type_:(SizedType.to_unsized decl_type)
            () } in
  let decl =
    Stmt.
      { Fixed.pattern=
          Decl {decl_adtype; decl_id; decl_type= dt; initialize= true}
      ; meta= smeta } in
  let rhs_assignment =
    Option.map
      ~f:(fun e ->
        Stmt.Fixed.
          {pattern= Assignment ((decl_id, e.meta.type_, []), e); meta= smeta} )
      rhs
    |> Option.to_list in
  if Utils.is_user_ident decl_id then
    let constrain_checks =
      match transform_action with
      | Constrain | Unconstrain ->
          Common.FatalError.fatal_error_msg
            [%message "Constraints must use trans_sizedtype_decl instead"]
      | Check ->
          check_transform_shape decl_id decl_var smeta transform
          @ check_decl decl_var dt decl_id transform smeta dadlevel
      | IgnoreTransform -> [] in
    size_checks @ (decl :: rhs_assignment) @ constrain_checks
  else size_checks @ (decl :: rhs_assignment)

let unwrap_block_or_skip = function
  | [({Stmt.Fixed.pattern= Block _; _} as b)] -> Some b
  | [{pattern= Skip; _}] -> None
  | x ->
      Common.FatalError.fatal_error_msg
        [%message "Expecting a block or skip, not" (x : Stmt.Located.t list)]

let rec trans_stmt ud_dists (declc : decl_context) (ts : Ast.typed_statement) =
  let stmt_typed = ts.stmt and smeta = ts.smeta.loc in
  let trans_stmt =
    trans_stmt ud_dists {declc with transform_action= IgnoreTransform} in
  let trans_single_stmt s =
    match trans_stmt s with
    | [s] -> s
    | s -> Stmt.Fixed.{pattern= SList s; meta= smeta} in
  let swrap pattern = [Stmt.Fixed.{meta= smeta; pattern}] in
  let mloc = smeta in
  match stmt_typed with
  | Ast.Assignment {assign_lhs; assign_rhs; assign_op} ->
      let rec get_lhs_base = function
        | {Ast.lval= Ast.LIndexed (l, _); _} -> get_lhs_base l
        | {lval= LVariable s; lmeta} -> (s, lmeta) in
      let assign_identifier, lmeta = get_lhs_base assign_lhs in
      let id_ad_level = lmeta.Ast.ad_level in
      let id_type_ = lmeta.Ast.type_ in
      let lhs_type_ = assign_lhs.Ast.lmeta.type_ in
      let lhs_ad_level = assign_lhs.Ast.lmeta.ad_level in
      let rec get_lhs_indices = function
        | {Ast.lval= Ast.LIndexed (l, i); _} -> get_lhs_indices l @ i
        | {Ast.lval= Ast.LVariable _; _} -> [] in
      let assign_indices = get_lhs_indices assign_lhs in
      let assignee =
        { Ast.expr=
            ( match assign_indices with
            | [] -> Ast.Variable assign_identifier
            | _ ->
                Ast.Indexed
                  ( { expr= Ast.Variable assign_identifier
                    ; emeta=
                        { Ast.loc= Location_span.empty
                        ; ad_level= id_ad_level
                        ; type_= id_type_ } }
                  , assign_indices ) )
        ; emeta=
            { Ast.loc= assign_lhs.lmeta.loc
            ; ad_level= lhs_ad_level
            ; type_= lhs_type_ } } in
      let rhs =
        match assign_op with
        | Ast.Assign | Ast.ArrowAssign -> trans_expr assign_rhs
        | Ast.OperatorAssign op ->
            op_to_funapp op [assignee; assign_rhs] assignee.emeta.type_ in
      Assignment
        ( ( assign_identifier.Ast.name
          , id_type_
          , List.map ~f:trans_idx assign_indices )
        , rhs )
      |> swrap
  | Ast.NRFunApp (fn_kind, {name; _}, args) ->
      NRFunApp (trans_fn_kind fn_kind name, trans_exprs args) |> swrap
  | Ast.IncrementLogProb e | Ast.TargetPE e -> TargetPE (trans_expr e) |> swrap
  | Ast.Tilde {arg; distribution; args; truncation} ->
      let suffix =
        Stan_math_signatures.dist_name_suffix ud_dists distribution.name in
      let name = distribution.name ^ suffix in
      let kind =
        let possible_names =
          List.map ~f:(( ^ ) distribution.name) Utils.distribution_suffices
          |> String.Set.of_list in
        if List.exists ~f:(fun (n, _) -> Set.mem possible_names n) ud_dists then
          Fun_kind.UserDefined (name, FnLpdf true)
        else StanLib (name, FnLpdf true, AoS) in
      let add_dist =
        Stmt.Fixed.Pattern.TargetPE
          Expr.
            { Fixed.pattern= FunApp (kind, trans_exprs (arg :: args))
            ; meta=
                Typed.Meta.create ~type_:UReal ~loc:mloc
                  ~adlevel:(Ast.expr_ad_lub (arg :: args))
                  () } in
      swrap add_dist @ truncate_dist ud_dists distribution arg args truncation
  | Ast.Print ps ->
      NRFunApp (CompilerInternal FnPrint, trans_printables smeta ps) |> swrap
  | Ast.Reject ps ->
      NRFunApp (CompilerInternal FnReject, trans_printables smeta ps) |> swrap
  | Ast.IfThenElse (cond, ifb, elseb) ->
      IfElse
        ( trans_expr cond
        , trans_single_stmt ifb
        , Option.map ~f:trans_single_stmt elseb )
      |> swrap
  | Ast.While (cond, body) ->
      While (trans_expr cond, trans_single_stmt body) |> swrap
  | Ast.For {loop_variable; lower_bound; upper_bound; loop_body} ->
      let body =
        match trans_single_stmt loop_body with
        | {pattern= Block _; _} as b -> b
        | x -> {x with pattern= Block [x]} in
      For
        { loopvar= loop_variable.Ast.name
        ; lower= trans_expr lower_bound
        ; upper= trans_expr upper_bound
        ; body }
      |> swrap
  | Ast.ForEach (loopvar, iteratee, body) ->
      let iteratee' = trans_expr iteratee in
      let body_stmts =
        match trans_single_stmt body with
        | {pattern= Block body_stmts; _} -> body_stmts
        | b -> [b] in
      let decl_type =
        match Expr.Typed.type_of iteratee' with
        | UMatrix -> UnsizedType.UReal
        | t -> Expr.Helpers.(infer_type_of_indexed t [Index.Single loop_bottom])
      in
      let decl_loopvar =
        Stmt.Fixed.
          { meta= smeta
          ; pattern=
              Decl
                { decl_adtype= Expr.Typed.adlevel_of iteratee'
                ; decl_id= loopvar.name
                ; decl_type= Unsized decl_type
                ; initialize= true } } in
      let assignment var =
        Stmt.Fixed.
          {pattern= Assignment ((loopvar.name, decl_type, []), var); meta= smeta}
      in
      let bodyfn var =
        Stmt.Fixed.
          { pattern= Block (decl_loopvar :: assignment var :: body_stmts)
          ; meta= smeta } in
      Stmt.Helpers.[ensure_var (for_each bodyfn) iteratee' smeta]
  | Ast.FunDef _ ->
      Common.FatalError.fatal_error_msg
        [%message
          "Found function definition statement outside of function block"]
  | Ast.VarDecl {decl_type; transformation; variables; is_global= _} ->
      List.concat_map
        ~f:(fun {identifier; initial_value} ->
          trans_decl declc smeta decl_type
            (Transformation.map trans_expr transformation)
            identifier initial_value )
        variables
  | Ast.Block stmts -> Block (List.concat_map ~f:trans_stmt stmts) |> swrap
  | Ast.Profile (name, stmts) ->
      Profile (name, List.concat_map ~f:trans_stmt stmts) |> swrap
  | Ast.Return e -> Return (Some (trans_expr e)) |> swrap
  | Ast.ReturnVoid -> Return None |> swrap
  | Ast.Break -> Break |> swrap
  | Ast.Continue -> Continue |> swrap
  | Ast.Skip -> Skip |> swrap

let trans_fun_def ud_dists (ts : Ast.typed_statement) =
  match ts.stmt with
  | Ast.FunDef {returntype; funname; arguments; body} ->
      [ Program.
          { fdrt=
              (match returntype with Void -> None | ReturnType ut -> Some ut)
          ; fdname= funname.name
          ; fdsuffix= Fun_kind.(suffix_from_name funname.name |> without_propto)
          ; fdargs= List.map ~f:trans_arg arguments
          ; fdbody=
              trans_stmt ud_dists
                {transform_action= IgnoreTransform; dadlevel= AutoDiffable}
                body
              |> unwrap_block_or_skip
          ; fdloc= ts.smeta.loc } ]
  | _ ->
      Common.FatalError.fatal_error_msg
        [%message "Found non-function definition statement in function block"]

let get_block block prog =
  match block with
  | Program.Parameters -> prog.Ast.parametersblock
  | TransformedParameters -> prog.transformedparametersblock
  | GeneratedQuantities -> prog.generatedquantitiesblock

let trans_sizedtype_decl declc tr name =
  let check fn x n =
    Stmt.Helpers.internal_nrfunapp fn
      Expr.Helpers.
        [str name; str (Fmt.str "%a" Pretty_printing.pp_typed_expression x); n]
      n.meta.loc in
  let grab_size fn n = function
    | Ast.{expr= IntNumeral i; _} as s when float_of_string i >= 2. ->
        ([], trans_expr s)
    | Ast.({expr= IntNumeral _; _} | {expr= Variable _; _}) as s ->
        let e = trans_expr s in
        ([check fn s e], e)
    | s ->
        let e = trans_expr s in
        let decl_id = Fmt.str "%s_%ddim__" name n in
        let decl =
          { Stmt.Fixed.pattern=
              Decl
                { decl_type= Sized SInt
                ; decl_id
                ; decl_adtype= DataOnly
                ; initialize= true }
          ; meta= e.meta.loc } in
        let assign =
          { Stmt.Fixed.pattern= Assignment ((decl_id, UInt, []), e)
          ; meta= e.meta.loc } in
        let var =
          Expr.
            { Fixed.pattern= Var decl_id
>>>>>>> 44c66b10
            ; meta=
                { var.meta with
                  type_=
                    Expr.Helpers.infer_type_of_indexed var.meta.type_ indices }
            }

  let extract_transform_args var = function
    | Transformation.Lower a | Upper a -> [copy_indices var a]
    | Offset a ->
        [copy_indices var a; {a with Expr.Fixed.pattern= Lit (Int, "1")}]
    | Multiplier a -> [{a with pattern= Lit (Int, "0")}; copy_indices var a]
    | LowerUpper (a1, a2) | OffsetMultiplier (a1, a2) ->
        [copy_indices var a1; copy_indices var a2]
    | Covariance | Correlation | CholeskyCov | CholeskyCorr | Ordered
     |PositiveOrdered | Simplex | UnitVector | Identity ->
        []

  let param_size transform sizedtype =
    let rec shrink_eigen f st =
      match st with
      | SizedType.SArray (t, d) -> SizedType.SArray (shrink_eigen f t, d)
      | SVector (mem_pattern, d) | SMatrix (mem_pattern, d, _) ->
          SVector (mem_pattern, f d)
      | SInt | SReal | SComplex | SRowVector _ | SComplexRowVector _
       |SComplexVector _ | SComplexMatrix _ ->
          Common.FatalError.fatal_error_msg
            [%message
              "Expecting SVector or SMatrix, got "
                (st : Expr.Typed.t SizedType.t)] in
    let rec shrink_eigen_mat f st =
      match st with
      | SizedType.SArray (t, d) -> SizedType.SArray (shrink_eigen_mat f t, d)
      | SMatrix (mem_pattern, d1, d2) -> SVector (mem_pattern, f d1 d2)
      | SInt | SReal | SComplex | SRowVector _ | SVector _
       |SComplexRowVector _ | SComplexVector _ | SComplexMatrix _ ->
          Common.FatalError.fatal_error_msg
            [%message "Expecting SMatrix, got " (st : Expr.Typed.t SizedType.t)]
    in
    let k_choose_2 k =
      Expr.Helpers.(
        binop (binop k Times (binop k Minus (int 1))) Divide (int 2)) in
    match transform with
    | Transformation.Identity | Lower _ | Upper _
     |LowerUpper (_, _)
     |Offset _ | Multiplier _
     |OffsetMultiplier (_, _)
     |Ordered | PositiveOrdered | UnitVector ->
        sizedtype
    | Simplex ->
        shrink_eigen (fun d -> Expr.Helpers.(binop d Minus (int 1))) sizedtype
    | CholeskyCorr | Correlation -> shrink_eigen k_choose_2 sizedtype
    | CholeskyCov ->
        (* (N * (N + 1)) / 2 + (M - N) * N *)
        shrink_eigen_mat
          (fun m n ->
            Expr.Helpers.(
              binop
                (binop (k_choose_2 n) Plus n)
                Plus
                (binop (binop m Minus n) Times n)) )
          sizedtype
    | Covariance ->
        shrink_eigen
          (fun k -> Expr.Helpers.(binop k Plus (k_choose_2 k)))
          sizedtype

  let rec check_decl var decl_type' decl_id decl_trans smeta adlevel =
    match decl_trans with
    | Transformation.LowerUpper (lb, ub) ->
        check_decl var decl_type' decl_id (Lower lb) smeta adlevel
        @ check_decl var decl_type' decl_id (Upper ub) smeta adlevel
    | _ when Transformation.has_check decl_trans ->
        let check_id id =
          let var_name = Fmt.str "%a" Expr.Typed.pp id in
          let args = extract_transform_args id decl_trans in
          Stmt.Helpers.internal_nrfunapp
            (FnCheck {trans= decl_trans; var_name; var= id})
            args smeta in
        [check_id var]
    | _ -> []

  let check_sizedtype name st =
    let check x = function
      | {Expr.Fixed.pattern= Lit (Int, i); _} when float_of_string i >= 0. -> []
      | n ->
          [ Stmt.Helpers.internal_nrfunapp FnValidateSize
              Expr.Helpers.
                [ str name
                ; str (Fmt.str "%a" Pretty_printing.pp_typed_expression x); n ]
              n.meta.loc ] in
    let rec sizedtype = function
      | SizedType.(SInt | SReal | SComplex) as t -> ([], t)
      | SVector (mem_pattern, s) ->
          let e = trans_expr s in
          (check s e, SizedType.SVector (mem_pattern, e))
      | SRowVector (mem_pattern, s) ->
          let e = trans_expr s in
          (check s e, SizedType.SRowVector (mem_pattern, e))
      | SMatrix (mem_pattern, r, c) ->
          let er = trans_expr r in
          let ec = trans_expr c in
          (check r er @ check c ec, SizedType.SMatrix (mem_pattern, er, ec))
      | SComplexVector s ->
          let e = trans_expr s in
          (check s e, SizedType.SComplexVector e)
      | SComplexRowVector s ->
          let e = trans_expr s in
          (check s e, SizedType.SComplexRowVector e)
      | SComplexMatrix (r, c) ->
          let er = trans_expr r in
          let ec = trans_expr c in
          (check r er @ check c ec, SizedType.SComplexMatrix (er, ec))
      | SArray (t, s) ->
          let e = trans_expr s in
          let ll, t = sizedtype t in
          (check s e @ ll, SizedType.SArray (t, e)) in
    let ll, st = sizedtype st in
    (ll, Type.Sized st)

  let trans_decl {transform_action; dadlevel} smeta
      (decl_type : Ast.typed_expression SizedType.t) transform identifier
      initial_value =
    let decl_id = identifier.Ast.name in
    let rhs = Option.map ~f:trans_expr initial_value in
    let size_checks, dt = check_sizedtype identifier.name decl_type in
    let decl_adtype = dadlevel in
    let decl_var =
      Expr.
        { Fixed.pattern= Var decl_id
        ; meta=
            Typed.Meta.create ~adlevel:dadlevel ~loc:smeta
              ~type_:(SizedType.to_unsized decl_type)
              () } in
    let decl =
      Stmt.
        { Fixed.pattern=
            Decl {decl_adtype; decl_id; decl_type= dt; initialize= true}
        ; meta= smeta } in
    let rhs_assignment =
      Option.map
        ~f:(fun e ->
          Stmt.Fixed.
            {pattern= Assignment ((decl_id, e.meta.type_, []), e); meta= smeta}
          )
        rhs
      |> Option.to_list in
    if Utils.is_user_ident decl_id then
      let constrain_checks =
        match transform_action with
        | Constrain | Unconstrain ->
            Common.FatalError.fatal_error_msg
              [%message "Constraints must use trans_sizedtype_decl instead"]
        | Check ->
            check_transform_shape decl_id decl_var smeta transform
            @ check_decl decl_var dt decl_id transform smeta dadlevel
        | IgnoreTransform -> [] in
      size_checks @ (decl :: rhs_assignment) @ constrain_checks
    else size_checks @ (decl :: rhs_assignment)

  let unwrap_block_or_skip = function
    | [({Stmt.Fixed.pattern= Block _; _} as b)] -> Some b
    | [{pattern= Skip; _}] -> None
    | x ->
        Common.FatalError.fatal_error_msg
          [%message "Expecting a block or skip, not" (x : Stmt.Located.t list)]

  let rec trans_stmt ud_dists (declc : decl_context) (ts : Ast.typed_statement)
      =
    let stmt_typed = ts.stmt and smeta = ts.smeta.loc in
    let trans_stmt =
      trans_stmt ud_dists {declc with transform_action= IgnoreTransform} in
    let trans_single_stmt s =
      match trans_stmt s with
      | [s] -> s
      | s -> Stmt.Fixed.{pattern= SList s; meta= smeta} in
    let swrap pattern = [Stmt.Fixed.{meta= smeta; pattern}] in
    let mloc = smeta in
    match stmt_typed with
    | Ast.Assignment {assign_lhs; assign_rhs; assign_op} ->
        let rec get_lhs_base = function
          | {Ast.lval= Ast.LIndexed (l, _); _} -> get_lhs_base l
          | {lval= LVariable s; lmeta} -> (s, lmeta) in
        let assign_identifier, lmeta = get_lhs_base assign_lhs in
        let id_ad_level = lmeta.Ast.ad_level in
        let id_type_ = lmeta.Ast.type_ in
        let lhs_type_ = assign_lhs.Ast.lmeta.type_ in
        let lhs_ad_level = assign_lhs.Ast.lmeta.ad_level in
        let rec get_lhs_indices = function
          | {Ast.lval= Ast.LIndexed (l, i); _} -> get_lhs_indices l @ i
          | {Ast.lval= Ast.LVariable _; _} -> [] in
        let assign_indices = get_lhs_indices assign_lhs in
        let assignee =
          { Ast.expr=
              ( match assign_indices with
              | [] -> Ast.Variable assign_identifier
              | _ ->
                  Ast.Indexed
                    ( { expr= Ast.Variable assign_identifier
                      ; emeta=
                          { Ast.loc= Location_span.empty
                          ; ad_level= id_ad_level
                          ; type_= id_type_ } }
                    , assign_indices ) )
          ; emeta=
              { Ast.loc= assign_lhs.lmeta.loc
              ; ad_level= lhs_ad_level
              ; type_= lhs_type_ } } in
        let rhs =
          match assign_op with
          | Ast.Assign | Ast.ArrowAssign -> trans_expr assign_rhs
          | Ast.OperatorAssign op ->
              op_to_funapp op [assignee; assign_rhs] assignee.emeta.type_ in
        Assignment
          ( ( assign_identifier.Ast.name
            , id_type_
            , List.map ~f:trans_idx assign_indices )
          , rhs )
        |> swrap
    | Ast.NRFunApp (fn_kind, {name; _}, args) ->
        NRFunApp (trans_fn_kind fn_kind name, trans_exprs args) |> swrap
    | Ast.IncrementLogProb e | Ast.TargetPE e ->
        TargetPE (trans_expr e) |> swrap
    | Ast.Tilde {arg; distribution; args; truncation} ->
        let suffix =
          Std_library_utils.dist_name_suffix
            (module StdLibrary)
            ud_dists distribution.name in
        let name = distribution.name ^ suffix in
        let kind =
          let possible_names =
            List.map ~f:(( ^ ) distribution.name) Utils.distribution_suffices
            |> String.Set.of_list in
          if List.exists ~f:(fun (n, _) -> Set.mem possible_names n) ud_dists
          then Fun_kind.UserDefined (name, FnLpdf true)
          else StanLib (name, FnLpdf true, AoS) in
        let add_dist =
          Stmt.Fixed.Pattern.TargetPE
            Expr.
              { Fixed.pattern= FunApp (kind, trans_exprs (arg :: args))
              ; meta=
                  Typed.Meta.create ~type_:UReal ~loc:mloc
                    ~adlevel:(Ast.expr_ad_lub (arg :: args))
                    () } in
        truncate_dist ud_dists distribution arg args truncation @ swrap add_dist
    | Ast.Print ps ->
        NRFunApp (CompilerInternal FnPrint, trans_printables smeta ps) |> swrap
    | Ast.Reject ps ->
        NRFunApp (CompilerInternal FnReject, trans_printables smeta ps) |> swrap
    | Ast.IfThenElse (cond, ifb, elseb) ->
        IfElse
          ( trans_expr cond
          , trans_single_stmt ifb
          , Option.map ~f:trans_single_stmt elseb )
        |> swrap
    | Ast.While (cond, body) ->
        While (trans_expr cond, trans_single_stmt body) |> swrap
    | Ast.For {loop_variable; lower_bound; upper_bound; loop_body} ->
        let body =
          match trans_single_stmt loop_body with
          | {pattern= Block _; _} as b -> b
          | x -> {x with pattern= Block [x]} in
        For
          { loopvar= loop_variable.Ast.name
          ; lower= trans_expr lower_bound
          ; upper= trans_expr upper_bound
          ; body }
        |> swrap
    | Ast.ForEach (loopvar, iteratee, body) ->
        let iteratee' = trans_expr iteratee in
        let body_stmts =
          match trans_single_stmt body with
          | {pattern= Block body_stmts; _} -> body_stmts
          | b -> [b] in
        let decl_type =
          match Expr.Typed.type_of iteratee' with
          | UMatrix -> UnsizedType.UReal
          | t ->
              Expr.Helpers.(infer_type_of_indexed t [Index.Single loop_bottom])
        in
        let decl_loopvar =
          Stmt.Fixed.
            { meta= smeta
            ; pattern=
                Decl
                  { decl_adtype= Expr.Typed.adlevel_of iteratee'
                  ; decl_id= loopvar.name
                  ; decl_type= Unsized decl_type
                  ; initialize= true } } in
        let assignment var =
          Stmt.Fixed.
            { pattern= Assignment ((loopvar.name, decl_type, []), var)
            ; meta= smeta } in
        let bodyfn var =
          Stmt.Fixed.
            { pattern= Block (decl_loopvar :: assignment var :: body_stmts)
            ; meta= smeta } in
        Stmt.Helpers.[ensure_var (for_each bodyfn) iteratee' smeta]
    | Ast.FunDef _ ->
        Common.FatalError.fatal_error_msg
          [%message
            "Found function definition statement outside of function block"]
    | Ast.VarDecl {decl_type; transformation; variables; is_global= _} ->
        List.concat_map
          ~f:(fun {identifier; initial_value} ->
            trans_decl declc smeta decl_type
              (Transformation.map trans_expr transformation)
              identifier initial_value )
          variables
    | Ast.Block stmts -> Block (List.concat_map ~f:trans_stmt stmts) |> swrap
    | Ast.Profile (name, stmts) ->
        Profile (name, List.concat_map ~f:trans_stmt stmts) |> swrap
    | Ast.Return e -> Return (Some (trans_expr e)) |> swrap
    | Ast.ReturnVoid -> Return None |> swrap
    | Ast.Break -> Break |> swrap
    | Ast.Continue -> Continue |> swrap
    | Ast.Skip -> Skip |> swrap

  let trans_fun_def ud_dists (ts : Ast.typed_statement) =
    match ts.stmt with
    | Ast.FunDef {returntype; funname; arguments; body} ->
        [ Program.
            { fdrt=
                (match returntype with Void -> None | ReturnType ut -> Some ut)
            ; fdname= funname.name
            ; fdsuffix=
                Fun_kind.(suffix_from_name funname.name |> without_propto)
            ; fdargs= List.map ~f:trans_arg arguments
            ; fdbody=
                trans_stmt ud_dists
                  {transform_action= IgnoreTransform; dadlevel= AutoDiffable}
                  body
                |> unwrap_block_or_skip
            ; fdloc= ts.smeta.loc } ]
    | _ ->
        Common.FatalError.fatal_error_msg
          [%message "Found non-function definition statement in function block"]

  let get_block block prog =
    match block with
    | Program.Parameters -> prog.Ast.parametersblock
    | TransformedParameters -> prog.transformedparametersblock
    | GeneratedQuantities -> prog.generatedquantitiesblock

  let trans_sizedtype_decl declc tr name =
    let check fn x n =
      Stmt.Helpers.internal_nrfunapp fn
        Expr.Helpers.
          [str name; str (Fmt.str "%a" Pretty_printing.pp_typed_expression x); n]
        n.meta.loc in
    let grab_size fn n = function
      | Ast.{expr= IntNumeral i; _} as s when float_of_string i >= 2. ->
          ([], trans_expr s)
      | Ast.({expr= IntNumeral _; _} | {expr= Variable _; _}) as s ->
          let e = trans_expr s in
          ([check fn s e], e)
      | s ->
          let e = trans_expr s in
          let decl_id = Fmt.str "%s_%ddim__" name n in
          let decl =
            { Stmt.Fixed.pattern=
                Decl
                  { decl_type= Sized SInt
                  ; decl_id
                  ; decl_adtype= DataOnly
                  ; initialize= true }
            ; meta= e.meta.loc } in
          let assign =
            { Stmt.Fixed.pattern= Assignment ((decl_id, UInt, []), e)
            ; meta= e.meta.loc } in
          let var =
            Expr.
              { Fixed.pattern= Var decl_id
              ; meta=
                  Typed.Meta.
                    { type_= s.Ast.emeta.Ast.type_
                    ; adlevel= s.emeta.ad_level
                    ; loc= s.emeta.loc } } in
          ([decl; assign; check fn s var], var) in
    let rec go n = function
      | SizedType.(SInt | SReal | SComplex) as t -> ([], t)
      | SVector (mem_pattern, s) ->
          let fn =
            match (declc.transform_action, tr) with
            | Constrain, Transformation.Simplex ->
                Internal_fun.FnValidateSizeSimplex
            | Constrain, UnitVector -> FnValidateSizeUnitVector
            | _ -> FnValidateSize in
          let l, s = grab_size fn n s in
          (l, SizedType.SVector (mem_pattern, s))
      | SRowVector (mem_pattern, s) ->
          let l, s = grab_size FnValidateSize n s in
          (l, SizedType.SRowVector (mem_pattern, s))
      | SComplexRowVector s ->
          let l, s = grab_size FnValidateSize n s in
          (l, SizedType.SComplexRowVector s)
      | SComplexVector s ->
          let l, s = grab_size FnValidateSize n s in
          (l, SizedType.SComplexVector s)
      | SMatrix (mem_pattern, r, c) ->
          let l1, r = grab_size FnValidateSize n r in
          let l2, c = grab_size FnValidateSize (n + 1) c in
          let cf_cov =
            match (declc.transform_action, tr) with
            | Constrain, CholeskyCov ->
                [ { Stmt.Fixed.pattern=
                      NRFunApp
                        ( StanLib ("check_greater_or_equal", FnPlain, AoS)
                        , Expr.Helpers.
                            [ str ("cholesky_factor_cov " ^ name)
                            ; str
                                "num rows (must be greater or equal to num \
                                 cols)"; r; c ] )
                  ; meta= r.Expr.Fixed.meta.Expr.Typed.Meta.loc } ]
            | _ -> [] in
          (l1 @ l2 @ cf_cov, SizedType.SMatrix (mem_pattern, r, c))
      | SComplexMatrix (r, c) ->
          let l1, r = grab_size FnValidateSize n r in
          let l2, c = grab_size FnValidateSize (n + 1) c in
          (l1 @ l2, SizedType.SComplexMatrix (r, c))
      | SArray (t, s) ->
          let l, s = grab_size FnValidateSize n s in
          let ll, t = go (n + 1) t in
          (l @ ll, SizedType.SArray (t, s)) in
    go 1

  let trans_block ud_dists declc block prog =
    let f stmt (accum1, accum2, accum3) =
      match stmt with
      | { Ast.stmt=
            VarDecl
              {decl_type= type_; transformation; variables; is_global= true}
        ; smeta } ->
          let outvars, sizes, stmts =
            List.unzip3
            @@ List.map
                 ~f:(fun {identifier; initial_value} ->
                   let decl_id = identifier.Ast.name in
                   let transform =
                     Transformation.map trans_expr transformation in
                   let rhs = Option.map ~f:trans_expr initial_value in
                   let size, type_ =
                     trans_sizedtype_decl declc transform identifier.name type_
                   in
                   let decl_adtype = declc.dadlevel in
                   let decl_var =
                     Expr.
                       { Fixed.pattern= Var decl_id
                       ; meta=
                           Typed.Meta.create ~adlevel:declc.dadlevel
                             ~loc:smeta.Ast.loc
                             ~type_:(SizedType.to_unsized type_)
                             () } in
                   let decl =
                     Stmt.
                       { Fixed.pattern=
                           Decl
                             { decl_adtype
                             ; decl_id
                             ; decl_type= Sized type_
                             ; initialize= true }
                       ; meta= smeta.loc } in
                   let rhs_assignment =
                     Option.map
                       ~f:(fun e ->
                         Stmt.Fixed.
                           { pattern= Assignment ((decl_id, e.meta.type_, []), e)
                           ; meta= smeta.loc } )
                       rhs
                     |> Option.to_list in
                   let outvar =
                     ( identifier.name
                     , Program.
                         { out_constrained_st= type_
                         ; out_unconstrained_st= param_size transform type_
                         ; out_block= block
                         ; out_trans= transform } ) in
                   let stmts =
                     if Utils.is_user_ident decl_id then
                       let constrain_checks =
                         match declc.transform_action with
                         | Constrain | Unconstrain ->
                             check_transform_shape decl_id decl_var smeta.loc
                               transform
                         | Check ->
                             check_transform_shape decl_id decl_var smeta.loc
                               transform
                             @ check_decl decl_var (Type.Sized type_) decl_id
                                 transform smeta.loc declc.dadlevel
                         | IgnoreTransform -> [] in
                       (decl :: rhs_assignment) @ constrain_checks
                     else decl :: rhs_assignment in
                   (outvar, size, stmts) )
                 variables in
          ( outvars @ accum1
          , List.concat sizes @ accum2
          , List.concat stmts @ accum3 )
      | stmt -> (accum1, accum2, trans_stmt ud_dists declc stmt @ accum3) in
    Ast.get_stmts (get_block block prog) |> List.fold_right ~f ~init:([], [], [])

  let stmt_contains_check stmt =
    let is_check = function
      | Fun_kind.CompilerInternal (Internal_fun.FnCheck _) -> true
      | _ -> false in
    Stmt.Helpers.contains_fn_kind is_check stmt

  let migrate_checks_to_end_of_block stmts =
    let checks, not_checks = List.partition_tf ~f:stmt_contains_check stmts in
    not_checks @ checks

  let gather_data (p : Ast.typed_program) =
    let data = Ast.get_stmts p.datablock in
    List.concat_map data ~f:(function
      | {stmt= VarDecl {decl_type= sizedtype; transformation; variables; _}; _}
        ->
          List.map
            ~f:(fun {identifier; _} ->
              ( SizedType.map trans_expr sizedtype
              , Transformation.map trans_expr transformation
              , identifier.name ) )
            variables
      | _ -> [] )

  let trans_prog filename (p : Ast.typed_program) : Program.Typed.t =
    let {Ast.functionblock; datablock; transformeddatablock; modelblock; _} =
      p in
    let map f list_op =
      Option.value_map ~default:[]
        ~f:(fun {Ast.stmts; _} -> List.concat_map ~f stmts)
        list_op in
    let grab_fundef_names_and_types = function
      | {Ast.stmt= Ast.FunDef {funname; arguments= (_, type_, _) :: _; _}; _} ->
          [(funname.name, type_)]
      | _ -> [] in
    let ud_dists = map grab_fundef_names_and_types functionblock in
    let trans_stmt = trans_stmt ud_dists in
    let get_name_size s =
      match s.Ast.stmt with
      | Ast.VarDecl {decl_type= st; variables; transformation; _} ->
          List.map
            ~f:(fun {identifier; _} ->
              (identifier.name, trans_sizedtype st, transformation) )
            variables
      | _ -> [] in
    let input_vars =
      map get_name_size datablock |> List.map ~f:(fun (n, st, _) -> (n, st))
    in
    let declc = {transform_action= IgnoreTransform; dadlevel= DataOnly} in
    let datab =
      map (trans_stmt {declc with transform_action= Check}) datablock in
    let _, _, param =
      trans_block ud_dists
        {transform_action= Constrain; dadlevel= AutoDiffable}
        Parameters p in
    (* Backends will add to transform_inits as needed *)
    let transform_inits = [] in
    let out_param, paramsizes, param_gq =
      trans_block ud_dists {declc with transform_action= Constrain} Parameters p
    in
    let _, _, txparam =
      trans_block ud_dists
        {transform_action= Check; dadlevel= AutoDiffable}
        TransformedParameters p in
    let out_tparam, tparamsizes, txparam_gq =
      trans_block ud_dists
        {declc with transform_action= Check}
        TransformedParameters p in
    let out_gq, gq_sizes, gq_stmts =
      trans_block ud_dists
        {declc with transform_action= Check}
        GeneratedQuantities p in
    let output_vars = out_param @ out_tparam @ out_gq in
    let prepare_data =
      datab
      @ ( map
            (trans_stmt {declc with transform_action= Check})
            transformeddatablock
        |> migrate_checks_to_end_of_block )
      @ paramsizes @ tparamsizes @ gq_sizes in
    let modelb =
      map (trans_stmt {declc with dadlevel= AutoDiffable}) modelblock in
    let log_prob =
      param
      @ (txparam |> migrate_checks_to_end_of_block)
      @
      match modelb with
      | [] -> []
      | hd :: _ -> [{pattern= Block modelb; meta= hd.meta}] in
    let txparam_decls, txparam_checks, txparam_stmts =
      txparam_gq
      |> List.partition3_map ~f:(function
           | {pattern= Decl _; _} as d -> `Fst d
           | s when stmt_contains_check s -> `Snd s
           | s -> `Trd s ) in
    let compiler_if_return cond =
      Stmt.Fixed.
        { pattern=
            IfElse
              (cond, {pattern= Return None; meta= Location_span.empty}, None)
        ; meta= Location_span.empty } in
    let iexpr pattern = Expr.{pattern; Fixed.meta= Typed.Meta.empty} in
    let fnot e =
      FunApp (StanLib (Operator.to_string PNot, FnPlain, AoS), [e]) |> iexpr
    in
    let tparam_early_return =
      let to_var fv = iexpr (Var (Flag_vars.to_string fv)) in
      let v1 = to_var EmitTransformedParameters in
      let v2 = to_var EmitGeneratedQuantities in
      [compiler_if_return (fnot (EOr (v1, v2) |> iexpr))] in
    let gq_early_return =
      [ compiler_if_return
          (fnot (Var (Flag_vars.to_string EmitGeneratedQuantities) |> iexpr)) ]
    in
    let generate_quantities =
      param_gq @ txparam_decls @ tparam_early_return @ txparam_stmts
      @ txparam_checks @ gq_early_return
      @ migrate_checks_to_end_of_block gq_stmts in
    let normalize_prog_name prog_name =
      if String.length prog_name > 0 && not (Char.is_alpha prog_name.[0]) then
        "_" ^ prog_name
      else prog_name in
    { functions_block= map (trans_fun_def ud_dists) functionblock
    ; input_vars
    ; prepare_data
    ; log_prob
    ; generate_quantities
    ; transform_inits
    ; output_vars
    ; prog_name= normalize_prog_name !Typechecking.model_name
    ; prog_path= filename }
end<|MERGE_RESOLUTION|>--- conflicted
+++ resolved
@@ -35,7 +35,6 @@
     let loc = Ast.expr_loc_lub args in
     let adlevel = Ast.expr_ad_lub args in
     Expr.
-<<<<<<< HEAD
       { Fixed.pattern=
           FunApp
             (StanLib (Operator.to_string op, FnPlain, AoS), trans_exprs args)
@@ -90,204 +89,6 @@
           Common.FatalError.fatal_error_msg
             [%message "Expecting int or array" (e.emeta.type_ : UnsizedType.t)]
       )
-=======
-      { Fixed.pattern
-      ; meta=
-          Typed.Meta.
-            {type_= emeta.Ast.type_; adlevel= emeta.ad_level; loc= emeta.loc} }
-  in
-  match expr with
-  | Ast.Paren x -> trans_expr x
-  | BinOp (lhs, And, rhs) -> EAnd (trans_expr lhs, trans_expr rhs) |> ewrap
-  | BinOp (lhs, Or, rhs) -> EOr (trans_expr lhs, trans_expr rhs) |> ewrap
-  | BinOp (lhs, op, rhs) -> op_to_funapp op [lhs; rhs] emeta.type_
-  | PrefixOp (op, e) | Ast.PostfixOp (e, op) -> op_to_funapp op [e] emeta.type_
-  | Ast.TernaryIf (cond, ifb, elseb) ->
-      Expr.Fixed.Pattern.TernaryIf
-        (trans_expr cond, trans_expr ifb, trans_expr elseb)
-      |> ewrap
-  | Variable {name; _} -> Var name |> ewrap
-  | IntNumeral x -> Lit (Int, format_number x) |> ewrap
-  | RealNumeral x -> Lit (Real, format_number x) |> ewrap
-  | ImagNumeral x -> Lit (Imaginary, format_number x) |> ewrap
-  | FunApp (fn_kind, {name; _}, args) | CondDistApp (fn_kind, {name; _}, args)
-    ->
-      FunApp (trans_fn_kind fn_kind name, trans_exprs args) |> ewrap
-  | GetLP | GetTarget -> FunApp (StanLib ("target", FnTarget, AoS), []) |> ewrap
-  | ArrayExpr eles ->
-      FunApp (CompilerInternal FnMakeArray, trans_exprs eles) |> ewrap
-  | RowVectorExpr eles ->
-      FunApp (CompilerInternal FnMakeRowVec, trans_exprs eles) |> ewrap
-  | Indexed (lhs, indices) ->
-      Indexed (trans_expr lhs, List.map ~f:trans_idx indices) |> ewrap
-  | Promotion (e, ty, ad) -> Promotion (trans_expr e, ty, ad) |> ewrap
-
-and trans_idx = function
-  | Ast.All -> All
-  | Ast.Upfrom e -> Upfrom (trans_expr e)
-  | Ast.Downfrom e -> Between (Expr.Helpers.loop_bottom, trans_expr e)
-  | Ast.Between (lb, ub) -> Between (trans_expr lb, trans_expr ub)
-  | Ast.Single e -> (
-    match e.emeta.type_ with
-    | UInt -> Single (trans_expr e)
-    | UArray _ -> MultiIndex (trans_expr e)
-    | _ ->
-        Common.FatalError.fatal_error_msg
-          [%message "Expecting int or array" (e.emeta.type_ : UnsizedType.t)] )
-
-and trans_exprs exprs = List.map ~f:trans_expr exprs
-
-let trans_sizedtype = SizedType.map trans_expr
-
-let neg_inf =
-  Expr.
-    { Fixed.pattern= FunApp (CompilerInternal FnNegInf, [])
-    ; meta=
-        Typed.Meta.{type_= UReal; loc= Location_span.empty; adlevel= DataOnly}
-    }
-
-let trans_arg (adtype, ut, ident) = (adtype, ident.Ast.name, ut)
-
-let truncate_dist ud_dists (id : Ast.identifier)
-    (ast_obs : Ast.typed_expression) ast_args t =
-  let cdf_suffices = ["_lcdf"; "_cdf_log"] in
-  let ccdf_suffices = ["_lccdf"; "_ccdf_log"] in
-  let find_function_info sfx =
-    let possible_names = List.map ~f:(( ^ ) id.name) sfx in
-    match
-      List.find
-        ~f:(fun (n, _) -> List.mem ~equal:String.equal possible_names n)
-        ud_dists
-    with
-    | Some (name, tp) -> (Ast.UserDefined FnPlain, name, tp)
-    | None ->
-        ( Ast.StanLib FnPlain
-        , List.hd_exn possible_names
-        , if Stan_math_signatures.is_stan_math_function_name (id.name ^ "_lpmf")
-          then UnsizedType.UInt
-          else UnsizedType.UReal (* close enough *) ) in
-  let targetme loc e =
-    { Stmt.Fixed.meta= loc
-    ; pattern= TargetPE (Expr.Helpers.unary_op Operator.PMinus e) } in
-  let trunc cond_op extrema (x : Expr.Typed.t) y =
-    let smeta = x.meta.loc in
-    let ast_obs =
-      if UnsizedType.is_container ast_obs.Ast.emeta.type_ then
-        Ast.mk_typed_expression
-          ~expr:
-            (FunApp
-               ( Ast.StanLib FnPlain
-               , Ast.{name= extrema; id_loc= smeta}
-               , [ast_obs] ) )
-          ~loc:smeta ~type_:UnsizedType.UReal ~ad_level:ast_obs.emeta.ad_level
-      else ast_obs in
-    { Stmt.Fixed.meta= smeta
-    ; pattern=
-        IfElse
-          ( Expr.Helpers.binop (trans_expr ast_obs) cond_op x
-          , {Stmt.Fixed.meta= smeta; pattern= TargetPE neg_inf}
-          , Some y ) } in
-  let funapp meta kind name args =
-    Expr.{Fixed.pattern= FunApp (trans_fn_kind kind name, args); meta} in
-  let inclusive_bound tp (lb : Expr.Typed.t) =
-    if UnsizedType.is_int_type tp then
-      Expr.Helpers.binop lb Minus Expr.Helpers.one
-    else lb in
-  let size_adjust e =
-    if
-      (not (UnsizedType.is_container ast_obs.Ast.emeta.type_))
-      || List.exists
-           ~f:(fun (i : Ast.typed_expression) ->
-             UnsizedType.is_container i.emeta.type_ )
-           ast_args
-    then e
-    else
-      (* Container y but scalar args - need to multiply by size(y) *)
-      let trans_ast_obs = trans_expr ast_obs in
-      let type_ = {trans_ast_obs.meta with type_= UnsizedType.UReal} in
-      Expr.Helpers.binop e Times
-        (Expr.Helpers.internal_funapp FnLength [trans_ast_obs] type_) in
-  match t with
-  | Ast.NoTruncate -> []
-  | TruncateUpFrom lb ->
-      let fk, fn, tp = find_function_info ccdf_suffices in
-      let lb = trans_expr lb in
-      [ trunc Less "min" lb
-          (targetme lb.meta.loc
-             (size_adjust
-                (funapp lb.meta fk fn
-                   (inclusive_bound tp lb :: trans_exprs ast_args) ) ) ) ]
-  | TruncateDownFrom ub ->
-      let fk, fn, _ = find_function_info cdf_suffices in
-      let ub = trans_expr ub in
-      [ trunc Greater "max" ub
-          (targetme ub.meta.loc
-             (size_adjust (funapp ub.meta fk fn (ub :: trans_exprs ast_args))) )
-      ]
-  | TruncateBetween (lb, ub) ->
-      let fk, fn, tp = find_function_info cdf_suffices in
-      let lb, ub = (trans_expr lb, trans_expr ub) in
-      let expr args =
-        funapp ub.meta (Ast.StanLib FnPlain) "log_diff_exp"
-          [ funapp ub.meta fk fn (ub :: args)
-          ; funapp ub.meta fk fn (inclusive_bound tp lb :: args) ] in
-      let statement =
-        match
-          List.findi
-            ~f:(fun (_ : int) (e : Ast.typed_expression) ->
-              UnsizedType.is_container e.emeta.type_ )
-            ast_args
-        with
-        (* If any of the arguments (besides the data) are vectors, need to generate a loop
-           This can go away if https://github.com/stan-dev/stan/issues/1154 is implemented
-        *)
-        | Some (i, _) ->
-            let ast_args = trans_exprs ast_args in
-            (* avoid recomputing in each iteration of the loop *)
-            let temp_decls, ast_args, symbol_reset =
-              Stmt.Helpers.temp_vars ast_args in
-            let bound =
-              let e = List.nth_exn ast_args i in
-              Expr.Helpers.internal_funapp FnLength [e]
-                {e.meta with type_= UnsizedType.UInt} in
-            let bodyfn (idx : Expr.Typed.t) =
-              let args =
-                List.map
-                  ~f:(fun (e : Expr.Typed.t) ->
-                    if UnsizedType.is_container e.meta.type_ then
-                      Expr.Helpers.add_int_index e (Index.Single idx)
-                    else e )
-                  ast_args in
-              targetme ub.meta.loc (size_adjust (expr args)) in
-            let loop = Stmt.Helpers.mk_for bound bodyfn ub.meta.loc in
-            symbol_reset () ;
-            Stmt.{Fixed.pattern= Block (temp_decls @ [loop]); meta= loop.meta}
-        | None ->
-            targetme ub.meta.loc (size_adjust (expr (trans_exprs ast_args)))
-      in
-      [trunc Less "min" lb (trunc Greater "max" ub statement)]
-
-let unquote s =
-  if s.[0] = '"' && s.[String.length s - 1] = '"' then
-    String.drop_suffix (String.drop_prefix s 1) 1
-  else s
-
-let trans_printables mloc (ps : Ast.typed_expression Ast.printable list) =
-  List.map
-    ~f:(function
-      | Ast.PString s ->
-          { (Expr.Helpers.str (unquote s)) with
-            meta=
-              Expr.Typed.Meta.create ~type_:UReal ~loc:mloc ~adlevel:DataOnly ()
-          }
-      | Ast.PExpr e -> trans_expr e )
-    ps
-
-(** These types signal the context for a declaration during statement translation.
-   They are only interpreted by trans_decl.*)
-type transform_action = Check | Constrain | Unconstrain | IgnoreTransform
-[@@deriving sexp]
->>>>>>> 44c66b10
 
   and trans_exprs exprs = List.map ~f:trans_expr exprs
 
@@ -297,70 +98,129 @@
     Expr.
       { Fixed.pattern= FunApp (CompilerInternal FnNegInf, [])
       ; meta=
-<<<<<<< HEAD
           Typed.Meta.{type_= UReal; loc= Location_span.empty; adlevel= DataOnly}
       }
 
   let trans_arg (adtype, ut, ident) = (adtype, ident.Ast.name, ut)
 
-  let truncate_dist ud_dists (id : Ast.identifier) ast_obs ast_args t =
+  let truncate_dist ud_dists (id : Ast.identifier)
+      (ast_obs : Ast.typed_expression) ast_args t =
     let cdf_suffices = ["_lcdf"; "_cdf_log"] in
     let ccdf_suffices = ["_lccdf"; "_ccdf_log"] in
     let find_function_info sfx =
-      let possible_names =
-        List.map ~f:(( ^ ) id.name) sfx |> String.Set.of_list in
-      match List.find ~f:(fun (n, _) -> Set.mem possible_names n) ud_dists with
+      let possible_names = List.map ~f:(( ^ ) id.name) sfx in
+      match
+        List.find
+          ~f:(fun (n, _) -> List.mem ~equal:String.equal possible_names n)
+          ud_dists
+      with
       | Some (name, tp) -> (Ast.UserDefined FnPlain, name, tp)
       | None ->
           ( Ast.StanLib FnPlain
-          , Set.to_list possible_names |> List.hd_exn
+          , List.hd_exn possible_names
           , if StdLibrary.is_stdlib_function_name (id.name ^ "_lpmf") then
               UnsizedType.UInt
             else UnsizedType.UReal (* close enough *) ) in
-    let trunc cond_op (x : Ast.typed_expression) y =
-      let smeta = x.Ast.emeta.loc in
+    let targetme loc e =
+      { Stmt.Fixed.meta= loc
+      ; pattern= TargetPE (Expr.Helpers.unary_op Operator.PMinus e) } in
+    let trunc cond_op extrema (x : Expr.Typed.t) y =
+      let smeta = x.meta.loc in
+      let ast_obs =
+        if UnsizedType.is_container ast_obs.Ast.emeta.type_ then
+          Ast.mk_typed_expression
+            ~expr:
+              (FunApp
+                 ( Ast.StanLib FnPlain
+                 , Ast.{name= extrema; id_loc= smeta}
+                 , [ast_obs] ) )
+            ~loc:smeta ~type_:UnsizedType.UReal ~ad_level:ast_obs.emeta.ad_level
+        else ast_obs in
       { Stmt.Fixed.meta= smeta
       ; pattern=
           IfElse
-            ( op_to_funapp cond_op [ast_obs; x] UInt
+            ( Expr.Helpers.binop (trans_expr ast_obs) cond_op x
             , {Stmt.Fixed.meta= smeta; pattern= TargetPE neg_inf}
             , Some y ) } in
-    let targetme loc e =
-      { Stmt.Fixed.meta= loc
-      ; pattern= TargetPE (op_to_funapp Operator.PMinus [e] e.emeta.type_) }
-    in
     let funapp meta kind name args =
-      { Ast.emeta= meta
-      ; expr= Ast.FunApp (kind, {name; id_loc= Location_span.empty}, args) }
-    in
-    let inclusive_bound tp (lb : Ast.typed_expression) =
-      let emeta = lb.emeta in
+      Expr.{Fixed.pattern= FunApp (trans_fn_kind kind name, args); meta} in
+    let inclusive_bound tp (lb : Expr.Typed.t) =
       if UnsizedType.is_int_type tp then
-        Ast.
-          { emeta
-          ; expr= BinOp (lb, Operator.Minus, {emeta; expr= Ast.IntNumeral "1"})
-          }
+        Expr.Helpers.binop lb Minus Expr.Helpers.one
       else lb in
+    let size_adjust e =
+      if
+        (not (UnsizedType.is_container ast_obs.Ast.emeta.type_))
+        || List.exists
+             ~f:(fun (i : Ast.typed_expression) ->
+               UnsizedType.is_container i.emeta.type_ )
+             ast_args
+      then e
+      else
+        (* Container y but scalar args - need to multiply by size(y) *)
+        let trans_ast_obs = trans_expr ast_obs in
+        let type_ = {trans_ast_obs.meta with type_= UnsizedType.UReal} in
+        Expr.Helpers.binop e Times
+          (Expr.Helpers.internal_funapp FnLength [trans_ast_obs] type_) in
     match t with
     | Ast.NoTruncate -> []
     | TruncateUpFrom lb ->
         let fk, fn, tp = find_function_info ccdf_suffices in
-        [ trunc Less lb
-            (targetme lb.emeta.loc
-               (funapp lb.emeta fk fn (inclusive_bound tp lb :: ast_args)) ) ]
+        let lb = trans_expr lb in
+        [ trunc Less "min" lb
+            (targetme lb.meta.loc
+               (size_adjust
+                  (funapp lb.meta fk fn
+                     (inclusive_bound tp lb :: trans_exprs ast_args) ) ) ) ]
     | TruncateDownFrom ub ->
         let fk, fn, _ = find_function_info cdf_suffices in
-        [ trunc Greater ub
-            (targetme ub.emeta.loc (funapp ub.emeta fk fn (ub :: ast_args))) ]
+        let ub = trans_expr ub in
+        [ trunc Greater "max" ub
+            (targetme ub.meta.loc
+               (size_adjust (funapp ub.meta fk fn (ub :: trans_exprs ast_args))) )
+        ]
     | TruncateBetween (lb, ub) ->
         let fk, fn, tp = find_function_info cdf_suffices in
-        [ trunc Less lb
-            (trunc Greater ub
-               (targetme ub.emeta.loc
-                  (funapp ub.emeta (Ast.StanLib FnPlain) "log_diff_exp"
-                     [ funapp ub.emeta fk fn (ub :: ast_args)
-                     ; funapp ub.emeta fk fn (inclusive_bound tp lb :: ast_args)
-                     ] ) ) ) ]
+        let lb, ub = (trans_expr lb, trans_expr ub) in
+        let expr args =
+          funapp ub.meta (Ast.StanLib FnPlain) "log_diff_exp"
+            [ funapp ub.meta fk fn (ub :: args)
+            ; funapp ub.meta fk fn (inclusive_bound tp lb :: args) ] in
+        let statement =
+          match
+            List.findi
+              ~f:(fun (_ : int) (e : Ast.typed_expression) ->
+                UnsizedType.is_container e.emeta.type_ )
+              ast_args
+          with
+          (* If any of the arguments (besides the data) are vectors, need to generate a loop
+             This can go away if https://github.com/stan-dev/stan/issues/1154 is implemented
+          *)
+          | Some (i, _) ->
+              let ast_args = trans_exprs ast_args in
+              (* avoid recomputing in each iteration of the loop *)
+              let temp_decls, ast_args, symbol_reset =
+                Stmt.Helpers.temp_vars ast_args in
+              let bound =
+                let e = List.nth_exn ast_args i in
+                Expr.Helpers.internal_funapp FnLength [e]
+                  {e.meta with type_= UnsizedType.UInt} in
+              let bodyfn (idx : Expr.Typed.t) =
+                let args =
+                  List.map
+                    ~f:(fun (e : Expr.Typed.t) ->
+                      if UnsizedType.is_container e.meta.type_ then
+                        Expr.Helpers.add_int_index e (Index.Single idx)
+                      else e )
+                    ast_args in
+                targetme ub.meta.loc (size_adjust (expr args)) in
+              let loop = Stmt.Helpers.mk_for bound bodyfn ub.meta.loc in
+              symbol_reset () ;
+              Stmt.{Fixed.pattern= Block (temp_decls @ [loop]); meta= loop.meta}
+          | None ->
+              targetme ub.meta.loc (size_adjust (expr (trans_exprs ast_args)))
+        in
+        [trunc Less "min" lb (trunc Greater "max" ub statement)]
 
   let unquote s =
     if s.[0] = '"' && s.[String.length s - 1] = '"' then
@@ -420,243 +280,6 @@
       | indices ->
           Expr.Fixed.
             { pattern= Indexed (var, indices)
-=======
-          Typed.Meta.create ~adlevel:dadlevel ~loc:smeta
-            ~type_:(SizedType.to_unsized decl_type)
-            () } in
-  let decl =
-    Stmt.
-      { Fixed.pattern=
-          Decl {decl_adtype; decl_id; decl_type= dt; initialize= true}
-      ; meta= smeta } in
-  let rhs_assignment =
-    Option.map
-      ~f:(fun e ->
-        Stmt.Fixed.
-          {pattern= Assignment ((decl_id, e.meta.type_, []), e); meta= smeta} )
-      rhs
-    |> Option.to_list in
-  if Utils.is_user_ident decl_id then
-    let constrain_checks =
-      match transform_action with
-      | Constrain | Unconstrain ->
-          Common.FatalError.fatal_error_msg
-            [%message "Constraints must use trans_sizedtype_decl instead"]
-      | Check ->
-          check_transform_shape decl_id decl_var smeta transform
-          @ check_decl decl_var dt decl_id transform smeta dadlevel
-      | IgnoreTransform -> [] in
-    size_checks @ (decl :: rhs_assignment) @ constrain_checks
-  else size_checks @ (decl :: rhs_assignment)
-
-let unwrap_block_or_skip = function
-  | [({Stmt.Fixed.pattern= Block _; _} as b)] -> Some b
-  | [{pattern= Skip; _}] -> None
-  | x ->
-      Common.FatalError.fatal_error_msg
-        [%message "Expecting a block or skip, not" (x : Stmt.Located.t list)]
-
-let rec trans_stmt ud_dists (declc : decl_context) (ts : Ast.typed_statement) =
-  let stmt_typed = ts.stmt and smeta = ts.smeta.loc in
-  let trans_stmt =
-    trans_stmt ud_dists {declc with transform_action= IgnoreTransform} in
-  let trans_single_stmt s =
-    match trans_stmt s with
-    | [s] -> s
-    | s -> Stmt.Fixed.{pattern= SList s; meta= smeta} in
-  let swrap pattern = [Stmt.Fixed.{meta= smeta; pattern}] in
-  let mloc = smeta in
-  match stmt_typed with
-  | Ast.Assignment {assign_lhs; assign_rhs; assign_op} ->
-      let rec get_lhs_base = function
-        | {Ast.lval= Ast.LIndexed (l, _); _} -> get_lhs_base l
-        | {lval= LVariable s; lmeta} -> (s, lmeta) in
-      let assign_identifier, lmeta = get_lhs_base assign_lhs in
-      let id_ad_level = lmeta.Ast.ad_level in
-      let id_type_ = lmeta.Ast.type_ in
-      let lhs_type_ = assign_lhs.Ast.lmeta.type_ in
-      let lhs_ad_level = assign_lhs.Ast.lmeta.ad_level in
-      let rec get_lhs_indices = function
-        | {Ast.lval= Ast.LIndexed (l, i); _} -> get_lhs_indices l @ i
-        | {Ast.lval= Ast.LVariable _; _} -> [] in
-      let assign_indices = get_lhs_indices assign_lhs in
-      let assignee =
-        { Ast.expr=
-            ( match assign_indices with
-            | [] -> Ast.Variable assign_identifier
-            | _ ->
-                Ast.Indexed
-                  ( { expr= Ast.Variable assign_identifier
-                    ; emeta=
-                        { Ast.loc= Location_span.empty
-                        ; ad_level= id_ad_level
-                        ; type_= id_type_ } }
-                  , assign_indices ) )
-        ; emeta=
-            { Ast.loc= assign_lhs.lmeta.loc
-            ; ad_level= lhs_ad_level
-            ; type_= lhs_type_ } } in
-      let rhs =
-        match assign_op with
-        | Ast.Assign | Ast.ArrowAssign -> trans_expr assign_rhs
-        | Ast.OperatorAssign op ->
-            op_to_funapp op [assignee; assign_rhs] assignee.emeta.type_ in
-      Assignment
-        ( ( assign_identifier.Ast.name
-          , id_type_
-          , List.map ~f:trans_idx assign_indices )
-        , rhs )
-      |> swrap
-  | Ast.NRFunApp (fn_kind, {name; _}, args) ->
-      NRFunApp (trans_fn_kind fn_kind name, trans_exprs args) |> swrap
-  | Ast.IncrementLogProb e | Ast.TargetPE e -> TargetPE (trans_expr e) |> swrap
-  | Ast.Tilde {arg; distribution; args; truncation} ->
-      let suffix =
-        Stan_math_signatures.dist_name_suffix ud_dists distribution.name in
-      let name = distribution.name ^ suffix in
-      let kind =
-        let possible_names =
-          List.map ~f:(( ^ ) distribution.name) Utils.distribution_suffices
-          |> String.Set.of_list in
-        if List.exists ~f:(fun (n, _) -> Set.mem possible_names n) ud_dists then
-          Fun_kind.UserDefined (name, FnLpdf true)
-        else StanLib (name, FnLpdf true, AoS) in
-      let add_dist =
-        Stmt.Fixed.Pattern.TargetPE
-          Expr.
-            { Fixed.pattern= FunApp (kind, trans_exprs (arg :: args))
-            ; meta=
-                Typed.Meta.create ~type_:UReal ~loc:mloc
-                  ~adlevel:(Ast.expr_ad_lub (arg :: args))
-                  () } in
-      swrap add_dist @ truncate_dist ud_dists distribution arg args truncation
-  | Ast.Print ps ->
-      NRFunApp (CompilerInternal FnPrint, trans_printables smeta ps) |> swrap
-  | Ast.Reject ps ->
-      NRFunApp (CompilerInternal FnReject, trans_printables smeta ps) |> swrap
-  | Ast.IfThenElse (cond, ifb, elseb) ->
-      IfElse
-        ( trans_expr cond
-        , trans_single_stmt ifb
-        , Option.map ~f:trans_single_stmt elseb )
-      |> swrap
-  | Ast.While (cond, body) ->
-      While (trans_expr cond, trans_single_stmt body) |> swrap
-  | Ast.For {loop_variable; lower_bound; upper_bound; loop_body} ->
-      let body =
-        match trans_single_stmt loop_body with
-        | {pattern= Block _; _} as b -> b
-        | x -> {x with pattern= Block [x]} in
-      For
-        { loopvar= loop_variable.Ast.name
-        ; lower= trans_expr lower_bound
-        ; upper= trans_expr upper_bound
-        ; body }
-      |> swrap
-  | Ast.ForEach (loopvar, iteratee, body) ->
-      let iteratee' = trans_expr iteratee in
-      let body_stmts =
-        match trans_single_stmt body with
-        | {pattern= Block body_stmts; _} -> body_stmts
-        | b -> [b] in
-      let decl_type =
-        match Expr.Typed.type_of iteratee' with
-        | UMatrix -> UnsizedType.UReal
-        | t -> Expr.Helpers.(infer_type_of_indexed t [Index.Single loop_bottom])
-      in
-      let decl_loopvar =
-        Stmt.Fixed.
-          { meta= smeta
-          ; pattern=
-              Decl
-                { decl_adtype= Expr.Typed.adlevel_of iteratee'
-                ; decl_id= loopvar.name
-                ; decl_type= Unsized decl_type
-                ; initialize= true } } in
-      let assignment var =
-        Stmt.Fixed.
-          {pattern= Assignment ((loopvar.name, decl_type, []), var); meta= smeta}
-      in
-      let bodyfn var =
-        Stmt.Fixed.
-          { pattern= Block (decl_loopvar :: assignment var :: body_stmts)
-          ; meta= smeta } in
-      Stmt.Helpers.[ensure_var (for_each bodyfn) iteratee' smeta]
-  | Ast.FunDef _ ->
-      Common.FatalError.fatal_error_msg
-        [%message
-          "Found function definition statement outside of function block"]
-  | Ast.VarDecl {decl_type; transformation; variables; is_global= _} ->
-      List.concat_map
-        ~f:(fun {identifier; initial_value} ->
-          trans_decl declc smeta decl_type
-            (Transformation.map trans_expr transformation)
-            identifier initial_value )
-        variables
-  | Ast.Block stmts -> Block (List.concat_map ~f:trans_stmt stmts) |> swrap
-  | Ast.Profile (name, stmts) ->
-      Profile (name, List.concat_map ~f:trans_stmt stmts) |> swrap
-  | Ast.Return e -> Return (Some (trans_expr e)) |> swrap
-  | Ast.ReturnVoid -> Return None |> swrap
-  | Ast.Break -> Break |> swrap
-  | Ast.Continue -> Continue |> swrap
-  | Ast.Skip -> Skip |> swrap
-
-let trans_fun_def ud_dists (ts : Ast.typed_statement) =
-  match ts.stmt with
-  | Ast.FunDef {returntype; funname; arguments; body} ->
-      [ Program.
-          { fdrt=
-              (match returntype with Void -> None | ReturnType ut -> Some ut)
-          ; fdname= funname.name
-          ; fdsuffix= Fun_kind.(suffix_from_name funname.name |> without_propto)
-          ; fdargs= List.map ~f:trans_arg arguments
-          ; fdbody=
-              trans_stmt ud_dists
-                {transform_action= IgnoreTransform; dadlevel= AutoDiffable}
-                body
-              |> unwrap_block_or_skip
-          ; fdloc= ts.smeta.loc } ]
-  | _ ->
-      Common.FatalError.fatal_error_msg
-        [%message "Found non-function definition statement in function block"]
-
-let get_block block prog =
-  match block with
-  | Program.Parameters -> prog.Ast.parametersblock
-  | TransformedParameters -> prog.transformedparametersblock
-  | GeneratedQuantities -> prog.generatedquantitiesblock
-
-let trans_sizedtype_decl declc tr name =
-  let check fn x n =
-    Stmt.Helpers.internal_nrfunapp fn
-      Expr.Helpers.
-        [str name; str (Fmt.str "%a" Pretty_printing.pp_typed_expression x); n]
-      n.meta.loc in
-  let grab_size fn n = function
-    | Ast.{expr= IntNumeral i; _} as s when float_of_string i >= 2. ->
-        ([], trans_expr s)
-    | Ast.({expr= IntNumeral _; _} | {expr= Variable _; _}) as s ->
-        let e = trans_expr s in
-        ([check fn s e], e)
-    | s ->
-        let e = trans_expr s in
-        let decl_id = Fmt.str "%s_%ddim__" name n in
-        let decl =
-          { Stmt.Fixed.pattern=
-              Decl
-                { decl_type= Sized SInt
-                ; decl_id
-                ; decl_adtype= DataOnly
-                ; initialize= true }
-          ; meta= e.meta.loc } in
-        let assign =
-          { Stmt.Fixed.pattern= Assignment ((decl_id, UInt, []), e)
-          ; meta= e.meta.loc } in
-        let var =
-          Expr.
-            { Fixed.pattern= Var decl_id
->>>>>>> 44c66b10
             ; meta=
                 { var.meta with
                   type_=
@@ -822,6 +445,16 @@
     | x ->
         Common.FatalError.fatal_error_msg
           [%message "Expecting a block or skip, not" (x : Stmt.Located.t list)]
+
+  let stmt_contains_check stmt =
+    let is_check = function
+      | Fun_kind.CompilerInternal (Internal_fun.FnCheck _) -> true
+      | _ -> false in
+    Stmt.Helpers.contains_fn_kind is_check stmt
+
+  let migrate_checks_to_end_of_block stmts =
+    let checks, not_checks = List.partition_tf ~f:stmt_contains_check stmts in
+    not_checks @ checks
 
   let rec trans_stmt ud_dists (declc : decl_context) (ts : Ast.typed_statement)
       =
@@ -1156,15 +789,156 @@
       | stmt -> (accum1, accum2, trans_stmt ud_dists declc stmt @ accum3) in
     Ast.get_stmts (get_block block prog) |> List.fold_right ~f ~init:([], [], [])
 
-  let stmt_contains_check stmt =
-    let is_check = function
-      | Fun_kind.CompilerInternal (Internal_fun.FnCheck _) -> true
-      | _ -> false in
-    Stmt.Helpers.contains_fn_kind is_check stmt
-
-  let migrate_checks_to_end_of_block stmts =
-    let checks, not_checks = List.partition_tf ~f:stmt_contains_check stmts in
-    not_checks @ checks
+  let rec trans_stmt ud_dists (declc : decl_context) (ts : Ast.typed_statement)
+      =
+    let stmt_typed = ts.stmt and smeta = ts.smeta.loc in
+    let trans_stmt =
+      trans_stmt ud_dists {declc with transform_action= IgnoreTransform} in
+    let trans_single_stmt s =
+      match trans_stmt s with
+      | [s] -> s
+      | s -> Stmt.Fixed.{pattern= SList s; meta= smeta} in
+    let swrap pattern = [Stmt.Fixed.{meta= smeta; pattern}] in
+    let mloc = smeta in
+    match stmt_typed with
+    | Ast.Assignment {assign_lhs; assign_rhs; assign_op} ->
+        let rec get_lhs_base = function
+          | {Ast.lval= Ast.LIndexed (l, _); _} -> get_lhs_base l
+          | {lval= LVariable s; lmeta} -> (s, lmeta) in
+        let assign_identifier, lmeta = get_lhs_base assign_lhs in
+        let id_ad_level = lmeta.Ast.ad_level in
+        let id_type_ = lmeta.Ast.type_ in
+        let lhs_type_ = assign_lhs.Ast.lmeta.type_ in
+        let lhs_ad_level = assign_lhs.Ast.lmeta.ad_level in
+        let rec get_lhs_indices = function
+          | {Ast.lval= Ast.LIndexed (l, i); _} -> get_lhs_indices l @ i
+          | {Ast.lval= Ast.LVariable _; _} -> [] in
+        let assign_indices = get_lhs_indices assign_lhs in
+        let assignee =
+          { Ast.expr=
+              ( match assign_indices with
+              | [] -> Ast.Variable assign_identifier
+              | _ ->
+                  Ast.Indexed
+                    ( { expr= Ast.Variable assign_identifier
+                      ; emeta=
+                          { Ast.loc= Location_span.empty
+                          ; ad_level= id_ad_level
+                          ; type_= id_type_ } }
+                    , assign_indices ) )
+          ; emeta=
+              { Ast.loc= assign_lhs.lmeta.loc
+              ; ad_level= lhs_ad_level
+              ; type_= lhs_type_ } } in
+        let rhs =
+          match assign_op with
+          | Ast.Assign | Ast.ArrowAssign -> trans_expr assign_rhs
+          | Ast.OperatorAssign op ->
+              op_to_funapp op [assignee; assign_rhs] assignee.emeta.type_ in
+        Assignment
+          ( ( assign_identifier.Ast.name
+            , id_type_
+            , List.map ~f:trans_idx assign_indices )
+          , rhs )
+        |> swrap
+    | Ast.NRFunApp (fn_kind, {name; _}, args) ->
+        NRFunApp (trans_fn_kind fn_kind name, trans_exprs args) |> swrap
+    | Ast.IncrementLogProb e | Ast.TargetPE e ->
+        TargetPE (trans_expr e) |> swrap
+    | Ast.Tilde {arg; distribution; args; truncation} ->
+        let suffix =
+          Std_library_utils.dist_name_suffix
+            (module StdLibrary)
+            ud_dists distribution.name in
+        let name = distribution.name ^ suffix in
+        let kind =
+          let possible_names =
+            List.map ~f:(( ^ ) distribution.name) Utils.distribution_suffices
+            |> String.Set.of_list in
+          if List.exists ~f:(fun (n, _) -> Set.mem possible_names n) ud_dists
+          then Fun_kind.UserDefined (name, FnLpdf true)
+          else StanLib (name, FnLpdf true, AoS) in
+        let add_dist =
+          Stmt.Fixed.Pattern.TargetPE
+            Expr.
+              { Fixed.pattern= FunApp (kind, trans_exprs (arg :: args))
+              ; meta=
+                  Typed.Meta.create ~type_:UReal ~loc:mloc
+                    ~adlevel:(Ast.expr_ad_lub (arg :: args))
+                    () } in
+        swrap add_dist @ truncate_dist ud_dists distribution arg args truncation
+    | Ast.Print ps ->
+        NRFunApp (CompilerInternal FnPrint, trans_printables smeta ps) |> swrap
+    | Ast.Reject ps ->
+        NRFunApp (CompilerInternal FnReject, trans_printables smeta ps) |> swrap
+    | Ast.IfThenElse (cond, ifb, elseb) ->
+        IfElse
+          ( trans_expr cond
+          , trans_single_stmt ifb
+          , Option.map ~f:trans_single_stmt elseb )
+        |> swrap
+    | Ast.While (cond, body) ->
+        While (trans_expr cond, trans_single_stmt body) |> swrap
+    | Ast.For {loop_variable; lower_bound; upper_bound; loop_body} ->
+        let body =
+          match trans_single_stmt loop_body with
+          | {pattern= Block _; _} as b -> b
+          | x -> {x with pattern= Block [x]} in
+        For
+          { loopvar= loop_variable.Ast.name
+          ; lower= trans_expr lower_bound
+          ; upper= trans_expr upper_bound
+          ; body }
+        |> swrap
+    | Ast.ForEach (loopvar, iteratee, body) ->
+        let iteratee' = trans_expr iteratee in
+        let body_stmts =
+          match trans_single_stmt body with
+          | {pattern= Block body_stmts; _} -> body_stmts
+          | b -> [b] in
+        let decl_type =
+          match Expr.Typed.type_of iteratee' with
+          | UMatrix -> UnsizedType.UReal
+          | t ->
+              Expr.Helpers.(infer_type_of_indexed t [Index.Single loop_bottom])
+        in
+        let decl_loopvar =
+          Stmt.Fixed.
+            { meta= smeta
+            ; pattern=
+                Decl
+                  { decl_adtype= Expr.Typed.adlevel_of iteratee'
+                  ; decl_id= loopvar.name
+                  ; decl_type= Unsized decl_type
+                  ; initialize= true } } in
+        let assignment var =
+          Stmt.Fixed.
+            { pattern= Assignment ((loopvar.name, decl_type, []), var)
+            ; meta= smeta } in
+        let bodyfn var =
+          Stmt.Fixed.
+            { pattern= Block (decl_loopvar :: assignment var :: body_stmts)
+            ; meta= smeta } in
+        Stmt.Helpers.[ensure_var (for_each bodyfn) iteratee' smeta]
+    | Ast.FunDef _ ->
+        Common.FatalError.fatal_error_msg
+          [%message
+            "Found function definition statement outside of function block"]
+    | Ast.VarDecl {decl_type; transformation; variables; is_global= _} ->
+        List.concat_map
+          ~f:(fun {identifier; initial_value} ->
+            trans_decl declc smeta decl_type
+              (Transformation.map trans_expr transformation)
+              identifier initial_value )
+          variables
+    | Ast.Block stmts -> Block (List.concat_map ~f:trans_stmt stmts) |> swrap
+    | Ast.Profile (name, stmts) ->
+        Profile (name, List.concat_map ~f:trans_stmt stmts) |> swrap
+    | Ast.Return e -> Return (Some (trans_expr e)) |> swrap
+    | Ast.ReturnVoid -> Return None |> swrap
+    | Ast.Break -> Break |> swrap
+    | Ast.Continue -> Continue |> swrap
+    | Ast.Skip -> Skip |> swrap
 
   let gather_data (p : Ast.typed_program) =
     let data = Ast.get_stmts p.datablock in
