open Core_kernel
open Core_kernel.Poly
open Middle

let trans_fn_kind kind name =
  let fname = Utils.stdlib_distribution_name name in
  match kind with
  | Ast.StanLib suffix -> Fun_kind.StanLib (fname, suffix, AoS)
  | UserDefined suffix -> UserDefined (fname, suffix)

let without_underscores = String.filter ~f:(( <> ) '_')

let drop_leading_zeros s =
  match String.lfindi ~f:(fun _ c -> c <> '0') s with
  | Some p when p > 0 -> (
    match s.[p] with
    | 'e' | '.' -> String.drop_prefix s (p - 1)
    | _ -> String.drop_prefix s p )
  | Some _ -> s
  | None -> "0"

let format_number s = s |> without_underscores |> drop_leading_zeros

let%expect_test "format_number0" =
  format_number "0_000." |> print_endline ;
  [%expect "0."]

let%expect_test "format_number1" =
  format_number ".123_456" |> print_endline ;
  [%expect ".123456"]

let rec op_to_funapp op args type_ =
  let loc = Ast.expr_loc_lub args in
  let adlevel = Ast.expr_ad_lub args in
  Expr.
    { Fixed.pattern=
        FunApp (StanLib (Operator.to_string op, FnPlain, AoS), trans_exprs args)
    ; meta= Expr.Typed.Meta.create ~type_ ~adlevel ~loc () }

and trans_expr {Ast.expr; Ast.emeta} =
  let ewrap pattern =
    Expr.
      { Fixed.pattern
      ; meta=
          Typed.Meta.
            {type_= emeta.Ast.type_; adlevel= emeta.ad_level; loc= emeta.loc} }
  in
  match expr with
  | Ast.Paren x -> trans_expr x
  | BinOp (lhs, And, rhs) -> EAnd (trans_expr lhs, trans_expr rhs) |> ewrap
  | BinOp (lhs, Or, rhs) -> EOr (trans_expr lhs, trans_expr rhs) |> ewrap
  | BinOp (lhs, op, rhs) -> op_to_funapp op [lhs; rhs] emeta.type_
  | PrefixOp (op, e) | Ast.PostfixOp (e, op) -> op_to_funapp op [e] emeta.type_
  | Ast.TernaryIf (cond, ifb, elseb) ->
      Expr.Fixed.Pattern.TernaryIf
        (trans_expr cond, trans_expr ifb, trans_expr elseb)
      |> ewrap
  | Variable {name; _} -> Var name |> ewrap
  | IntNumeral x -> Lit (Int, format_number x) |> ewrap
  | RealNumeral x -> Lit (Real, format_number x) |> ewrap
  | ImagNumeral x -> Lit (Imaginary, format_number x) |> ewrap
  | FunApp (fn_kind, {name; _}, args) | CondDistApp (fn_kind, {name; _}, args)
    ->
      FunApp (trans_fn_kind fn_kind name, trans_exprs args) |> ewrap
  | GetLP | GetTarget -> FunApp (StanLib ("target", FnTarget, AoS), []) |> ewrap
  | ArrayExpr eles ->
      FunApp (CompilerInternal FnMakeArray, trans_exprs eles) |> ewrap
  | RowVectorExpr eles ->
      FunApp (CompilerInternal FnMakeRowVec, trans_exprs eles) |> ewrap
  | Indexed (lhs, indices) ->
      Indexed (trans_expr lhs, List.map ~f:trans_idx indices) |> ewrap
  | TupleProjection (lhs, i) -> TupleProjection (trans_expr lhs, i) |> ewrap
  | TupleExpr eles ->
      FunApp (CompilerInternal FnMakeTuple, trans_exprs eles) |> ewrap
  | Promotion (e, ty, ad) -> Promotion (trans_expr e, ty, ad) |> ewrap

and trans_idx = function
  | Ast.All -> All
  | Ast.Upfrom e -> Upfrom (trans_expr e)
  | Ast.Downfrom e -> Between (Expr.Helpers.loop_bottom, trans_expr e)
  | Ast.Between (lb, ub) -> Between (trans_expr lb, trans_expr ub)
  | Ast.Single e -> (
    match e.emeta.type_ with
    | UInt -> Single (trans_expr e)
    | UArray _ -> MultiIndex (trans_expr e)
    | _ ->
        Common.FatalError.fatal_error_msg
          [%message "Expecting int or array" (e.emeta.type_ : UnsizedType.t)] )

and trans_exprs exprs = List.map ~f:trans_expr exprs

let trans_sizedtype = SizedType.map trans_expr

let neg_inf =
  Expr.
    { Fixed.pattern= FunApp (CompilerInternal FnNegInf, [])
    ; meta=
        Typed.Meta.{type_= UReal; loc= Location_span.empty; adlevel= DataOnly}
    }

let trans_arg (adtype, ut, ident) = (adtype, ident.Ast.name, ut)

let truncate_dist ud_dists (id : Ast.identifier) ast_obs ast_args t =
  let cdf_suffices = ["_lcdf"; "_cdf_log"] in
  let ccdf_suffices = ["_lccdf"; "_ccdf_log"] in
  let find_function_info sfx =
    let possible_names = List.map ~f:(( ^ ) id.name) sfx |> String.Set.of_list in
    match List.find ~f:(fun (n, _) -> Set.mem possible_names n) ud_dists with
    | Some (name, tp) -> (Ast.UserDefined FnPlain, name, tp)
    | None ->
        ( Ast.StanLib FnPlain
        , Set.to_list possible_names |> List.hd_exn
        , if Stan_math_signatures.is_stan_math_function_name (id.name ^ "_lpmf")
          then UnsizedType.UInt
          else UnsizedType.UReal (* close enough *) ) in
  let trunc cond_op (x : Ast.typed_expression) y =
    let smeta = x.Ast.emeta.loc in
    { Stmt.Fixed.meta= smeta
    ; pattern=
        IfElse
          ( op_to_funapp cond_op [ast_obs; x] UInt
          , {Stmt.Fixed.meta= smeta; pattern= TargetPE neg_inf}
          , Some y ) } in
  let targetme loc e =
    { Stmt.Fixed.meta= loc
    ; pattern= TargetPE (op_to_funapp Operator.PMinus [e] e.emeta.type_) } in
  let funapp meta kind name args =
    { Ast.emeta= meta
    ; expr= Ast.FunApp (kind, {name; id_loc= Location_span.empty}, args) } in
  let inclusive_bound tp (lb : Ast.typed_expression) =
    let emeta = lb.emeta in
    if UnsizedType.is_int_type tp then
      Ast.
        { emeta
        ; expr= BinOp (lb, Operator.Minus, {emeta; expr= Ast.IntNumeral "1"}) }
    else lb in
  match t with
  | Ast.NoTruncate -> []
  | TruncateUpFrom lb ->
      let fk, fn, tp = find_function_info ccdf_suffices in
      [ trunc Less lb
          (targetme lb.emeta.loc
             (funapp lb.emeta fk fn (inclusive_bound tp lb :: ast_args)) ) ]
  | TruncateDownFrom ub ->
      let fk, fn, _ = find_function_info cdf_suffices in
      [ trunc Greater ub
          (targetme ub.emeta.loc (funapp ub.emeta fk fn (ub :: ast_args))) ]
  | TruncateBetween (lb, ub) ->
      let fk, fn, tp = find_function_info cdf_suffices in
      [ trunc Less lb
          (trunc Greater ub
             (targetme ub.emeta.loc
                (funapp ub.emeta (Ast.StanLib FnPlain) "log_diff_exp"
                   [ funapp ub.emeta fk fn (ub :: ast_args)
                   ; funapp ub.emeta fk fn (inclusive_bound tp lb :: ast_args)
                   ] ) ) ) ]

let unquote s =
  if s.[0] = '"' && s.[String.length s - 1] = '"' then
    String.drop_suffix (String.drop_prefix s 1) 1
  else s

let trans_printables mloc (ps : Ast.typed_expression Ast.printable list) =
  List.map
    ~f:(function
      | Ast.PString s ->
          { (Expr.Helpers.str (unquote s)) with
            meta=
              Expr.Typed.Meta.create ~type_:UReal ~loc:mloc ~adlevel:DataOnly ()
          }
      | Ast.PExpr e -> trans_expr e )
    ps

(** These types signal the context for a declaration during statement translation.
   They are only interpreted by trans_decl.*)
type transform_action = Check | Constrain | Unconstrain | IgnoreTransform
[@@deriving sexp]

type decl_context =
  {transform_action: transform_action; dadlevel: UnsizedType.autodifftype}

let same_shape decl_id decl_var id var meta =
  if UnsizedType.is_scalar_type (Expr.Typed.type_of var) then []
  else
    [ Stmt.
        { Fixed.pattern=
            NRFunApp
              ( StanLib ("check_matching_dims", FnPlain, AoS)
              , Expr.Helpers.
                  [str "constraint"; str decl_id; decl_var; str id; var] )
        ; meta } ]

let check_transform_shape decl_id decl_var meta = function
  | Transformation.Offset e -> same_shape decl_id decl_var "offset" e meta
  | Multiplier e -> same_shape decl_id decl_var "multiplier" e meta
  | Lower e -> same_shape decl_id decl_var "lower" e meta
  | Upper e -> same_shape decl_id decl_var "upper" e meta
  | OffsetMultiplier (e1, e2) ->
      same_shape decl_id decl_var "offset" e1 meta
      @ same_shape decl_id decl_var "multiplier" e2 meta
  | LowerUpper (e1, e2) ->
      same_shape decl_id decl_var "lower" e1 meta
      @ same_shape decl_id decl_var "upper" e2 meta
  | Covariance | Correlation | CholeskyCov | CholeskyCorr | Ordered
   |PositiveOrdered | Simplex | UnitVector | Identity | TupleTransformation _ ->
      (* TUPLE MAYBE *)
      []

let copy_indices indexed (var : Expr.Typed.t) =
  if UnsizedType.is_scalar_type var.meta.type_ then var
  else
    match Expr.Helpers.collect_indices indexed with
    | [] -> var
    | indices ->
        Expr.Fixed.
          { pattern= Indexed (var, indices)
          ; meta=
              { var.meta with
                type_= Expr.Helpers.infer_type_of_indexed var.meta.type_ indices
              } }

let extract_transform_args var = function
  | Transformation.Lower a | Upper a -> [copy_indices var a]
  | Offset a -> [copy_indices var a; {a with Expr.Fixed.pattern= Lit (Int, "1")}]
  | Multiplier a -> [{a with pattern= Lit (Int, "0")}; copy_indices var a]
  | LowerUpper (a1, a2) | OffsetMultiplier (a1, a2) ->
      [copy_indices var a1; copy_indices var a2]
  | Covariance | Correlation | CholeskyCov | CholeskyCorr | Ordered
   |PositiveOrdered | Simplex | UnitVector | Identity | TupleTransformation _ ->
      (* TUPLE MAYBE *)
      []

let rec param_size transform sizedtype =
  let rec shrink_eigen f st =
    match st with
    | SizedType.SArray (t, d) -> SizedType.SArray (shrink_eigen f t, d)
    | SVector (mem_pattern, d) | SMatrix (mem_pattern, d, _) ->
        SVector (mem_pattern, f d)
    | SInt | SReal | SComplex | SRowVector _ | STuple _ | SComplexRowVector _
     |SComplexVector _ | SComplexMatrix _ ->
        Common.FatalError.fatal_error_msg
          [%message
            "Expecting SVector or SMatrix, got " (st : Expr.Typed.t SizedType.t)]
  in
  let rec shrink_eigen_mat f st =
    match st with
    | SizedType.SArray (t, d) -> SizedType.SArray (shrink_eigen_mat f t, d)
    | SMatrix (mem_pattern, d1, d2) -> SVector (mem_pattern, f d1 d2)
    | SInt | SReal | SComplex | SRowVector _ | SVector _ | STuple _
     |SComplexRowVector _ | SComplexVector _ | SComplexMatrix _ ->
        Common.FatalError.fatal_error_msg
          [%message "Expecting SMatrix, got " (st : Expr.Typed.t SizedType.t)]
  in
  let k_choose_2 k =
    Expr.Helpers.(binop (binop k Times (binop k Minus (int 1))) Divide (int 2))
  in
  match transform with
  | Transformation.Identity | Lower _ | Upper _
   |LowerUpper (_, _)
   |Offset _ | Multiplier _
   |OffsetMultiplier (_, _)
   |Ordered | PositiveOrdered | UnitVector ->
      sizedtype
  | TupleTransformation _ as trans ->
      (* Call recursively for tuples *)
      SizedType.STuple
        (List.map (Utils.zip_stuple_trans_exn sizedtype trans)
           ~f:(fun (st, trans) -> param_size trans st) )
  | Simplex ->
      shrink_eigen (fun d -> Expr.Helpers.(binop d Minus (int 1))) sizedtype
  | CholeskyCorr | Correlation -> shrink_eigen k_choose_2 sizedtype
  | CholeskyCov ->
      (* (N * (N + 1)) / 2 + (M - N) * N *)
      shrink_eigen_mat
        (fun m n ->
          Expr.Helpers.(
            binop
              (binop (k_choose_2 n) Plus n)
              Plus
              (binop (binop m Minus n) Times n)) )
        sizedtype
  | Covariance ->
      shrink_eigen
        (fun k -> Expr.Helpers.(binop k Plus (k_choose_2 k)))
        sizedtype

let rec check_decl var decl_type' decl_id decl_trans smeta adlevel =
  match decl_trans with
  | Transformation.LowerUpper (lb, ub) ->
      check_decl var decl_type' decl_id (Lower lb) smeta adlevel
      @ check_decl var decl_type' decl_id (Upper ub) smeta adlevel
  | _ when Transformation.has_check decl_trans ->
      let check_id id =
        let var_name = Fmt.str "%a" Expr.Typed.pp id in
        let args = extract_transform_args id decl_trans in
        Stmt.Helpers.internal_nrfunapp
          (FnCheck {trans= decl_trans; var_name; var= id})
          args smeta in
      [check_id var]
  | TupleTransformation ts ->
      List.concat_map
        ~f:(fun decl_trans ->
          check_decl var decl_type' decl_id decl_trans smeta adlevel )
        ts
  | _ -> []

let check_sizedtype name st =
  let check x = function
    | {Expr.Fixed.pattern= Lit (Int, i); _} when float_of_string i >= 0. -> []
    | n ->
        [ Stmt.Helpers.internal_nrfunapp FnValidateSize
            Expr.Helpers.
              [ str name
              ; str (Fmt.str "%a" Pretty_printing.pp_typed_expression x); n ]
            n.meta.loc ] in
  let rec sizedtype = function
    | SizedType.(SInt | SReal | SComplex) as t -> ([], t)
    | SVector (mem_pattern, s) ->
        let e = trans_expr s in
        (check s e, SizedType.SVector (mem_pattern, e))
    | SRowVector (mem_pattern, s) ->
        let e = trans_expr s in
        (check s e, SizedType.SRowVector (mem_pattern, e))
    | SMatrix (mem_pattern, r, c) ->
        let er = trans_expr r in
        let ec = trans_expr c in
        (check r er @ check c ec, SizedType.SMatrix (mem_pattern, er, ec))
    | SComplexVector s ->
        let e = trans_expr s in
        (check s e, SizedType.SComplexVector e)
    | SComplexRowVector s ->
        let e = trans_expr s in
        (check s e, SizedType.SComplexRowVector e)
    | SComplexMatrix (r, c) ->
        let er = trans_expr r in
        let ec = trans_expr c in
        (check r er @ check c ec, SizedType.SComplexMatrix (er, ec))
    | SArray (t, s) ->
        let e = trans_expr s in
        let ll, t = sizedtype t in
<<<<<<< HEAD
        (check s e @ ll, SizedType.SArray (t, e))
    | STuple ts ->
        let checks, ts = List.unzip (List.map ~f:sizedtype ts) in
        (List.concat checks, STuple ts) in
  function
  | Type.Sized st ->
      let ll, st = sizedtype st in
      (ll, Type.Sized st)
  | Unsized ut -> ([], Unsized ut)

(* The statements that constrain and check a variable, given its context *)
let rec var_constrain_check_stmts dconstrain loc adlevel decl_id decl_var trans
    type_ =
  match type_ with
  | Type.Sized (STuple _) | Type.Unsized (UTuple _) ->
      (* If the variable is a tuple, constrain each element in turn *)
      let transTypes = Utils.zip_tuple_trans_exn type_ trans in
      List.concat_mapi transTypes ~f:(fun ix (pst, trans) ->
          let elem = Expr.Helpers.add_tuple_index decl_var (ix + 1) in
          let elem_decl_id =
            decl_id ^ "_tupix" ^ string_of_int (ix + 1) ^ "__" in
          var_constrain_check_stmts dconstrain loc adlevel elem_decl_id elem
            trans pst )
  | _ -> (
    match (dconstrain, type_) with
    | (Some Constrain | Some Unconstrain), Type.Sized _ ->
        check_transform_shape decl_id decl_var loc trans
        (* TUPLE TODO - this function fell very out of date and the function
           it calls no longer exists. Ask rybern
        *)
        (* @ check_decl st dconstrain trans decl_id decl_var loc *)
    | Some Check, _ ->
        check_transform_shape decl_id decl_var loc trans
        @ check_decl decl_var type_ decl_id trans loc adlevel
    | _ -> [] )

let trans_decl {transform_action; dadlevel} smeta decl_type transform identifier
=======
        (check s e @ ll, SizedType.SArray (t, e)) in
  let ll, st = sizedtype st in
  (ll, Type.Sized st)

let trans_decl {transform_action; dadlevel} smeta
    (decl_type : Ast.typed_expression SizedType.t) transform identifier
>>>>>>> e101bce2
    initial_value =
  let decl_id = identifier.Ast.name in
  let rhs = Option.map ~f:trans_expr initial_value in
  let size_checks, dt = check_sizedtype identifier.name decl_type in
  let decl_adtype =
    UnsizedType.fill_adtype_for_type dadlevel (Type.to_unsized decl_type) in
  let decl_var =
    Expr.
      { Fixed.pattern= Var decl_id
      ; meta=
<<<<<<< HEAD
          Typed.Meta.create ~adlevel:decl_adtype ~loc:smeta
            ~type_:(Type.to_unsized decl_type)
=======
          Typed.Meta.create ~adlevel:dadlevel ~loc:smeta
            ~type_:(SizedType.to_unsized decl_type)
>>>>>>> e101bce2
            () } in
  let decl =
    Stmt.
      { Fixed.pattern=
          Decl {decl_adtype; decl_id; decl_type= dt; initialize= true}
      ; meta= smeta } in
  let rhs_assignment =
    Option.map
      ~f:(fun e ->
        Stmt.Fixed.
          {pattern= Assignment (LVariable decl_id, e.meta.type_, e); meta= smeta}
        )
      rhs
    |> Option.to_list in
  if Utils.is_user_ident decl_id then
    size_checks @ (decl :: rhs_assignment)
    @ var_constrain_check_stmts (Some transform_action) smeta decl_adtype
        decl_id decl_var transform dt
  else size_checks @ (decl :: rhs_assignment)

let unwrap_block_or_skip = function
  | [({Stmt.Fixed.pattern= Block _; _} as b)] -> Some b
  | [{pattern= Skip; _}] -> None
  | x ->
      Common.FatalError.fatal_error_msg
        [%message "Expecting a block or skip, not" (x : Stmt.Located.t list)]

let rec trans_stmt ud_dists (declc : decl_context) (ts : Ast.typed_statement) =
  let stmt_typed = ts.stmt and smeta = ts.smeta.loc in
  let trans_stmt =
    trans_stmt ud_dists {declc with transform_action= IgnoreTransform} in
  let trans_single_stmt s =
    match trans_stmt s with
    | [s] -> s
    | s -> Stmt.Fixed.{pattern= SList s; meta= smeta} in
  let swrap pattern = [Stmt.Fixed.{meta= smeta; pattern}] in
  let mloc = smeta in
  match stmt_typed with
  | Ast.Assignment {assign_lhs; assign_rhs; assign_op} ->
      let rec group_lvalue carry_idcs lv =
        (* Group up non-tuple indices
           e.g. x[1][2].1[3] -> x[1,2].1[3]
           Done by passing current stack of indices down until it hits a non-indexed
        *)
        match lv.Ast.lval with
        | LVariable _ ->
            if List.is_empty carry_idcs then lv
            else {lv with lval= LIndexed (lv, carry_idcs)}
        | LTupleProjection (lv', ix) ->
            let lv'' =
              {lv with lval= LTupleProjection (group_lvalue [] lv', ix)} in
            if List.is_empty carry_idcs then lv''
            else {lv with lval= LIndexed (lv'', carry_idcs)}
        | LIndexed (lv', idcs) ->
            (* When we group indices,
               the metadata of group-indexed LHS equals the metadata of the outermost indexed LHS *)
            {lv with Ast.lval= (group_lvalue (idcs @ carry_idcs) lv').lval}
      in
      let grouped_lhs = group_lvalue [] assign_lhs in
      let rec trans_lvalue lv =
        match lv.Ast.lval with
        | LVariable v -> Middle.Stmt.Fixed.Pattern.LVariable v.name
        | LTupleProjection (lv, ix) ->
            Middle.Stmt.Fixed.Pattern.LTupleProjection (trans_lvalue lv, ix)
        | LIndexed (lv, idcs) ->
            Middle.Stmt.Fixed.Pattern.LIndexed
              (trans_lvalue lv, List.map ~f:trans_idx idcs) in
      let lhs = trans_lvalue grouped_lhs in
      (* TUPLE MAYBE assignment type variable *)
      (* The type of the assignee if it weren't indexed
         e.g. in x[1,2] it's type(x), and in y.2 it's type(y.2)
      *)
      let unindexed_type =
        match grouped_lhs.Ast.lval with
        | LVariable _ | LTupleProjection _ -> grouped_lhs.Ast.lmeta.type_
        | LIndexed (lv, _) -> lv.Ast.lmeta.type_ in
      let rhs =
        match assign_op with
        | Ast.Assign | Ast.ArrowAssign -> trans_expr assign_rhs
        | Ast.OperatorAssign op ->
            (* TUPLE MAYBE assignee
               I think this is what the old code was getting at?
            *)
            let assignee = Ast.expr_of_lvalue grouped_lhs in
            op_to_funapp op [assignee; assign_rhs] assignee.emeta.type_ in
      Assignment (lhs, unindexed_type, rhs) |> swrap
  | Ast.NRFunApp (fn_kind, {name; _}, args) ->
      NRFunApp (trans_fn_kind fn_kind name, trans_exprs args) |> swrap
  | Ast.IncrementLogProb e | Ast.TargetPE e -> TargetPE (trans_expr e) |> swrap
  | Ast.Tilde {arg; distribution; args; truncation} ->
      let suffix =
        Stan_math_signatures.dist_name_suffix ud_dists distribution.name in
      let name = distribution.name ^ suffix in
      let kind =
        let possible_names =
          List.map ~f:(( ^ ) distribution.name) Utils.distribution_suffices
          |> String.Set.of_list in
        if List.exists ~f:(fun (n, _) -> Set.mem possible_names n) ud_dists then
          Fun_kind.UserDefined (name, FnLpdf true)
        else StanLib (name, FnLpdf true, AoS) in
      let add_dist =
        Stmt.Fixed.Pattern.TargetPE
          Expr.
            { Fixed.pattern= FunApp (kind, trans_exprs (arg :: args))
            ; meta=
                Typed.Meta.create ~type_:UReal ~loc:mloc
                  ~adlevel:(Ast.expr_ad_lub (arg :: args))
                  () } in
      truncate_dist ud_dists distribution arg args truncation @ swrap add_dist
  | Ast.Print ps ->
      NRFunApp (CompilerInternal FnPrint, trans_printables smeta ps) |> swrap
  | Ast.Reject ps ->
      NRFunApp (CompilerInternal FnReject, trans_printables smeta ps) |> swrap
  | Ast.IfThenElse (cond, ifb, elseb) ->
      IfElse
        ( trans_expr cond
        , trans_single_stmt ifb
        , Option.map ~f:trans_single_stmt elseb )
      |> swrap
  | Ast.While (cond, body) ->
      While (trans_expr cond, trans_single_stmt body) |> swrap
  | Ast.For {loop_variable; lower_bound; upper_bound; loop_body} ->
      let body =
        match trans_single_stmt loop_body with
        | {pattern= Block _; _} as b -> b
        | x -> {x with pattern= Block [x]} in
      For
        { loopvar= loop_variable.Ast.name
        ; lower= trans_expr lower_bound
        ; upper= trans_expr upper_bound
        ; body }
      |> swrap
  | Ast.ForEach (loopvar, iteratee, body) ->
      let iteratee' = trans_expr iteratee in
      let body_stmts =
        match trans_single_stmt body with
        | {pattern= Block body_stmts; _} -> body_stmts
        | b -> [b] in
      let decl_type =
        match Expr.Typed.type_of iteratee' with
        | UMatrix -> UnsizedType.UReal
        | t -> Expr.Helpers.(infer_type_of_indexed t [Index.Single loop_bottom])
      in
      let decl_loopvar =
        Stmt.Fixed.
          { meta= smeta
          ; pattern=
              Decl
                { decl_adtype= Expr.Typed.adlevel_of iteratee'
                ; decl_id= loopvar.name
                ; decl_type= Unsized decl_type
                ; initialize= true } } in
      let assignment var =
        Stmt.Fixed.
          { pattern= Assignment (LVariable loopvar.name, decl_type, var)
          ; meta= smeta } in
      let bodyfn var =
        Stmt.Fixed.
          { pattern= Block (decl_loopvar :: assignment var :: body_stmts)
          ; meta= smeta } in
      Stmt.Helpers.[ensure_var (for_each bodyfn) iteratee' smeta]
  | Ast.FunDef _ ->
      Common.FatalError.fatal_error_msg
        [%message
          "Found function definition statement outside of function block"]
  | Ast.VarDecl
      {decl_type; transformation; identifier; initial_value; is_global= _} ->
      trans_decl declc smeta decl_type
        (Transformation.map trans_expr transformation)
        identifier initial_value
  | Ast.Block stmts -> Block (List.concat_map ~f:trans_stmt stmts) |> swrap
  | Ast.Profile (name, stmts) ->
      Profile (name, List.concat_map ~f:trans_stmt stmts) |> swrap
  | Ast.Return e -> Return (Some (trans_expr e)) |> swrap
  | Ast.ReturnVoid -> Return None |> swrap
  | Ast.Break -> Break |> swrap
  | Ast.Continue -> Continue |> swrap
  | Ast.Skip -> Skip |> swrap

let trans_fun_def ud_dists (ts : Ast.typed_statement) =
  match ts.stmt with
  | Ast.FunDef {returntype; funname; arguments; body} ->
      [ Program.
          { fdrt=
              (match returntype with Void -> None | ReturnType ut -> Some ut)
          ; fdname= funname.name
          ; fdsuffix= Fun_kind.(suffix_from_name funname.name |> without_propto)
          ; fdargs= List.map ~f:trans_arg arguments
          ; fdbody=
              trans_stmt ud_dists
                {transform_action= IgnoreTransform; dadlevel= AutoDiffable}
                body
              |> unwrap_block_or_skip
          ; fdloc= ts.smeta.loc } ]
  | _ ->
      Common.FatalError.fatal_error_msg
        [%message "Found non-function definition statement in function block"]

let get_block block prog =
  match block with
  | Program.Parameters -> prog.Ast.parametersblock
  | TransformedParameters -> prog.transformedparametersblock
  | GeneratedQuantities -> prog.generatedquantitiesblock

let rec trans_sizedtype_decl declc tr name st =
  let check fn x n =
    Stmt.Helpers.internal_nrfunapp fn
      Expr.Helpers.
        [str name; str (Fmt.str "%a" Pretty_printing.pp_typed_expression x); n]
      n.meta.loc in
  let grab_size fn n = function
    | Ast.{expr= IntNumeral i; _} as s when float_of_string i >= 2. ->
        ([], trans_expr s)
    | Ast.({expr= IntNumeral _; _} | {expr= Variable _; _}) as s ->
        let e = trans_expr s in
        ([check fn s e], e)
    | s ->
        let e = trans_expr s in
        let decl_id = Fmt.str "%s_%ddim__" name n in
        let decl =
          { Stmt.Fixed.pattern=
              Decl
                { decl_type= Sized SInt
                ; decl_id
                ; decl_adtype= DataOnly
                ; initialize= true }
          ; meta= e.meta.loc } in
        let assign =
          { Stmt.Fixed.pattern= Assignment (LVariable decl_id, UInt, e)
          ; meta= e.meta.loc } in
        let var =
          Expr.
            { Fixed.pattern= Var decl_id
            ; meta=
                Typed.Meta.
                  { type_= s.Ast.emeta.Ast.type_
                  ; adlevel= s.emeta.ad_level
                  ; loc= s.emeta.loc } } in
        ([decl; assign; check fn s var], var) in
  let rec go n = function
    | SizedType.(SInt | SReal | SComplex) as t -> ([], t)
    | SVector (mem_pattern, s) ->
        let fn =
          match (declc.transform_action, tr) with
          | Constrain, Transformation.Simplex ->
              Internal_fun.FnValidateSizeSimplex
          | Constrain, UnitVector -> FnValidateSizeUnitVector
          | _ -> FnValidateSize in
        let l, s = grab_size fn n s in
        (l, SizedType.SVector (mem_pattern, s))
    | SRowVector (mem_pattern, s) ->
        let l, s = grab_size FnValidateSize n s in
        (l, SizedType.SRowVector (mem_pattern, s))
    | SComplexRowVector s ->
        let l, s = grab_size FnValidateSize n s in
        (l, SizedType.SComplexRowVector s)
    | SComplexVector s ->
        let l, s = grab_size FnValidateSize n s in
        (l, SizedType.SComplexVector s)
    | SMatrix (mem_pattern, r, c) ->
        let l1, r = grab_size FnValidateSize n r in
        let l2, c = grab_size FnValidateSize (n + 1) c in
        let cf_cov =
          match (declc.transform_action, tr) with
          | Constrain, CholeskyCov ->
              [ { Stmt.Fixed.pattern=
                    NRFunApp
                      ( StanLib ("check_greater_or_equal", FnPlain, AoS)
                      , Expr.Helpers.
                          [ str ("cholesky_factor_cov " ^ name)
                          ; str
                              "num rows (must be greater or equal to num cols)"
                          ; r; c ] )
                ; meta= r.Expr.Fixed.meta.Expr.Typed.Meta.loc } ]
          | _ -> [] in
        (l1 @ l2 @ cf_cov, SizedType.SMatrix (mem_pattern, r, c))
    | SComplexMatrix (r, c) ->
        let l1, r = grab_size FnValidateSize n r in
        let l2, c = grab_size FnValidateSize (n + 1) c in
        (l1 @ l2, SizedType.SComplexMatrix (r, c))
    | SArray (t, s) ->
        let l, s = grab_size FnValidateSize n s in
        let ll, t = go (n + 1) t in
        (l @ ll, SizedType.SArray (t, s))
    | STuple _ as tuple ->
        (* TUPLE MAYBE
           I'm not 100% sure what this function should do. It looks like it's accumulating some statements to check the sizes of sized types, and also returning the type (will it ever change?)
           The point of the mutual recursion with "go" seems to be to produce the correct decl_id for the nth dimension of array size. How critical is that dimension name, and where is it read? If it's critical, we'll need to rework it, because the array might be nested inside tuple.
        *)
        let stmts, sts' =
          List.unzip
            (List.mapi (Utils.zip_stuple_trans_exn tuple tr)
               ~f:(fun ix (st, trans) ->
                 trans_sizedtype_decl declc trans
                   (name ^ "." ^ string_of_int (ix - 1))
                   st ) ) in
        (List.concat stmts, SizedType.STuple sts') in
  go 1 st

let trans_block ud_dists declc block prog =
  let f stmt (accum1, accum2, accum3) =
    (* TODO The level of code duplication between this and trans_decl is too much! *)
    match stmt with
    | { Ast.stmt=
          VarDecl
            { decl_type= type_
            ; identifier
            ; transformation
            ; initial_value
            ; is_global= true }
      ; smeta } ->
        let decl_id = identifier.Ast.name in
        let transform = Transformation.map trans_expr transformation in
        let rhs = Option.map ~f:trans_expr initial_value in
        let size, type_ =
          trans_sizedtype_decl declc transform identifier.name type_ in
        let decl_adtype =
          UnsizedType.fill_adtype_for_type declc.dadlevel
            (SizedType.to_unsized type_) in
        let decl_var =
          Expr.
            { Fixed.pattern= Var decl_id
            ; meta=
                Typed.Meta.create ~adlevel:decl_adtype ~loc:smeta.Ast.loc
                  ~type_:(SizedType.to_unsized type_)
                  () } in
        let decl =
          Stmt.
            { Fixed.pattern=
                Decl
                  { decl_adtype
                  ; decl_id
                  ; decl_type= Sized type_
                  ; initialize= true }
            ; meta= smeta.loc } in
        let rhs_assignment =
          Option.map
            ~f:(fun e ->
              Stmt.Fixed.
                { pattern= Assignment (LVariable decl_id, e.meta.type_, e)
                ; meta= smeta.loc } )
            rhs
          |> Option.to_list in
        let outvar =
          ( identifier.name
          , Program.
              { out_constrained_st= type_
              ; out_unconstrained_st= param_size transform type_
              ; out_block= block
              ; out_trans= transform } ) in
        let stmts =
          if Utils.is_user_ident decl_id then
            (decl :: rhs_assignment)
            @ var_constrain_check_stmts (Some declc.transform_action) smeta.loc
                decl_adtype decl_id decl_var transform (Type.Sized type_)
          else decl :: rhs_assignment in
        (outvar :: accum1, size @ accum2, stmts @ accum3)
    | stmt -> (accum1, accum2, trans_stmt ud_dists declc stmt @ accum3) in
  Ast.get_stmts (get_block block prog) |> List.fold_right ~f ~init:([], [], [])

let stmt_contains_check stmt =
  let is_check = function
    | Fun_kind.CompilerInternal (Internal_fun.FnCheck _) -> true
    | _ -> false in
  Stmt.Helpers.contains_fn_kind is_check stmt

let migrate_checks_to_end_of_block stmts =
  let checks, not_checks = List.partition_tf ~f:stmt_contains_check stmts in
  not_checks @ checks

let gather_data (p : Ast.typed_program) =
  let data = Ast.get_stmts p.datablock in
  List.filter_map data ~f:(function
    | { stmt=
          VarDecl
            {decl_type= sizedtype; transformation; identifier= {name; _}; _}
      ; _ } ->
        Some
          ( SizedType.map trans_expr sizedtype
          , Transformation.map trans_expr transformation
          , name )
    | _ -> None )

let trans_prog filename (p : Ast.typed_program) : Program.Typed.t =
  let {Ast.functionblock; datablock; transformeddatablock; modelblock; _} = p in
  let map f list_op =
    Option.value_map ~default:[]
      ~f:(fun {Ast.stmts; _} -> List.concat_map ~f stmts)
      list_op in
  let grab_fundef_names_and_types = function
    | {Ast.stmt= Ast.FunDef {funname; arguments= (_, type_, _) :: _; _}; _} ->
        [(funname.name, type_)]
    | _ -> [] in
  let ud_dists = map grab_fundef_names_and_types functionblock in
  let trans_stmt = trans_stmt ud_dists in
  let get_name_size s =
    match s.Ast.stmt with
    | Ast.VarDecl {decl_type= st; identifier; transformation; _} ->
        [(identifier.name, trans_sizedtype st, transformation)]
    | _ -> [] in
  let input_vars =
    map get_name_size datablock |> List.map ~f:(fun (n, st, _) -> (n, st)) in
  let declc = {transform_action= IgnoreTransform; dadlevel= DataOnly} in
  let datab = map (trans_stmt {declc with transform_action= Check}) datablock in
  let _, _, param =
    trans_block ud_dists
      {transform_action= Constrain; dadlevel= AutoDiffable}
      Parameters p in
  (* Backends will add to transform_inits as needed *)
  let transform_inits = [] in
  let out_param, paramsizes, param_gq =
    trans_block ud_dists {declc with transform_action= Constrain} Parameters p
  in
  let _, _, txparam =
    trans_block ud_dists
      {transform_action= Check; dadlevel= AutoDiffable}
      TransformedParameters p in
  let out_tparam, tparamsizes, txparam_gq =
    trans_block ud_dists
      {declc with transform_action= Check}
      TransformedParameters p in
  let out_gq, gq_sizes, gq_stmts =
    trans_block ud_dists
      {declc with transform_action= Check}
      GeneratedQuantities p in
  let output_vars = out_param @ out_tparam @ out_gq in
  let prepare_data =
    datab
    @ ( map
          (trans_stmt {declc with transform_action= Check})
          transformeddatablock
      |> migrate_checks_to_end_of_block )
    @ paramsizes @ tparamsizes @ gq_sizes in
  let modelb = map (trans_stmt {declc with dadlevel= AutoDiffable}) modelblock in
  let log_prob =
    param
    @ (txparam |> migrate_checks_to_end_of_block)
    @
    match modelb with
    | [] -> []
    | hd :: _ -> [{pattern= Block modelb; meta= hd.meta}] in
  let txparam_decls, txparam_checks, txparam_stmts =
    txparam_gq
    |> List.partition3_map ~f:(function
         | {pattern= Decl _; _} as d -> `Fst d
         | s when stmt_contains_check s -> `Snd s
         | s -> `Trd s ) in
  let compiler_if_return cond =
    Stmt.Fixed.
      { pattern=
          IfElse (cond, {pattern= Return None; meta= Location_span.empty}, None)
      ; meta= Location_span.empty } in
  let iexpr pattern = Expr.{pattern; Fixed.meta= Typed.Meta.empty} in
  let fnot e =
    FunApp (StanLib (Operator.to_string PNot, FnPlain, AoS), [e]) |> iexpr in
  let tparam_early_return =
    let to_var fv = iexpr (Var (Flag_vars.to_string fv)) in
    let v1 = to_var EmitTransformedParameters in
    let v2 = to_var EmitGeneratedQuantities in
    [compiler_if_return (fnot (EOr (v1, v2) |> iexpr))] in
  let gq_early_return =
    [ compiler_if_return
        (fnot (Var (Flag_vars.to_string EmitGeneratedQuantities) |> iexpr)) ]
  in
  let generate_quantities =
    param_gq @ txparam_decls @ tparam_early_return @ txparam_stmts
    @ txparam_checks @ gq_early_return
    @ migrate_checks_to_end_of_block gq_stmts in
  let normalize_prog_name prog_name =
    if String.length prog_name > 0 && not (Char.is_alpha prog_name.[0]) then
      "_" ^ prog_name
    else prog_name in
  { functions_block= map (trans_fun_def ud_dists) functionblock
  ; input_vars
  ; prepare_data
  ; log_prob
  ; generate_quantities
  ; transform_inits
  ; output_vars
  ; prog_name= normalize_prog_name !Typechecker.model_name
  ; prog_path= filename }<|MERGE_RESOLUTION|>--- conflicted
+++ resolved
@@ -338,16 +338,12 @@
     | SArray (t, s) ->
         let e = trans_expr s in
         let ll, t = sizedtype t in
-<<<<<<< HEAD
         (check s e @ ll, SizedType.SArray (t, e))
     | STuple ts ->
         let checks, ts = List.unzip (List.map ~f:sizedtype ts) in
         (List.concat checks, STuple ts) in
-  function
-  | Type.Sized st ->
-      let ll, st = sizedtype st in
-      (ll, Type.Sized st)
-  | Unsized ut -> ([], Unsized ut)
+  let ll, st = sizedtype st in
+  (ll, Type.Sized st)
 
 (* The statements that constrain and check a variable, given its context *)
 let rec var_constrain_check_stmts dconstrain loc adlevel decl_id decl_var trans
@@ -376,31 +372,19 @@
     | _ -> [] )
 
 let trans_decl {transform_action; dadlevel} smeta decl_type transform identifier
-=======
-        (check s e @ ll, SizedType.SArray (t, e)) in
-  let ll, st = sizedtype st in
-  (ll, Type.Sized st)
-
-let trans_decl {transform_action; dadlevel} smeta
-    (decl_type : Ast.typed_expression SizedType.t) transform identifier
->>>>>>> e101bce2
     initial_value =
   let decl_id = identifier.Ast.name in
   let rhs = Option.map ~f:trans_expr initial_value in
   let size_checks, dt = check_sizedtype identifier.name decl_type in
   let decl_adtype =
-    UnsizedType.fill_adtype_for_type dadlevel (Type.to_unsized decl_type) in
+    UnsizedType.fill_adtype_for_type dadlevel (SizedType.to_unsized decl_type)
+  in
   let decl_var =
     Expr.
       { Fixed.pattern= Var decl_id
       ; meta=
-<<<<<<< HEAD
           Typed.Meta.create ~adlevel:decl_adtype ~loc:smeta
-            ~type_:(Type.to_unsized decl_type)
-=======
-          Typed.Meta.create ~adlevel:dadlevel ~loc:smeta
             ~type_:(SizedType.to_unsized decl_type)
->>>>>>> e101bce2
             () } in
   let decl =
     Stmt.
