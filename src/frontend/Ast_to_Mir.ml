--- conflicted
+++ resolved
@@ -474,12 +474,12 @@
   let decl =
     Stmt.
       { Fixed.pattern=
-<<<<<<< HEAD
           Decl
-            {decl_adtype; decl_id; decl_type; decl_annotations; initialize= true}
-=======
-          Decl {decl_adtype; decl_id; decl_type; initialize= Default}
->>>>>>> 0ea83bba
+            { decl_adtype
+            ; decl_id
+            ; decl_type
+            ; decl_annotations
+            ; initialize= Default }
       ; meta= smeta } in
   let rhs_assignment =
     Option.map
@@ -604,12 +604,8 @@
                 { decl_adtype= Expr.Typed.adlevel_of iteratee'
                 ; decl_id= loopvar.name
                 ; decl_type= Unsized decl_type
-<<<<<<< HEAD
                 ; decl_annotations= []
-                ; initialize= true } } in
-=======
                 ; initialize= Default } } in
->>>>>>> 0ea83bba
       let assignment var =
         Stmt.Fixed.
           { pattern=
@@ -656,12 +652,8 @@
           { decl_adtype= rhs.emeta.ad_level
           ; decl_id= sym
           ; decl_type= Unsized rhs_type
-<<<<<<< HEAD
           ; decl_annotations= []
-          ; initialize= false }
-=======
           ; initialize= Uninit }
->>>>>>> 0ea83bba
     ; meta= rhs.emeta.loc } in
   let assign =
     { temp with
@@ -776,12 +768,8 @@
                 { decl_type= Sized SInt
                 ; decl_id
                 ; decl_adtype= DataOnly
-<<<<<<< HEAD
                 ; decl_annotations= []
-                ; initialize= true }
-=======
                 ; initialize= Default }
->>>>>>> 0ea83bba
           ; meta= e.meta.loc } in
         let assign =
           { Stmt.Fixed.pattern=
