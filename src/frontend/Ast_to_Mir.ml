open Core_kernel
open Middle

(* XXX fix exn *)
let unwrap_return_exn = function
  | Some (UnsizedType.ReturnType ut) -> ut
  | x ->
      raise_s
        [%message
          "Unexpected return type " (x : UnsizedType.returntype option)]

let trans_fn_kind kind name =
  let fname = Utils.stdlib_distribution_name name in
  match kind with
  | Ast.StanLib suffix -> Fun_kind.StanLib (fname, suffix, AoS)
  | UserDefined suffix -> UserDefined (fname, suffix)

let without_underscores = String.filter ~f:(( <> ) '_')

let drop_leading_zeros s =
  match String.lfindi ~f:(fun _ c -> c <> '0') s with
  | Some p when p > 0 -> (
    match s.[p] with
    | 'e' | '.' -> String.drop_prefix s (p - 1)
    | _ -> String.drop_prefix s p )
  | Some _ -> s
  | None -> "0"

let format_number s = s |> without_underscores |> drop_leading_zeros

let%expect_test "format_number0" =
  format_number "0_000." |> print_endline ;
  [%expect "0."]

let%expect_test "format_number1" =
  format_number ".123_456" |> print_endline ;
  [%expect ".123456"]

let rec op_to_funapp op args =
  let argtypes =
    List.map ~f:(fun x -> (x.Ast.emeta.Ast.ad_level, x.emeta.type_)) args
  in
  let type_ =
    Stan_math_signatures.operator_stan_math_return_type op argtypes
    |> unwrap_return_exn
  and loc = Ast.expr_loc_lub args
  and adlevel = Ast.expr_ad_lub args in
  Expr.
    { Fixed.pattern=
        FunApp (StanLib (Operator.to_string op, FnPlain, AoS), trans_exprs args)
    ; meta= Expr.Typed.Meta.create ~type_ ~adlevel ~loc () }

and trans_expr {Ast.expr; Ast.emeta} =
  let ewrap pattern =
    Expr.
      { Fixed.pattern
      ; meta=
          Typed.Meta.
            {type_= emeta.Ast.type_; adlevel= emeta.ad_level; loc= emeta.loc}
      }
  in
  match expr with
  | Ast.Paren x -> trans_expr x
  | BinOp (lhs, And, rhs) -> EAnd (trans_expr lhs, trans_expr rhs) |> ewrap
  | BinOp (lhs, Or, rhs) -> EOr (trans_expr lhs, trans_expr rhs) |> ewrap
  | BinOp (lhs, op, rhs) -> op_to_funapp op [lhs; rhs]
  | PrefixOp (op, e) | Ast.PostfixOp (e, op) -> op_to_funapp op [e]
  | Ast.TernaryIf (cond, ifb, elseb) ->
      Expr.Fixed.Pattern.TernaryIf
        (trans_expr cond, trans_expr ifb, trans_expr elseb)
      |> ewrap
  | Variable {name; _} -> Var name |> ewrap
  | IntNumeral x -> Lit (Int, format_number x) |> ewrap
  | RealNumeral x -> Lit (Real, format_number x) |> ewrap
  | FunApp (fn_kind, {name; _}, args) | CondDistApp (fn_kind, {name; _}, args)
    ->
      FunApp (trans_fn_kind fn_kind name, trans_exprs args) |> ewrap
  | GetLP | GetTarget ->
      FunApp (StanLib ("target", FnTarget, AoS), []) |> ewrap
  | ArrayExpr eles ->
      FunApp (CompilerInternal FnMakeArray, trans_exprs eles) |> ewrap
  | RowVectorExpr eles ->
      FunApp (CompilerInternal FnMakeRowVec, trans_exprs eles) |> ewrap
  | Indexed (lhs, indices) ->
      Indexed (trans_expr lhs, List.map ~f:trans_idx indices) |> ewrap

and trans_idx = function
  | Ast.All -> All
  | Ast.Upfrom e -> Upfrom (trans_expr e)
  | Ast.Downfrom e -> Between (Expr.Helpers.loop_bottom, trans_expr e)
  | Ast.Between (lb, ub) -> Between (trans_expr lb, trans_expr ub)
  | Ast.Single e -> (
    match e.emeta.type_ with
    | UInt -> Single (trans_expr e)
    | UArray _ -> MultiIndex (trans_expr e)
    | _ ->
        raise_s
          [%message "Expecting int or array" (e.emeta.type_ : UnsizedType.t)] )

and trans_exprs exprs = List.map ~f:trans_expr exprs

let trans_sizedtype = SizedType.map trans_expr

let neg_inf =
  Expr.
    { Fixed.pattern= FunApp (CompilerInternal FnNegInf, [])
    ; meta=
        Typed.Meta.{type_= UReal; loc= Location_span.empty; adlevel= DataOnly}
    }

let trans_arg (adtype, ut, ident) = (adtype, ident.Ast.name, ut)

let truncate_dist ud_dists (id : Ast.identifier) ast_obs ast_args t =
  let cdf_suffices = ["_lcdf"; "_cdf_log"] in
  let ccdf_suffices = ["_lccdf"; "_ccdf_log"] in
  let find_function_info sfx =
    let possible_names =
      List.map ~f:(( ^ ) id.name) sfx |> String.Set.of_list
    in
    match List.find ~f:(fun (n, _) -> Set.mem possible_names n) ud_dists with
    | Some (name, tp) -> (Ast.UserDefined FnPlain, name, tp)
    | None ->
        ( Ast.StanLib FnPlain
        , Set.to_list possible_names |> List.hd_exn
        , if Stan_math_signatures.is_stan_math_function_name (id.name ^ "_lpmf")
          then UnsizedType.UInt
          else UnsizedType.UReal (* close enough *) )
  in
  let trunc cond_op (x : Ast.typed_expression) y =
    let smeta = x.Ast.emeta.loc in
    { Stmt.Fixed.meta= smeta
    ; pattern=
        IfElse
          ( op_to_funapp cond_op [ast_obs; x]
          , {Stmt.Fixed.meta= smeta; pattern= TargetPE neg_inf}
          , Some y ) }
  in
  let targetme loc e =
    {Stmt.Fixed.meta= loc; pattern= TargetPE (op_to_funapp Operator.PMinus [e])}
  in
  let funapp meta kind name args =
    { Ast.emeta= meta
    ; expr= Ast.FunApp (kind, {name; id_loc= Location_span.empty}, args) }
  in
  let inclusive_bound tp (lb : Ast.typed_expression) =
    let emeta = lb.emeta in
    if UnsizedType.is_int_type tp then
      Ast.
        { emeta
        ; expr= BinOp (lb, Operator.Minus, {emeta; expr= Ast.IntNumeral "1"})
        }
    else lb
  in
  match t with
  | Ast.NoTruncate -> []
  | TruncateUpFrom lb ->
      let fk, fn, tp = find_function_info ccdf_suffices in
      [ trunc Less lb
          (targetme lb.emeta.loc
             (funapp lb.emeta fk fn (inclusive_bound tp lb :: ast_args))) ]
  | TruncateDownFrom ub ->
      let fk, fn, _ = find_function_info cdf_suffices in
      [ trunc Greater ub
          (targetme ub.emeta.loc (funapp ub.emeta fk fn (ub :: ast_args))) ]
  | TruncateBetween (lb, ub) ->
      let fk, fn, tp = find_function_info cdf_suffices in
      [ trunc Less lb
          (trunc Greater ub
             (targetme ub.emeta.loc
                (funapp ub.emeta (Ast.StanLib FnPlain) "log_diff_exp"
                   [ funapp ub.emeta fk fn (ub :: ast_args)
                   ; funapp ub.emeta fk fn (inclusive_bound tp lb :: ast_args)
                   ]))) ]

let unquote s =
  if s.[0] = '"' && s.[String.length s - 1] = '"' then
    String.drop_suffix (String.drop_prefix s 1) 1
  else s

let trans_printables mloc (ps : Ast.typed_expression Ast.printable list) =
  List.map
    ~f:(function
      | Ast.PString s ->
          { (Expr.Helpers.str (unquote s)) with
            meta=
              Expr.Typed.Meta.create ~type_:UReal ~loc:mloc ~adlevel:DataOnly
                () }
      | Ast.PExpr e -> trans_expr e)
    ps

(* These types signal the context for a declaration during statement translation.
   They are only interpreted by trans_decl.*)
type transform_action = Check | Constrain | Unconstrain | IgnoreTransform
[@@deriving sexp]

type decl_context =
  {transform_action: transform_action; dadlevel: UnsizedType.autodifftype}

let constraint_forl = function
  | Transformation.Identity | Offset _ | Multiplier _ | OffsetMultiplier _
   |Lower _ | Upper _ | LowerUpper _ ->
      Stmt.Helpers.for_scalar
  | Ordered | PositiveOrdered | Simplex | UnitVector | CholeskyCorr
   |CholeskyCov | Correlation | Covariance ->
      Stmt.Helpers.for_eigen

let same_shape decl_id decl_var id var meta =
  if UnsizedType.is_scalar_type (Expr.Typed.type_of var) then []
  else
    [ Stmt.
        { Fixed.pattern=
            NRFunApp
              ( StanLib ("check_matching_dims", FnPlain, AoS)
              , Expr.Helpers.
                  [str "constraint"; str decl_id; decl_var; str id; var] )
        ; meta } ]

let check_transform_shape decl_id decl_var meta = function
  | Transformation.Offset e -> same_shape decl_id decl_var "offset" e meta
  | Multiplier e -> same_shape decl_id decl_var "multiplier" e meta
  | Lower e -> same_shape decl_id decl_var "lower" e meta
  | Upper e -> same_shape decl_id decl_var "upper" e meta
  | OffsetMultiplier (e1, e2) ->
      same_shape decl_id decl_var "offset" e1 meta
      @ same_shape decl_id decl_var "multiplier" e2 meta
  | LowerUpper (e1, e2) ->
      same_shape decl_id decl_var "lower" e1 meta
      @ same_shape decl_id decl_var "upper" e2 meta
  | Covariance | Correlation | CholeskyCov | CholeskyCorr | Ordered
   |PositiveOrdered | Simplex | UnitVector | Identity ->
      []

let copy_indices indexed (var : Expr.Typed.t) =
  if UnsizedType.is_scalar_type var.meta.type_ then var
  else
    match Expr.Helpers.collect_indices indexed with
    | [] -> var
    | indices ->
        Expr.Fixed.
          { pattern= Indexed (var, indices)
          ; meta=
              { var.meta with
                type_=
                  Expr.Helpers.infer_type_of_indexed var.meta.type_ indices }
          }

let extract_transform_args var = function
  | Transformation.Lower a | Upper a -> [copy_indices var a]
  | Offset a ->
      [copy_indices var a; {a with Expr.Fixed.pattern= Lit (Int, "1")}]
  | Multiplier a -> [{a with pattern= Lit (Int, "0")}; copy_indices var a]
  | LowerUpper (a1, a2) | OffsetMultiplier (a1, a2) ->
      [copy_indices var a1; copy_indices var a2]
  | Covariance | Correlation | CholeskyCov | CholeskyCorr | Ordered
   |PositiveOrdered | Simplex | UnitVector | Identity ->
      []

let param_size transform sizedtype =
  let rec shrink_eigen f st =
    match st with
    | SizedType.SArray (t, d) -> SizedType.SArray (shrink_eigen f t, d)
<<<<<<< HEAD
    | SVector d | SMatrix (d, _) -> SVector (f d)
    | SInt | SReal | SComplex | SRowVector _ ->
=======
    | SVector (mem_pattern, d) | SMatrix (mem_pattern, d, _) ->
        SVector (mem_pattern, f d)
    | SInt | SReal | SRowVector _ ->
>>>>>>> 766bbf10
        raise_s
          [%message
            "Expecting SVector or SMatrix, got " (st : Expr.Typed.t SizedType.t)]
  in
  let rec shrink_eigen_mat f st =
    match st with
    | SizedType.SArray (t, d) -> SizedType.SArray (shrink_eigen_mat f t, d)
<<<<<<< HEAD
    | SMatrix (d1, d2) -> SVector (f d1 d2)
    | SInt | SReal | SComplex | SRowVector _ | SVector _ ->
=======
    | SMatrix (mem_pattern, d1, d2) -> SVector (mem_pattern, f d1 d2)
    | SInt | SReal | SRowVector _ | SVector _ ->
>>>>>>> 766bbf10
        raise_s
          [%message "Expecting SMatrix, got " (st : Expr.Typed.t SizedType.t)]
  in
  let k_choose_2 k =
    Expr.Helpers.(binop (binop k Times (binop k Minus (int 1))) Divide (int 2))
  in
  match transform with
  | Transformation.Identity | Lower _ | Upper _
   |LowerUpper (_, _)
   |Offset _ | Multiplier _
   |OffsetMultiplier (_, _)
   |Ordered | PositiveOrdered | UnitVector ->
      sizedtype
  | Simplex ->
      shrink_eigen (fun d -> Expr.Helpers.(binop d Minus (int 1))) sizedtype
  | CholeskyCorr | Correlation -> shrink_eigen k_choose_2 sizedtype
  | CholeskyCov ->
      (* (N * (N + 1)) / 2 + (M - N) * N *)
      shrink_eigen_mat
        (fun m n ->
          Expr.Helpers.(
            binop
              (binop (k_choose_2 n) Plus n)
              Plus
              (binop (binop m Minus n) Times n)) )
        sizedtype
  | Covariance ->
      shrink_eigen
        (fun k -> Expr.Helpers.(binop k Plus (k_choose_2 k)))
        sizedtype

let remove_possibly_exn pst action loc =
  match pst with
  | Type.Sized st -> st
  | Unsized _ ->
      raise_s
        [%message
          "Error extracting sizedtype" ~action ~loc:(loc : Location_span.t)]

let rec check_decl var decl_type' decl_id decl_trans smeta adlevel =
  let decl_type = remove_possibly_exn decl_type' "check" smeta in
  match decl_trans with
  | Transformation.LowerUpper (lb, ub) ->
      check_decl var decl_type' decl_id (Lower lb) smeta adlevel
      @ check_decl var decl_type' decl_id (Upper ub) smeta adlevel
  | _ when Transformation.has_check decl_trans ->
      let check_id id =
        let var_name = Fmt.strf "%a" Expr.Typed.pp id in
        let args = extract_transform_args id decl_trans in
        Stmt.Helpers.internal_nrfunapp
          (FnCheck {trans= decl_trans; var_name; var= id})
          args smeta
      in
      [(constraint_forl decl_trans) decl_type check_id var smeta]
  | _ -> []

let check_sizedtype name =
  let check x = function
    | {Expr.Fixed.pattern= Lit (Int, i); _} when float_of_string i >= 0. -> []
    | n ->
        [ Stmt.Helpers.internal_nrfunapp FnValidateSize
            Expr.Helpers.
              [str name; str (Fmt.strf "%a" Pretty_printing.pp_expression x); n]
            n.meta.loc ]
  in
  let rec sizedtype = function
<<<<<<< HEAD
    | SizedType.(SInt | SReal | SComplex) as t -> ([], t)
    | SVector s ->
=======
    | SizedType.(SInt | SReal) as t -> ([], t)
    | SVector (mem_pattern, s) ->
>>>>>>> 766bbf10
        let e = trans_expr s in
        (check s e, SizedType.SVector (mem_pattern, e))
    | SRowVector (mem_pattern, s) ->
        let e = trans_expr s in
        (check s e, SizedType.SRowVector (mem_pattern, e))
    | SMatrix (mem_pattern, r, c) ->
        let er = trans_expr r in
        let ec = trans_expr c in
        (check r er @ check c ec, SizedType.SMatrix (mem_pattern, er, ec))
    | SArray (t, s) ->
        let e = trans_expr s in
        let ll, t = sizedtype t in
        (check s e @ ll, SizedType.SArray (t, e))
  in
  function
  | Type.Sized st ->
      let ll, st = sizedtype st in
      (ll, Type.Sized st)
  | Unsized ut -> ([], Unsized ut)

let trans_decl {transform_action; dadlevel} smeta decl_type transform
    identifier initial_value =
  let decl_id = identifier.Ast.name in
  let rhs = Option.map ~f:trans_expr initial_value in
  let size_checks, dt = check_sizedtype identifier.name decl_type in
  let decl_adtype = dadlevel in
  let decl_var =
    Expr.
      { Fixed.pattern= Var decl_id
      ; meta=
          Typed.Meta.create ~adlevel:dadlevel ~loc:smeta
            ~type_:(Type.to_unsized decl_type)
            () }
  in
  let decl =
    Stmt.
      { Fixed.pattern=
          Decl {decl_adtype; decl_id; decl_type= dt; initialize= true}
      ; meta= smeta }
  in
  let rhs_assignment =
    Option.map
      ~f:(fun e ->
        Stmt.Fixed.
          {pattern= Assignment ((decl_id, e.meta.type_, []), e); meta= smeta}
        )
      rhs
    |> Option.to_list
  in
  if Utils.is_user_ident decl_id then
    let constrain_checks =
      match transform_action with
      | Constrain | Unconstrain ->
          raise_s [%message "This should never happen."]
      | Check ->
          check_transform_shape decl_id decl_var smeta transform
          @ check_decl decl_var dt decl_id transform smeta dadlevel
      | IgnoreTransform -> []
    in
    size_checks @ (decl :: rhs_assignment) @ constrain_checks
  else size_checks @ (decl :: rhs_assignment)

let unwrap_block_or_skip = function
  | [({Stmt.Fixed.pattern= Block _; _} as b)] -> Some b
  | [{pattern= Skip; _}] -> None
  | x ->
      raise_s
        [%message "Expecting a block or skip, not" (x : Stmt.Located.t list)]

let rec trans_stmt ud_dists (declc : decl_context) (ts : Ast.typed_statement) =
  let stmt_typed = ts.stmt and smeta = ts.smeta.loc in
  let trans_stmt =
    trans_stmt ud_dists {declc with transform_action= IgnoreTransform}
  in
  let trans_single_stmt s =
    match trans_stmt s with
    | [s] -> s
    | s -> Stmt.Fixed.{pattern= SList s; meta= smeta}
  in
  let swrap pattern = [Stmt.Fixed.{meta= smeta; pattern}] in
  let mloc = smeta in
  match stmt_typed with
  | Ast.Assignment {assign_lhs; assign_rhs; assign_op} ->
      let rec get_lhs_base = function
        | {Ast.lval= Ast.LIndexed (l, _); _} -> get_lhs_base l
        | {lval= LVariable s; lmeta} -> (s, lmeta)
      in
      let assign_identifier, lmeta = get_lhs_base assign_lhs in
      let id_ad_level = lmeta.Ast.ad_level in
      let id_type_ = lmeta.Ast.type_ in
      let lhs_type_ = assign_lhs.Ast.lmeta.type_ in
      let lhs_ad_level = assign_lhs.Ast.lmeta.ad_level in
      let rec get_lhs_indices = function
        | {Ast.lval= Ast.LIndexed (l, i); _} -> get_lhs_indices l @ i
        | {Ast.lval= Ast.LVariable _; _} -> []
      in
      let assign_indices = get_lhs_indices assign_lhs in
      let assignee =
        { Ast.expr=
            ( match assign_indices with
            | [] -> Ast.Variable assign_identifier
            | _ ->
                Ast.Indexed
                  ( { expr= Ast.Variable assign_identifier
                    ; emeta=
                        { Ast.loc= Location_span.empty
                        ; ad_level= id_ad_level
                        ; type_= id_type_ } }
                  , assign_indices ) )
        ; emeta=
            { Ast.loc= assign_lhs.lmeta.loc
            ; ad_level= lhs_ad_level
            ; type_= lhs_type_ } }
      in
      let rhs =
        match assign_op with
        | Ast.Assign | Ast.ArrowAssign -> trans_expr assign_rhs
        | Ast.OperatorAssign op -> op_to_funapp op [assignee; assign_rhs]
      in
      Assignment
        ( ( assign_identifier.Ast.name
          , id_type_
          , List.map ~f:trans_idx assign_indices )
        , rhs )
      |> swrap
  | Ast.NRFunApp (fn_kind, {name; _}, args) ->
      NRFunApp (trans_fn_kind fn_kind name, trans_exprs args) |> swrap
  | Ast.IncrementLogProb e | Ast.TargetPE e -> TargetPE (trans_expr e) |> swrap
  | Ast.Tilde {arg; distribution; args; truncation} ->
      let suffix =
        Stan_math_signatures.dist_name_suffix ud_dists distribution.name
      in
      let name = distribution.name ^ suffix in
      let kind =
        let possible_names =
          List.map ~f:(( ^ ) distribution.name) Utils.distribution_suffices
          |> String.Set.of_list
        in
        if List.exists ~f:(fun (n, _) -> Set.mem possible_names n) ud_dists
        then Fun_kind.UserDefined (name, FnLpdf true)
        else StanLib (name, FnLpdf true, AoS)
      in
      let add_dist =
        Stmt.Fixed.Pattern.TargetPE
          Expr.
            { Fixed.pattern= FunApp (kind, trans_exprs (arg :: args))
            ; meta=
                Typed.Meta.create ~type_:UReal ~loc:mloc
                  ~adlevel:(Ast.expr_ad_lub (arg :: args))
                  () }
      in
      truncate_dist ud_dists distribution arg args truncation @ swrap add_dist
  | Ast.Print ps ->
      NRFunApp (CompilerInternal FnPrint, trans_printables smeta ps) |> swrap
  | Ast.Reject ps ->
      NRFunApp (CompilerInternal FnReject, trans_printables smeta ps) |> swrap
  | Ast.IfThenElse (cond, ifb, elseb) ->
      IfElse
        ( trans_expr cond
        , trans_single_stmt ifb
        , Option.map ~f:trans_single_stmt elseb )
      |> swrap
  | Ast.While (cond, body) ->
      While (trans_expr cond, trans_single_stmt body) |> swrap
  | Ast.For {loop_variable; lower_bound; upper_bound; loop_body} ->
      let body =
        match trans_single_stmt loop_body with
        | {pattern= Block _; _} as b -> b
        | x -> {x with pattern= Block [x]}
      in
      For
        { loopvar= loop_variable.Ast.name
        ; lower= trans_expr lower_bound
        ; upper= trans_expr upper_bound
        ; body }
      |> swrap
  | Ast.ForEach (loopvar, iteratee, body) ->
      let iteratee' = trans_expr iteratee in
      let body_stmts =
        match trans_single_stmt body with
        | {pattern= Block body_stmts; _} -> body_stmts
        | b -> [b]
      in
      let decl_type =
        match Expr.Typed.type_of iteratee' with
        | UMatrix -> UnsizedType.UReal
        | t ->
            Expr.Helpers.(infer_type_of_indexed t [Index.Single loop_bottom])
      in
      let decl_loopvar =
        Stmt.Fixed.
          { meta= smeta
          ; pattern=
              Decl
                { decl_adtype= Expr.Typed.adlevel_of iteratee'
                ; decl_id= loopvar.name
                ; decl_type= Unsized decl_type
                ; initialize= true } }
      in
      let assignment var =
        Stmt.Fixed.
          { pattern= Assignment ((loopvar.name, decl_type, []), var)
          ; meta= smeta }
      in
      let bodyfn var =
        Stmt.Fixed.
          { pattern= Block (decl_loopvar :: assignment var :: body_stmts)
          ; meta= smeta }
      in
      Stmt.Helpers.[ensure_var (for_each bodyfn) iteratee' smeta]
  | Ast.FunDef _ ->
      raise_s
        [%message
          "Found function definition statement outside of function block"]
  | Ast.VarDecl
      {decl_type; transformation; identifier; initial_value; is_global= _} ->
      trans_decl declc smeta decl_type
        (Transformation.map trans_expr transformation)
        identifier initial_value
  | Ast.Block stmts -> Block (List.concat_map ~f:trans_stmt stmts) |> swrap
  | Ast.Profile (name, stmts) ->
      Profile (name, List.concat_map ~f:trans_stmt stmts) |> swrap
  | Ast.Return e -> Return (Some (trans_expr e)) |> swrap
  | Ast.ReturnVoid -> Return None |> swrap
  | Ast.Break -> Break |> swrap
  | Ast.Continue -> Continue |> swrap
  | Ast.Skip -> Skip |> swrap

let trans_fun_def ud_dists (ts : Ast.typed_statement) =
  match ts.stmt with
  | Ast.FunDef {returntype; funname; arguments; body} ->
      [ Program.
          { fdrt=
              (match returntype with Void -> None | ReturnType ut -> Some ut)
          ; fdname= funname.name
          ; fdsuffix=
              Fun_kind.(suffix_from_name funname.name |> without_propto)
          ; fdargs= List.map ~f:trans_arg arguments
          ; fdbody=
              trans_stmt ud_dists
                {transform_action= IgnoreTransform; dadlevel= AutoDiffable}
                body
              |> unwrap_block_or_skip
          ; fdloc= ts.smeta.loc } ]
  | _ ->
      raise_s
        [%message "Found non-function definition statement in function block"]

let get_block block prog =
  match block with
  | Program.Parameters -> prog.Ast.parametersblock
  | TransformedParameters -> prog.transformedparametersblock
  | GeneratedQuantities -> prog.generatedquantitiesblock

let trans_sizedtype_decl declc tr name =
  let check fn x n =
    Stmt.Helpers.internal_nrfunapp fn
      Expr.Helpers.
        [str name; str (Fmt.strf "%a" Pretty_printing.pp_expression x); n]
      n.meta.loc
  in
  let grab_size fn n = function
    | Ast.({expr= IntNumeral i; _}) as s when float_of_string i >= 2. ->
        ([], trans_expr s)
    | Ast.({expr= IntNumeral _; _} | {expr= Variable _; _}) as s ->
        let e = trans_expr s in
        ([check fn s e], e)
    | s ->
        let e = trans_expr s in
        let decl_id = Fmt.strf "%s_%ddim__" name n in
        let decl =
          { Stmt.Fixed.pattern=
              Decl
                { decl_type= Sized SInt
                ; decl_id
                ; decl_adtype= DataOnly
                ; initialize= true }
          ; meta= e.meta.loc }
        in
        let assign =
          { Stmt.Fixed.pattern= Assignment ((decl_id, UInt, []), e)
          ; meta= e.meta.loc }
        in
        let var =
          Expr.
            { Fixed.pattern= Var decl_id
            ; meta=
                Typed.Meta.
                  { type_= s.Ast.emeta.Ast.type_
                  ; adlevel= s.emeta.ad_level
                  ; loc= s.emeta.loc } }
        in
        ([decl; assign; check fn s var], var)
  in
  let rec go n = function
<<<<<<< HEAD
    | SizedType.(SInt | SReal | SComplex) as t -> ([], t)
    | SVector s ->
=======
    | SizedType.(SInt | SReal) as t -> ([], t)
    | SVector (mem_pattern, s) ->
>>>>>>> 766bbf10
        let fn =
          match (declc.transform_action, tr) with
          | Constrain, Transformation.Simplex ->
              Internal_fun.FnValidateSizeSimplex
          | Constrain, UnitVector -> FnValidateSizeUnitVector
          | _ -> FnValidateSize
        in
        let l, s = grab_size fn n s in
        (l, SizedType.SVector (mem_pattern, s))
    | SRowVector (mem_pattern, s) ->
        let l, s = grab_size FnValidateSize n s in
        (l, SizedType.SRowVector (mem_pattern, s))
    | SMatrix (mem_pattern, r, c) ->
        let l1, r = grab_size FnValidateSize n r in
        let l2, c = grab_size FnValidateSize (n + 1) c in
        let cf_cov =
          match (declc.transform_action, tr) with
          | Constrain, CholeskyCov ->
              [ { Stmt.Fixed.pattern=
                    NRFunApp
                      ( StanLib ("check_greater_or_equal", FnPlain, AoS)
                      , Expr.Helpers.
                          [ str ("cholesky_factor_cov " ^ name)
                          ; str
                              "num rows (must be greater or equal to num cols)"
                          ; r; c ] )
                ; meta= r.Expr.Fixed.meta.Expr.Typed.Meta.loc } ]
          | _ -> []
        in
        (l1 @ l2 @ cf_cov, SizedType.SMatrix (mem_pattern, r, c))
    | SArray (t, s) ->
        let l, s = grab_size FnValidateSize n s in
        let ll, t = go (n + 1) t in
        (l @ ll, SizedType.SArray (t, s))
  in
  go 1

let trans_block ud_dists declc block prog =
  let f stmt (accum1, accum2, accum3) =
    match stmt with
    | { Ast.stmt=
          VarDecl
            { decl_type= Sized type_
            ; identifier
            ; transformation
            ; initial_value
            ; is_global= true }
      ; smeta } ->
        let decl_id = identifier.Ast.name in
        let transform = Transformation.map trans_expr transformation in
        let rhs = Option.map ~f:trans_expr initial_value in
        let size, type_ =
          trans_sizedtype_decl declc transform identifier.name type_
        in
        let decl_adtype = declc.dadlevel in
        let decl_var =
          Expr.
            { Fixed.pattern= Var decl_id
            ; meta=
                Typed.Meta.create ~adlevel:declc.dadlevel ~loc:smeta.Ast.loc
                  ~type_:(SizedType.to_unsized type_)
                  () }
        in
        let decl =
          Stmt.
            { Fixed.pattern=
                Decl
                  { decl_adtype
                  ; decl_id
                  ; decl_type= Sized type_
                  ; initialize= true }
            ; meta= smeta.loc }
        in
        let rhs_assignment =
          Option.map
            ~f:(fun e ->
              Stmt.Fixed.
                { pattern= Assignment ((decl_id, e.meta.type_, []), e)
                ; meta= smeta.loc } )
            rhs
          |> Option.to_list
        in
        let outvar =
          ( identifier.name
          , Program.
              { out_constrained_st= type_
              ; out_unconstrained_st= param_size transform type_
              ; out_block= block
              ; out_trans= transform } )
        in
        let stmts =
          if Utils.is_user_ident decl_id then
            let constrain_checks =
              match declc.transform_action with
              | Constrain | Unconstrain ->
                  check_transform_shape decl_id decl_var smeta.loc transform
              | Check ->
                  check_transform_shape decl_id decl_var smeta.loc transform
                  @ check_decl decl_var (Sized type_) decl_id transform
                      smeta.loc declc.dadlevel
              | IgnoreTransform -> []
            in
            (decl :: rhs_assignment) @ constrain_checks
          else decl :: rhs_assignment
        in
        (outvar :: accum1, size @ accum2, stmts @ accum3)
    | stmt -> (accum1, accum2, trans_stmt ud_dists declc stmt @ accum3)
  in
  Option.value ~default:[] (get_block block prog)
  |> List.fold_right ~f ~init:([], [], [])

let stmt_contains_check stmt =
  let is_check = function
    | Fun_kind.CompilerInternal (Internal_fun.FnCheck _) -> true
    | _ -> false
  in
  Stmt.Helpers.contains_fn_kind is_check stmt

let migrate_checks_to_end_of_block stmts =
  let checks, not_checks = List.partition_tf ~f:stmt_contains_check stmts in
  not_checks @ checks

let trans_prog filename (p : Ast.typed_program) : Program.Typed.t =
  let {Ast.functionblock; datablock; transformeddatablock; modelblock; _} =
    p
  in
  let map f list_op =
    Option.value_map ~default:[] ~f:(List.concat_map ~f) list_op
  in
  let grab_fundef_names_and_types = function
    | {Ast.stmt= Ast.FunDef {funname; arguments= (_, type_, _) :: _; _}; _} ->
        [(funname.name, type_)]
    | _ -> []
  in
  let ud_dists = map grab_fundef_names_and_types functionblock in
  let trans_stmt = trans_stmt ud_dists in
  let get_name_size s =
    match s.Ast.stmt with
    | Ast.VarDecl {decl_type= Sized st; identifier; transformation; _} ->
        [(identifier.name, trans_sizedtype st, transformation)]
    | _ -> []
  in
  let input_vars =
    map get_name_size datablock |> List.map ~f:(fun (n, st, _) -> (n, st))
  in
  let declc = {transform_action= IgnoreTransform; dadlevel= DataOnly} in
  let datab =
    map (trans_stmt {declc with transform_action= Check}) datablock
  in
  let _, _, param =
    trans_block ud_dists
      {transform_action= Constrain; dadlevel= AutoDiffable}
      Parameters p
  in
  (* Backends will add to transform_inits as needed *)
  let transform_inits = [] in
  let out_param, paramsizes, param_gq =
    trans_block ud_dists {declc with transform_action= Constrain} Parameters p
  in
  let _, _, txparam =
    trans_block ud_dists
      {transform_action= Check; dadlevel= AutoDiffable}
      TransformedParameters p
  in
  let out_tparam, tparamsizes, txparam_gq =
    trans_block ud_dists
      {declc with transform_action= Check}
      TransformedParameters p
  in
  let out_gq, gq_sizes, gq_stmts =
    trans_block ud_dists
      {declc with transform_action= Check}
      GeneratedQuantities p
  in
  let output_vars = out_param @ out_tparam @ out_gq in
  let prepare_data =
    datab
    @ ( map
          (trans_stmt {declc with transform_action= Check})
          transformeddatablock
      |> migrate_checks_to_end_of_block )
    @ paramsizes @ tparamsizes @ gq_sizes
  in
  let modelb =
    map (trans_stmt {declc with dadlevel= AutoDiffable}) modelblock
  in
  let log_prob =
    param
    @ (txparam |> migrate_checks_to_end_of_block)
    @
    match modelb with
    | [] -> []
    | hd :: _ -> [{pattern= Block modelb; meta= hd.meta}]
  in
  let txparam_decls, txparam_checks, txparam_stmts =
    txparam_gq
    |> List.partition3_map ~f:(function
         | {pattern= Decl _; _} as d -> `Fst d
         | s when stmt_contains_check s -> `Snd s
         | s -> `Trd s )
  in
  let compiler_if_return cond =
    Stmt.Fixed.
      { pattern=
          IfElse (cond, {pattern= Return None; meta= Location_span.empty}, None)
      ; meta= Location_span.empty }
  in
  let iexpr pattern = Expr.{pattern; Fixed.meta= Typed.Meta.empty} in
  let fnot e =
    FunApp (StanLib (Operator.to_string PNot, FnPlain, AoS), [e]) |> iexpr
  in
  let tparam_early_return =
    let to_var fv = iexpr (Var (Flag_vars.to_string fv)) in
    let v1 = to_var EmitTransformedParameters in
    let v2 = to_var EmitGeneratedQuantities in
    [compiler_if_return (fnot (EOr (v1, v2) |> iexpr))]
  in
  let gq_early_return =
    [ compiler_if_return
        (fnot (Var (Flag_vars.to_string EmitGeneratedQuantities) |> iexpr)) ]
  in
  let generate_quantities =
    param_gq @ txparam_decls @ tparam_early_return @ txparam_stmts
    @ txparam_checks @ gq_early_return
    @ migrate_checks_to_end_of_block gq_stmts
  in
  let normalize_prog_name prog_name =
    if String.length prog_name > 0 && not (Char.is_alpha prog_name.[0]) then
      "_" ^ prog_name
    else prog_name
  in
  { functions_block= map (trans_fun_def ud_dists) functionblock
  ; input_vars
  ; prepare_data
  ; log_prob
  ; generate_quantities
  ; transform_inits
  ; output_vars
  ; prog_name= normalize_prog_name !Semantic_check.model_name
  ; prog_path= filename }<|MERGE_RESOLUTION|>--- conflicted
+++ resolved
@@ -259,14 +259,9 @@
   let rec shrink_eigen f st =
     match st with
     | SizedType.SArray (t, d) -> SizedType.SArray (shrink_eigen f t, d)
-<<<<<<< HEAD
-    | SVector d | SMatrix (d, _) -> SVector (f d)
-    | SInt | SReal | SComplex | SRowVector _ ->
-=======
     | SVector (mem_pattern, d) | SMatrix (mem_pattern, d, _) ->
         SVector (mem_pattern, f d)
-    | SInt | SReal | SRowVector _ ->
->>>>>>> 766bbf10
+    | SInt | SReal | SComplex | SRowVector _ ->
         raise_s
           [%message
             "Expecting SVector or SMatrix, got " (st : Expr.Typed.t SizedType.t)]
@@ -274,13 +269,8 @@
   let rec shrink_eigen_mat f st =
     match st with
     | SizedType.SArray (t, d) -> SizedType.SArray (shrink_eigen_mat f t, d)
-<<<<<<< HEAD
-    | SMatrix (d1, d2) -> SVector (f d1 d2)
+    | SMatrix (mem_pattern, d1, d2) -> SVector (mem_pattern, f d1 d2)
     | SInt | SReal | SComplex | SRowVector _ | SVector _ ->
-=======
-    | SMatrix (mem_pattern, d1, d2) -> SVector (mem_pattern, f d1 d2)
-    | SInt | SReal | SRowVector _ | SVector _ ->
->>>>>>> 766bbf10
         raise_s
           [%message "Expecting SMatrix, got " (st : Expr.Typed.t SizedType.t)]
   in
@@ -347,13 +337,8 @@
             n.meta.loc ]
   in
   let rec sizedtype = function
-<<<<<<< HEAD
-    | SizedType.(SInt | SReal | SComplex) as t -> ([], t)
-    | SVector s ->
-=======
-    | SizedType.(SInt | SReal) as t -> ([], t)
+    | SizedType.(SInt | SReal | SComplex ) as t -> ([], t)
     | SVector (mem_pattern, s) ->
->>>>>>> 766bbf10
         let e = trans_expr s in
         (check s e, SizedType.SVector (mem_pattern, e))
     | SRowVector (mem_pattern, s) ->
@@ -649,13 +634,8 @@
         ([decl; assign; check fn s var], var)
   in
   let rec go n = function
-<<<<<<< HEAD
     | SizedType.(SInt | SReal | SComplex) as t -> ([], t)
-    | SVector s ->
-=======
-    | SizedType.(SInt | SReal) as t -> ([], t)
     | SVector (mem_pattern, s) ->
->>>>>>> 766bbf10
         let fn =
           match (declc.transform_action, tr) with
           | Constrain, Transformation.Simplex ->
