--- conflicted
+++ resolved
@@ -44,7 +44,7 @@
   and loc = Ast.expr_loc_lub args
   and adlevel = Ast.expr_ad_lub args in
   Expr.
-    { Fixed.pattern= FunApp (StanLib, Operator.to_string op, List.map ~f:trans_expr args)
+    { Fixed.pattern= FunApp (StanLib, Operator.to_string op, trans_exprs args)
     ; meta= Expr.Typed.Meta.create ~type_ ~adlevel ~loc () }
 
 and trans_expr {Ast.expr; Ast.emeta} =
@@ -74,18 +74,18 @@
         | RealNumeral x -> Lit (Real, format_number x)
         | FunApp (fn_kind, {name; _}, args)
          |CondDistApp (fn_kind, {name; _}, args) ->
-            FunApp (trans_fn_kind fn_kind, name, List.map ~f:trans_expr args)
+            FunApp (trans_fn_kind fn_kind, name, trans_exprs args)
         | GetLP | GetTarget -> FunApp (StanLib, "target", [])
         | ArrayExpr eles ->
             FunApp
               ( CompilerInternal
               , Internal_fun.to_string FnMakeArray
-              , List.map ~f:trans_expr eles )
+              , trans_exprs eles )
         | RowVectorExpr eles ->
             FunApp
               ( CompilerInternal
               , Internal_fun.to_string FnMakeRowVec
-              , List.map ~f:trans_expr eles )
+              , trans_exprs eles )
         | Indexed (lhs, indices) ->
             Indexed (trans_expr lhs, List.map ~f:trans_idx indices)
         | Paren _ | BinOp _ | PrefixOp _ | PostfixOp _ ->
@@ -106,11 +106,8 @@
         raise_s
           [%message "Expecting int or array" (e.emeta.type_ : UnsizedType.t)] )
 
-<<<<<<< HEAD
-=======
 and trans_exprs exprs = List.map ~f:trans_expr exprs
 
->>>>>>> ea5bea00
 let trans_sizedtype = SizedType.map trans_expr
 let trans_possiblysizedtype pst = Type.map trans_expr pst
 
@@ -508,7 +505,7 @@
         , rhs )
       |> swrap
   | Ast.NRFunApp (fn_kind, {name; _}, args) ->
-      NRFunApp (trans_fn_kind fn_kind, name, List.map ~f:trans_expr args) |> swrap
+      NRFunApp (trans_fn_kind fn_kind, name, trans_exprs args) |> swrap
   | Ast.IncrementLogProb e | Ast.TargetPE e -> TargetPE (trans_expr e) |> swrap
   | Ast.Tilde {arg; distribution; args; truncation} ->
       let suffix = dist_name_suffix ud_dists distribution.name in
@@ -528,7 +525,7 @@
       let add_dist =
         Stmt.Fixed.Pattern.TargetPE
           Expr.
-            { Fixed.pattern= FunApp (kind, name, List.map ~f:trans_expr (arg :: args))
+            { Fixed.pattern= FunApp (kind, name, trans_exprs (arg :: args))
             ; meta=
                 Typed.Meta.create ~type_:UReal ~loc:mloc
                   ~adlevel:(Ast.expr_ad_lub (arg :: args))
