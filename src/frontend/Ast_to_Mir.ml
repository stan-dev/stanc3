open Core_kernel
open Middle

(* XXX fix exn *)
let unwrap_return_exn = function
  | Some (ReturnType ut) -> ut
  | x -> raise_s [%message "Unexpected return type " (x : returntype option)]

let trans_fn_kind = function
  | Ast.StanLib -> StanLib
  | UserDefined -> UserDefined

let rec op_to_funapp op args =
  let argtypes =
    List.map ~f:(fun x -> (x.Ast.emeta.Ast.ad_level, x.emeta.type_)) args in
  { expr= FunApp (StanLib, string_of_operator op, trans_exprs args)
  ; emeta=
      { mtype= operator_return_type op argtypes |> unwrap_return_exn
      ; mloc= Ast.expr_loc_lub args
      ; madlevel= Ast.expr_ad_lub args } }

and trans_expr {Ast.expr; Ast.emeta} =
  let mtype = emeta.Ast.type_
  and mloc = emeta.loc
  and madlevel = emeta.ad_level in
  match expr with
  | Ast.Paren x -> trans_expr x
  | BinOp (lhs, And, rhs) ->
      { expr= EAnd (trans_expr lhs, trans_expr rhs)
      ; emeta= {madlevel; mloc; mtype} }
  | BinOp (lhs, Or, rhs) ->
      { expr= EOr (trans_expr lhs, trans_expr rhs)
      ; emeta= {madlevel; mloc; mtype} }
  | BinOp (lhs, op, rhs) -> op_to_funapp op [lhs; rhs]
  | PrefixOp (op, e) | Ast.PostfixOp (e, op) -> op_to_funapp op [e]
  | _ ->
      let expr =
        match expr with
        | Ast.TernaryIf (cond, ifb, elseb) ->
            TernaryIf (trans_expr cond, trans_expr ifb, trans_expr elseb)
        | Variable {name; _} -> Var name
        | IntNumeral x -> Lit (Int, x)
        | RealNumeral x -> Lit (Real, x)
        | FunApp (fn_kind, {name; _}, args)
         |CondDistApp (fn_kind, {name; _}, args) ->
            FunApp (trans_fn_kind fn_kind, name, trans_exprs args)
        | GetLP | GetTarget -> FunApp (StanLib, "target", [])
        | ArrayExpr eles ->
            FunApp
              ( CompilerInternal
              , string_of_internal_fn FnMakeArray
              , trans_exprs eles )
        | RowVectorExpr eles ->
            FunApp
              ( CompilerInternal
              , string_of_internal_fn FnMakeRowVec
              , trans_exprs eles )
        | Indexed (lhs, indices) ->
            Indexed (trans_expr lhs, List.map ~f:trans_idx indices)
        | Paren _ | BinOp _ | PrefixOp _ | PostfixOp _ ->
            raise_s [%message "Impossible!"] in
      {expr; emeta= {mtype; mloc; madlevel}}

and trans_idx = function
  | Ast.All -> All
  | Ast.Upfrom e -> Upfrom (trans_expr e)
  | Ast.Downfrom e -> Between (loop_bottom, trans_expr e)
  | Ast.Between (lb, ub) -> Between (trans_expr lb, trans_expr ub)
  | Ast.Single e -> (
    match e.emeta.type_ with
    | UInt -> Single (trans_expr e)
    | UArray _ -> MultiIndex (trans_expr e)
    | _ ->
        raise_s
          [%message "Expecting int or array" (e.emeta.type_ : unsizedtype)] )

and trans_exprs = List.map ~f:trans_expr

let trans_sizedtype = map_sizedtype trans_expr
let trans_possiblysizedtype pst = map_possiblysizedtype trans_expr pst

let neg_inf =
  { expr= FunApp (StanLib, string_of_internal_fn FnNegInf, [])
  ; emeta= {mtype= UReal; mloc= no_span; madlevel= DataOnly} }

let trans_arg (adtype, ut, ident) = (adtype, ident.Ast.name, ut)

let truncate_dist ast_obs t =
  let trunc cond_op (x : Ast.typed_expression) y =
    let smeta = x.Ast.emeta.loc in
    { smeta
    ; stmt=
        IfElse
          ( op_to_funapp cond_op [ast_obs; x]
          , {smeta; stmt= TargetPE neg_inf}
          , y ) } in
  match t with
  | Ast.NoTruncate -> []
  | TruncateUpFrom lb -> [trunc Less lb None]
  | TruncateDownFrom ub -> [trunc Greater ub None]
  | TruncateBetween (lb, ub) -> [trunc Less lb (Some (trunc Greater ub None))]

let unquote s =
  if s.[0] = '"' && s.[String.length s - 1] = '"' then
    String.drop_suffix (String.drop_prefix s 1) 1
  else s

(* hack(sean): strings aren't real
   XXX add UString to MIR and maybe AST.
*)
let mkstring mloc s =
  {expr= Lit (Str, s); emeta= {mtype= UReal; mloc; madlevel= DataOnly}}

let trans_printables mloc (ps : Ast.typed_expression Ast.printable list) =
  List.map
    ~f:(function
      | Ast.PString s -> mkstring mloc (unquote s)
      | Ast.PExpr e -> trans_expr e)
    ps

<<<<<<< HEAD
(** [add_index expression index] returns an expression that (additionally)
    indexes into the input [expression] by [index].*)
let add_int_index e i =
  let mtype =
    Semantic_check.inferred_unsizedtype_of_indexed_exn ~loc:e.emeta.mloc
      e.emeta.mtype [i]
  and mir_i = trans_idx i in
  let expr =
    match e.expr with
    | Var _ -> Indexed (e, [mir_i])
    | Indexed (e, indices) -> Indexed (e, indices @ [mir_i])
    | _ -> raise_s [%message "These should go away with Ryan's LHS"] in
  {expr; emeta= {e.emeta with mtype}}

(** [mkfor] returns a MIR For statement that iterates over the given expression
    [iteratee]. *)
let mkfor upper bodyfn iteratee smeta =
  let idx s =
    Ast.Single
      (Ast.mk_typed_expression
         ~expr:(Ast.Variable {name= s; id_loc= smeta})
         ~loc:smeta ~type_:UInt ~ad_level:DataOnly) in
  let loopvar, reset = gensym_enter () in
  let lower = loop_bottom in
  let stmt = Block [bodyfn (add_int_index iteratee (idx loopvar))] in
  reset () ;
  {stmt= For {loopvar; lower; upper; body= {stmt; smeta}}; smeta}

(** [for_scalar unsizedtype...] generates a For statement that loops
    over the scalars in the underlying [unsizedtype].

    We can call [bodyfn] directly on scalars, make a direct For loop
    around Eigen types, or for Arrays we call mkfor but inserting a
    recursive call into the [bodyfn] that will operate on the nested
    type. In this way we recursively create for loops that loop over
    the outermost layers first.
*)
let rec for_scalar st bodyfn var smeta =
  match st with
  | SInt | SReal -> bodyfn var
  | SVector d | SRowVector d -> mkfor d bodyfn var smeta
  | SMatrix (d1, d2) ->
      mkfor d1 (fun e -> for_scalar (SRowVector d2) bodyfn e smeta) var smeta
  | SSparseMatrix (d1, d2) ->
      mkfor d1 (fun e -> for_scalar (SRowVector d2) bodyfn e smeta) var smeta
  | SArray (t, d) -> mkfor d (fun e -> for_scalar t bodyfn e smeta) var smeta

(** [for_eigen unsizedtype...] generates a For statement that loops
    over the eigen types in the underlying [unsizedtype]; i.e. just iterating
    overarrays and running bodyfn on any eign types found within.

    We can call [bodyfn] directly on scalars and Eigen types;
    for Arrays we call mkfor but insert a
    recursive call into the [bodyfn] that will operate on the nested
    type. In this way we recursively create for loops that loop over
    the outermost layers first.
*)
let rec for_eigen st bodyfn var smeta =
  match st with
  | SInt | SReal | SVector _ | SRowVector _ | SMatrix _ | SSparseMatrix _ ->
      bodyfn var
  | SArray (t, d) -> mkfor d (fun e -> for_eigen t bodyfn e smeta) var smeta

=======
>>>>>>> eb689337
(* These types signal the context for a declaration during statement translation.
   They are only interpreted by trans_decl.*)
type constrainaction = Check | Constrain | Unconstrain [@@deriving sexp]

let constrainaction_fname c =
  string_of_internal_fn
    ( match c with
    | Check -> FnCheck
    | Constrain -> FnConstrain
    | Unconstrain -> FnUnconstrain )

<<<<<<< HEAD
type decl_context =
  { dread: ioaction option
  ; dconstrain: constrainaction option
  ; dadlevel: autodifftype }

let rec unsizedtype_to_string = function
  | UMatrix -> "matrix"
  | USparseMatrix -> "sparse_matrix"
  | UVector -> "vector"
  | URowVector -> "row_vector"
  | UReal -> "scalar"
  | UInt -> "integer"
  | UArray t -> unsizedtype_to_string t
  | t ->
      raise_s
        [%message "Another place where it's weird to get " (t : unsizedtype)]
=======
type decl_context = {dconstrain: constrainaction option; dadlevel: autodifftype}
>>>>>>> eb689337

let constraint_to_string t (c : constrainaction) =
  match t with
  | Ast.Ordered -> "ordered"
  | PositiveOrdered -> "positive_ordered"
  | Simplex -> "simplex"
  | UnitVector -> "unit_vector"
  | CholeskyCorr -> "cholesky_corr"
  | CholeskyCov -> "cholesky_factor"
  | Correlation -> "corr_matrix"
  | Covariance -> "cov_matrix"
  | Lower _ -> (
    match c with
    | Check -> "greater_or_equal"
    | Constrain | Unconstrain -> "lb" )
  | Upper _ -> (
    match c with Check -> "less_or_equal" | Constrain | Unconstrain -> "ub" )
  | LowerUpper _ -> (
    match c with
    | Check ->
        raise_s
          [%message "LowerUpper is really two other checks tied together"]
    | Constrain | Unconstrain -> "lub" )
  | Offset _ | Multiplier _ | OffsetMultiplier _ -> (
    match c with Check -> "" | Constrain | Unconstrain -> "offset_multiplier" )
  | Identity -> ""

let constraint_forl = function
  | Ast.Identity | Offset _ | Ast.Multiplier _ | Ast.OffsetMultiplier _
   |Lower _ | Upper _ | LowerUpper _ ->
      for_scalar
  | Ordered | PositiveOrdered | Simplex | UnitVector | CholeskyCorr
   |CholeskyCov | Correlation | Covariance ->
      for_eigen

<<<<<<< HEAD
let rec eigen_size (st : mtype_loc_ad with_expr sizedtype) =
  match st with
  | SArray (t, _) -> eigen_size t
  | SMatrix (d1, d2) -> [d1; d2]
  | SSparseMatrix (d1, d2) -> [d1; d2]
  | SRowVector dim | SVector dim -> [dim]
  | SInt | SReal -> []

=======
>>>>>>> eb689337
let extract_transform_args = function
  | Ast.Lower a | Upper a | Offset a | Multiplier a -> [a]
  | LowerUpper (a1, a2) | OffsetMultiplier (a1, a2) -> [a1; a2]
  | Covariance | Correlation | CholeskyCov | CholeskyCorr | Ordered
   |PositiveOrdered | Simplex | UnitVector | Identity ->
      []

let extra_constraint_args st = function
  | Ast.Lower _ | Upper _ | Offset _ | Multiplier _ | LowerUpper _
   |OffsetMultiplier _ | Ordered | PositiveOrdered | Simplex | UnitVector
   |Identity ->
      []
  | Covariance | Correlation | CholeskyCorr -> [List.hd_exn (eigen_size st)]
  | CholeskyCov -> eigen_size st

<<<<<<< HEAD
let rec base_type = function
  | SArray (t, _) -> base_type t
  | SVector _ | SRowVector _ | SMatrix _ | SSparseMatrix _ -> UReal
  | x -> remove_size x

let internal_of_dread = function
  | ReadParam -> FnReadParam
  | ReadData -> FnReadData

let rec pull_indices {expr; _} =
  match expr with
  | Indexed (obj, indices) -> pull_indices obj @ indices
  | _ -> []

let assign_indexed decl_type vident smeta varfn var =
  let indices = pull_indices var in
  {stmt= Assignment ((vident, decl_type, indices), varfn var); smeta}

=======
>>>>>>> eb689337
let param_size transform sizedtype =
  let rec shrink_eigen f st =
    match st with
    | SArray (t, d) -> SArray (shrink_eigen f t, d)
    | SVector d | SMatrix (d, _) -> SVector (f d)
    | SSparseMatrix (d, _) -> SVector (f d)
    | SInt | SReal | SRowVector _ ->
        raise_s
          [%message
            "Expecting SVector or SMatrix, got "
              (st : mtype_loc_ad with_expr sizedtype)] in
  let rec shrink_eigen_mat f st =
    match st with
    | SArray (t, d) -> SArray (shrink_eigen_mat f t, d)
    | SMatrix (d1, d2) -> SVector (f d1 d2)
    | SSparseMatrix (d1, d2) -> SVector (f d1 d2)
    | SInt | SReal | SRowVector _ | SVector _ ->
        raise_s
          [%message
            "Expecting SMatrix, got " (st : mtype_loc_ad with_expr sizedtype)]
  in
  let int num = {expr= Lit (Int, string_of_int num); emeta= internal_meta} in
  let k_choose_2 k =
    binop (binop k Times (binop k Minus (int 1))) Divide (int 2) in
  match transform with
  | Ast.Identity | Lower _ | Upper _
   |LowerUpper (_, _)
   |Offset _ | Multiplier _
   |OffsetMultiplier (_, _)
   |Ordered | PositiveOrdered | UnitVector ->
      sizedtype
  | Simplex -> shrink_eigen (fun d -> binop d Minus (int 1)) sizedtype
  | CholeskyCorr | Correlation -> shrink_eigen k_choose_2 sizedtype
  | CholeskyCov ->
      (* (N * (N + 1)) / 2 + (M - N) * N *)
      shrink_eigen_mat
        (fun m n ->
          binop
            (binop (k_choose_2 n) Plus n)
            Plus
            (binop (binop m Minus n) Times n))
        sizedtype
  | Covariance -> shrink_eigen (fun k -> binop k Plus (k_choose_2 k)) sizedtype

let remove_possibly_exn pst action loc =
  match pst with
  | Sized st -> st
  | Unsized _ ->
      raise_s
        [%message
          "Error extracting sizedtype" ~action ~loc:(loc : location_span)]

<<<<<<< HEAD
(* mat_to_arr is used whenever we have a Stan matrix but we're dealing with
   an underlying array. This is a code smell - not sure how to fix it short of
   complete refactoring of data input.*)
let rec mat_to_arr = function
  | SMatrix (d1, d2) -> SArray (SRowVector d2, d1)
  | SArray (t, d) -> SArray (mat_to_arr t, d)
  | st -> st

let read_decl dread decl_id decl_type smeta decl_var =
  let sizedtype = remove_possibly_exn decl_type "read" smeta in
  let args =
    [ mkstring smeta decl_id
    ; mkstring smeta (unsizedtype_to_string decl_var.emeta.mtype) ]
    @ eigen_size sizedtype in
  let readfname = internal_of_dread dread in
  let readfn var =
    internal_funapp readfname args {var.emeta with mtype= base_type sizedtype}
  in
  let rec readvar var =
    match var.expr with
    | Var id when id = decl_id -> readfn var
    | e -> {var with expr= map_expr readvar e} in
  let forl =
    match dread with
    | ReadData -> for_scalar (mat_to_arr sizedtype)
    | ReadParam -> for_eigen sizedtype in
  forl
    (assign_indexed (remove_size sizedtype) decl_id smeta readvar)
    decl_var smeta

=======
>>>>>>> eb689337
let constrain_decl decl_type dconstrain t decl_id decl_var smeta =
  let st = remove_possibly_exn decl_type "constrain" smeta in
  let mkstring = mkstring decl_var.emeta.mloc in
  match Option.map ~f:(constraint_to_string t) dconstrain with
  | None | Some "" -> []
  | Some constraint_str ->
      let dc = Option.value_exn dconstrain in
      let fname = constrainaction_fname dc in
      let extra_args =
        match dconstrain with
        | Some Constrain -> extra_constraint_args st t
        | _ -> [] in
      let args var =
        (var :: mkstring constraint_str :: extract_transform_args t)
        @ extra_args in
      let constrainvar var =
        {expr= FunApp (CompilerInternal, fname, args var); emeta= var.emeta}
      in
      [ (constraint_forl t) st
          (assign_indexed (remove_size st) decl_id smeta constrainvar)
          decl_var smeta ]

let rec check_decl decl_type' decl_id decl_trans smeta adlevel =
  let decl_type = remove_possibly_exn decl_type' "check" smeta in
  let chk fn args =
    let check_id id =
      let id_str =
        { expr= Lit (Str, Fmt.strf "%a" Pretty.pp_expr_typed_located id)
        ; emeta= internal_meta } in
      let fname = string_of_internal_fn FnCheck in
      let stmt =
        NRFunApp (CompilerInternal, fname, fn :: id_str :: id :: args) in
      {stmt; smeta} in
    let mtype = remove_size decl_type in
    for_eigen decl_type check_id
      {expr= Var decl_id; emeta= {mtype; mloc= smeta; madlevel= adlevel}}
      smeta in
  let args = extract_transform_args decl_trans in
  match decl_trans with
  | Identity | Offset _ | Multiplier _ | OffsetMultiplier (_, _) -> []
  | LowerUpper (lb, ub) ->
      check_decl decl_type' decl_id (Ast.Lower lb) smeta adlevel
      @ check_decl decl_type' decl_id (Ast.Upper ub) smeta adlevel
  | _ -> [chk (mkstring smeta (constraint_to_string decl_trans Check)) args]

let trans_decl {dconstrain; dadlevel} smeta decl_type transform identifier
    initial_value =
  let decl_id = identifier.Ast.name in
  let rhs = Option.map ~f:trans_expr initial_value in
  let dt = trans_possiblysizedtype decl_type in
  let decl_adtype = dadlevel in
  let decl_var =
    { expr= Var decl_id
    ; emeta=
        {mtype= remove_possible_size decl_type; madlevel= dadlevel; mloc= smeta}
    } in
  let decl = {stmt= Decl {decl_adtype; decl_id; decl_type= dt}; smeta} in
  let rhs_assignment =
    Option.map
      ~f:(fun e -> {stmt= Assignment ((decl_id, e.emeta.mtype, []), e); smeta})
      rhs
    |> Option.to_list in
  if String.is_suffix ~suffix:"__" decl_id then decl :: rhs_assignment
  else
    let checks =
      match dconstrain with
      | Some Check -> check_decl dt decl_id transform smeta dadlevel
<<<<<<< HEAD
      | _ -> [] in
    let (temp_decl_id, temp_decl_var, temp_dt), unconstrained_decl =
      let default = ((decl_id, decl_var, dt), []) in
      match dconstrain with
      | Some Constrain -> (
        match transform with
        | Ast.Identity | Ast.Lower _ | Ast.Upper _
         |Ast.LowerUpper (_, _)
         |Ast.Offset _ | Ast.Multiplier _
         |Ast.OffsetMultiplier (_, _)
         |Ast.Ordered | Ast.PositiveOrdered ->
            default
        | Ast.Simplex | Ast.UnitVector | Ast.CholeskyCorr | Ast.CholeskyCov
         |Ast.Correlation | Ast.Covariance ->
            let dt =
              remove_possibly_exn dt "constrain" smeta |> param_size transform
            in
            let decl_id = decl_id ^ "_" ^ gensym () in
            let emeta = {decl_var.emeta with mtype= remove_size dt} in
            let stmt = Decl {decl_adtype; decl_id; decl_type= Sized dt} in
            ((decl_id, {expr= Var decl_id; emeta}, Sized dt), [{stmt; smeta}])
        )
      | _ -> default in
    let constrain_stmts =
      match dconstrain with
      | Some Constrain | Some Unconstrain ->
          constrain_decl dt dconstrain transform decl_id temp_decl_var smeta
      | _ -> [] in
    let read_stmts =
      match (dread, rhs) with
      | Some dread, _ ->
          [read_decl dread temp_decl_id temp_dt smeta temp_decl_var]
      | None, Some _ -> rhs_assignment
      | None, None -> [] in
    (unconstrained_decl @ (decl :: read_stmts)) @ constrain_stmts @ checks
=======
      | _ -> []
    in
    let constrain_stmts =
      match dconstrain with
      | Some Constrain | Some Unconstrain ->
          constrain_decl dt dconstrain transform decl_id decl_var smeta
      | _ -> []
    in
    (decl :: rhs_assignment) @ constrain_stmts @ checks
>>>>>>> eb689337

let unwrap_block_or_skip = function
  | [({stmt= Block _; _} as b)] | [({stmt= Skip; _} as b)] -> b
  | x ->
      raise_s [%message "Expecting a block or skip, not" (x : stmt_loc list)]

let dist_name_suffix udf_names name =
  let is_udf_name s = List.exists ~f:(( = ) s) udf_names in
  match
    Utils.distribution_suffices
    |> List.filter ~f:(fun sfx ->
           is_stan_math_function_name (name ^ sfx) || is_udf_name (name ^ sfx))
    |> List.hd
  with
  | Some hd -> hd
  | None -> raise_s [%message "Couldn't find distribution " name]

let%expect_test "dist name suffix" =
  dist_name_suffix [] "normal" |> print_endline ;
  [%expect {| _log |}]

let rec trans_stmt udf_names (declc : decl_context) (ts : Ast.typed_statement)
    =
  let stmt_typed = ts.stmt and smeta = ts.smeta.loc in
<<<<<<< HEAD
  let trans_stmt =
    trans_stmt udf_names {declc with dread= None; dconstrain= None} in
=======
  let trans_stmt = trans_stmt udf_names {declc with dconstrain= None} in
>>>>>>> eb689337
  let trans_single_stmt s = trans_stmt s |> List.hd_exn in
  let swrap stmt = [{stmt; smeta}] in
  let mloc = smeta in
  match stmt_typed with
  | Ast.Assignment {assign_lhs; assign_rhs; assign_op} ->
      let rec get_lhs_base = function
        | {Ast.lval= Ast.LIndexed (l, _); _} -> get_lhs_base l
        | {lval= LVariable s; lmeta} -> (s, lmeta) in
      let assign_identifier, lmeta = get_lhs_base assign_lhs in
      let id_ad_level = lmeta.Ast.ad_level in
      let id_type_ = lmeta.Ast.type_ in
      let lhs_type_ = assign_lhs.Ast.lmeta.type_ in
      let lhs_ad_level = assign_lhs.Ast.lmeta.ad_level in
      let rec get_lhs_indices = function
        | {Ast.lval= Ast.LIndexed (l, i); _} -> get_lhs_indices l @ i
        | _ -> [] in
      let assign_indices = get_lhs_indices assign_lhs in
      let assignee =
        { Ast.expr=
            ( match assign_indices with
            | [] -> Ast.Variable assign_identifier
            | _ ->
                Ast.Indexed
                  ( { expr= Ast.Variable assign_identifier
                    ; emeta=
                        { Ast.loc= no_span
                        ; ad_level= id_ad_level
                        ; type_= id_type_ } }
                  , assign_indices ) )
        ; emeta=
            { Ast.loc= assign_lhs.lmeta.loc
            ; ad_level= lhs_ad_level
            ; type_= lhs_type_ } } in
      let rhs =
        match assign_op with
        | Ast.Assign | Ast.ArrowAssign -> trans_expr assign_rhs
        | Ast.OperatorAssign op -> op_to_funapp op [assignee; assign_rhs] in
      Assignment
        ( ( assign_identifier.name
          , id_type_
          , List.map ~f:trans_idx assign_indices )
        , rhs )
      |> swrap
  | Ast.NRFunApp (fn_kind, {name; _}, args) ->
      NRFunApp (trans_fn_kind fn_kind, name, trans_exprs args) |> swrap
  | Ast.IncrementLogProb e | Ast.TargetPE e -> TargetPE (trans_expr e) |> swrap
  | Ast.Tilde {arg; distribution; args; truncation} ->
      let suffix = dist_name_suffix udf_names distribution.name in
      let name =
        distribution.name ^ Utils.proportional_to_distribution_infix ^ suffix
      in
      let add_dist =
        TargetPE
          { expr= FunApp (StanLib, name, trans_exprs (arg :: args))
          ; emeta= {mloc; madlevel= Ast.expr_ad_lub (arg :: args); mtype= UReal}
          } in
      truncate_dist arg truncation @ [{smeta; stmt= add_dist}]
  | Ast.Print ps ->
      NRFunApp
        ( CompilerInternal
        , string_of_internal_fn FnPrint
        , trans_printables smeta ps )
      |> swrap
  | Ast.Reject ps ->
      NRFunApp
        ( CompilerInternal
        , string_of_internal_fn FnReject
        , trans_printables smeta ps )
      |> swrap
  | Ast.IfThenElse (cond, ifb, elseb) ->
      IfElse
        ( trans_expr cond
        , trans_single_stmt ifb
        , Option.map ~f:trans_single_stmt elseb )
      |> swrap
  | Ast.While (cond, body) ->
      While (trans_expr cond, trans_single_stmt body) |> swrap
  | Ast.For {loop_variable; lower_bound; upper_bound; loop_body} ->
      let body =
        match trans_single_stmt loop_body with
        | {stmt= Block _; _} as b -> b
        | x -> {x with stmt= Block [x]} in
      For
        { loopvar= loop_variable.Ast.name
        ; lower= trans_expr lower_bound
        ; upper= trans_expr upper_bound
        ; body }
      |> swrap
  | Ast.ForEach (loopvar, iteratee, body) ->
      let newsym = gensym () in
      let wrap expr = {expr; emeta= {mloc; mtype= UInt; madlevel= DataOnly}} in
      let iteratee' = trans_expr iteratee
      and indexing_var = wrap (Var newsym) in
      let indices =
        let single_one =
          Ast.Single
            { Ast.expr= Ast.IntNumeral "1"
            ; emeta= {iteratee.emeta with type_= UInt} } in
        match iteratee'.emeta.mtype with
        | UMatrix -> [single_one; single_one]
        | USparseMatrix -> [single_one; single_one]
        | _ -> [single_one] in
      let decl_type =
        Semantic_check.inferred_unsizedtype_of_indexed_exn
          ~loc:iteratee'.emeta.mloc iteratee'.emeta.mtype indices in
      let decl_loopvar =
        Decl
          { decl_adtype= iteratee'.emeta.madlevel
          ; decl_id= loopvar.name
          ; decl_type= Unsized decl_type } in
      let decl_loopvar = {stmt= decl_loopvar; smeta} in
      let assign_loopvar =
        Assignment
          ( (loopvar.name, UInt, [])
          , Indexed (iteratee', [Single indexing_var]) |> wrap ) in
      let assign_loopvar = {stmt= assign_loopvar; smeta} in
      let body_stmts =
        match trans_single_stmt body with
        | {stmt= Block body_stmts; _} -> body_stmts
        | b -> [b] in
      let body =
        {stmt= Block (decl_loopvar :: assign_loopvar :: body_stmts); smeta}
      in
      For
        { loopvar= newsym
        ; lower= loop_bottom
        ; upper=
            wrap
            @@ FunApp (StanLib, string_of_internal_fn FnLength, [iteratee'])
        ; body }
      |> swrap
  | Ast.FunDef _ ->
      raise_s
        [%message
          "Found function definition statement outside of function block"]
  | Ast.VarDecl
      {decl_type; transformation; identifier; initial_value; is_global} ->
      ignore is_global ;
      trans_decl declc smeta decl_type
        (Ast.map_transformation trans_expr transformation)
        identifier initial_value
  | Ast.Block stmts -> Block (List.concat_map ~f:trans_stmt stmts) |> swrap
  | Ast.Return e -> Return (Some (trans_expr e)) |> swrap
  | Ast.ReturnVoid -> Return None |> swrap
  | Ast.Break -> Break |> swrap
  | Ast.Continue -> Continue |> swrap
  | Ast.Skip -> Skip |> swrap

let trans_fun_def udf_names (ts : Ast.typed_statement) =
  match ts.stmt with
  | Ast.FunDef {returntype; funname; arguments; body} ->
      [ { fdrt=
            (match returntype with Void -> None | ReturnType ut -> Some ut)
        ; fdname= funname.name
        ; fdargs= List.map ~f:trans_arg arguments
        ; fdbody=
            trans_stmt udf_names
              {dconstrain= None; dadlevel= AutoDiffable}
              body
            |> unwrap_block_or_skip
        ; fdloc= ts.smeta.loc } ]
  | _ ->
      raise_s
        [%message "Found non-function definition statement in function block"]

<<<<<<< HEAD
let gen_write decl_id sizedtype =
  let bodyfn var =
    { stmt=
        NRFunApp (CompilerInternal, string_of_internal_fn FnWriteParam, [var])
    ; smeta= no_span } in
  for_scalar sizedtype bodyfn
    { expr= Var decl_id
    ; emeta= {internal_meta with mtype= remove_size sizedtype} }
    no_span

let gen_writes block_filter vars =
  List.filter_map
    ~f:(function
      | decl_id, {out_block; out_constrained_st; _}
        when out_block = block_filter ->
          Some (gen_write decl_id out_constrained_st)
      | _ -> None)
    vars

let compiler_if compiler_internal_var stmts =
  let body =
    match stmts with
    | [({stmt= Block _; _} as s)] -> s
    | ls -> {stmt= Block ls; smeta= no_span} in
  let cond = {expr= Var compiler_internal_var; emeta= internal_meta} in
  match stmts with
  | [] -> []
  | _ -> [{stmt= IfElse (cond, body, None); smeta= no_span}]

=======
>>>>>>> eb689337
let get_block block prog =
  match block with
  | Parameters -> prog.Ast.parametersblock
  | TransformedParameters -> prog.transformedparametersblock
  | GeneratedQuantities -> prog.generatedquantitiesblock

let migrate_checks_to_end_of_block stmts =
  let is_check = contains_fn (string_of_internal_fn FnCheck) in
  let checks, not_checks = List.partition_tf ~f:is_check stmts in
  not_checks @ checks

let trans_prog filename (p : Ast.typed_program) : typed_prog =
  let { Ast.functionblock
      ; datablock
      ; transformeddatablock
      ; parametersblock
      ; transformedparametersblock
      ; modelblock
      ; _ } =
    p in
  let map f list_op = Option.value ~default:[] list_op |> List.concat_map ~f in
  let grab_fundef_names = function
    | {Ast.stmt= Ast.FunDef {funname; _}; _} -> [funname.name]
    | _ -> [] in
  let udf_names = map grab_fundef_names functionblock in
  let trans_stmt = trans_stmt udf_names in
  let get_name_size s =
    match s.Ast.stmt with
    | Ast.VarDecl {decl_type= Sized st; identifier; transformation; _} ->
        [(identifier.name, trans_sizedtype st, transformation)]
    | _ -> [] in
  let grab_names_sizes block =
    List.map ~f:get_name_size (Option.value ~default:[] (get_block block p))
    |> List.concat_map
         ~f:
           (List.map ~f:(fun (n, s, t) ->
                ( n
                , { out_constrained_st= s
                  ; out_unconstrained_st= param_size t s
                  ; out_block= block } ))) in
  let output_vars =
<<<<<<< HEAD
    [ grab_names_sizes Parameters; grab_names_sizes TransformedParameters
    ; grab_names_sizes GeneratedQuantities ]
    |> List.concat
=======
    grab_names_sizes Parameters
    @ grab_names_sizes TransformedParameters
    @ grab_names_sizes GeneratedQuantities
>>>>>>> eb689337
  and input_vars =
    map get_name_size datablock |> List.map ~f:(fun (n, st, _) -> (n, st))
  in
  let declc = {dconstrain= None; dadlevel= DataOnly} in
  let datab =
<<<<<<< HEAD
    map
      (trans_stmt {declc with dread= Some ReadData; dconstrain= Some Check})
      datablock
    |> migrate_checks_to_end_of_block in
=======
    map (trans_stmt {declc with dconstrain= Some Check}) datablock
    |> migrate_checks_to_end_of_block
  in
>>>>>>> eb689337
  let prepare_data =
    datab
    @ map (trans_stmt {declc with dconstrain= Some Check}) transformeddatablock
    |> migrate_checks_to_end_of_block in
  let modelb =
    map (trans_stmt {declc with dadlevel= AutoDiffable}) modelblock in
  let log_prob =
    map
      (trans_stmt {dconstrain= Some Constrain; dadlevel= AutoDiffable})
      parametersblock
    @ ( map
          (trans_stmt {dconstrain= Some Check; dadlevel= AutoDiffable})
          transformedparametersblock
      |> migrate_checks_to_end_of_block )
    @
    match modelb with
    | [] -> []
    | hd :: _ -> [{stmt= Block modelb; smeta= hd.smeta}] in
  let gen_from_block declc block =
    map (trans_stmt declc) (get_block block p)
  in
  let txparam_decls, txparam_stmts =
    gen_from_block declc TransformedParameters
    |> List.partition_tf ~f:(function {stmt= Decl _; _} -> true | _ -> false)
  in
  let compiler_if_return cond =
    { stmt= IfElse (cond, {stmt= Return None; smeta= no_span}, None)
    ; smeta= no_span }
  in
  let iexpr expr = {expr; emeta= internal_meta} in
  let fnot e = FunApp (StanLib, string_of_operator PNot, [e]) |> iexpr in
  let tparam_early_return =
    let v1 = Var "emit_transformed_parameters__" |> iexpr in
    let v2 = Var "emit_generated_quantities__" |> iexpr in
    [compiler_if_return (fnot (EOr (v1, v2) |> iexpr))]
  in
  let gq_stmts =
    migrate_checks_to_end_of_block
      (gen_from_block {declc with dconstrain= Some Check} GeneratedQuantities)
  in
  let gq_early_return =
    [compiler_if_return (fnot (Var "emit_generated_quantities__" |> iexpr))]
  in
  let generate_quantities =
<<<<<<< HEAD
    gen_from_block
      {declc with dread= Some ReadParam; dconstrain= Some Constrain}
      Parameters
    @ txparam_decls
    @ compiler_if
        "emit_transformed_parameters__ || emit_generated_quantities__"
        txparam_stmts
    @ compiler_if "emit_generated_quantities__"
        (migrate_checks_to_end_of_block
           (gen_from_block
              {declc with dconstrain= Some Check}
              GeneratedQuantities)) in
  let transform_inits =
    gen_from_block
      {declc with dread= Some ReadData; dconstrain= Some Unconstrain}
      Parameters in
=======
    gen_from_block {declc with dconstrain= Some Constrain} Parameters
    @ txparam_decls @ tparam_early_return @ txparam_stmts @ gq_early_return
    @ gq_stmts
  in
  let transform_inits =
    gen_from_block {declc with dconstrain= Some Unconstrain} Parameters
  in
>>>>>>> eb689337
  { functions_block= map (trans_fun_def udf_names) functionblock
  ; input_vars
  ; prepare_data
  ; log_prob
  ; generate_quantities
  ; transform_inits
  ; output_vars
  ; prog_name= !Semantic_check.model_name
  ; prog_path= filename }<|MERGE_RESOLUTION|>--- conflicted
+++ resolved
@@ -118,72 +118,6 @@
       | Ast.PExpr e -> trans_expr e)
     ps
 
-<<<<<<< HEAD
-(** [add_index expression index] returns an expression that (additionally)
-    indexes into the input [expression] by [index].*)
-let add_int_index e i =
-  let mtype =
-    Semantic_check.inferred_unsizedtype_of_indexed_exn ~loc:e.emeta.mloc
-      e.emeta.mtype [i]
-  and mir_i = trans_idx i in
-  let expr =
-    match e.expr with
-    | Var _ -> Indexed (e, [mir_i])
-    | Indexed (e, indices) -> Indexed (e, indices @ [mir_i])
-    | _ -> raise_s [%message "These should go away with Ryan's LHS"] in
-  {expr; emeta= {e.emeta with mtype}}
-
-(** [mkfor] returns a MIR For statement that iterates over the given expression
-    [iteratee]. *)
-let mkfor upper bodyfn iteratee smeta =
-  let idx s =
-    Ast.Single
-      (Ast.mk_typed_expression
-         ~expr:(Ast.Variable {name= s; id_loc= smeta})
-         ~loc:smeta ~type_:UInt ~ad_level:DataOnly) in
-  let loopvar, reset = gensym_enter () in
-  let lower = loop_bottom in
-  let stmt = Block [bodyfn (add_int_index iteratee (idx loopvar))] in
-  reset () ;
-  {stmt= For {loopvar; lower; upper; body= {stmt; smeta}}; smeta}
-
-(** [for_scalar unsizedtype...] generates a For statement that loops
-    over the scalars in the underlying [unsizedtype].
-
-    We can call [bodyfn] directly on scalars, make a direct For loop
-    around Eigen types, or for Arrays we call mkfor but inserting a
-    recursive call into the [bodyfn] that will operate on the nested
-    type. In this way we recursively create for loops that loop over
-    the outermost layers first.
-*)
-let rec for_scalar st bodyfn var smeta =
-  match st with
-  | SInt | SReal -> bodyfn var
-  | SVector d | SRowVector d -> mkfor d bodyfn var smeta
-  | SMatrix (d1, d2) ->
-      mkfor d1 (fun e -> for_scalar (SRowVector d2) bodyfn e smeta) var smeta
-  | SSparseMatrix (d1, d2) ->
-      mkfor d1 (fun e -> for_scalar (SRowVector d2) bodyfn e smeta) var smeta
-  | SArray (t, d) -> mkfor d (fun e -> for_scalar t bodyfn e smeta) var smeta
-
-(** [for_eigen unsizedtype...] generates a For statement that loops
-    over the eigen types in the underlying [unsizedtype]; i.e. just iterating
-    overarrays and running bodyfn on any eign types found within.
-
-    We can call [bodyfn] directly on scalars and Eigen types;
-    for Arrays we call mkfor but insert a
-    recursive call into the [bodyfn] that will operate on the nested
-    type. In this way we recursively create for loops that loop over
-    the outermost layers first.
-*)
-let rec for_eigen st bodyfn var smeta =
-  match st with
-  | SInt | SReal | SVector _ | SRowVector _ | SMatrix _ | SSparseMatrix _ ->
-      bodyfn var
-  | SArray (t, d) -> mkfor d (fun e -> for_eigen t bodyfn e smeta) var smeta
-
-=======
->>>>>>> eb689337
 (* These types signal the context for a declaration during statement translation.
    They are only interpreted by trans_decl.*)
 type constrainaction = Check | Constrain | Unconstrain [@@deriving sexp]
@@ -195,26 +129,7 @@
     | Constrain -> FnConstrain
     | Unconstrain -> FnUnconstrain )
 
-<<<<<<< HEAD
-type decl_context =
-  { dread: ioaction option
-  ; dconstrain: constrainaction option
-  ; dadlevel: autodifftype }
-
-let rec unsizedtype_to_string = function
-  | UMatrix -> "matrix"
-  | USparseMatrix -> "sparse_matrix"
-  | UVector -> "vector"
-  | URowVector -> "row_vector"
-  | UReal -> "scalar"
-  | UInt -> "integer"
-  | UArray t -> unsizedtype_to_string t
-  | t ->
-      raise_s
-        [%message "Another place where it's weird to get " (t : unsizedtype)]
-=======
 type decl_context = {dconstrain: constrainaction option; dadlevel: autodifftype}
->>>>>>> eb689337
 
 let constraint_to_string t (c : constrainaction) =
   match t with
@@ -250,17 +165,6 @@
    |CholeskyCov | Correlation | Covariance ->
       for_eigen
 
-<<<<<<< HEAD
-let rec eigen_size (st : mtype_loc_ad with_expr sizedtype) =
-  match st with
-  | SArray (t, _) -> eigen_size t
-  | SMatrix (d1, d2) -> [d1; d2]
-  | SSparseMatrix (d1, d2) -> [d1; d2]
-  | SRowVector dim | SVector dim -> [dim]
-  | SInt | SReal -> []
-
-=======
->>>>>>> eb689337
 let extract_transform_args = function
   | Ast.Lower a | Upper a | Offset a | Multiplier a -> [a]
   | LowerUpper (a1, a2) | OffsetMultiplier (a1, a2) -> [a1; a2]
@@ -276,34 +180,12 @@
   | Covariance | Correlation | CholeskyCorr -> [List.hd_exn (eigen_size st)]
   | CholeskyCov -> eigen_size st
 
-<<<<<<< HEAD
-let rec base_type = function
-  | SArray (t, _) -> base_type t
-  | SVector _ | SRowVector _ | SMatrix _ | SSparseMatrix _ -> UReal
-  | x -> remove_size x
-
-let internal_of_dread = function
-  | ReadParam -> FnReadParam
-  | ReadData -> FnReadData
-
-let rec pull_indices {expr; _} =
-  match expr with
-  | Indexed (obj, indices) -> pull_indices obj @ indices
-  | _ -> []
-
-let assign_indexed decl_type vident smeta varfn var =
-  let indices = pull_indices var in
-  {stmt= Assignment ((vident, decl_type, indices), varfn var); smeta}
-
-=======
->>>>>>> eb689337
 let param_size transform sizedtype =
   let rec shrink_eigen f st =
     match st with
     | SArray (t, d) -> SArray (shrink_eigen f t, d)
     | SVector d | SMatrix (d, _) -> SVector (f d)
-    | SSparseMatrix (d, _) -> SVector (f d)
-    | SInt | SReal | SRowVector _ ->
+    | SInt | SReal | SRowVector _ | SSparseMatrix _ ->
         raise_s
           [%message
             "Expecting SVector or SMatrix, got "
@@ -312,8 +194,7 @@
     match st with
     | SArray (t, d) -> SArray (shrink_eigen_mat f t, d)
     | SMatrix (d1, d2) -> SVector (f d1 d2)
-    | SSparseMatrix (d1, d2) -> SVector (f d1 d2)
-    | SInt | SReal | SRowVector _ | SVector _ ->
+    | SInt | SReal | SRowVector _ | SVector _  | SSparseMatrix _->
         raise_s
           [%message
             "Expecting SMatrix, got " (st : mtype_loc_ad with_expr sizedtype)]
@@ -349,39 +230,6 @@
         [%message
           "Error extracting sizedtype" ~action ~loc:(loc : location_span)]
 
-<<<<<<< HEAD
-(* mat_to_arr is used whenever we have a Stan matrix but we're dealing with
-   an underlying array. This is a code smell - not sure how to fix it short of
-   complete refactoring of data input.*)
-let rec mat_to_arr = function
-  | SMatrix (d1, d2) -> SArray (SRowVector d2, d1)
-  | SArray (t, d) -> SArray (mat_to_arr t, d)
-  | st -> st
-
-let read_decl dread decl_id decl_type smeta decl_var =
-  let sizedtype = remove_possibly_exn decl_type "read" smeta in
-  let args =
-    [ mkstring smeta decl_id
-    ; mkstring smeta (unsizedtype_to_string decl_var.emeta.mtype) ]
-    @ eigen_size sizedtype in
-  let readfname = internal_of_dread dread in
-  let readfn var =
-    internal_funapp readfname args {var.emeta with mtype= base_type sizedtype}
-  in
-  let rec readvar var =
-    match var.expr with
-    | Var id when id = decl_id -> readfn var
-    | e -> {var with expr= map_expr readvar e} in
-  let forl =
-    match dread with
-    | ReadData -> for_scalar (mat_to_arr sizedtype)
-    | ReadParam -> for_eigen sizedtype in
-  forl
-    (assign_indexed (remove_size sizedtype) decl_id smeta readvar)
-    decl_var smeta
-
-=======
->>>>>>> eb689337
 let constrain_decl decl_type dconstrain t decl_id decl_var smeta =
   let st = remove_possibly_exn decl_type "constrain" smeta in
   let mkstring = mkstring decl_var.emeta.mloc in
@@ -449,43 +297,6 @@
     let checks =
       match dconstrain with
       | Some Check -> check_decl dt decl_id transform smeta dadlevel
-<<<<<<< HEAD
-      | _ -> [] in
-    let (temp_decl_id, temp_decl_var, temp_dt), unconstrained_decl =
-      let default = ((decl_id, decl_var, dt), []) in
-      match dconstrain with
-      | Some Constrain -> (
-        match transform with
-        | Ast.Identity | Ast.Lower _ | Ast.Upper _
-         |Ast.LowerUpper (_, _)
-         |Ast.Offset _ | Ast.Multiplier _
-         |Ast.OffsetMultiplier (_, _)
-         |Ast.Ordered | Ast.PositiveOrdered ->
-            default
-        | Ast.Simplex | Ast.UnitVector | Ast.CholeskyCorr | Ast.CholeskyCov
-         |Ast.Correlation | Ast.Covariance ->
-            let dt =
-              remove_possibly_exn dt "constrain" smeta |> param_size transform
-            in
-            let decl_id = decl_id ^ "_" ^ gensym () in
-            let emeta = {decl_var.emeta with mtype= remove_size dt} in
-            let stmt = Decl {decl_adtype; decl_id; decl_type= Sized dt} in
-            ((decl_id, {expr= Var decl_id; emeta}, Sized dt), [{stmt; smeta}])
-        )
-      | _ -> default in
-    let constrain_stmts =
-      match dconstrain with
-      | Some Constrain | Some Unconstrain ->
-          constrain_decl dt dconstrain transform decl_id temp_decl_var smeta
-      | _ -> [] in
-    let read_stmts =
-      match (dread, rhs) with
-      | Some dread, _ ->
-          [read_decl dread temp_decl_id temp_dt smeta temp_decl_var]
-      | None, Some _ -> rhs_assignment
-      | None, None -> [] in
-    (unconstrained_decl @ (decl :: read_stmts)) @ constrain_stmts @ checks
-=======
       | _ -> []
     in
     let constrain_stmts =
@@ -495,7 +306,6 @@
       | _ -> []
     in
     (decl :: rhs_assignment) @ constrain_stmts @ checks
->>>>>>> eb689337
 
 let unwrap_block_or_skip = function
   | [({stmt= Block _; _} as b)] | [({stmt= Skip; _} as b)] -> b
@@ -520,12 +330,7 @@
 let rec trans_stmt udf_names (declc : decl_context) (ts : Ast.typed_statement)
     =
   let stmt_typed = ts.stmt and smeta = ts.smeta.loc in
-<<<<<<< HEAD
-  let trans_stmt =
-    trans_stmt udf_names {declc with dread= None; dconstrain= None} in
-=======
   let trans_stmt = trans_stmt udf_names {declc with dconstrain= None} in
->>>>>>> eb689337
   let trans_single_stmt s = trans_stmt s |> List.hd_exn in
   let swrap stmt = [{stmt; smeta}] in
   let mloc = smeta in
@@ -626,7 +431,7 @@
             ; emeta= {iteratee.emeta with type_= UInt} } in
         match iteratee'.emeta.mtype with
         | UMatrix -> [single_one; single_one]
-        | USparseMatrix -> [single_one; single_one]
+        | USparseMatrix -> []
         | _ -> [single_one] in
       let decl_type =
         Semantic_check.inferred_unsizedtype_of_indexed_exn
@@ -691,38 +496,6 @@
       raise_s
         [%message "Found non-function definition statement in function block"]
 
-<<<<<<< HEAD
-let gen_write decl_id sizedtype =
-  let bodyfn var =
-    { stmt=
-        NRFunApp (CompilerInternal, string_of_internal_fn FnWriteParam, [var])
-    ; smeta= no_span } in
-  for_scalar sizedtype bodyfn
-    { expr= Var decl_id
-    ; emeta= {internal_meta with mtype= remove_size sizedtype} }
-    no_span
-
-let gen_writes block_filter vars =
-  List.filter_map
-    ~f:(function
-      | decl_id, {out_block; out_constrained_st; _}
-        when out_block = block_filter ->
-          Some (gen_write decl_id out_constrained_st)
-      | _ -> None)
-    vars
-
-let compiler_if compiler_internal_var stmts =
-  let body =
-    match stmts with
-    | [({stmt= Block _; _} as s)] -> s
-    | ls -> {stmt= Block ls; smeta= no_span} in
-  let cond = {expr= Var compiler_internal_var; emeta= internal_meta} in
-  match stmts with
-  | [] -> []
-  | _ -> [{stmt= IfElse (cond, body, None); smeta= no_span}]
-
-=======
->>>>>>> eb689337
 let get_block block prog =
   match block with
   | Parameters -> prog.Ast.parametersblock
@@ -764,30 +537,17 @@
                   ; out_unconstrained_st= param_size t s
                   ; out_block= block } ))) in
   let output_vars =
-<<<<<<< HEAD
-    [ grab_names_sizes Parameters; grab_names_sizes TransformedParameters
-    ; grab_names_sizes GeneratedQuantities ]
-    |> List.concat
-=======
     grab_names_sizes Parameters
     @ grab_names_sizes TransformedParameters
     @ grab_names_sizes GeneratedQuantities
->>>>>>> eb689337
   and input_vars =
     map get_name_size datablock |> List.map ~f:(fun (n, st, _) -> (n, st))
   in
   let declc = {dconstrain= None; dadlevel= DataOnly} in
   let datab =
-<<<<<<< HEAD
-    map
-      (trans_stmt {declc with dread= Some ReadData; dconstrain= Some Check})
-      datablock
-    |> migrate_checks_to_end_of_block in
-=======
     map (trans_stmt {declc with dconstrain= Some Check}) datablock
     |> migrate_checks_to_end_of_block
   in
->>>>>>> eb689337
   let prepare_data =
     datab
     @ map (trans_stmt {declc with dconstrain= Some Check}) transformeddatablock
@@ -832,24 +592,6 @@
     [compiler_if_return (fnot (Var "emit_generated_quantities__" |> iexpr))]
   in
   let generate_quantities =
-<<<<<<< HEAD
-    gen_from_block
-      {declc with dread= Some ReadParam; dconstrain= Some Constrain}
-      Parameters
-    @ txparam_decls
-    @ compiler_if
-        "emit_transformed_parameters__ || emit_generated_quantities__"
-        txparam_stmts
-    @ compiler_if "emit_generated_quantities__"
-        (migrate_checks_to_end_of_block
-           (gen_from_block
-              {declc with dconstrain= Some Check}
-              GeneratedQuantities)) in
-  let transform_inits =
-    gen_from_block
-      {declc with dread= Some ReadData; dconstrain= Some Unconstrain}
-      Parameters in
-=======
     gen_from_block {declc with dconstrain= Some Constrain} Parameters
     @ txparam_decls @ tparam_early_return @ txparam_stmts @ gq_early_return
     @ gq_stmts
@@ -857,7 +599,6 @@
   let transform_inits =
     gen_from_block {declc with dconstrain= Some Unconstrain} Parameters
   in
->>>>>>> eb689337
   { functions_block= map (trans_fun_def udf_names) functionblock
   ; input_vars
   ; prepare_data
