open Core_kernel
open Core_kernel.Poly
open Middle

let trans_fn_kind kind name =
  let fname = Utils.stdlib_distribution_name name in
  match kind with
  | Ast.StanLib suffix -> Fun_kind.StanLib (fname, suffix, AoS)
  | UserDefined suffix -> UserDefined (fname, suffix)

let without_underscores = String.filter ~f:(( <> ) '_')

let drop_leading_zeros s =
  match String.lfindi ~f:(fun _ c -> c <> '0') s with
  | Some p when p > 0 -> (
    match s.[p] with
    | 'e' | '.' -> String.drop_prefix s (p - 1)
    | _ -> String.drop_prefix s p )
  | Some _ -> s
  | None -> "0"

let format_number s = s |> without_underscores |> drop_leading_zeros

let%expect_test "format_number0" =
  format_number "0_000." |> print_endline ;
  [%expect "0."]

let%expect_test "format_number1" =
  format_number ".123_456" |> print_endline ;
  [%expect ".123456"]

let rec op_to_funapp op args type_ =
  let loc = Ast.expr_loc_lub args in
  let adlevel = Ast.expr_ad_lub args in
  Expr.
    { Fixed.pattern=
        FunApp (StanLib (Operator.to_string op, FnPlain, AoS), trans_exprs args)
    ; meta= Expr.Typed.Meta.create ~type_ ~adlevel ~loc () }

and trans_expr {Ast.expr; Ast.emeta} =
  let ewrap pattern =
    Expr.
      { Fixed.pattern
      ; meta=
          Typed.Meta.
            {type_= emeta.Ast.type_; adlevel= emeta.ad_level; loc= emeta.loc} }
  in
  match expr with
  | Ast.Paren x -> trans_expr x
  | BinOp (lhs, And, rhs) -> EAnd (trans_expr lhs, trans_expr rhs) |> ewrap
  | BinOp (lhs, Or, rhs) -> EOr (trans_expr lhs, trans_expr rhs) |> ewrap
  | BinOp (lhs, op, rhs) -> op_to_funapp op [lhs; rhs] emeta.type_
  | PrefixOp (op, e) | Ast.PostfixOp (e, op) -> op_to_funapp op [e] emeta.type_
  | Ast.TernaryIf (cond, ifb, elseb) ->
      Expr.Fixed.Pattern.TernaryIf
        (trans_expr cond, trans_expr ifb, trans_expr elseb)
      |> ewrap
  | Variable {name; _} -> Var name |> ewrap
  | IntNumeral x -> Lit (Int, format_number x) |> ewrap
  | RealNumeral x -> Lit (Real, format_number x) |> ewrap
  | ImagNumeral x -> Lit (Imaginary, format_number x) |> ewrap
  | FunApp (fn_kind, {name; _}, args) | CondDistApp (fn_kind, {name; _}, args)
    ->
      FunApp (trans_fn_kind fn_kind name, trans_exprs args) |> ewrap
  | GetLP | GetTarget -> FunApp (StanLib ("target", FnTarget, AoS), []) |> ewrap
  | ArrayExpr eles ->
      FunApp (CompilerInternal FnMakeArray, trans_exprs eles) |> ewrap
  | RowVectorExpr eles ->
      FunApp (CompilerInternal FnMakeRowVec, trans_exprs eles) |> ewrap
  | Indexed (lhs, indices) ->
      Indexed (trans_expr lhs, List.map ~f:trans_idx indices) |> ewrap
  | TupleProjection (lhs, i) -> TupleProjection (trans_expr lhs, i) |> ewrap
  | TupleExpr eles ->
      FunApp (CompilerInternal FnMakeTuple, trans_exprs eles) |> ewrap
  | Promotion (e, ty, ad) -> Promotion (trans_expr e, ty, ad) |> ewrap

and trans_idx = function
  | Ast.All -> All
  | Ast.Upfrom e -> Upfrom (trans_expr e)
  | Ast.Downfrom e -> Between (Expr.Helpers.loop_bottom, trans_expr e)
  | Ast.Between (lb, ub) -> Between (trans_expr lb, trans_expr ub)
  | Ast.Single e -> (
    match e.emeta.type_ with
    | UInt -> Single (trans_expr e)
    | UArray _ -> MultiIndex (trans_expr e)
    | _ ->
        Common.FatalError.fatal_error_msg
          [%message "Expecting int or array" (e.emeta.type_ : UnsizedType.t)] )

and trans_exprs exprs = List.map ~f:trans_expr exprs

let trans_sizedtype = SizedType.map trans_expr

let neg_inf =
  Expr.
    { Fixed.pattern= FunApp (CompilerInternal FnNegInf, [])
    ; meta=
        Typed.Meta.{type_= UReal; loc= Location_span.empty; adlevel= DataOnly}
    }

let trans_arg (adtype, ut, ident) = (adtype, ident.Ast.name, ut)

let truncate_dist ud_dists (id : Ast.identifier) ast_obs ast_args t =
  let cdf_suffices = ["_lcdf"; "_cdf_log"] in
  let ccdf_suffices = ["_lccdf"; "_ccdf_log"] in
  let find_function_info sfx =
    let possible_names = List.map ~f:(( ^ ) id.name) sfx |> String.Set.of_list in
    match List.find ~f:(fun (n, _) -> Set.mem possible_names n) ud_dists with
    | Some (name, tp) -> (Ast.UserDefined FnPlain, name, tp)
    | None ->
        ( Ast.StanLib FnPlain
        , Set.to_list possible_names |> List.hd_exn
        , if Stan_math_signatures.is_stan_math_function_name (id.name ^ "_lpmf")
          then UnsizedType.UInt
          else UnsizedType.UReal (* close enough *) ) in
  let trunc cond_op (x : Ast.typed_expression) y =
    let smeta = x.Ast.emeta.loc in
    { Stmt.Fixed.meta= smeta
    ; pattern=
        IfElse
          ( op_to_funapp cond_op [ast_obs; x] UInt
          , {Stmt.Fixed.meta= smeta; pattern= TargetPE neg_inf}
          , Some y ) } in
  let targetme loc e =
    { Stmt.Fixed.meta= loc
    ; pattern= TargetPE (op_to_funapp Operator.PMinus [e] e.emeta.type_) } in
  let funapp meta kind name args =
    { Ast.emeta= meta
    ; expr= Ast.FunApp (kind, {name; id_loc= Location_span.empty}, args) } in
  let inclusive_bound tp (lb : Ast.typed_expression) =
    let emeta = lb.emeta in
    if UnsizedType.is_int_type tp then
      Ast.
        { emeta
        ; expr= BinOp (lb, Operator.Minus, {emeta; expr= Ast.IntNumeral "1"}) }
    else lb in
  match t with
  | Ast.NoTruncate -> []
  | TruncateUpFrom lb ->
      let fk, fn, tp = find_function_info ccdf_suffices in
      [ trunc Less lb
          (targetme lb.emeta.loc
             (funapp lb.emeta fk fn (inclusive_bound tp lb :: ast_args)) ) ]
  | TruncateDownFrom ub ->
      let fk, fn, _ = find_function_info cdf_suffices in
      [ trunc Greater ub
          (targetme ub.emeta.loc (funapp ub.emeta fk fn (ub :: ast_args))) ]
  | TruncateBetween (lb, ub) ->
      let fk, fn, tp = find_function_info cdf_suffices in
      [ trunc Less lb
          (trunc Greater ub
             (targetme ub.emeta.loc
                (funapp ub.emeta (Ast.StanLib FnPlain) "log_diff_exp"
                   [ funapp ub.emeta fk fn (ub :: ast_args)
                   ; funapp ub.emeta fk fn (inclusive_bound tp lb :: ast_args)
                   ] ) ) ) ]

let unquote s =
  if s.[0] = '"' && s.[String.length s - 1] = '"' then
    String.drop_suffix (String.drop_prefix s 1) 1
  else s

let trans_printables mloc (ps : Ast.typed_expression Ast.printable list) =
  List.map
    ~f:(function
      | Ast.PString s ->
          { (Expr.Helpers.str (unquote s)) with
            meta=
              Expr.Typed.Meta.create ~type_:UReal ~loc:mloc ~adlevel:DataOnly ()
          }
      | Ast.PExpr e -> trans_expr e )
    ps

(** These types signal the context for a declaration during statement translation.
   They are only interpreted by trans_decl.*)
type transform_action = Check | Constrain | Unconstrain | IgnoreTransform
[@@deriving sexp]

type decl_context =
  {transform_action: transform_action; dadlevel: UnsizedType.autodifftype}

let same_shape decl_id decl_var id var meta =
  if UnsizedType.is_scalar_type (Expr.Typed.type_of var) then []
  else
    [ Stmt.
        { Fixed.pattern=
            NRFunApp
              ( StanLib ("check_matching_dims", FnPlain, AoS)
              , Expr.Helpers.
                  [str "constraint"; str decl_id; decl_var; str id; var] )
        ; meta } ]

let check_transform_shape decl_id decl_var meta = function
  | Transformation.Offset e -> same_shape decl_id decl_var "offset" e meta
  | Multiplier e -> same_shape decl_id decl_var "multiplier" e meta
  | Lower e -> same_shape decl_id decl_var "lower" e meta
  | Upper e -> same_shape decl_id decl_var "upper" e meta
  | OffsetMultiplier (e1, e2) ->
      same_shape decl_id decl_var "offset" e1 meta
      @ same_shape decl_id decl_var "multiplier" e2 meta
  | LowerUpper (e1, e2) ->
      same_shape decl_id decl_var "lower" e1 meta
      @ same_shape decl_id decl_var "upper" e2 meta
  | Covariance | Correlation | CholeskyCov | CholeskyCorr | Ordered
   |PositiveOrdered | Simplex | UnitVector | Identity | TupleTransformation _ ->
      (* TUPLE MAYBE *)
      []

let copy_indices indexed (var : Expr.Typed.t) =
  if UnsizedType.is_scalar_type var.meta.type_ then var
  else
    match Expr.Helpers.collect_indices indexed with
    | [] -> var
    | indices ->
        Expr.Fixed.
          { pattern= Indexed (var, indices)
          ; meta=
              { var.meta with
                type_= Expr.Helpers.infer_type_of_indexed var.meta.type_ indices
              } }

let extract_transform_args var = function
  | Transformation.Lower a | Upper a -> [copy_indices var a]
  | Offset a -> [copy_indices var a; {a with Expr.Fixed.pattern= Lit (Int, "1")}]
  | Multiplier a -> [{a with pattern= Lit (Int, "0")}; copy_indices var a]
  | LowerUpper (a1, a2) | OffsetMultiplier (a1, a2) ->
      [copy_indices var a1; copy_indices var a2]
  | Covariance | Correlation | CholeskyCov | CholeskyCorr | Ordered
   |PositiveOrdered | Simplex | UnitVector | Identity | TupleTransformation _ ->
      (* TUPLE MAYBE *)
      []

let rec param_size transform sizedtype =
  let rec shrink_eigen f st =
    match st with
    | SizedType.SArray (t, d) -> SizedType.SArray (shrink_eigen f t, d)
    | SVector (mem_pattern, d) | SMatrix (mem_pattern, d, _) ->
        SVector (mem_pattern, f d)
    | SInt | SReal | SComplex | SRowVector _ | STuple _ ->
        Common.FatalError.fatal_error_msg
          [%message
            "Expecting SVector or SMatrix, got " (st : Expr.Typed.t SizedType.t)]
  in
  let rec shrink_eigen_mat f st =
    match st with
    | SizedType.SArray (t, d) -> SizedType.SArray (shrink_eigen_mat f t, d)
    | SMatrix (mem_pattern, d1, d2) -> SVector (mem_pattern, f d1 d2)
    | SInt | SReal | SComplex | SRowVector _ | SVector _ | STuple _ ->
        (* TUPLE MAYBE
           I have very little idea of what this function does, this is my best guesses
        *)
        Common.FatalError.fatal_error_msg
          [%message "Expecting SMatrix, got " (st : Expr.Typed.t SizedType.t)]
  in
  let k_choose_2 k =
    Expr.Helpers.(binop (binop k Times (binop k Minus (int 1))) Divide (int 2))
  in
  match transform with
  | Transformation.Identity | Lower _ | Upper _
   |LowerUpper (_, _)
   |Offset _ | Multiplier _
   |OffsetMultiplier (_, _)
   |Ordered | PositiveOrdered | UnitVector ->
      sizedtype
  | TupleTransformation _ as trans ->
      (* Call recursively for tuples *)
      SizedType.STuple
        (List.map (TupleUtils.zip_stuple_trans_exn sizedtype trans)
           ~f:(fun (st, trans) -> param_size trans st) )
  | Simplex ->
      shrink_eigen (fun d -> Expr.Helpers.(binop d Minus (int 1))) sizedtype
  | CholeskyCorr | Correlation -> shrink_eigen k_choose_2 sizedtype
  | CholeskyCov ->
      (* (N * (N + 1)) / 2 + (M - N) * N *)
      shrink_eigen_mat
        (fun m n ->
          Expr.Helpers.(
            binop
              (binop (k_choose_2 n) Plus n)
              Plus
              (binop (binop m Minus n) Times n)) )
        sizedtype
  | Covariance ->
      shrink_eigen
        (fun k -> Expr.Helpers.(binop k Plus (k_choose_2 k)))
        sizedtype

let rec check_decl var decl_type' decl_id decl_trans smeta adlevel =
  match decl_trans with
  | Transformation.LowerUpper (lb, ub) ->
      check_decl var decl_type' decl_id (Lower lb) smeta adlevel
      @ check_decl var decl_type' decl_id (Upper ub) smeta adlevel
  | _ when Transformation.has_check decl_trans ->
      let check_id id =
        let var_name = Fmt.str "%a" Expr.Typed.pp id in
        let args = extract_transform_args id decl_trans in
        Stmt.Helpers.internal_nrfunapp
          (FnCheck {trans= decl_trans; var_name; var= id})
          args smeta in
      [check_id var]
  | TupleTransformation ts ->
      List.concat_map
        ~f:(fun decl_trans ->
          check_decl var decl_type' decl_id decl_trans smeta adlevel )
        ts
  | _ -> []

let check_sizedtype name =
  let check x = function
    | {Expr.Fixed.pattern= Lit (Int, i); _} when float_of_string i >= 0. -> []
    | n ->
        [ Stmt.Helpers.internal_nrfunapp FnValidateSize
            Expr.Helpers.
              [ str name
              ; str (Fmt.str "%a" Pretty_printing.pp_typed_expression x); n ]
            n.meta.loc ] in
  let rec sizedtype = function
    | SizedType.(SInt | SReal | SComplex) as t -> ([], t)
    | SVector (mem_pattern, s) ->
        let e = trans_expr s in
        (check s e, SizedType.SVector (mem_pattern, e))
    | SRowVector (mem_pattern, s) ->
        let e = trans_expr s in
        (check s e, SizedType.SRowVector (mem_pattern, e))
    | SMatrix (mem_pattern, r, c) ->
        let er = trans_expr r in
        let ec = trans_expr c in
        (check r er @ check c ec, SizedType.SMatrix (mem_pattern, er, ec))
    | SArray (t, s) ->
        let e = trans_expr s in
        let ll, t = sizedtype t in
        (check s e @ ll, SizedType.SArray (t, e))
    | STuple ts ->
        let checks, ts = List.unzip (List.map ~f:sizedtype ts) in
        (List.concat checks, STuple ts) in
  function
  | Type.Sized st ->
      let ll, st = sizedtype st in
      (ll, Type.Sized st)
  | Unsized ut -> ([], Unsized ut)

(* The statements that constrain and check a variable, given its context *)
let rec var_constrain_check_stmts dconstrain loc adlevel decl_id decl_var trans
    type_ =
  match type_ with
  | Type.Sized (STuple _) | Type.Unsized (UTuple _) ->
      (* If the variable is a tuple, constrain each element in turn *)
      let transTypes = TupleUtils.zip_tuple_trans_exn type_ trans in
      List.concat_mapi transTypes ~f:(fun ix (pst, trans) ->
          let elem = Expr.Helpers.add_tuple_index decl_var (ix + 1) in
          let elem_decl_id =
            decl_id ^ "_tupix" ^ string_of_int (ix + 1) ^ "__" in
          var_constrain_check_stmts dconstrain loc adlevel elem_decl_id elem
            trans pst )
  | _ -> (
    match (dconstrain, type_) with
    | (Some Constrain | Some Unconstrain), Type.Sized _ ->
        check_transform_shape decl_id decl_var loc trans
        (* TUPLE TODO - this function fell very out of date and the function
           it calls no longer exists. Ask rybern
        *)
        (* @ check_decl st dconstrain trans decl_id decl_var loc *)
    | Some Check, _ ->
        check_transform_shape decl_id decl_var loc trans
        @ check_decl decl_var type_ decl_id trans loc adlevel
    | _ -> [] )

let trans_decl {transform_action; dadlevel} smeta decl_type transform identifier
    initial_value =
  let decl_id = identifier.Ast.name in
  let rhs = Option.map ~f:trans_expr initial_value in
  let size_checks, dt = check_sizedtype identifier.name decl_type in
  let decl_adtype =
    UnsizedType.fill_adtype_for_type dadlevel (Type.to_unsized decl_type) in
  let decl_var =
    Expr.
      { Fixed.pattern= Var decl_id
      ; meta=
          Typed.Meta.create ~adlevel:decl_adtype ~loc:smeta
            ~type_:(Type.to_unsized decl_type)
            () } in
  let decl =
    Stmt.
      { Fixed.pattern=
          Decl {decl_adtype; decl_id; decl_type= dt; initialize= true}
      ; meta= smeta } in
  let rhs_assignment =
    Option.map
      ~f:(fun e ->
        Stmt.Fixed.
          {pattern= Assignment (LVariable decl_id, e.meta.type_, e); meta= smeta}
        )
      rhs
    |> Option.to_list in
  if Utils.is_user_ident decl_id then
    size_checks @ (decl :: rhs_assignment)
    @ var_constrain_check_stmts (Some transform_action) smeta decl_adtype
        decl_id decl_var transform dt
  else size_checks @ (decl :: rhs_assignment)

let unwrap_block_or_skip = function
  | [({Stmt.Fixed.pattern= Block _; _} as b)] -> Some b
  | [{pattern= Skip; _}] -> None
  | x ->
      Common.FatalError.fatal_error_msg
        [%message "Expecting a block or skip, not" (x : Stmt.Located.t list)]

let rec trans_stmt ud_dists (declc : decl_context) (ts : Ast.typed_statement) =
  let stmt_typed = ts.stmt and smeta = ts.smeta.loc in
  let trans_stmt =
    trans_stmt ud_dists {declc with transform_action= IgnoreTransform} in
  let trans_single_stmt s =
    match trans_stmt s with
    | [s] -> s
    | s -> Stmt.Fixed.{pattern= SList s; meta= smeta} in
  let swrap pattern = [Stmt.Fixed.{meta= smeta; pattern}] in
  let mloc = smeta in
  match stmt_typed with
  | Ast.Assignment {assign_lhs; assign_rhs; assign_op} ->
      let rec group_lvalue carry_idcs lv =
        (* Group up non-tuple indices
           e.g. x[1][2].1[3] -> x[1,2].1[3]
           Done by passing current stack of indices down until it hits a non-indexed
        *)
        match lv.Ast.lval with
        | LVariable _ ->
            if List.is_empty carry_idcs then lv
            else {lv with lval= LIndexed (lv, carry_idcs)}
        | LTupleProjection (lv', ix) ->
            let lv'' =
              {lv with lval= LTupleProjection (group_lvalue [] lv', ix)} in
            if List.is_empty carry_idcs then lv''
            else {lv with lval= LIndexed (lv'', carry_idcs)}
        | LIndexed (lv', idcs) ->
            (* When we group indices,
               the metadata of group-indexed LHS equals the metadata of the outermost indexed LHS *)
            {lv with Ast.lval= (group_lvalue (idcs @ carry_idcs) lv').lval}
      in
      let grouped_lhs = group_lvalue [] assign_lhs in
      let rec trans_lvalue lv =
        match lv.Ast.lval with
        | LVariable v -> Middle.Stmt.Fixed.Pattern.LVariable v.name
        | LTupleProjection (lv, ix) ->
            Middle.Stmt.Fixed.Pattern.LTupleProjection (trans_lvalue lv, ix)
        | LIndexed (lv, idcs) ->
            Middle.Stmt.Fixed.Pattern.LIndexed
              (trans_lvalue lv, List.map ~f:trans_idx idcs) in
      let lhs = trans_lvalue grouped_lhs in
      (* TUPLE MAYBE assignment type variable *)
      (* The type of the assignee if it weren't indexed
         e.g. in x[1,2] it's type(x), and in y.2 it's type(y.2)
      *)
      let unindexed_type =
        match grouped_lhs.Ast.lval with
        | LVariable _ | LTupleProjection _ -> grouped_lhs.Ast.lmeta.type_
        | LIndexed (lv, _) -> lv.Ast.lmeta.type_ in
      let rhs =
        match assign_op with
        | Ast.Assign | Ast.ArrowAssign -> trans_expr assign_rhs
        | Ast.OperatorAssign op ->
<<<<<<< HEAD
            (* TUPLE MAYBE assignee
               I think this is what the old code was getting at?
            *)
            let assignee = Ast.expr_of_lvalue grouped_lhs in
            op_to_funapp op [assignee; assign_rhs] in
      Assignment (lhs, unindexed_type, rhs) |> swrap
=======
            op_to_funapp op [assignee; assign_rhs] assignee.emeta.type_ in
      Assignment
        ( ( assign_identifier.Ast.name
          , id_type_
          , List.map ~f:trans_idx assign_indices )
        , rhs )
      |> swrap
>>>>>>> df4bc021
  | Ast.NRFunApp (fn_kind, {name; _}, args) ->
      NRFunApp (trans_fn_kind fn_kind name, trans_exprs args) |> swrap
  | Ast.IncrementLogProb e | Ast.TargetPE e -> TargetPE (trans_expr e) |> swrap
  | Ast.Tilde {arg; distribution; args; truncation} ->
      let suffix =
        Stan_math_signatures.dist_name_suffix ud_dists distribution.name in
      let name = distribution.name ^ suffix in
      let kind =
        let possible_names =
          List.map ~f:(( ^ ) distribution.name) Utils.distribution_suffices
          |> String.Set.of_list in
        if List.exists ~f:(fun (n, _) -> Set.mem possible_names n) ud_dists then
          Fun_kind.UserDefined (name, FnLpdf true)
        else StanLib (name, FnLpdf true, AoS) in
      let add_dist =
        Stmt.Fixed.Pattern.TargetPE
          Expr.
            { Fixed.pattern= FunApp (kind, trans_exprs (arg :: args))
            ; meta=
                Typed.Meta.create ~type_:UReal ~loc:mloc
                  ~adlevel:(Ast.expr_ad_lub (arg :: args))
                  () } in
      truncate_dist ud_dists distribution arg args truncation @ swrap add_dist
  | Ast.Print ps ->
      NRFunApp (CompilerInternal FnPrint, trans_printables smeta ps) |> swrap
  | Ast.Reject ps ->
      NRFunApp (CompilerInternal FnReject, trans_printables smeta ps) |> swrap
  | Ast.IfThenElse (cond, ifb, elseb) ->
      IfElse
        ( trans_expr cond
        , trans_single_stmt ifb
        , Option.map ~f:trans_single_stmt elseb )
      |> swrap
  | Ast.While (cond, body) ->
      While (trans_expr cond, trans_single_stmt body) |> swrap
  | Ast.For {loop_variable; lower_bound; upper_bound; loop_body} ->
      let body =
        match trans_single_stmt loop_body with
        | {pattern= Block _; _} as b -> b
        | x -> {x with pattern= Block [x]} in
      For
        { loopvar= loop_variable.Ast.name
        ; lower= trans_expr lower_bound
        ; upper= trans_expr upper_bound
        ; body }
      |> swrap
  | Ast.ForEach (loopvar, iteratee, body) ->
      let iteratee' = trans_expr iteratee in
      let body_stmts =
        match trans_single_stmt body with
        | {pattern= Block body_stmts; _} -> body_stmts
        | b -> [b] in
      let decl_type =
        match Expr.Typed.type_of iteratee' with
        | UMatrix -> UnsizedType.UReal
        | t -> Expr.Helpers.(infer_type_of_indexed t [Index.Single loop_bottom])
      in
      let decl_loopvar =
        Stmt.Fixed.
          { meta= smeta
          ; pattern=
              Decl
                { decl_adtype= Expr.Typed.adlevel_of iteratee'
                ; decl_id= loopvar.name
                ; decl_type= Unsized decl_type
                ; initialize= true } } in
      let assignment var =
        Stmt.Fixed.
          { pattern= Assignment (LVariable loopvar.name, decl_type, var)
          ; meta= smeta } in
      let bodyfn var =
        Stmt.Fixed.
          { pattern= Block (decl_loopvar :: assignment var :: body_stmts)
          ; meta= smeta } in
      Stmt.Helpers.[ensure_var (for_each bodyfn) iteratee' smeta]
  | Ast.FunDef _ ->
      Common.FatalError.fatal_error_msg
        [%message
          "Found function definition statement outside of function block"]
  | Ast.VarDecl
      {decl_type; transformation; identifier; initial_value; is_global= _} ->
      trans_decl declc smeta decl_type
        (Transformation.map trans_expr transformation)
        identifier initial_value
  | Ast.Block stmts -> Block (List.concat_map ~f:trans_stmt stmts) |> swrap
  | Ast.Profile (name, stmts) ->
      Profile (name, List.concat_map ~f:trans_stmt stmts) |> swrap
  | Ast.Return e -> Return (Some (trans_expr e)) |> swrap
  | Ast.ReturnVoid -> Return None |> swrap
  | Ast.Break -> Break |> swrap
  | Ast.Continue -> Continue |> swrap
  | Ast.Skip -> Skip |> swrap

let trans_fun_def ud_dists (ts : Ast.typed_statement) =
  match ts.stmt with
  | Ast.FunDef {returntype; funname; arguments; body} ->
      [ Program.
          { fdrt=
              (match returntype with Void -> None | ReturnType ut -> Some ut)
          ; fdname= funname.name
          ; fdsuffix= Fun_kind.(suffix_from_name funname.name |> without_propto)
          ; fdargs= List.map ~f:trans_arg arguments
          ; fdbody=
              trans_stmt ud_dists
                {transform_action= IgnoreTransform; dadlevel= AutoDiffable}
                body
              |> unwrap_block_or_skip
          ; fdloc= ts.smeta.loc } ]
  | _ ->
      Common.FatalError.fatal_error_msg
        [%message "Found non-function definition statement in function block"]

let get_block block prog =
  match block with
  | Program.Parameters -> prog.Ast.parametersblock
  | TransformedParameters -> prog.transformedparametersblock
  | GeneratedQuantities -> prog.generatedquantitiesblock

let rec trans_sizedtype_decl declc tr name st =
  let check fn x n =
    Stmt.Helpers.internal_nrfunapp fn
      Expr.Helpers.
        [str name; str (Fmt.str "%a" Pretty_printing.pp_typed_expression x); n]
      n.meta.loc in
  let grab_size fn n = function
    | Ast.{expr= IntNumeral i; _} as s when float_of_string i >= 2. ->
        ([], trans_expr s)
    | Ast.({expr= IntNumeral _; _} | {expr= Variable _; _}) as s ->
        let e = trans_expr s in
        ([check fn s e], e)
    | s ->
        let e = trans_expr s in
        let decl_id = Fmt.str "%s_%ddim__" name n in
        let decl =
          { Stmt.Fixed.pattern=
              Decl
                { decl_type= Sized SInt
                ; decl_id
                ; decl_adtype= DataOnly
                ; initialize= true }
          ; meta= e.meta.loc } in
        let assign =
          { Stmt.Fixed.pattern= Assignment (LVariable decl_id, UInt, e)
          ; meta= e.meta.loc } in
        let var =
          Expr.
            { Fixed.pattern= Var decl_id
            ; meta=
                Typed.Meta.
                  { type_= s.Ast.emeta.Ast.type_
                  ; adlevel= s.emeta.ad_level
                  ; loc= s.emeta.loc } } in
        ([decl; assign; check fn s var], var) in
  let rec go n = function
    | SizedType.(SInt | SReal | SComplex) as t -> ([], t)
    | SVector (mem_pattern, s) ->
        let fn =
          match (declc.transform_action, tr) with
          | Constrain, Transformation.Simplex ->
              Internal_fun.FnValidateSizeSimplex
          | Constrain, UnitVector -> FnValidateSizeUnitVector
          | _ -> FnValidateSize in
        let l, s = grab_size fn n s in
        (l, SizedType.SVector (mem_pattern, s))
    | SRowVector (mem_pattern, s) ->
        let l, s = grab_size FnValidateSize n s in
        (l, SizedType.SRowVector (mem_pattern, s))
    | SMatrix (mem_pattern, r, c) ->
        let l1, r = grab_size FnValidateSize n r in
        let l2, c = grab_size FnValidateSize (n + 1) c in
        let cf_cov =
          match (declc.transform_action, tr) with
          | Constrain, CholeskyCov ->
              [ { Stmt.Fixed.pattern=
                    NRFunApp
                      ( StanLib ("check_greater_or_equal", FnPlain, AoS)
                      , Expr.Helpers.
                          [ str ("cholesky_factor_cov " ^ name)
                          ; str
                              "num rows (must be greater or equal to num cols)"
                          ; r; c ] )
                ; meta= r.Expr.Fixed.meta.Expr.Typed.Meta.loc } ]
          | _ -> [] in
        (l1 @ l2 @ cf_cov, SizedType.SMatrix (mem_pattern, r, c))
    | SArray (t, s) ->
        let l, s = grab_size FnValidateSize n s in
        let ll, t = go (n + 1) t in
        (l @ ll, SizedType.SArray (t, s))
    | STuple _ as tuple ->
        (* TUPLE MAYBE
           I'm not 100% sure what this function should do. It looks like it's accumulating some statements to check the sizes of sized types, and also returning the type (will it ever change?)
           The point of the mutual recursion with "go" seems to be to produce the correct decl_id for the nth dimension of array size. How critical is that dimension name, and where is it read? If it's critical, we'll need to rework it, because the array might be nested inside tuple.
        *)
        let stmts, sts' =
          List.unzip
            (List.mapi (TupleUtils.zip_stuple_trans_exn tuple tr)
               ~f:(fun ix (st, trans) ->
                 trans_sizedtype_decl declc trans
                   (name ^ "." ^ string_of_int (ix - 1))
                   st ) ) in
        (List.concat stmts, SizedType.STuple sts') in
  go 1 st

let trans_block ud_dists declc block prog =
  let f stmt (accum1, accum2, accum3) =
    (* TODO The level of code duplication between this and trans_decl is too much! *)
    match stmt with
    | { Ast.stmt=
          VarDecl
            { decl_type= Sized type_
            ; identifier
            ; transformation
            ; initial_value
            ; is_global= true }
      ; smeta } ->
        let decl_id = identifier.Ast.name in
        let transform = Transformation.map trans_expr transformation in
        let rhs = Option.map ~f:trans_expr initial_value in
        let size, type_ =
          trans_sizedtype_decl declc transform identifier.name type_ in
        let decl_adtype = declc.dadlevel in
        let decl_var =
          Expr.
            { Fixed.pattern= Var decl_id
            ; meta=
                Typed.Meta.create ~adlevel:declc.dadlevel ~loc:smeta.Ast.loc
                  ~type_:(SizedType.to_unsized type_)
                  () } in
        let decl =
          Stmt.
            { Fixed.pattern=
                Decl
                  { decl_adtype
                  ; decl_id
                  ; decl_type= Sized type_
                  ; initialize= true }
            ; meta= smeta.loc } in
        let rhs_assignment =
          Option.map
            ~f:(fun e ->
              Stmt.Fixed.
                { pattern= Assignment (LVariable decl_id, e.meta.type_, e)
                ; meta= smeta.loc } )
            rhs
          |> Option.to_list in
        let outvar =
          ( identifier.name
          , Program.
              { out_constrained_st= type_
              ; out_unconstrained_st= param_size transform type_
              ; out_block= block
              ; out_trans= transform } ) in
        let stmts =
          if Utils.is_user_ident decl_id then
            (decl :: rhs_assignment)
            @ var_constrain_check_stmts (Some declc.transform_action) smeta.loc
                declc.dadlevel decl_id decl_var transform (Type.Sized type_)
          else decl :: rhs_assignment in
        (outvar :: accum1, size @ accum2, stmts @ accum3)
    | stmt -> (accum1, accum2, trans_stmt ud_dists declc stmt @ accum3) in
  Ast.get_stmts (get_block block prog) |> List.fold_right ~f ~init:([], [], [])

let stmt_contains_check stmt =
  let is_check = function
    | Fun_kind.CompilerInternal (Internal_fun.FnCheck _) -> true
    | _ -> false in
  Stmt.Helpers.contains_fn_kind is_check stmt

let migrate_checks_to_end_of_block stmts =
  let checks, not_checks = List.partition_tf ~f:stmt_contains_check stmts in
  not_checks @ checks

let gather_data (p : Ast.typed_program) =
  let data = Ast.get_stmts p.datablock in
  List.filter_map data ~f:(function
    | { stmt=
          VarDecl
            { decl_type= Sized sizedtype
            ; transformation
            ; identifier= {name; _}
            ; _ }
      ; _ } ->
        Some
          ( SizedType.map trans_expr sizedtype
          , Transformation.map trans_expr transformation
          , name )
    | _ -> None )

let trans_prog filename (p : Ast.typed_program) : Program.Typed.t =
  let {Ast.functionblock; datablock; transformeddatablock; modelblock; _} = p in
  let map f list_op =
    Option.value_map ~default:[]
      ~f:(fun {Ast.stmts; _} -> List.concat_map ~f stmts)
      list_op in
  let grab_fundef_names_and_types = function
    | {Ast.stmt= Ast.FunDef {funname; arguments= (_, type_, _) :: _; _}; _} ->
        [(funname.name, type_)]
    | _ -> [] in
  let ud_dists = map grab_fundef_names_and_types functionblock in
  let trans_stmt = trans_stmt ud_dists in
  let get_name_size s =
    match s.Ast.stmt with
    | Ast.VarDecl {decl_type= Sized st; identifier; transformation; _} ->
        [(identifier.name, trans_sizedtype st, transformation)]
    | _ -> [] in
  let input_vars =
    map get_name_size datablock |> List.map ~f:(fun (n, st, _) -> (n, st)) in
  let declc = {transform_action= IgnoreTransform; dadlevel= DataOnly} in
  let datab = map (trans_stmt {declc with transform_action= Check}) datablock in
  let _, _, param =
    trans_block ud_dists
      {transform_action= Constrain; dadlevel= AutoDiffable}
      Parameters p in
  (* Backends will add to transform_inits as needed *)
  let transform_inits = [] in
  let out_param, paramsizes, param_gq =
    trans_block ud_dists {declc with transform_action= Constrain} Parameters p
  in
  let _, _, txparam =
    trans_block ud_dists
      {transform_action= Check; dadlevel= AutoDiffable}
      TransformedParameters p in
  let out_tparam, tparamsizes, txparam_gq =
    trans_block ud_dists
      {declc with transform_action= Check}
      TransformedParameters p in
  let out_gq, gq_sizes, gq_stmts =
    trans_block ud_dists
      {declc with transform_action= Check}
      GeneratedQuantities p in
  let output_vars = out_param @ out_tparam @ out_gq in
  let prepare_data =
    datab
    @ ( map
          (trans_stmt {declc with transform_action= Check})
          transformeddatablock
      |> migrate_checks_to_end_of_block )
    @ paramsizes @ tparamsizes @ gq_sizes in
  let modelb = map (trans_stmt {declc with dadlevel= AutoDiffable}) modelblock in
  let log_prob =
    param
    @ (txparam |> migrate_checks_to_end_of_block)
    @
    match modelb with
    | [] -> []
    | hd :: _ -> [{pattern= Block modelb; meta= hd.meta}] in
  let txparam_decls, txparam_checks, txparam_stmts =
    txparam_gq
    |> List.partition3_map ~f:(function
         | {pattern= Decl _; _} as d -> `Fst d
         | s when stmt_contains_check s -> `Snd s
         | s -> `Trd s ) in
  let compiler_if_return cond =
    Stmt.Fixed.
      { pattern=
          IfElse (cond, {pattern= Return None; meta= Location_span.empty}, None)
      ; meta= Location_span.empty } in
  let iexpr pattern = Expr.{pattern; Fixed.meta= Typed.Meta.empty} in
  let fnot e =
    FunApp (StanLib (Operator.to_string PNot, FnPlain, AoS), [e]) |> iexpr in
  let tparam_early_return =
    let to_var fv = iexpr (Var (Flag_vars.to_string fv)) in
    let v1 = to_var EmitTransformedParameters in
    let v2 = to_var EmitGeneratedQuantities in
    [compiler_if_return (fnot (EOr (v1, v2) |> iexpr))] in
  let gq_early_return =
    [ compiler_if_return
        (fnot (Var (Flag_vars.to_string EmitGeneratedQuantities) |> iexpr)) ]
  in
  let generate_quantities =
    param_gq @ txparam_decls @ tparam_early_return @ txparam_stmts
    @ txparam_checks @ gq_early_return
    @ migrate_checks_to_end_of_block gq_stmts in
  let normalize_prog_name prog_name =
    if String.length prog_name > 0 && not (Char.is_alpha prog_name.[0]) then
      "_" ^ prog_name
    else prog_name in
  { functions_block= map (trans_fun_def ud_dists) functionblock
  ; input_vars
  ; prepare_data
  ; log_prob
  ; generate_quantities
  ; transform_inits
  ; output_vars
  ; prog_name= normalize_prog_name !Typechecker.model_name
  ; prog_path= filename }<|MERGE_RESOLUTION|>--- conflicted
+++ resolved
@@ -458,22 +458,12 @@
         match assign_op with
         | Ast.Assign | Ast.ArrowAssign -> trans_expr assign_rhs
         | Ast.OperatorAssign op ->
-<<<<<<< HEAD
             (* TUPLE MAYBE assignee
                I think this is what the old code was getting at?
             *)
             let assignee = Ast.expr_of_lvalue grouped_lhs in
-            op_to_funapp op [assignee; assign_rhs] in
+            op_to_funapp op [assignee; assign_rhs] assignee.emeta.type_ in
       Assignment (lhs, unindexed_type, rhs) |> swrap
-=======
-            op_to_funapp op [assignee; assign_rhs] assignee.emeta.type_ in
-      Assignment
-        ( ( assign_identifier.Ast.name
-          , id_type_
-          , List.map ~f:trans_idx assign_indices )
-        , rhs )
-      |> swrap
->>>>>>> df4bc021
   | Ast.NRFunApp (fn_kind, {name; _}, args) ->
       NRFunApp (trans_fn_kind fn_kind name, trans_exprs args) |> swrap
   | Ast.IncrementLogProb e | Ast.TargetPE e -> TargetPE (trans_expr e) |> swrap
