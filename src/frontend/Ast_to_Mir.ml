open Core_kernel
open Core_kernel.Poly
open Middle

(* XXX fix exn *)
let unwrap_return_exn = function
  | Some (UnsizedType.ReturnType ut) -> ut
  | x ->
      Common.FatalError.fatal_error_msg
        [%message "Unexpected return type " (x : UnsizedType.returntype option)]

let trans_fn_kind kind name =
  let fname = Utils.stdlib_distribution_name name in
  match kind with
  | Ast.StanLib suffix -> Fun_kind.StanLib (fname, suffix, AoS)
  | UserDefined suffix -> UserDefined (fname, suffix)

let without_underscores = String.filter ~f:(( <> ) '_')

let drop_leading_zeros s =
  match String.lfindi ~f:(fun _ c -> c <> '0') s with
  | Some p when p > 0 -> (
    match s.[p] with
    | 'e' | '.' -> String.drop_prefix s (p - 1)
    | _ -> String.drop_prefix s p )
  | Some _ -> s
  | None -> "0"

let format_number s = s |> without_underscores |> drop_leading_zeros

let%expect_test "format_number0" =
  format_number "0_000." |> print_endline ;
  [%expect "0."]

let%expect_test "format_number1" =
  format_number ".123_456" |> print_endline ;
  [%expect ".123456"]

let rec op_to_funapp op args =
  let argtypes =
    List.map ~f:(fun x -> (x.Ast.emeta.Ast.ad_level, x.emeta.type_)) args in
  let type_ =
    Stan_math_signatures.operator_stan_math_return_type op argtypes
    |> unwrap_return_exn
  and loc = Ast.expr_loc_lub args
  and adlevel = Ast.expr_ad_lub args in
  Expr.
    { Fixed.pattern=
        FunApp (StanLib (Operator.to_string op, FnPlain, AoS), trans_exprs args)
    ; meta= Expr.Typed.Meta.create ~type_ ~adlevel ~loc () }

and trans_expr {Ast.expr; Ast.emeta} =
  let ewrap pattern =
    Expr.
      { Fixed.pattern
      ; meta=
          Typed.Meta.
            {type_= emeta.Ast.type_; adlevel= emeta.ad_level; loc= emeta.loc} }
  in
  match expr with
  | Ast.Paren x -> trans_expr x
  | BinOp (lhs, And, rhs) -> EAnd (trans_expr lhs, trans_expr rhs) |> ewrap
  | BinOp (lhs, Or, rhs) -> EOr (trans_expr lhs, trans_expr rhs) |> ewrap
  | BinOp (lhs, op, rhs) -> op_to_funapp op [lhs; rhs]
  | PrefixOp (op, e) | Ast.PostfixOp (e, op) -> op_to_funapp op [e]
  | Ast.TernaryIf (cond, ifb, elseb) ->
      Expr.Fixed.Pattern.TernaryIf
        (trans_expr cond, trans_expr ifb, trans_expr elseb)
      |> ewrap
  | Variable {name; _} -> Var name |> ewrap
  | IntNumeral x -> Lit (Int, format_number x) |> ewrap
  | RealNumeral x -> Lit (Real, format_number x) |> ewrap
  | ImagNumeral x -> Lit (Imaginary, format_number x) |> ewrap
  | FunApp (fn_kind, {name; _}, args) | CondDistApp (fn_kind, {name; _}, args)
    ->
      FunApp (trans_fn_kind fn_kind name, trans_exprs args) |> ewrap
  | GetLP | GetTarget -> FunApp (StanLib ("target", FnTarget, AoS), []) |> ewrap
  | ArrayExpr eles ->
      FunApp (CompilerInternal FnMakeArray, trans_exprs eles) |> ewrap
  | RowVectorExpr eles ->
      FunApp (CompilerInternal FnMakeRowVec, trans_exprs eles) |> ewrap
  | Indexed (lhs, indices) ->
      Indexed (trans_expr lhs, List.map ~f:trans_idx indices) |> ewrap

and trans_idx = function
  | Ast.All -> All
  | Ast.Upfrom e -> Upfrom (trans_expr e)
  | Ast.Downfrom e -> Between (Expr.Helpers.loop_bottom, trans_expr e)
  | Ast.Between (lb, ub) -> Between (trans_expr lb, trans_expr ub)
  | Ast.Single e -> (
    match e.emeta.type_ with
    | UInt -> Single (trans_expr e)
    | UArray _ -> MultiIndex (trans_expr e)
    | _ ->
        Common.FatalError.fatal_error_msg
          [%message "Expecting int or array" (e.emeta.type_ : UnsizedType.t)] )

and trans_exprs exprs = List.map ~f:trans_expr exprs

let trans_sizedtype = SizedType.map trans_expr

let neg_inf =
  Expr.
    { Fixed.pattern= FunApp (CompilerInternal FnNegInf, [])
    ; meta=
        Typed.Meta.{type_= UReal; loc= Location_span.empty; adlevel= DataOnly}
    }

let trans_arg (adtype, ut, ident) = (adtype, ident.Ast.name, ut)

let truncate_dist ud_dists (id : Ast.identifier) ast_obs ast_args t =
  let cdf_suffices = ["_lcdf"; "_cdf_log"] in
  let ccdf_suffices = ["_lccdf"; "_ccdf_log"] in
  let find_function_info sfx =
    let possible_names = List.map ~f:(( ^ ) id.name) sfx |> String.Set.of_list in
    match List.find ~f:(fun (n, _) -> Set.mem possible_names n) ud_dists with
    | Some (name, tp) -> (Ast.UserDefined FnPlain, name, tp)
    | None ->
        ( Ast.StanLib FnPlain
        , Set.to_list possible_names |> List.hd_exn
        , if Stan_math_signatures.is_stan_math_function_name (id.name ^ "_lpmf")
          then UnsizedType.UInt
          else UnsizedType.UReal (* close enough *) ) in
  let trunc cond_op (x : Ast.typed_expression) y =
    let smeta = x.Ast.emeta.loc in
    { Stmt.Fixed.meta= smeta
    ; pattern=
        IfElse
          ( op_to_funapp cond_op [ast_obs; x]
          , {Stmt.Fixed.meta= smeta; pattern= TargetPE neg_inf}
          , Some y ) } in
  let targetme loc e =
    {Stmt.Fixed.meta= loc; pattern= TargetPE (op_to_funapp Operator.PMinus [e])}
  in
  let funapp meta kind name args =
    { Ast.emeta= meta
    ; expr= Ast.FunApp (kind, {name; id_loc= Location_span.empty}, args) } in
  let inclusive_bound tp (lb : Ast.typed_expression) =
    let emeta = lb.emeta in
    if UnsizedType.is_int_type tp then
      Ast.
        { emeta
        ; expr= BinOp (lb, Operator.Minus, {emeta; expr= Ast.IntNumeral "1"}) }
    else lb in
  match t with
  | Ast.NoTruncate -> []
  | TruncateUpFrom lb ->
      let fk, fn, tp = find_function_info ccdf_suffices in
      [ trunc Less lb
          (targetme lb.emeta.loc
             (funapp lb.emeta fk fn (inclusive_bound tp lb :: ast_args)) ) ]
  | TruncateDownFrom ub ->
      let fk, fn, _ = find_function_info cdf_suffices in
      [ trunc Greater ub
          (targetme ub.emeta.loc (funapp ub.emeta fk fn (ub :: ast_args))) ]
  | TruncateBetween (lb, ub) ->
      let fk, fn, tp = find_function_info cdf_suffices in
      [ trunc Less lb
          (trunc Greater ub
             (targetme ub.emeta.loc
                (funapp ub.emeta (Ast.StanLib FnPlain) "log_diff_exp"
                   [ funapp ub.emeta fk fn (ub :: ast_args)
                   ; funapp ub.emeta fk fn (inclusive_bound tp lb :: ast_args)
                   ] ) ) ) ]

let unquote s =
  if s.[0] = '"' && s.[String.length s - 1] = '"' then
    String.drop_suffix (String.drop_prefix s 1) 1
  else s

let trans_printables mloc (ps : Ast.typed_expression Ast.printable list) =
  List.map
    ~f:(function
      | Ast.PString s ->
          { (Expr.Helpers.str (unquote s)) with
            meta=
              Expr.Typed.Meta.create ~type_:UReal ~loc:mloc ~adlevel:DataOnly ()
          }
      | Ast.PExpr e -> trans_expr e )
    ps

(** These types signal the context for a declaration during statement translation.
   They are only interpreted by trans_decl.*)
type transform_action = Check | Constrain | Unconstrain | IgnoreTransform
[@@deriving sexp]

type decl_context =
  {transform_action: transform_action; dadlevel: UnsizedType.autodifftype}

let same_shape decl_id decl_var id var meta =
  if UnsizedType.is_scalar_type (Expr.Typed.type_of var) then []
  else
    [ Stmt.
        { Fixed.pattern=
            NRFunApp
              ( StanLib ("check_matching_dims", FnPlain, AoS)
              , Expr.Helpers.
                  [str "constraint"; str decl_id; decl_var; str id; var] )
        ; meta } ]

let check_transform_shape decl_id decl_var meta = function
  | Transformation.Offset e -> same_shape decl_id decl_var "offset" e meta
  | Multiplier e -> same_shape decl_id decl_var "multiplier" e meta
  | Lower e -> same_shape decl_id decl_var "lower" e meta
  | Upper e -> same_shape decl_id decl_var "upper" e meta
  | OffsetMultiplier (e1, e2) ->
      same_shape decl_id decl_var "offset" e1 meta
      @ same_shape decl_id decl_var "multiplier" e2 meta
  | LowerUpper (e1, e2) ->
      same_shape decl_id decl_var "lower" e1 meta
      @ same_shape decl_id decl_var "upper" e2 meta
  | Covariance | Correlation | CholeskyCov | CholeskyCorr | Ordered
   |PositiveOrdered | Simplex | UnitVector | Identity ->
      []

let copy_indices indexed (var : Expr.Typed.t) =
  if UnsizedType.is_scalar_type var.meta.type_ then var
  else
    match Expr.Helpers.collect_indices indexed with
    | [] -> var
    | indices ->
        Expr.Fixed.
          { pattern= Indexed (var, indices)
          ; meta=
              { var.meta with
                type_= Expr.Helpers.infer_type_of_indexed var.meta.type_ indices
              } }

let extract_transform_args var = function
  | Transformation.Lower a | Upper a -> [copy_indices var a]
  | Offset a -> [copy_indices var a; {a with Expr.Fixed.pattern= Lit (Int, "1")}]
  | Multiplier a -> [{a with pattern= Lit (Int, "0")}; copy_indices var a]
  | LowerUpper (a1, a2) | OffsetMultiplier (a1, a2) ->
      [copy_indices var a1; copy_indices var a2]
  | Covariance | Correlation | CholeskyCov | CholeskyCorr | Ordered
   |PositiveOrdered | Simplex | UnitVector | Identity ->
      []

let param_size transform sizedtype =
  let rec shrink_eigen f st =
    match st with
    | SizedType.SArray (t, d) -> SizedType.SArray (shrink_eigen f t, d)
    | SVector (mem_pattern, d) | SMatrix (mem_pattern, d, _) ->
        SVector (mem_pattern, f d)
    | SInt | SReal | SComplex | SRowVector _ ->
        Common.FatalError.fatal_error_msg
          [%message
            "Expecting SVector or SMatrix, got " (st : Expr.Typed.t SizedType.t)]
  in
  let rec shrink_eigen_mat f st =
    match st with
    | SizedType.SArray (t, d) -> SizedType.SArray (shrink_eigen_mat f t, d)
    | SMatrix (mem_pattern, d1, d2) -> SVector (mem_pattern, f d1 d2)
    | SInt | SReal | SComplex | SRowVector _ | SVector _ ->
        Common.FatalError.fatal_error_msg
          [%message "Expecting SMatrix, got " (st : Expr.Typed.t SizedType.t)]
  in
  let k_choose_2 k =
    Expr.Helpers.(binop (binop k Times (binop k Minus (int 1))) Divide (int 2))
  in
  match transform with
  | Transformation.Identity | Lower _ | Upper _
   |LowerUpper (_, _)
   |Offset _ | Multiplier _
   |OffsetMultiplier (_, _)
   |Ordered | PositiveOrdered | UnitVector ->
      sizedtype
  | Simplex ->
      shrink_eigen (fun d -> Expr.Helpers.(binop d Minus (int 1))) sizedtype
  | CholeskyCorr | Correlation -> shrink_eigen k_choose_2 sizedtype
  | CholeskyCov ->
      (* (N * (N + 1)) / 2 + (M - N) * N *)
      shrink_eigen_mat
        (fun m n ->
          Expr.Helpers.(
            binop
              (binop (k_choose_2 n) Plus n)
              Plus
              (binop (binop m Minus n) Times n)) )
        sizedtype
  | Covariance ->
      shrink_eigen
        (fun k -> Expr.Helpers.(binop k Plus (k_choose_2 k)))
        sizedtype

<<<<<<< HEAD
=======
let remove_possibly_exn pst action loc =
  match pst with
  | Type.Sized st -> st
  | Unsized _ ->
      Common.FatalError.fatal_error_msg
        [%message
          "Error extracting sizedtype" ~action ~loc:(loc : Location_span.t)]

>>>>>>> d11c0037
let rec check_decl var decl_type' decl_id decl_trans smeta adlevel =
  match decl_trans with
  | Transformation.LowerUpper (lb, ub) ->
      check_decl var decl_type' decl_id (Lower lb) smeta adlevel
      @ check_decl var decl_type' decl_id (Upper ub) smeta adlevel
  | _ when Transformation.has_check decl_trans ->
      let check_id id =
        let var_name = Fmt.str "%a" Expr.Typed.pp id in
        let args = extract_transform_args id decl_trans in
        Stmt.Helpers.internal_nrfunapp
          (FnCheck {trans= decl_trans; var_name; var= id})
<<<<<<< HEAD
          args smeta
      in
      [check_id var]
=======
          args smeta in
      [(constraint_forl decl_trans) decl_type check_id var smeta]
>>>>>>> d11c0037
  | _ -> []

let check_sizedtype name =
  let check x = function
    | {Expr.Fixed.pattern= Lit (Int, i); _} when float_of_string i >= 0. -> []
    | n ->
        [ Stmt.Helpers.internal_nrfunapp FnValidateSize
            Expr.Helpers.
              [ str name
              ; str (Fmt.str "%a" Pretty_printing.pp_typed_expression x); n ]
            n.meta.loc ] in
  let rec sizedtype = function
    | SizedType.(SInt | SReal | SComplex) as t -> ([], t)
    | SVector (mem_pattern, s) ->
        let e = trans_expr s in
        (check s e, SizedType.SVector (mem_pattern, e))
    | SRowVector (mem_pattern, s) ->
        let e = trans_expr s in
        (check s e, SizedType.SRowVector (mem_pattern, e))
    | SMatrix (mem_pattern, r, c) ->
        let er = trans_expr r in
        let ec = trans_expr c in
        (check r er @ check c ec, SizedType.SMatrix (mem_pattern, er, ec))
    | SArray (t, s) ->
        let e = trans_expr s in
        let ll, t = sizedtype t in
        (check s e @ ll, SizedType.SArray (t, e)) in
  function
  | Type.Sized st ->
      let ll, st = sizedtype st in
      (ll, Type.Sized st)
  | Unsized ut -> ([], Unsized ut)

let trans_decl {transform_action; dadlevel} smeta decl_type transform identifier
    initial_value =
  let decl_id = identifier.Ast.name in
  let rhs = Option.map ~f:trans_expr initial_value in
  let size_checks, dt = check_sizedtype identifier.name decl_type in
  let decl_adtype = dadlevel in
  let decl_var =
    Expr.
      { Fixed.pattern= Var decl_id
      ; meta=
          Typed.Meta.create ~adlevel:dadlevel ~loc:smeta
            ~type_:(Type.to_unsized decl_type)
            () } in
  let decl =
    Stmt.
      { Fixed.pattern=
          Decl {decl_adtype; decl_id; decl_type= dt; initialize= true}
      ; meta= smeta } in
  let rhs_assignment =
    Option.map
      ~f:(fun e ->
        Stmt.Fixed.
          {pattern= Assignment ((decl_id, e.meta.type_, []), e); meta= smeta} )
      rhs
    |> Option.to_list in
  if Utils.is_user_ident decl_id then
    let constrain_checks =
      match transform_action with
      | Constrain | Unconstrain -> Common.FatalError.fatal_error ()
      | Check ->
          check_transform_shape decl_id decl_var smeta transform
          @ check_decl decl_var dt decl_id transform smeta dadlevel
      | IgnoreTransform -> [] in
    size_checks @ (decl :: rhs_assignment) @ constrain_checks
  else size_checks @ (decl :: rhs_assignment)

let unwrap_block_or_skip = function
  | [({Stmt.Fixed.pattern= Block _; _} as b)] -> Some b
  | [{pattern= Skip; _}] -> None
  | x ->
      Common.FatalError.fatal_error_msg
        [%message "Expecting a block or skip, not" (x : Stmt.Located.t list)]

let rec trans_stmt ud_dists (declc : decl_context) (ts : Ast.typed_statement) =
  let stmt_typed = ts.stmt and smeta = ts.smeta.loc in
  let trans_stmt =
    trans_stmt ud_dists {declc with transform_action= IgnoreTransform} in
  let trans_single_stmt s =
    match trans_stmt s with
    | [s] -> s
    | s -> Stmt.Fixed.{pattern= SList s; meta= smeta} in
  let swrap pattern = [Stmt.Fixed.{meta= smeta; pattern}] in
  let mloc = smeta in
  match stmt_typed with
  | Ast.Assignment {assign_lhs; assign_rhs; assign_op} ->
      let rec get_lhs_base = function
        | {Ast.lval= Ast.LIndexed (l, _); _} -> get_lhs_base l
        | {lval= LVariable s; lmeta} -> (s, lmeta) in
      let assign_identifier, lmeta = get_lhs_base assign_lhs in
      let id_ad_level = lmeta.Ast.ad_level in
      let id_type_ = lmeta.Ast.type_ in
      let lhs_type_ = assign_lhs.Ast.lmeta.type_ in
      let lhs_ad_level = assign_lhs.Ast.lmeta.ad_level in
      let rec get_lhs_indices = function
        | {Ast.lval= Ast.LIndexed (l, i); _} -> get_lhs_indices l @ i
        | {Ast.lval= Ast.LVariable _; _} -> [] in
      let assign_indices = get_lhs_indices assign_lhs in
      let assignee =
        { Ast.expr=
            ( match assign_indices with
            | [] -> Ast.Variable assign_identifier
            | _ ->
                Ast.Indexed
                  ( { expr= Ast.Variable assign_identifier
                    ; emeta=
                        { Ast.loc= Location_span.empty
                        ; ad_level= id_ad_level
                        ; type_= id_type_ } }
                  , assign_indices ) )
        ; emeta=
            { Ast.loc= assign_lhs.lmeta.loc
            ; ad_level= lhs_ad_level
            ; type_= lhs_type_ } } in
      let rhs =
        match assign_op with
        | Ast.Assign | Ast.ArrowAssign -> trans_expr assign_rhs
        | Ast.OperatorAssign op -> op_to_funapp op [assignee; assign_rhs] in
      Assignment
        ( ( assign_identifier.Ast.name
          , id_type_
          , List.map ~f:trans_idx assign_indices )
        , rhs )
      |> swrap
  | Ast.NRFunApp (fn_kind, {name; _}, args) ->
      NRFunApp (trans_fn_kind fn_kind name, trans_exprs args) |> swrap
  | Ast.IncrementLogProb e | Ast.TargetPE e -> TargetPE (trans_expr e) |> swrap
  | Ast.Tilde {arg; distribution; args; truncation} ->
      let suffix =
        Stan_math_signatures.dist_name_suffix ud_dists distribution.name in
      let name = distribution.name ^ suffix in
      let kind =
        let possible_names =
          List.map ~f:(( ^ ) distribution.name) Utils.distribution_suffices
          |> String.Set.of_list in
        if List.exists ~f:(fun (n, _) -> Set.mem possible_names n) ud_dists then
          Fun_kind.UserDefined (name, FnLpdf true)
        else StanLib (name, FnLpdf true, AoS) in
      let add_dist =
        Stmt.Fixed.Pattern.TargetPE
          Expr.
            { Fixed.pattern= FunApp (kind, trans_exprs (arg :: args))
            ; meta=
                Typed.Meta.create ~type_:UReal ~loc:mloc
                  ~adlevel:(Ast.expr_ad_lub (arg :: args))
                  () } in
      truncate_dist ud_dists distribution arg args truncation @ swrap add_dist
  | Ast.Print ps ->
      NRFunApp (CompilerInternal FnPrint, trans_printables smeta ps) |> swrap
  | Ast.Reject ps ->
      NRFunApp (CompilerInternal FnReject, trans_printables smeta ps) |> swrap
  | Ast.IfThenElse (cond, ifb, elseb) ->
      IfElse
        ( trans_expr cond
        , trans_single_stmt ifb
        , Option.map ~f:trans_single_stmt elseb )
      |> swrap
  | Ast.While (cond, body) ->
      While (trans_expr cond, trans_single_stmt body) |> swrap
  | Ast.For {loop_variable; lower_bound; upper_bound; loop_body} ->
      let body =
        match trans_single_stmt loop_body with
        | {pattern= Block _; _} as b -> b
        | x -> {x with pattern= Block [x]} in
      For
        { loopvar= loop_variable.Ast.name
        ; lower= trans_expr lower_bound
        ; upper= trans_expr upper_bound
        ; body }
      |> swrap
  | Ast.ForEach (loopvar, iteratee, body) ->
      let iteratee' = trans_expr iteratee in
      let body_stmts =
        match trans_single_stmt body with
        | {pattern= Block body_stmts; _} -> body_stmts
        | b -> [b] in
      let decl_type =
        match Expr.Typed.type_of iteratee' with
        | UMatrix -> UnsizedType.UReal
        | t -> Expr.Helpers.(infer_type_of_indexed t [Index.Single loop_bottom])
      in
      let decl_loopvar =
        Stmt.Fixed.
          { meta= smeta
          ; pattern=
              Decl
                { decl_adtype= Expr.Typed.adlevel_of iteratee'
                ; decl_id= loopvar.name
                ; decl_type= Unsized decl_type
                ; initialize= true } } in
      let assignment var =
        Stmt.Fixed.
          {pattern= Assignment ((loopvar.name, decl_type, []), var); meta= smeta}
      in
      let bodyfn var =
        Stmt.Fixed.
          { pattern= Block (decl_loopvar :: assignment var :: body_stmts)
          ; meta= smeta } in
      Stmt.Helpers.[ensure_var (for_each bodyfn) iteratee' smeta]
  | Ast.FunDef _ ->
      Common.FatalError.fatal_error_msg
        [%message
          "Found function definition statement outside of function block"]
  | Ast.VarDecl
      {decl_type; transformation; identifier; initial_value; is_global= _} ->
      trans_decl declc smeta decl_type
        (Transformation.map trans_expr transformation)
        identifier initial_value
  | Ast.Block stmts -> Block (List.concat_map ~f:trans_stmt stmts) |> swrap
  | Ast.Profile (name, stmts) ->
      Profile (name, List.concat_map ~f:trans_stmt stmts) |> swrap
  | Ast.Return e -> Return (Some (trans_expr e)) |> swrap
  | Ast.ReturnVoid -> Return None |> swrap
  | Ast.Break -> Break |> swrap
  | Ast.Continue -> Continue |> swrap
  | Ast.Skip -> Skip |> swrap

let trans_fun_def ud_dists (ts : Ast.typed_statement) =
  match ts.stmt with
  | Ast.FunDef {returntype; funname; arguments; body} ->
      [ Program.
          { fdrt=
              (match returntype with Void -> None | ReturnType ut -> Some ut)
          ; fdname= funname.name
          ; fdsuffix= Fun_kind.(suffix_from_name funname.name |> without_propto)
          ; fdargs= List.map ~f:trans_arg arguments
          ; fdbody=
              trans_stmt ud_dists
                {transform_action= IgnoreTransform; dadlevel= AutoDiffable}
                body
              |> unwrap_block_or_skip
          ; fdloc= ts.smeta.loc } ]
  | _ ->
      Common.FatalError.fatal_error_msg
        [%message "Found non-function definition statement in function block"]

let get_block block prog =
  match block with
  | Program.Parameters -> prog.Ast.parametersblock
  | TransformedParameters -> prog.transformedparametersblock
  | GeneratedQuantities -> prog.generatedquantitiesblock

let trans_sizedtype_decl declc tr name =
  let check fn x n =
    Stmt.Helpers.internal_nrfunapp fn
      Expr.Helpers.
        [str name; str (Fmt.str "%a" Pretty_printing.pp_typed_expression x); n]
      n.meta.loc in
  let grab_size fn n = function
    | Ast.{expr= IntNumeral i; _} as s when float_of_string i >= 2. ->
        ([], trans_expr s)
    | Ast.({expr= IntNumeral _; _} | {expr= Variable _; _}) as s ->
        let e = trans_expr s in
        ([check fn s e], e)
    | s ->
        let e = trans_expr s in
        let decl_id = Fmt.str "%s_%ddim__" name n in
        let decl =
          { Stmt.Fixed.pattern=
              Decl
                { decl_type= Sized SInt
                ; decl_id
                ; decl_adtype= DataOnly
                ; initialize= true }
          ; meta= e.meta.loc } in
        let assign =
          { Stmt.Fixed.pattern= Assignment ((decl_id, UInt, []), e)
          ; meta= e.meta.loc } in
        let var =
          Expr.
            { Fixed.pattern= Var decl_id
            ; meta=
                Typed.Meta.
                  { type_= s.Ast.emeta.Ast.type_
                  ; adlevel= s.emeta.ad_level
                  ; loc= s.emeta.loc } } in
        ([decl; assign; check fn s var], var) in
  let rec go n = function
    | SizedType.(SInt | SReal | SComplex) as t -> ([], t)
    | SVector (mem_pattern, s) ->
        let fn =
          match (declc.transform_action, tr) with
          | Constrain, Transformation.Simplex ->
              Internal_fun.FnValidateSizeSimplex
          | Constrain, UnitVector -> FnValidateSizeUnitVector
          | _ -> FnValidateSize in
        let l, s = grab_size fn n s in
        (l, SizedType.SVector (mem_pattern, s))
    | SRowVector (mem_pattern, s) ->
        let l, s = grab_size FnValidateSize n s in
        (l, SizedType.SRowVector (mem_pattern, s))
    | SMatrix (mem_pattern, r, c) ->
        let l1, r = grab_size FnValidateSize n r in
        let l2, c = grab_size FnValidateSize (n + 1) c in
        let cf_cov =
          match (declc.transform_action, tr) with
          | Constrain, CholeskyCov ->
              [ { Stmt.Fixed.pattern=
                    NRFunApp
                      ( StanLib ("check_greater_or_equal", FnPlain, AoS)
                      , Expr.Helpers.
                          [ str ("cholesky_factor_cov " ^ name)
                          ; str
                              "num rows (must be greater or equal to num cols)"
                          ; r; c ] )
                ; meta= r.Expr.Fixed.meta.Expr.Typed.Meta.loc } ]
          | _ -> [] in
        (l1 @ l2 @ cf_cov, SizedType.SMatrix (mem_pattern, r, c))
    | SArray (t, s) ->
        let l, s = grab_size FnValidateSize n s in
        let ll, t = go (n + 1) t in
        (l @ ll, SizedType.SArray (t, s)) in
  go 1

let trans_block ud_dists declc block prog =
  let f stmt (accum1, accum2, accum3) =
    match stmt with
    | { Ast.stmt=
          VarDecl
            { decl_type= Sized type_
            ; identifier
            ; transformation
            ; initial_value
            ; is_global= true }
      ; smeta } ->
        let decl_id = identifier.Ast.name in
        let transform = Transformation.map trans_expr transformation in
        let rhs = Option.map ~f:trans_expr initial_value in
        let size, type_ =
          trans_sizedtype_decl declc transform identifier.name type_ in
        let decl_adtype = declc.dadlevel in
        let decl_var =
          Expr.
            { Fixed.pattern= Var decl_id
            ; meta=
                Typed.Meta.create ~adlevel:declc.dadlevel ~loc:smeta.Ast.loc
                  ~type_:(SizedType.to_unsized type_)
                  () } in
        let decl =
          Stmt.
            { Fixed.pattern=
                Decl
                  { decl_adtype
                  ; decl_id
                  ; decl_type= Sized type_
                  ; initialize= true }
            ; meta= smeta.loc } in
        let rhs_assignment =
          Option.map
            ~f:(fun e ->
              Stmt.Fixed.
                { pattern= Assignment ((decl_id, e.meta.type_, []), e)
                ; meta= smeta.loc } )
            rhs
          |> Option.to_list in
        let outvar =
          ( identifier.name
          , Program.
              { out_constrained_st= type_
              ; out_unconstrained_st= param_size transform type_
              ; out_block= block
              ; out_trans= transform } ) in
        let stmts =
          if Utils.is_user_ident decl_id then
            let constrain_checks =
              match declc.transform_action with
              | Constrain | Unconstrain ->
                  check_transform_shape decl_id decl_var smeta.loc transform
              | Check ->
                  check_transform_shape decl_id decl_var smeta.loc transform
                  @ check_decl decl_var (Type.Sized type_) decl_id transform
                      smeta.loc declc.dadlevel
              | IgnoreTransform -> [] in
            (decl :: rhs_assignment) @ constrain_checks
          else decl :: rhs_assignment in
        (outvar :: accum1, size @ accum2, stmts @ accum3)
    | stmt -> (accum1, accum2, trans_stmt ud_dists declc stmt @ accum3) in
  Ast.get_stmts (get_block block prog) |> List.fold_right ~f ~init:([], [], [])

let stmt_contains_check stmt =
  let is_check = function
    | Fun_kind.CompilerInternal (Internal_fun.FnCheck _) -> true
    | _ -> false in
  Stmt.Helpers.contains_fn_kind is_check stmt

let migrate_checks_to_end_of_block stmts =
  let checks, not_checks = List.partition_tf ~f:stmt_contains_check stmts in
  not_checks @ checks

let trans_prog filename (p : Ast.typed_program) : Program.Typed.t =
  let {Ast.functionblock; datablock; transformeddatablock; modelblock; _} = p in
  let map f list_op =
    Option.value_map ~default:[]
      ~f:(fun {Ast.stmts; _} -> List.concat_map ~f stmts)
      list_op in
  let grab_fundef_names_and_types = function
    | {Ast.stmt= Ast.FunDef {funname; arguments= (_, type_, _) :: _; _}; _} ->
        [(funname.name, type_)]
    | _ -> [] in
  let ud_dists = map grab_fundef_names_and_types functionblock in
  let trans_stmt = trans_stmt ud_dists in
  let get_name_size s =
    match s.Ast.stmt with
    | Ast.VarDecl {decl_type= Sized st; identifier; transformation; _} ->
        [(identifier.name, trans_sizedtype st, transformation)]
    | _ -> [] in
  let input_vars =
    map get_name_size datablock |> List.map ~f:(fun (n, st, _) -> (n, st)) in
  let declc = {transform_action= IgnoreTransform; dadlevel= DataOnly} in
  let datab = map (trans_stmt {declc with transform_action= Check}) datablock in
  let _, _, param =
    trans_block ud_dists
      {transform_action= Constrain; dadlevel= AutoDiffable}
      Parameters p in
  (* Backends will add to transform_inits as needed *)
  let transform_inits = [] in
  let out_param, paramsizes, param_gq =
    trans_block ud_dists {declc with transform_action= Constrain} Parameters p
  in
  let _, _, txparam =
    trans_block ud_dists
      {transform_action= Check; dadlevel= AutoDiffable}
      TransformedParameters p in
  let out_tparam, tparamsizes, txparam_gq =
    trans_block ud_dists
      {declc with transform_action= Check}
      TransformedParameters p in
  let out_gq, gq_sizes, gq_stmts =
    trans_block ud_dists
      {declc with transform_action= Check}
      GeneratedQuantities p in
  let output_vars = out_param @ out_tparam @ out_gq in
  let prepare_data =
    datab
    @ ( map
          (trans_stmt {declc with transform_action= Check})
          transformeddatablock
      |> migrate_checks_to_end_of_block )
    @ paramsizes @ tparamsizes @ gq_sizes in
  let modelb = map (trans_stmt {declc with dadlevel= AutoDiffable}) modelblock in
  let log_prob =
    param
    @ (txparam |> migrate_checks_to_end_of_block)
    @
    match modelb with
    | [] -> []
    | hd :: _ -> [{pattern= Block modelb; meta= hd.meta}] in
  let txparam_decls, txparam_checks, txparam_stmts =
    txparam_gq
    |> List.partition3_map ~f:(function
         | {pattern= Decl _; _} as d -> `Fst d
         | s when stmt_contains_check s -> `Snd s
         | s -> `Trd s ) in
  let compiler_if_return cond =
    Stmt.Fixed.
      { pattern=
          IfElse (cond, {pattern= Return None; meta= Location_span.empty}, None)
      ; meta= Location_span.empty } in
  let iexpr pattern = Expr.{pattern; Fixed.meta= Typed.Meta.empty} in
  let fnot e =
    FunApp (StanLib (Operator.to_string PNot, FnPlain, AoS), [e]) |> iexpr in
  let tparam_early_return =
    let to_var fv = iexpr (Var (Flag_vars.to_string fv)) in
    let v1 = to_var EmitTransformedParameters in
    let v2 = to_var EmitGeneratedQuantities in
    [compiler_if_return (fnot (EOr (v1, v2) |> iexpr))] in
  let gq_early_return =
    [ compiler_if_return
        (fnot (Var (Flag_vars.to_string EmitGeneratedQuantities) |> iexpr)) ]
  in
  let generate_quantities =
    param_gq @ txparam_decls @ tparam_early_return @ txparam_stmts
    @ txparam_checks @ gq_early_return
    @ migrate_checks_to_end_of_block gq_stmts in
  let normalize_prog_name prog_name =
    if String.length prog_name > 0 && not (Char.is_alpha prog_name.[0]) then
      "_" ^ prog_name
    else prog_name in
  { functions_block= map (trans_fun_def ud_dists) functionblock
  ; input_vars
  ; prepare_data
  ; log_prob
  ; generate_quantities
  ; transform_inits
  ; output_vars
  ; prog_name= normalize_prog_name !Typechecker.model_name
  ; prog_path= filename }<|MERGE_RESOLUTION|>--- conflicted
+++ resolved
@@ -283,17 +283,6 @@
         (fun k -> Expr.Helpers.(binop k Plus (k_choose_2 k)))
         sizedtype
 
-<<<<<<< HEAD
-=======
-let remove_possibly_exn pst action loc =
-  match pst with
-  | Type.Sized st -> st
-  | Unsized _ ->
-      Common.FatalError.fatal_error_msg
-        [%message
-          "Error extracting sizedtype" ~action ~loc:(loc : Location_span.t)]
-
->>>>>>> d11c0037
 let rec check_decl var decl_type' decl_id decl_trans smeta adlevel =
   match decl_trans with
   | Transformation.LowerUpper (lb, ub) ->
@@ -305,14 +294,8 @@
         let args = extract_transform_args id decl_trans in
         Stmt.Helpers.internal_nrfunapp
           (FnCheck {trans= decl_trans; var_name; var= id})
-<<<<<<< HEAD
-          args smeta
-      in
+          args smeta in
       [check_id var]
-=======
-          args smeta in
-      [(constraint_forl decl_trans) decl_type check_id var smeta]
->>>>>>> d11c0037
   | _ -> []
 
 let check_sizedtype name =
