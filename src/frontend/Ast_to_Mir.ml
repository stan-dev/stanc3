--- conflicted
+++ resolved
@@ -308,52 +308,6 @@
         [%message
           "Error extracting sizedtype" ~action ~loc:(loc : Location_span.t)]
 
-<<<<<<< HEAD
-let constrain_decl st dconstrain t decl_id decl_var smeta =
-  match Option.bind ~f:(constrain_constraint_to_string t) dconstrain with
-  | None -> []
-  | Some constraint_str ->
-      let dc = Option.value_exn dconstrain in
-      let extra_args =
-        match dconstrain with
-        | Some Constrain -> extra_constraint_args st t
-        | _ -> []
-      in
-      let args var = (var :: extract_transform_args var t) @ extra_args in
-      let internal_fun =
-        match dc with
-        | Check -> Internal_fun.FnCheck constraint_str
-        | Constrain -> FnConstrain constraint_str
-        | Unconstrain -> FnUnconstrain constraint_str
-      in
-      let constrainvar var =
-        { var with
-          Expr.Fixed.pattern= FunApp (CompilerInternal internal_fun, args var)
-        }
-      in
-      let unconstrained_decls, decl_id, ut =
-        let ut = SizedType.to_unsized (param_size t st) in
-        match dconstrain with
-        | Some Unconstrain when t <> Identity ->
-            ( [ Stmt.Fixed.
-                  { pattern=
-                      Decl
-                        { decl_adtype= DataOnly
-                        ; decl_id= decl_id ^ "_free__"
-                        ; decl_type= Sized (param_size t st)
-                        ; initialize= true }
-                  ; meta= smeta } ]
-            , decl_id ^ "_free__"
-            , ut )
-        | _ -> ([], decl_id, SizedType.to_unsized st)
-      in
-      unconstrained_decls
-      @ [ (constraint_forl t) st
-            (Stmt.Helpers.assign_indexed ut decl_id smeta constrainvar)
-            decl_var smeta ]
-
-=======
->>>>>>> eccafc0f
 let rec check_decl var decl_type' decl_id decl_trans smeta adlevel =
   let decl_type = remove_possibly_exn decl_type' "check" smeta in
   match decl_trans with
