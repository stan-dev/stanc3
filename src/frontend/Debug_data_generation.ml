open Core_kernel
open Middle
open Ast

let rec transpose = function
  | [] :: _ -> []
  | rows ->
      let hd = List.map ~f:List.hd_exn rows in
      let tl = List.map ~f:List.tl_exn rows in
      hd :: transpose tl

let dotproduct xs ys =
  List.fold2_exn xs ys ~init:0. ~f:(fun accum x y -> accum +. (x *. y))

let matprod x y =
  let y_T = transpose y in
  if List.length x <> List.length y_T then
    failwith "Matrix multiplication dim. mismatch"
  else List.map ~f:(fun row -> List.map ~f:(dotproduct row) y_T) x

let rec vect_to_mat l m =
  let len = List.length l in
  if len % m <> 0 then
    failwith "the length has to be a whole multiple of the partition size"
  else if len = m then [l]
  else
    let hd, tl = List.split_n l m in
    hd :: vect_to_mat tl m

let unwrap_num_exn m e =
  let e = Ast_to_Mir.trans_expr e in
  let m = Map.Poly.map m ~f:Ast_to_Mir.trans_expr in
  let e = Analysis_and_optimization.Mir_utils.subst_expr m e in
  let e = Analysis_and_optimization.Partial_evaluator.eval_expr e in
  match e.pattern with
  | Lit (_, s) -> Float.of_string s
  | _ -> raise_s [%sexp ("Cannot convert size to number." : string)]

let unwrap_int_exn m e = Int.of_float (unwrap_num_exn m e)

let gen_num_int m t =
  let def_low, diff = (2, 4) in
  let low, up =
    match t with
    | Transformation.Lower e -> (unwrap_int_exn m e, unwrap_int_exn m e + diff)
    | Upper e -> (unwrap_int_exn m e - diff, unwrap_int_exn m e)
    | LowerUpper (e1, e2) -> (unwrap_int_exn m e1, unwrap_int_exn m e2)
    | _ -> (def_low, def_low + diff)
  in
  let low = if low = 0 && up <> 1 then low + 1 else low in
  Random.int (up - low + 1) + low

let gen_num_real m t =
  let def_low, diff = (2., 5.) in
  let low, up =
    match t with
    | Transformation.Lower e -> (unwrap_num_exn m e, unwrap_num_exn m e +. diff)
    | Upper e -> (unwrap_num_exn m e -. diff, unwrap_num_exn m e)
    | LowerUpper (e1, e2) -> (unwrap_num_exn m e1, unwrap_num_exn m e2)
    | _ -> (def_low, def_low +. diff)
  in
  Random.float_range low up

let rec repeat n e =
  match n with n when n <= 0 -> [] | m -> e :: repeat (m - 1) e

let rec repeat_th n f =
  match n with n when n <= 0 -> [] | m -> f () :: repeat_th (m - 1) f

let wrap_int n =
  { expr= IntNumeral (Int.to_string n)
  ; emeta= {loc= Location_span.empty; ad_level= DataOnly; type_= UInt} }

let int_two = wrap_int 2

let wrap_real r =
  { expr= RealNumeral (Float.to_string r)
  ; emeta= {loc= Location_span.empty; ad_level= DataOnly; type_= UReal} }

let wrap_row_vector l =
  { expr= RowVectorExpr l
  ; emeta= {loc= Location_span.empty; ad_level= DataOnly; type_= URowVector} }

let wrap_vector l =
  { expr= PostfixOp (wrap_row_vector l, Transpose)
  ; emeta= {loc= Location_span.empty; ad_level= DataOnly; type_= UVector} }

let gen_int m t = wrap_int (gen_num_int m t)
let gen_real m t = wrap_real (gen_num_real m t)

let gen_row_vector m n t =
  let extract_var e =
    match e with {expr= Variable x; _} -> Map.find_exn m x.name | _ -> e
  in
  let gen_bounded t e =
    match e with
    | {expr= RowVectorExpr unpacked_e; _}
     |{expr= ArrayExpr unpacked_e; _}
     |{expr= PostfixOp ({expr= RowVectorExpr unpacked_e; _}, Transpose); _} ->
        wrap_row_vector (List.map ~f:(fun x -> gen_real m (t x)) unpacked_e)
    | _ ->
        raise_s
          [%message
            "Bad bounded (upper OR lower) expr: "
              (e : (typed_expr_meta, fun_kind) expr_with)]
  in
  let gen_ul_bounded e1 e2 =
    let create_bounds l u =
      wrap_row_vector
        (List.map2_exn
           ~f:(fun x y -> gen_real m (Transformation.LowerUpper (x, y)))
           l u)
    in
    match (e1, e2) with
    | ( ( {expr= RowVectorExpr unpacked_e1 | ArrayExpr unpacked_e1; _}
        | {expr= PostfixOp ({expr= RowVectorExpr unpacked_e1; _}, Transpose); _}
          )
      , ( {expr= RowVectorExpr unpacked_e2 | ArrayExpr unpacked_e2; _}
        | {expr= PostfixOp ({expr= RowVectorExpr unpacked_e2; _}, Transpose); _}
          ) ) ->
        (* | {expr= ArrayExpr unpacked_e1; _}, {expr= ArrayExpr unpacked_e2; _} -> *)
        create_bounds unpacked_e1 unpacked_e2
    | ( ({expr= RealNumeral _; _} | {expr= IntNumeral _; _})
      , ( {expr= RowVectorExpr unpacked_e2; _}
        | {expr= ArrayExpr unpacked_e2; _}
        | {expr= PostfixOp ({expr= RowVectorExpr unpacked_e2; _}, Transpose); _}
          ) ) ->
        create_bounds
          (List.init (List.length unpacked_e2) ~f:(fun _ -> e1))
          unpacked_e2
    | ( ( {expr= RowVectorExpr unpacked_e1; _}
        | {expr= PostfixOp ({expr= RowVectorExpr unpacked_e1; _}, Transpose); _}
        | {expr= ArrayExpr unpacked_e1; _} )
      , ({expr= RealNumeral _; _} | {expr= IntNumeral _; _}) ) ->
        create_bounds unpacked_e1
          (List.init (List.length unpacked_e1) ~f:(fun _ -> e2))
    | _ ->
        raise_s
          [%message
            "Bad bounded upper and lower expr: "
              (e1 : (typed_expr_meta, fun_kind) expr_with)
              " and "
              (e2 : (typed_expr_meta, fun_kind) expr_with)]
  in
  match t with
  | Transformation.Lower ({emeta= {type_= UVector | URowVector; _}; _} as e) ->
      gen_bounded (fun x -> Transformation.Lower x) (extract_var e)
  | Transformation.Upper ({emeta= {type_= UVector | URowVector; _}; _} as e) ->
      gen_bounded (fun x -> Transformation.Upper x) (extract_var e)
  | Transformation.LowerUpper
      ( ({emeta= {type_= UVector | URowVector | UReal | UInt; _}; _} as e1)
      , ({emeta= {type_= UVector | URowVector; _}; _} as e2) )
   |Transformation.LowerUpper
      ( ({emeta= {type_= UVector | URowVector; _}; _} as e1)
      , ({emeta= {type_= UReal | UInt; _}; _} as e2) ) ->
      gen_ul_bounded (extract_var e1) (extract_var e2)
  | _ ->
      { expr= RowVectorExpr (repeat_th n (fun _ -> gen_real m t))
      ; emeta= {loc= Location_span.empty; ad_level= DataOnly; type_= UMatrix}
      }

let gen_vector m n t =
  let gen_ordered n =
    let l = repeat_th n (fun _ -> Random.float 1.) in
    let l =
      List.fold (List.tl_exn l) ~init:[List.hd_exn l] ~f:(fun accum elt ->
          (Float.exp elt +. List.hd_exn accum) :: accum )
    in
    l
  in
  match t with
  | Transformation.Simplex ->
      let l = repeat_th n (fun _ -> Random.float 1.) in
      let sum = List.fold l ~init:0. ~f:(fun accum elt -> accum +. elt) in
      let l = List.map l ~f:(fun x -> x /. sum) in
      wrap_vector (List.map ~f:wrap_real l)
  | Ordered ->
      let l = gen_ordered n in
      let halfmax =
        Option.value_exn (List.max_elt l ~compare:compare_float) /. 2.
      in
      let l = List.map l ~f:(fun x -> (x -. halfmax) /. halfmax) in
      wrap_vector (List.map ~f:wrap_real l)
  | PositiveOrdered ->
      let l = gen_ordered n in
      let max = Option.value_exn (List.max_elt l ~compare:compare_float) in
      let l = List.map l ~f:(fun x -> x /. max) in
      wrap_vector (List.map ~f:wrap_real l)
  | UnitVector ->
      let l = repeat_th n (fun _ -> Random.float 1.) in
      let sum =
        Float.sqrt
          (List.fold l ~init:0. ~f:(fun accum elt -> accum +. (elt ** 2.)))
      in
      let l = List.map l ~f:(fun x -> x /. sum) in
      wrap_vector (List.map ~f:wrap_real l)
  | _ -> {int_two with expr= PostfixOp (gen_row_vector m n t, Transpose)}

let gen_cov_unwrapped n =
  let l = repeat_th (n * n) (fun _ -> Random.float 2.) in
  let l_mat = vect_to_mat l n in
  matprod l_mat (transpose l_mat)

let wrap_real_mat m =
  let mat_wrapped =
    List.map ~f:wrap_row_vector
      (List.map ~f:(fun x -> List.map ~f:wrap_real x) m)
  in
  {int_two with expr= RowVectorExpr mat_wrapped}

let gen_diag_mat l =
  let n = List.length l in
  List.map
    (List.range 1 (n + 1))
    ~f:(fun k ->
      repeat (min (k - 1) n) 0.
      @ (if k <= n then [List.nth_exn l (k - 1)] else [])
      @ repeat (n - k) 0. )

let fill_lower_triangular m =
  let fill_row i l =
    let _, tl = List.split_n l i in
    List.init ~f:(fun _ -> Random.float 2.) i @ tl
  in
  List.mapi ~f:fill_row m

let pad_mat mm m n =
  let padding_mat =
    List.init (m - n) ~f:(fun _ -> List.init n ~f:(fun _ -> Random.float 2.))
  in
  wrap_real_mat (mm @ padding_mat)

let gen_cov_cholesky m n =
  let diag_mat = gen_diag_mat (List.init ~f:(fun _ -> Random.float 2.) n) in
  let filled_mat = fill_lower_triangular diag_mat in
  if m <= n then wrap_real_mat filled_mat else pad_mat filled_mat m n

let gen_corr_cholesky_unwrapped n =
  let diag_mat = gen_diag_mat (List.init ~f:(fun _ -> Random.float 2.) n) in
  let filled_mat = fill_lower_triangular diag_mat in
  let row_normalizer l =
    let row_norm =
      Float.sqrt (List.fold ~init:0. ~f:(fun accum x -> accum +. (x *. x)) l)
    in
    List.map ~f:(fun x -> x /. row_norm) l
  in
  List.map ~f:row_normalizer filled_mat

let gen_corr_cholesky n = wrap_real_mat (gen_corr_cholesky_unwrapped n)

(* let gen_identity_matrix m n =
   let id_mat = gen_diag_mat (List.init ~f:(fun _ -> 1.) n) in
   if m <= n then wrap_real_mat id_mat else pad_mat id_mat m n *)

let gen_cov_matrix n =
  let cov = gen_cov_unwrapped n in
  wrap_real_mat cov

let gen_corr_matrix n =
  let corr_chol = gen_corr_cholesky_unwrapped n in
  wrap_real_mat (matprod corr_chol (transpose corr_chol))

let gen_matrix mm m n t =
  match t with
  | Transformation.Covariance -> gen_cov_matrix m
  | Correlation -> gen_corr_matrix m
  | CholeskyCov -> gen_cov_cholesky m n
  | CholeskyCorr -> gen_corr_cholesky m
  | _ ->
      { int_two with
        expr= RowVectorExpr (repeat_th m (fun () -> gen_row_vector mm n t)) }

(* TODO: do some proper random generation of these special matrices *)

let gen_array elt n _ = {int_two with expr= ArrayExpr (repeat_th n elt)}

let rec generate_value m st t =
  match st with
  | SizedType.SInt -> gen_int m t
  | SReal -> gen_real m t
<<<<<<< HEAD
  | SComplex ->
      (* when serialzied, a complex number looks just like a 2-array of reals *)
      generate_value m (SArray (SReal, wrap_int 2)) t
  | SVector e -> gen_vector m (unwrap_int_exn m e) t
  | SRowVector e -> gen_row_vector m (unwrap_int_exn m e) t
  | SMatrix (e1, e2) ->
=======
  | SVector (_, e) -> gen_vector m (unwrap_int_exn m e) t
  | SRowVector (_, e) -> gen_row_vector m (unwrap_int_exn m e) t
  | SMatrix (_, e1, e2) ->
>>>>>>> 766bbf10
      gen_matrix m (unwrap_int_exn m e1) (unwrap_int_exn m e2) t
  | SArray (st, e) ->
      let element () = generate_value m st t in
      gen_array element (unwrap_int_exn m e) t

let rec pp_value_json ppf e =
  match e.expr with
  | PostfixOp (e, Transpose) -> pp_value_json ppf e
  | IntNumeral s | RealNumeral s -> Fmt.string ppf s
  | ArrayExpr l | RowVectorExpr l ->
      Fmt.(pf ppf "[@[<hov 1>%a@]]" (list ~sep:comma pp_value_json) l)
  | _ -> failwith "This should never happen."

let var_decl_id d =
  match d.stmt with
  | VarDecl {identifier; _} -> identifier.name
  | _ -> failwith "This should never happen."

let var_decl_gen_val m d =
  match d.stmt with
  | VarDecl {decl_type= Sized sizedtype; transformation; _} ->
      generate_value m sizedtype transformation
  | _ -> failwith "This should never happen."

let print_data_prog s =
  let data = Option.value ~default:[] s.datablock in
  let l, _ =
    List.fold data ~init:([], Map.Poly.empty) ~f:(fun (l, m) decl ->
        let value = var_decl_gen_val m decl in
        ( l @ [(var_decl_id decl, value)]
        , Map.set m ~key:(var_decl_id decl) ~data:value ) )
  in
  let pp ppf (id, value) =
    Fmt.pf ppf {|@[<hov 2>"%s":@ %a@]|} id pp_value_json value
  in
  Fmt.(strf "{@ @[<hov>%a@]@ }" (list ~sep:comma pp) l)<|MERGE_RESOLUTION|>--- conflicted
+++ resolved
@@ -278,18 +278,12 @@
   match st with
   | SizedType.SInt -> gen_int m t
   | SReal -> gen_real m t
-<<<<<<< HEAD
   | SComplex ->
       (* when serialzied, a complex number looks just like a 2-array of reals *)
       generate_value m (SArray (SReal, wrap_int 2)) t
-  | SVector e -> gen_vector m (unwrap_int_exn m e) t
-  | SRowVector e -> gen_row_vector m (unwrap_int_exn m e) t
-  | SMatrix (e1, e2) ->
-=======
   | SVector (_, e) -> gen_vector m (unwrap_int_exn m e) t
   | SRowVector (_, e) -> gen_row_vector m (unwrap_int_exn m e) t
   | SMatrix (_, e1, e2) ->
->>>>>>> 766bbf10
       gen_matrix m (unwrap_int_exn m e1) (unwrap_int_exn m e2) t
   | SArray (st, e) ->
       let element () = generate_value m st t in
