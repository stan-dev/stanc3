--- conflicted
+++ resolved
@@ -20,11 +20,7 @@
 ##
 ## Concrete syntax: data { cholesky_factor_corr while
 ##
-<<<<<<< HEAD
-## Ends in an error in state: 558.
-=======
 ## Ends in an error in state: 551.
->>>>>>> 4f0d26cf
 ##
 ## top_var_type -> CHOLESKYFACTORCORR . LBRACK expression RBRACK [ WHILE VOID VECTOR UPPER UNITVECTOR TUPLE TRUNCATE TARGET SIMPLEX RPAREN ROWVECTOR RETURN REJECT REAL PROFILE PRINT POSITIVEORDERED PARAMETERSBLOCK ORDERED OFFSET MULTIPLIER MODELBLOCK MATRIX LOWER JACOBIAN INT IN IF IDENTIFIER FUNCTIONBLOCK FOR FATAL_ERROR ELSE DATABLOCK COVMATRIX CORRMATRIX CONTINUE COMPLEXVECTOR COMPLEXROWVECTOR COMPLEXMATRIX COMPLEX COMMA CHOLESKYFACTORCOV CHOLESKYFACTORCORR BREAK ARRAY ]
 ##
@@ -46,11 +42,7 @@
 ##
 ## Concrete syntax: data { cholesky_factor_cov [ while
 ##
-<<<<<<< HEAD
-## Ends in an error in state: 552.
-=======
 ## Ends in an error in state: 545.
->>>>>>> 4f0d26cf
 ##
 ## top_var_type -> CHOLESKYFACTORCOV LBRACK . expression option(pair(COMMA,expression)) RBRACK [ WHILE VOID VECTOR UPPER UNITVECTOR TUPLE TRUNCATE TARGET SIMPLEX RPAREN ROWVECTOR RETURN REJECT REAL PROFILE PRINT POSITIVEORDERED PARAMETERSBLOCK ORDERED OFFSET MULTIPLIER MODELBLOCK MATRIX LOWER JACOBIAN INT IN IF IDENTIFIER FUNCTIONBLOCK FOR FATAL_ERROR ELSE DATABLOCK COVMATRIX CORRMATRIX CONTINUE COMPLEXVECTOR COMPLEXROWVECTOR COMPLEXMATRIX COMPLEX COMMA CHOLESKYFACTORCOV CHOLESKYFACTORCORR BREAK ARRAY ]
 ##
@@ -68,11 +60,7 @@
 ##
 ## Concrete syntax: data { corr_matrix while
 ##
-<<<<<<< HEAD
-## Ends in an error in state: 528.
-=======
 ## Ends in an error in state: 521.
->>>>>>> 4f0d26cf
 ##
 ## top_var_type -> CORRMATRIX . LBRACK expression RBRACK [ WHILE VOID VECTOR UPPER UNITVECTOR TUPLE TRUNCATE TARGET SIMPLEX RPAREN ROWVECTOR RETURN REJECT REAL PROFILE PRINT POSITIVEORDERED PARAMETERSBLOCK ORDERED OFFSET MULTIPLIER MODELBLOCK MATRIX LOWER JACOBIAN INT IN IF IDENTIFIER FUNCTIONBLOCK FOR FATAL_ERROR ELSE DATABLOCK COVMATRIX CORRMATRIX CONTINUE COMPLEXVECTOR COMPLEXROWVECTOR COMPLEXMATRIX COMPLEX COMMA CHOLESKYFACTORCOV CHOLESKYFACTORCORR BREAK ARRAY ]
 ##
@@ -90,11 +78,7 @@
 ##
 ## Concrete syntax: data { cov_matrix while
 ##
-<<<<<<< HEAD
-## Ends in an error in state: 524.
-=======
 ## Ends in an error in state: 517.
->>>>>>> 4f0d26cf
 ##
 ## top_var_type -> COVMATRIX . LBRACK expression RBRACK [ WHILE VOID VECTOR UPPER UNITVECTOR TUPLE TRUNCATE TARGET SIMPLEX RPAREN ROWVECTOR RETURN REJECT REAL PROFILE PRINT POSITIVEORDERED PARAMETERSBLOCK ORDERED OFFSET MULTIPLIER MODELBLOCK MATRIX LOWER JACOBIAN INT IN IF IDENTIFIER FUNCTIONBLOCK FOR FATAL_ERROR ELSE DATABLOCK COVMATRIX CORRMATRIX CONTINUE COMPLEXVECTOR COMPLEXROWVECTOR COMPLEXMATRIX COMPLEX COMMA CHOLESKYFACTORCOV CHOLESKYFACTORCORR BREAK ARRAY ]
 ##
@@ -108,11 +92,7 @@
 ##
 ## Concrete syntax: data { int < while
 ##
-<<<<<<< HEAD
-## Ends in an error in state: 522.
-=======
 ## Ends in an error in state: 515.
->>>>>>> 4f0d26cf
 ##
 ## range_constraint -> LABRACK . range RABRACK [ WHILE VOID VECTOR UPPER UNITVECTOR TUPLE TRUNCATE TARGET SIMPLEX RPAREN ROWVECTOR RETURN REJECT REAL PROFILE PRINT POSITIVEORDERED PARAMETERSBLOCK ORDERED OFFSET MULTIPLIER MODELBLOCK MATRIX LOWER JACOBIAN INT IN IF IDENTIFIER FUNCTIONBLOCK FOR FATAL_ERROR ELSE DATABLOCK COVMATRIX CORRMATRIX CONTINUE COMPLEXVECTOR COMPLEXROWVECTOR COMPLEXMATRIX COMPLEX COMMA CHOLESKYFACTORCOV CHOLESKYFACTORCORR BREAK ARRAY ]
 ##
@@ -126,11 +106,7 @@
 ##
 ## Concrete syntax: data { int {
 ##
-<<<<<<< HEAD
-## Ends in an error in state: 521.
-=======
 ## Ends in an error in state: 514.
->>>>>>> 4f0d26cf
 ##
 ## top_var_type -> INT . range_constraint [ WHILE VOID VECTOR UPPER UNITVECTOR TUPLE TRUNCATE TARGET SIMPLEX RPAREN ROWVECTOR RETURN REJECT REAL PROFILE PRINT POSITIVEORDERED PARAMETERSBLOCK ORDERED OFFSET MULTIPLIER MODELBLOCK MATRIX LOWER JACOBIAN INT IN IF IDENTIFIER FUNCTIONBLOCK FOR FATAL_ERROR ELSE DATABLOCK COVMATRIX CORRMATRIX CONTINUE COMPLEXVECTOR COMPLEXROWVECTOR COMPLEXMATRIX COMPLEX COMMA CHOLESKYFACTORCOV CHOLESKYFACTORCORR BREAK ARRAY ]
 ##
@@ -148,11 +124,7 @@
 ##
 ## Concrete syntax: data { ordered while
 ##
-<<<<<<< HEAD
-## Ends in an error in state: 510.
-=======
 ## Ends in an error in state: 503.
->>>>>>> 4f0d26cf
 ##
 ## top_var_type -> ORDERED . LBRACK expression RBRACK [ WHILE VOID VECTOR UPPER UNITVECTOR TUPLE TRUNCATE TARGET SIMPLEX RPAREN ROWVECTOR RETURN REJECT REAL PROFILE PRINT POSITIVEORDERED PARAMETERSBLOCK ORDERED OFFSET MULTIPLIER MODELBLOCK MATRIX LOWER JACOBIAN INT IN IF IDENTIFIER FUNCTIONBLOCK FOR FATAL_ERROR ELSE DATABLOCK COVMATRIX CORRMATRIX CONTINUE COMPLEXVECTOR COMPLEXROWVECTOR COMPLEXMATRIX COMPLEX COMMA CHOLESKYFACTORCOV CHOLESKYFACTORCORR BREAK ARRAY ]
 ##
@@ -170,11 +142,7 @@
 ##
 ## Concrete syntax: data { positive_ordered while
 ##
-<<<<<<< HEAD
-## Ends in an error in state: 506.
-=======
 ## Ends in an error in state: 499.
->>>>>>> 4f0d26cf
 ##
 ## top_var_type -> POSITIVEORDERED . LBRACK expression RBRACK [ WHILE VOID VECTOR UPPER UNITVECTOR TUPLE TRUNCATE TARGET SIMPLEX RPAREN ROWVECTOR RETURN REJECT REAL PROFILE PRINT POSITIVEORDERED PARAMETERSBLOCK ORDERED OFFSET MULTIPLIER MODELBLOCK MATRIX LOWER JACOBIAN INT IN IF IDENTIFIER FUNCTIONBLOCK FOR FATAL_ERROR ELSE DATABLOCK COVMATRIX CORRMATRIX CONTINUE COMPLEXVECTOR COMPLEXROWVECTOR COMPLEXMATRIX COMPLEX COMMA CHOLESKYFACTORCOV CHOLESKYFACTORCORR BREAK ARRAY ]
 ##
@@ -188,11 +156,7 @@
 ##
 ## Concrete syntax: data { } while
 ##
-<<<<<<< HEAD
-## Ends in an error in state: 618.
-=======
 ## Ends in an error in state: 615.
->>>>>>> 4f0d26cf
 ##
 ## program -> option(function_block) option(data_block) . option(transformed_data_block) option(parameters_block) option(transformed_parameters_block) option(model_block) option(generated_quantities_block) EOF [ # ]
 ##
@@ -206,11 +170,7 @@
 ##
 ## Concrete syntax: data { real foo ; while
 ##
-<<<<<<< HEAD
-## Ends in an error in state: 609.
-=======
 ## Ends in an error in state: 606.
->>>>>>> 4f0d26cf
 ##
 ## list(top_var_decl_no_assign) -> top_var_decl_no_assign . list(top_var_decl_no_assign) [ RBRACE ]
 ##
@@ -224,11 +184,7 @@
 ##
 ## Concrete syntax: data { real {
 ##
-<<<<<<< HEAD
-## Ends in an error in state: 504.
-=======
 ## Ends in an error in state: 497.
->>>>>>> 4f0d26cf
 ##
 ## top_var_type -> REAL . type_constraint [ WHILE VOID VECTOR UPPER UNITVECTOR TUPLE TRUNCATE TARGET SIMPLEX RPAREN ROWVECTOR RETURN REJECT REAL PROFILE PRINT POSITIVEORDERED PARAMETERSBLOCK ORDERED OFFSET MULTIPLIER MODELBLOCK MATRIX LOWER JACOBIAN INT IN IF IDENTIFIER FUNCTIONBLOCK FOR FATAL_ERROR ELSE DATABLOCK COVMATRIX CORRMATRIX CONTINUE COMPLEXVECTOR COMPLEXROWVECTOR COMPLEXMATRIX COMPLEX COMMA CHOLESKYFACTORCOV CHOLESKYFACTORCORR BREAK ARRAY ]
 ##
@@ -242,11 +198,7 @@
 ##
 ## Concrete syntax: data { row_vector < multiplier = foo > while
 ##
-<<<<<<< HEAD
-## Ends in an error in state: 500.
-=======
 ## Ends in an error in state: 493.
->>>>>>> 4f0d26cf
 ##
 ## top_var_type -> ROWVECTOR type_constraint . LBRACK expression RBRACK [ WHILE VOID VECTOR UPPER UNITVECTOR TUPLE TRUNCATE TARGET SIMPLEX RPAREN ROWVECTOR RETURN REJECT REAL PROFILE PRINT POSITIVEORDERED PARAMETERSBLOCK ORDERED OFFSET MULTIPLIER MODELBLOCK MATRIX LOWER JACOBIAN INT IN IF IDENTIFIER FUNCTIONBLOCK FOR FATAL_ERROR ELSE DATABLOCK COVMATRIX CORRMATRIX CONTINUE COMPLEXVECTOR COMPLEXROWVECTOR COMPLEXMATRIX COMPLEX COMMA CHOLESKYFACTORCOV CHOLESKYFACTORCORR BREAK ARRAY ]
 ##
@@ -264,11 +216,7 @@
 ##
 ## Concrete syntax: data { simplex while
 ##
-<<<<<<< HEAD
-## Ends in an error in state: 495.
-=======
 ## Ends in an error in state: 488.
->>>>>>> 4f0d26cf
 ##
 ## top_var_type -> SIMPLEX . LBRACK expression RBRACK [ WHILE VOID VECTOR UPPER UNITVECTOR TUPLE TRUNCATE TARGET SIMPLEX RPAREN ROWVECTOR RETURN REJECT REAL PROFILE PRINT POSITIVEORDERED PARAMETERSBLOCK ORDERED OFFSET MULTIPLIER MODELBLOCK MATRIX LOWER JACOBIAN INT IN IF IDENTIFIER FUNCTIONBLOCK FOR FATAL_ERROR ELSE DATABLOCK COVMATRIX CORRMATRIX CONTINUE COMPLEXVECTOR COMPLEXROWVECTOR COMPLEXMATRIX COMPLEX COMMA CHOLESKYFACTORCOV CHOLESKYFACTORCORR BREAK ARRAY ]
 ##
@@ -787,16 +735,10 @@
 ##
 ## Concrete syntax: data { vector [ 24 ] ^
 ##
-<<<<<<< HEAD
-## Ends in an error in state: 605.
-##
-## decl(top_var_type,no_assign) -> top_var_type . id_and_optional_assignment(no_assign,decl_identifier) option(remaining_declarations(no_assign)) SEMICOLON [ VECTOR UNITVECTOR TUPLE STOCHASTICROWMATRIX STOCHASTICCOLUMNMATRIX SIMPLEX SEMICOLON ROWVECTOR REAL RBRACE POSITIVEORDERED ORDERED MATRIX INT COVMATRIX CORRMATRIX COMPLEXVECTOR COMPLEXROWVECTOR COMPLEXMATRIX COMPLEX CHOLESKYFACTORCOV CHOLESKYFACTORCORR ARRAY ]
-=======
 ## Ends in an error in state: 598.
 ##
 ## decl(top_var_type,no_assign) -> top_var_type . decl_identifier LBRACK separated_nonempty_list(COMMA,expression) RBRACK [ VECTOR UNITVECTOR TUPLE SIMPLEX SEMICOLON ROWVECTOR REAL RBRACE POSITIVEORDERED ORDERED MATRIX INT COVMATRIX CORRMATRIX COMPLEXVECTOR COMPLEXROWVECTOR COMPLEXMATRIX COMPLEX CHOLESKYFACTORCOV CHOLESKYFACTORCORR ARRAY ]
 ## decl(top_var_type,no_assign) -> top_var_type . id_and_optional_assignment(no_assign,decl_identifier) option(remaining_declarations(no_assign)) SEMICOLON [ VECTOR UNITVECTOR TUPLE SIMPLEX SEMICOLON ROWVECTOR REAL RBRACE POSITIVEORDERED ORDERED MATRIX INT COVMATRIX CORRMATRIX COMPLEXVECTOR COMPLEXROWVECTOR COMPLEXMATRIX COMPLEX CHOLESKYFACTORCOV CHOLESKYFACTORCORR ARRAY ]
->>>>>>> 4f0d26cf
 ##
 ## The known suffix of the stack is as follows:
 ## top_var_type
@@ -990,11 +932,7 @@
 ##
 ## Concrete syntax: generated quantities { } .*=
 ##
-<<<<<<< HEAD
-## Ends in an error in state: 663.
-=======
 ## Ends in an error in state: 664.
->>>>>>> 4f0d26cf
 ##
 ## program -> option(function_block) option(data_block) option(transformed_data_block) option(parameters_block) option(transformed_parameters_block) option(model_block) option(generated_quantities_block) . EOF [ # ]
 ##
@@ -1008,29 +946,21 @@
 ##
 ## Concrete syntax: generated quantities { void
 ##
-<<<<<<< HEAD
+## Ends in an error in state: 661.
+##
+## generated_quantities_block -> GENERATEDQUANTITIESBLOCK LBRACE . list(top_vardecl_or_statement) RBRACE [ EOF ]
+##
+## The known suffix of the stack is as follows:
+## GENERATEDQUANTITIESBLOCK LBRACE
+##
+
+Variable declaration or statement or "}" expected in generated quantities block.
+
+program: GENERATEDQUANTITIESBLOCK WHILE
+##
+## Concrete syntax: generated quantities while
+##
 ## Ends in an error in state: 660.
-=======
-## Ends in an error in state: 661.
->>>>>>> 4f0d26cf
-##
-## generated_quantities_block -> GENERATEDQUANTITIESBLOCK LBRACE . list(top_vardecl_or_statement) RBRACE [ EOF ]
-##
-## The known suffix of the stack is as follows:
-## GENERATEDQUANTITIESBLOCK LBRACE
-##
-
-Variable declaration or statement or "}" expected in generated quantities block.
-
-program: GENERATEDQUANTITIESBLOCK WHILE
-##
-## Concrete syntax: generated quantities while
-##
-<<<<<<< HEAD
-## Ends in an error in state: 659.
-=======
-## Ends in an error in state: 660.
->>>>>>> 4f0d26cf
 ##
 ## generated_quantities_block -> GENERATEDQUANTITIESBLOCK . LBRACE list(top_vardecl_or_statement) RBRACE [ EOF ]
 ##
@@ -1100,11 +1030,7 @@
 ##
 ## Concrete syntax: model { } .*=
 ##
-<<<<<<< HEAD
-## Ends in an error in state: 658.
-=======
 ## Ends in an error in state: 659.
->>>>>>> 4f0d26cf
 ##
 ## program -> option(function_block) option(data_block) option(transformed_data_block) option(parameters_block) option(transformed_parameters_block) option(model_block) . option(generated_quantities_block) EOF [ # ]
 ##
@@ -1136,12 +1062,8 @@
 ##
 ## Ends in an error in state: 322.
 ##
-<<<<<<< HEAD
-## decl(sized_basic_type,expression) -> sized_basic_type . id_and_optional_assignment(expression,decl_identifier) option(remaining_declarations(expression)) SEMICOLON [ WHILE VOID VECTOR UNITVECTOR TUPLE TRUNCATE TARGET STOCHASTICROWMATRIX STOCHASTICCOLUMNMATRIX SIMPLEX SEMICOLON ROWVECTOR RETURN REJECT REALNUMERAL REAL RBRACE PROFILE PRINT POSITIVEORDERED PLUS ORDERED MINUS MATRIX LPAREN LBRACK LBRACE JACOBIAN INTNUMERAL INT IMAGNUMERAL IF IDENTIFIER FOR FATAL_ERROR EOF ELSE DOTNUMERAL COVMATRIX CORRMATRIX CONTINUE COMPLEXVECTOR COMPLEXROWVECTOR COMPLEXMATRIX COMPLEX CHOLESKYFACTORCOV CHOLESKYFACTORCORR BREAK BANG ARRAY ]
-=======
 ## decl(sized_basic_type,expression) -> sized_basic_type . decl_identifier LBRACK separated_nonempty_list(COMMA,expression) RBRACK [ WHILE VOID VECTOR UNITVECTOR TUPLE TRUNCATE TARGET SIMPLEX SEMICOLON ROWVECTOR RETURN REJECT REALNUMERAL REAL RBRACE PROFILE PRINT POSITIVEORDERED PLUS ORDERED MINUS MATRIX LPAREN LBRACK LBRACE JACOBIAN INTNUMERAL INT IMAGNUMERAL IF IDENTIFIER FOR FATAL_ERROR EOF ELSE DOTNUMERAL COVMATRIX CORRMATRIX CONTINUE COMPLEXVECTOR COMPLEXROWVECTOR COMPLEXMATRIX COMPLEX CHOLESKYFACTORCOV CHOLESKYFACTORCORR BREAK BANG ARRAY ]
 ## decl(sized_basic_type,expression) -> sized_basic_type . id_and_optional_assignment(expression,decl_identifier) option(remaining_declarations(expression)) SEMICOLON [ WHILE VOID VECTOR UNITVECTOR TUPLE TRUNCATE TARGET SIMPLEX SEMICOLON ROWVECTOR RETURN REJECT REALNUMERAL REAL RBRACE PROFILE PRINT POSITIVEORDERED PLUS ORDERED MINUS MATRIX LPAREN LBRACK LBRACE JACOBIAN INTNUMERAL INT IMAGNUMERAL IF IDENTIFIER FOR FATAL_ERROR EOF ELSE DOTNUMERAL COVMATRIX CORRMATRIX CONTINUE COMPLEXVECTOR COMPLEXROWVECTOR COMPLEXMATRIX COMPLEX CHOLESKYFACTORCOV CHOLESKYFACTORCORR BREAK BANG ARRAY ]
->>>>>>> 4f0d26cf
 ##
 ## The known suffix of the stack is as follows:
 ## sized_basic_type
@@ -1245,29 +1167,21 @@
 ##
 ## Concrete syntax: model { void
 ##
-<<<<<<< HEAD
+## Ends in an error in state: 656.
+##
+## model_block -> MODELBLOCK LBRACE . list(vardecl_or_statement) RBRACE [ GENERATEDQUANTITIESBLOCK EOF ]
+##
+## The known suffix of the stack is as follows:
+## MODELBLOCK LBRACE
+##
+
+Variable declaration, statement or "}" expected.
+
+program: MODELBLOCK WHILE
+##
+## Concrete syntax: model while
+##
 ## Ends in an error in state: 655.
-=======
-## Ends in an error in state: 656.
->>>>>>> 4f0d26cf
-##
-## model_block -> MODELBLOCK LBRACE . list(vardecl_or_statement) RBRACE [ GENERATEDQUANTITIESBLOCK EOF ]
-##
-## The known suffix of the stack is as follows:
-## MODELBLOCK LBRACE
-##
-
-Variable declaration, statement or "}" expected.
-
-program: MODELBLOCK WHILE
-##
-## Concrete syntax: model while
-##
-<<<<<<< HEAD
-## Ends in an error in state: 654.
-=======
-## Ends in an error in state: 655.
->>>>>>> 4f0d26cf
 ##
 ## model_block -> MODELBLOCK . LBRACE list(vardecl_or_statement) RBRACE [ GENERATEDQUANTITIESBLOCK EOF ]
 ##
@@ -1281,11 +1195,7 @@
 ##
 ## Concrete syntax: parameters { } .*=
 ##
-<<<<<<< HEAD
-## Ends in an error in state: 647.
-=======
 ## Ends in an error in state: 648.
->>>>>>> 4f0d26cf
 ##
 ## program -> option(function_block) option(data_block) option(transformed_data_block) option(parameters_block) . option(transformed_parameters_block) option(model_block) option(generated_quantities_block) EOF [ # ]
 ##
@@ -1299,29 +1209,21 @@
 ##
 ## Concrete syntax: parameters { while
 ##
-<<<<<<< HEAD
+## Ends in an error in state: 644.
+##
+## parameters_block -> PARAMETERSBLOCK LBRACE . list(top_var_decl_no_assign) RBRACE [ TRANSFORMEDPARAMETERSBLOCK MODELBLOCK GENERATEDQUANTITIESBLOCK EOF ]
+##
+## The known suffix of the stack is as follows:
+## PARAMETERSBLOCK LBRACE
+##
+
+Expected top-level variable declaration or "}".
+
+program: PARAMETERSBLOCK WHILE
+##
+## Concrete syntax: parameters while
+##
 ## Ends in an error in state: 643.
-=======
-## Ends in an error in state: 644.
->>>>>>> 4f0d26cf
-##
-## parameters_block -> PARAMETERSBLOCK LBRACE . list(top_var_decl_no_assign) RBRACE [ TRANSFORMEDPARAMETERSBLOCK MODELBLOCK GENERATEDQUANTITIESBLOCK EOF ]
-##
-## The known suffix of the stack is as follows:
-## PARAMETERSBLOCK LBRACE
-##
-
-Expected top-level variable declaration or "}".
-
-program: PARAMETERSBLOCK WHILE
-##
-## Concrete syntax: parameters while
-##
-<<<<<<< HEAD
-## Ends in an error in state: 642.
-=======
-## Ends in an error in state: 643.
->>>>>>> 4f0d26cf
 ##
 ## parameters_block -> PARAMETERSBLOCK . LBRACE list(top_var_decl_no_assign) RBRACE [ TRANSFORMEDPARAMETERSBLOCK MODELBLOCK GENERATEDQUANTITIESBLOCK EOF ]
 ##
@@ -1832,11 +1734,7 @@
 ##
 ## Concrete syntax: transformed data { } .*=
 ##
-<<<<<<< HEAD
-## Ends in an error in state: 641.
-=======
 ## Ends in an error in state: 642.
->>>>>>> 4f0d26cf
 ##
 ## program -> option(function_block) option(data_block) option(transformed_data_block) . option(parameters_block) option(transformed_parameters_block) option(model_block) option(generated_quantities_block) EOF [ # ]
 ##
@@ -2468,219 +2366,6 @@
 
 Ill-formed phrase. Expect either "+=" or "()" after "target".
 
-<<<<<<< HEAD
-program: TRANSFORMEDDATABLOCK LBRACE IDENTIFIER ASSIGN IDENTIFIER TILDE
-##
-## Concrete syntax: transformed data { foo = foo ~
-##
-## Ends in an error in state: 368.
-##
-## atomic_statement -> common_expression ASSIGN expression . SEMICOLON [ WHILE VOID VECTOR UNITVECTOR TUPLE TRUNCATE TARGET STOCHASTICROWMATRIX STOCHASTICCOLUMNMATRIX SIMPLEX SEMICOLON ROWVECTOR RETURN REJECT REALNUMERAL REAL RBRACE PROFILE PRINT POSITIVEORDERED PLUS ORDERED MINUS MATRIX LPAREN LBRACK LBRACE JACOBIAN INTNUMERAL INT IMAGNUMERAL IF IDENTIFIER FOR FATAL_ERROR EOF ELSE DOTNUMERAL COVMATRIX CORRMATRIX CONTINUE COMPLEXVECTOR COMPLEXROWVECTOR COMPLEXMATRIX COMPLEX CHOLESKYFACTORCOV CHOLESKYFACTORCORR BREAK BANG ARRAY ]
-## expression -> expression . QMARK expression COLON expression [ TRANSPOSE TIMES SEMICOLON RABRACK QMARK PLUS OR NEQUALS MODULO MINUS LEQ LDIVIDE LABRACK IDIVIDE HAT GEQ EQUALS ELTTIMES ELTPOW ELTDIVIDE DIVIDE AND ]
-## expression -> expression . PLUS expression [ TRANSPOSE TIMES SEMICOLON RABRACK QMARK PLUS OR NEQUALS MODULO MINUS LEQ LDIVIDE LABRACK IDIVIDE HAT GEQ EQUALS ELTTIMES ELTPOW ELTDIVIDE DIVIDE AND ]
-## expression -> expression . MINUS expression [ TRANSPOSE TIMES SEMICOLON RABRACK QMARK PLUS OR NEQUALS MODULO MINUS LEQ LDIVIDE LABRACK IDIVIDE HAT GEQ EQUALS ELTTIMES ELTPOW ELTDIVIDE DIVIDE AND ]
-## expression -> expression . TIMES expression [ TRANSPOSE TIMES SEMICOLON RABRACK QMARK PLUS OR NEQUALS MODULO MINUS LEQ LDIVIDE LABRACK IDIVIDE HAT GEQ EQUALS ELTTIMES ELTPOW ELTDIVIDE DIVIDE AND ]
-## expression -> expression . DIVIDE expression [ TRANSPOSE TIMES SEMICOLON RABRACK QMARK PLUS OR NEQUALS MODULO MINUS LEQ LDIVIDE LABRACK IDIVIDE HAT GEQ EQUALS ELTTIMES ELTPOW ELTDIVIDE DIVIDE AND ]
-## expression -> expression . IDIVIDE expression [ TRANSPOSE TIMES SEMICOLON RABRACK QMARK PLUS OR NEQUALS MODULO MINUS LEQ LDIVIDE LABRACK IDIVIDE HAT GEQ EQUALS ELTTIMES ELTPOW ELTDIVIDE DIVIDE AND ]
-## expression -> expression . MODULO expression [ TRANSPOSE TIMES SEMICOLON RABRACK QMARK PLUS OR NEQUALS MODULO MINUS LEQ LDIVIDE LABRACK IDIVIDE HAT GEQ EQUALS ELTTIMES ELTPOW ELTDIVIDE DIVIDE AND ]
-## expression -> expression . LDIVIDE expression [ TRANSPOSE TIMES SEMICOLON RABRACK QMARK PLUS OR NEQUALS MODULO MINUS LEQ LDIVIDE LABRACK IDIVIDE HAT GEQ EQUALS ELTTIMES ELTPOW ELTDIVIDE DIVIDE AND ]
-## expression -> expression . ELTTIMES expression [ TRANSPOSE TIMES SEMICOLON RABRACK QMARK PLUS OR NEQUALS MODULO MINUS LEQ LDIVIDE LABRACK IDIVIDE HAT GEQ EQUALS ELTTIMES ELTPOW ELTDIVIDE DIVIDE AND ]
-## expression -> expression . ELTDIVIDE expression [ TRANSPOSE TIMES SEMICOLON RABRACK QMARK PLUS OR NEQUALS MODULO MINUS LEQ LDIVIDE LABRACK IDIVIDE HAT GEQ EQUALS ELTTIMES ELTPOW ELTDIVIDE DIVIDE AND ]
-## expression -> expression . HAT expression [ TRANSPOSE TIMES SEMICOLON RABRACK QMARK PLUS OR NEQUALS MODULO MINUS LEQ LDIVIDE LABRACK IDIVIDE HAT GEQ EQUALS ELTTIMES ELTPOW ELTDIVIDE DIVIDE AND ]
-## expression -> expression . ELTPOW expression [ TRANSPOSE TIMES SEMICOLON RABRACK QMARK PLUS OR NEQUALS MODULO MINUS LEQ LDIVIDE LABRACK IDIVIDE HAT GEQ EQUALS ELTTIMES ELTPOW ELTDIVIDE DIVIDE AND ]
-## expression -> expression . OR expression [ TRANSPOSE TIMES SEMICOLON RABRACK QMARK PLUS OR NEQUALS MODULO MINUS LEQ LDIVIDE LABRACK IDIVIDE HAT GEQ EQUALS ELTTIMES ELTPOW ELTDIVIDE DIVIDE AND ]
-## expression -> expression . AND expression [ TRANSPOSE TIMES SEMICOLON RABRACK QMARK PLUS OR NEQUALS MODULO MINUS LEQ LDIVIDE LABRACK IDIVIDE HAT GEQ EQUALS ELTTIMES ELTPOW ELTDIVIDE DIVIDE AND ]
-## expression -> expression . EQUALS expression [ TRANSPOSE TIMES SEMICOLON RABRACK QMARK PLUS OR NEQUALS MODULO MINUS LEQ LDIVIDE LABRACK IDIVIDE HAT GEQ EQUALS ELTTIMES ELTPOW ELTDIVIDE DIVIDE AND ]
-## expression -> expression . NEQUALS expression [ TRANSPOSE TIMES SEMICOLON RABRACK QMARK PLUS OR NEQUALS MODULO MINUS LEQ LDIVIDE LABRACK IDIVIDE HAT GEQ EQUALS ELTTIMES ELTPOW ELTDIVIDE DIVIDE AND ]
-## expression -> expression . LABRACK expression [ TRANSPOSE TIMES SEMICOLON RABRACK QMARK PLUS OR NEQUALS MODULO MINUS LEQ LDIVIDE LABRACK IDIVIDE HAT GEQ EQUALS ELTTIMES ELTPOW ELTDIVIDE DIVIDE AND ]
-## expression -> expression . LEQ expression [ TRANSPOSE TIMES SEMICOLON RABRACK QMARK PLUS OR NEQUALS MODULO MINUS LEQ LDIVIDE LABRACK IDIVIDE HAT GEQ EQUALS ELTTIMES ELTPOW ELTDIVIDE DIVIDE AND ]
-## expression -> expression . RABRACK expression [ TRANSPOSE TIMES SEMICOLON RABRACK QMARK PLUS OR NEQUALS MODULO MINUS LEQ LDIVIDE LABRACK IDIVIDE HAT GEQ EQUALS ELTTIMES ELTPOW ELTDIVIDE DIVIDE AND ]
-## expression -> expression . GEQ expression [ TRANSPOSE TIMES SEMICOLON RABRACK QMARK PLUS OR NEQUALS MODULO MINUS LEQ LDIVIDE LABRACK IDIVIDE HAT GEQ EQUALS ELTTIMES ELTPOW ELTDIVIDE DIVIDE AND ]
-## expression -> expression . TRANSPOSE [ TRANSPOSE TIMES SEMICOLON RABRACK QMARK PLUS OR NEQUALS MODULO MINUS LEQ LDIVIDE LABRACK IDIVIDE HAT GEQ EQUALS ELTTIMES ELTPOW ELTDIVIDE DIVIDE AND ]
-##
-## The known suffix of the stack is as follows:
-## common_expression ASSIGN expression
-##
-## WARNING: This example involves spurious reductions.
-## This implies that, although the LR(1) items shown above provide an
-## accurate view of the past (what has been recognized so far), they
-## may provide an INCOMPLETE view of the future (what was expected next).
-## In state 108, spurious reduction of production common_expression -> identifier
-## In state 123, spurious reduction of production expression -> common_expression
-##
-
-Ill-formed phrase. Found L-value "=" expression. There are many ways in which this can be completed to a valid phrase.
-
-program: TRANSFORMEDDATABLOCK LBRACE IDENTIFIER ASSIGN WHILE
-##
-## Concrete syntax: transformed data { foo = while
-##
-## Ends in an error in state: 367.
-##
-## atomic_statement -> common_expression ASSIGN . expression SEMICOLON [ WHILE VOID VECTOR UNITVECTOR TUPLE TRUNCATE TARGET STOCHASTICROWMATRIX STOCHASTICCOLUMNMATRIX SIMPLEX SEMICOLON ROWVECTOR RETURN REJECT REALNUMERAL REAL RBRACE PROFILE PRINT POSITIVEORDERED PLUS ORDERED MINUS MATRIX LPAREN LBRACK LBRACE JACOBIAN INTNUMERAL INT IMAGNUMERAL IF IDENTIFIER FOR FATAL_ERROR EOF ELSE DOTNUMERAL COVMATRIX CORRMATRIX CONTINUE COMPLEXVECTOR COMPLEXROWVECTOR COMPLEXMATRIX COMPLEX CHOLESKYFACTORCOV CHOLESKYFACTORCORR BREAK BANG ARRAY ]
-##
-## The known suffix of the stack is as follows:
-## common_expression ASSIGN
-##
-
-Ill-formed expression. Found L-value "=". Expect an expression followed by ";" next.
-
-program: TRANSFORMEDDATABLOCK LBRACE IDENTIFIER DIVIDEASSIGN IDENTIFIER TILDE
-##
-## Concrete syntax: transformed data { foo /= foo ~
-##
-## Ends in an error in state: 365.
-##
-## atomic_statement -> common_expression DIVIDEASSIGN expression . SEMICOLON [ WHILE VOID VECTOR UNITVECTOR TUPLE TRUNCATE TARGET STOCHASTICROWMATRIX STOCHASTICCOLUMNMATRIX SIMPLEX SEMICOLON ROWVECTOR RETURN REJECT REALNUMERAL REAL RBRACE PROFILE PRINT POSITIVEORDERED PLUS ORDERED MINUS MATRIX LPAREN LBRACK LBRACE JACOBIAN INTNUMERAL INT IMAGNUMERAL IF IDENTIFIER FOR FATAL_ERROR EOF ELSE DOTNUMERAL COVMATRIX CORRMATRIX CONTINUE COMPLEXVECTOR COMPLEXROWVECTOR COMPLEXMATRIX COMPLEX CHOLESKYFACTORCOV CHOLESKYFACTORCORR BREAK BANG ARRAY ]
-## expression -> expression . QMARK expression COLON expression [ TRANSPOSE TIMES SEMICOLON RABRACK QMARK PLUS OR NEQUALS MODULO MINUS LEQ LDIVIDE LABRACK IDIVIDE HAT GEQ EQUALS ELTTIMES ELTPOW ELTDIVIDE DIVIDE AND ]
-## expression -> expression . PLUS expression [ TRANSPOSE TIMES SEMICOLON RABRACK QMARK PLUS OR NEQUALS MODULO MINUS LEQ LDIVIDE LABRACK IDIVIDE HAT GEQ EQUALS ELTTIMES ELTPOW ELTDIVIDE DIVIDE AND ]
-## expression -> expression . MINUS expression [ TRANSPOSE TIMES SEMICOLON RABRACK QMARK PLUS OR NEQUALS MODULO MINUS LEQ LDIVIDE LABRACK IDIVIDE HAT GEQ EQUALS ELTTIMES ELTPOW ELTDIVIDE DIVIDE AND ]
-## expression -> expression . TIMES expression [ TRANSPOSE TIMES SEMICOLON RABRACK QMARK PLUS OR NEQUALS MODULO MINUS LEQ LDIVIDE LABRACK IDIVIDE HAT GEQ EQUALS ELTTIMES ELTPOW ELTDIVIDE DIVIDE AND ]
-## expression -> expression . DIVIDE expression [ TRANSPOSE TIMES SEMICOLON RABRACK QMARK PLUS OR NEQUALS MODULO MINUS LEQ LDIVIDE LABRACK IDIVIDE HAT GEQ EQUALS ELTTIMES ELTPOW ELTDIVIDE DIVIDE AND ]
-## expression -> expression . IDIVIDE expression [ TRANSPOSE TIMES SEMICOLON RABRACK QMARK PLUS OR NEQUALS MODULO MINUS LEQ LDIVIDE LABRACK IDIVIDE HAT GEQ EQUALS ELTTIMES ELTPOW ELTDIVIDE DIVIDE AND ]
-## expression -> expression . MODULO expression [ TRANSPOSE TIMES SEMICOLON RABRACK QMARK PLUS OR NEQUALS MODULO MINUS LEQ LDIVIDE LABRACK IDIVIDE HAT GEQ EQUALS ELTTIMES ELTPOW ELTDIVIDE DIVIDE AND ]
-## expression -> expression . LDIVIDE expression [ TRANSPOSE TIMES SEMICOLON RABRACK QMARK PLUS OR NEQUALS MODULO MINUS LEQ LDIVIDE LABRACK IDIVIDE HAT GEQ EQUALS ELTTIMES ELTPOW ELTDIVIDE DIVIDE AND ]
-## expression -> expression . ELTTIMES expression [ TRANSPOSE TIMES SEMICOLON RABRACK QMARK PLUS OR NEQUALS MODULO MINUS LEQ LDIVIDE LABRACK IDIVIDE HAT GEQ EQUALS ELTTIMES ELTPOW ELTDIVIDE DIVIDE AND ]
-## expression -> expression . ELTDIVIDE expression [ TRANSPOSE TIMES SEMICOLON RABRACK QMARK PLUS OR NEQUALS MODULO MINUS LEQ LDIVIDE LABRACK IDIVIDE HAT GEQ EQUALS ELTTIMES ELTPOW ELTDIVIDE DIVIDE AND ]
-## expression -> expression . HAT expression [ TRANSPOSE TIMES SEMICOLON RABRACK QMARK PLUS OR NEQUALS MODULO MINUS LEQ LDIVIDE LABRACK IDIVIDE HAT GEQ EQUALS ELTTIMES ELTPOW ELTDIVIDE DIVIDE AND ]
-## expression -> expression . ELTPOW expression [ TRANSPOSE TIMES SEMICOLON RABRACK QMARK PLUS OR NEQUALS MODULO MINUS LEQ LDIVIDE LABRACK IDIVIDE HAT GEQ EQUALS ELTTIMES ELTPOW ELTDIVIDE DIVIDE AND ]
-## expression -> expression . OR expression [ TRANSPOSE TIMES SEMICOLON RABRACK QMARK PLUS OR NEQUALS MODULO MINUS LEQ LDIVIDE LABRACK IDIVIDE HAT GEQ EQUALS ELTTIMES ELTPOW ELTDIVIDE DIVIDE AND ]
-## expression -> expression . AND expression [ TRANSPOSE TIMES SEMICOLON RABRACK QMARK PLUS OR NEQUALS MODULO MINUS LEQ LDIVIDE LABRACK IDIVIDE HAT GEQ EQUALS ELTTIMES ELTPOW ELTDIVIDE DIVIDE AND ]
-## expression -> expression . EQUALS expression [ TRANSPOSE TIMES SEMICOLON RABRACK QMARK PLUS OR NEQUALS MODULO MINUS LEQ LDIVIDE LABRACK IDIVIDE HAT GEQ EQUALS ELTTIMES ELTPOW ELTDIVIDE DIVIDE AND ]
-## expression -> expression . NEQUALS expression [ TRANSPOSE TIMES SEMICOLON RABRACK QMARK PLUS OR NEQUALS MODULO MINUS LEQ LDIVIDE LABRACK IDIVIDE HAT GEQ EQUALS ELTTIMES ELTPOW ELTDIVIDE DIVIDE AND ]
-## expression -> expression . LABRACK expression [ TRANSPOSE TIMES SEMICOLON RABRACK QMARK PLUS OR NEQUALS MODULO MINUS LEQ LDIVIDE LABRACK IDIVIDE HAT GEQ EQUALS ELTTIMES ELTPOW ELTDIVIDE DIVIDE AND ]
-## expression -> expression . LEQ expression [ TRANSPOSE TIMES SEMICOLON RABRACK QMARK PLUS OR NEQUALS MODULO MINUS LEQ LDIVIDE LABRACK IDIVIDE HAT GEQ EQUALS ELTTIMES ELTPOW ELTDIVIDE DIVIDE AND ]
-## expression -> expression . RABRACK expression [ TRANSPOSE TIMES SEMICOLON RABRACK QMARK PLUS OR NEQUALS MODULO MINUS LEQ LDIVIDE LABRACK IDIVIDE HAT GEQ EQUALS ELTTIMES ELTPOW ELTDIVIDE DIVIDE AND ]
-## expression -> expression . GEQ expression [ TRANSPOSE TIMES SEMICOLON RABRACK QMARK PLUS OR NEQUALS MODULO MINUS LEQ LDIVIDE LABRACK IDIVIDE HAT GEQ EQUALS ELTTIMES ELTPOW ELTDIVIDE DIVIDE AND ]
-## expression -> expression . TRANSPOSE [ TRANSPOSE TIMES SEMICOLON RABRACK QMARK PLUS OR NEQUALS MODULO MINUS LEQ LDIVIDE LABRACK IDIVIDE HAT GEQ EQUALS ELTTIMES ELTPOW ELTDIVIDE DIVIDE AND ]
-##
-## The known suffix of the stack is as follows:
-## common_expression DIVIDEASSIGN expression
-##
-## WARNING: This example involves spurious reductions.
-## This implies that, although the LR(1) items shown above provide an
-## accurate view of the past (what has been recognized so far), they
-## may provide an INCOMPLETE view of the future (what was expected next).
-## In state 108, spurious reduction of production common_expression -> identifier
-## In state 123, spurious reduction of production expression -> common_expression
-##
-
-Ill-formed phrase. Found L-value "/=" expression. There are many ways in which this can be completed to a valid phrase.
-
-program: TRANSFORMEDDATABLOCK LBRACE IDENTIFIER DIVIDEASSIGN WHILE
-##
-## Concrete syntax: transformed data { foo /= while
-##
-## Ends in an error in state: 364.
-##
-## atomic_statement -> common_expression DIVIDEASSIGN . expression SEMICOLON [ WHILE VOID VECTOR UNITVECTOR TUPLE TRUNCATE TARGET STOCHASTICROWMATRIX STOCHASTICCOLUMNMATRIX SIMPLEX SEMICOLON ROWVECTOR RETURN REJECT REALNUMERAL REAL RBRACE PROFILE PRINT POSITIVEORDERED PLUS ORDERED MINUS MATRIX LPAREN LBRACK LBRACE JACOBIAN INTNUMERAL INT IMAGNUMERAL IF IDENTIFIER FOR FATAL_ERROR EOF ELSE DOTNUMERAL COVMATRIX CORRMATRIX CONTINUE COMPLEXVECTOR COMPLEXROWVECTOR COMPLEXMATRIX COMPLEX CHOLESKYFACTORCOV CHOLESKYFACTORCORR BREAK BANG ARRAY ]
-##
-## The known suffix of the stack is as follows:
-## common_expression DIVIDEASSIGN
-##
-
-Ill-formed expression. Found L-value "/=". Expect an expression followed by ";" next.
-
-program: TRANSFORMEDDATABLOCK LBRACE IDENTIFIER ELTDIVIDEASSIGN IDENTIFIER TILDE
-##
-## Concrete syntax: transformed data { foo ./= foo ~
-##
-## Ends in an error in state: 362.
-##
-## atomic_statement -> common_expression ELTDIVIDEASSIGN expression . SEMICOLON [ WHILE VOID VECTOR UNITVECTOR TUPLE TRUNCATE TARGET STOCHASTICROWMATRIX STOCHASTICCOLUMNMATRIX SIMPLEX SEMICOLON ROWVECTOR RETURN REJECT REALNUMERAL REAL RBRACE PROFILE PRINT POSITIVEORDERED PLUS ORDERED MINUS MATRIX LPAREN LBRACK LBRACE JACOBIAN INTNUMERAL INT IMAGNUMERAL IF IDENTIFIER FOR FATAL_ERROR EOF ELSE DOTNUMERAL COVMATRIX CORRMATRIX CONTINUE COMPLEXVECTOR COMPLEXROWVECTOR COMPLEXMATRIX COMPLEX CHOLESKYFACTORCOV CHOLESKYFACTORCORR BREAK BANG ARRAY ]
-## expression -> expression . QMARK expression COLON expression [ TRANSPOSE TIMES SEMICOLON RABRACK QMARK PLUS OR NEQUALS MODULO MINUS LEQ LDIVIDE LABRACK IDIVIDE HAT GEQ EQUALS ELTTIMES ELTPOW ELTDIVIDE DIVIDE AND ]
-## expression -> expression . PLUS expression [ TRANSPOSE TIMES SEMICOLON RABRACK QMARK PLUS OR NEQUALS MODULO MINUS LEQ LDIVIDE LABRACK IDIVIDE HAT GEQ EQUALS ELTTIMES ELTPOW ELTDIVIDE DIVIDE AND ]
-## expression -> expression . MINUS expression [ TRANSPOSE TIMES SEMICOLON RABRACK QMARK PLUS OR NEQUALS MODULO MINUS LEQ LDIVIDE LABRACK IDIVIDE HAT GEQ EQUALS ELTTIMES ELTPOW ELTDIVIDE DIVIDE AND ]
-## expression -> expression . TIMES expression [ TRANSPOSE TIMES SEMICOLON RABRACK QMARK PLUS OR NEQUALS MODULO MINUS LEQ LDIVIDE LABRACK IDIVIDE HAT GEQ EQUALS ELTTIMES ELTPOW ELTDIVIDE DIVIDE AND ]
-## expression -> expression . DIVIDE expression [ TRANSPOSE TIMES SEMICOLON RABRACK QMARK PLUS OR NEQUALS MODULO MINUS LEQ LDIVIDE LABRACK IDIVIDE HAT GEQ EQUALS ELTTIMES ELTPOW ELTDIVIDE DIVIDE AND ]
-## expression -> expression . IDIVIDE expression [ TRANSPOSE TIMES SEMICOLON RABRACK QMARK PLUS OR NEQUALS MODULO MINUS LEQ LDIVIDE LABRACK IDIVIDE HAT GEQ EQUALS ELTTIMES ELTPOW ELTDIVIDE DIVIDE AND ]
-## expression -> expression . MODULO expression [ TRANSPOSE TIMES SEMICOLON RABRACK QMARK PLUS OR NEQUALS MODULO MINUS LEQ LDIVIDE LABRACK IDIVIDE HAT GEQ EQUALS ELTTIMES ELTPOW ELTDIVIDE DIVIDE AND ]
-## expression -> expression . LDIVIDE expression [ TRANSPOSE TIMES SEMICOLON RABRACK QMARK PLUS OR NEQUALS MODULO MINUS LEQ LDIVIDE LABRACK IDIVIDE HAT GEQ EQUALS ELTTIMES ELTPOW ELTDIVIDE DIVIDE AND ]
-## expression -> expression . ELTTIMES expression [ TRANSPOSE TIMES SEMICOLON RABRACK QMARK PLUS OR NEQUALS MODULO MINUS LEQ LDIVIDE LABRACK IDIVIDE HAT GEQ EQUALS ELTTIMES ELTPOW ELTDIVIDE DIVIDE AND ]
-## expression -> expression . ELTDIVIDE expression [ TRANSPOSE TIMES SEMICOLON RABRACK QMARK PLUS OR NEQUALS MODULO MINUS LEQ LDIVIDE LABRACK IDIVIDE HAT GEQ EQUALS ELTTIMES ELTPOW ELTDIVIDE DIVIDE AND ]
-## expression -> expression . HAT expression [ TRANSPOSE TIMES SEMICOLON RABRACK QMARK PLUS OR NEQUALS MODULO MINUS LEQ LDIVIDE LABRACK IDIVIDE HAT GEQ EQUALS ELTTIMES ELTPOW ELTDIVIDE DIVIDE AND ]
-## expression -> expression . ELTPOW expression [ TRANSPOSE TIMES SEMICOLON RABRACK QMARK PLUS OR NEQUALS MODULO MINUS LEQ LDIVIDE LABRACK IDIVIDE HAT GEQ EQUALS ELTTIMES ELTPOW ELTDIVIDE DIVIDE AND ]
-## expression -> expression . OR expression [ TRANSPOSE TIMES SEMICOLON RABRACK QMARK PLUS OR NEQUALS MODULO MINUS LEQ LDIVIDE LABRACK IDIVIDE HAT GEQ EQUALS ELTTIMES ELTPOW ELTDIVIDE DIVIDE AND ]
-## expression -> expression . AND expression [ TRANSPOSE TIMES SEMICOLON RABRACK QMARK PLUS OR NEQUALS MODULO MINUS LEQ LDIVIDE LABRACK IDIVIDE HAT GEQ EQUALS ELTTIMES ELTPOW ELTDIVIDE DIVIDE AND ]
-## expression -> expression . EQUALS expression [ TRANSPOSE TIMES SEMICOLON RABRACK QMARK PLUS OR NEQUALS MODULO MINUS LEQ LDIVIDE LABRACK IDIVIDE HAT GEQ EQUALS ELTTIMES ELTPOW ELTDIVIDE DIVIDE AND ]
-## expression -> expression . NEQUALS expression [ TRANSPOSE TIMES SEMICOLON RABRACK QMARK PLUS OR NEQUALS MODULO MINUS LEQ LDIVIDE LABRACK IDIVIDE HAT GEQ EQUALS ELTTIMES ELTPOW ELTDIVIDE DIVIDE AND ]
-## expression -> expression . LABRACK expression [ TRANSPOSE TIMES SEMICOLON RABRACK QMARK PLUS OR NEQUALS MODULO MINUS LEQ LDIVIDE LABRACK IDIVIDE HAT GEQ EQUALS ELTTIMES ELTPOW ELTDIVIDE DIVIDE AND ]
-## expression -> expression . LEQ expression [ TRANSPOSE TIMES SEMICOLON RABRACK QMARK PLUS OR NEQUALS MODULO MINUS LEQ LDIVIDE LABRACK IDIVIDE HAT GEQ EQUALS ELTTIMES ELTPOW ELTDIVIDE DIVIDE AND ]
-## expression -> expression . RABRACK expression [ TRANSPOSE TIMES SEMICOLON RABRACK QMARK PLUS OR NEQUALS MODULO MINUS LEQ LDIVIDE LABRACK IDIVIDE HAT GEQ EQUALS ELTTIMES ELTPOW ELTDIVIDE DIVIDE AND ]
-## expression -> expression . GEQ expression [ TRANSPOSE TIMES SEMICOLON RABRACK QMARK PLUS OR NEQUALS MODULO MINUS LEQ LDIVIDE LABRACK IDIVIDE HAT GEQ EQUALS ELTTIMES ELTPOW ELTDIVIDE DIVIDE AND ]
-## expression -> expression . TRANSPOSE [ TRANSPOSE TIMES SEMICOLON RABRACK QMARK PLUS OR NEQUALS MODULO MINUS LEQ LDIVIDE LABRACK IDIVIDE HAT GEQ EQUALS ELTTIMES ELTPOW ELTDIVIDE DIVIDE AND ]
-##
-## The known suffix of the stack is as follows:
-## common_expression ELTDIVIDEASSIGN expression
-##
-## WARNING: This example involves spurious reductions.
-## This implies that, although the LR(1) items shown above provide an
-## accurate view of the past (what has been recognized so far), they
-## may provide an INCOMPLETE view of the future (what was expected next).
-## In state 108, spurious reduction of production common_expression -> identifier
-## In state 123, spurious reduction of production expression -> common_expression
-##
-
-Ill-formed phrase. Found L-value "./=" expression. There are many ways in which this can be completed to a valid phrase.
-
-program: TRANSFORMEDDATABLOCK LBRACE IDENTIFIER ELTDIVIDEASSIGN WHILE
-##
-## Concrete syntax: transformed data { foo ./= while
-##
-## Ends in an error in state: 361.
-##
-## atomic_statement -> common_expression ELTDIVIDEASSIGN . expression SEMICOLON [ WHILE VOID VECTOR UNITVECTOR TUPLE TRUNCATE TARGET STOCHASTICROWMATRIX STOCHASTICCOLUMNMATRIX SIMPLEX SEMICOLON ROWVECTOR RETURN REJECT REALNUMERAL REAL RBRACE PROFILE PRINT POSITIVEORDERED PLUS ORDERED MINUS MATRIX LPAREN LBRACK LBRACE JACOBIAN INTNUMERAL INT IMAGNUMERAL IF IDENTIFIER FOR FATAL_ERROR EOF ELSE DOTNUMERAL COVMATRIX CORRMATRIX CONTINUE COMPLEXVECTOR COMPLEXROWVECTOR COMPLEXMATRIX COMPLEX CHOLESKYFACTORCOV CHOLESKYFACTORCORR BREAK BANG ARRAY ]
-##
-## The known suffix of the stack is as follows:
-## common_expression ELTDIVIDEASSIGN
-##
-
-Ill-formed expression. Found L-value "./=". Expect an expression followed by ";" next.
-
-program: TRANSFORMEDDATABLOCK LBRACE IDENTIFIER ELTTIMESASSIGN IDENTIFIER TILDE
-##
-## Concrete syntax: transformed data { foo .*= foo ~
-##
-## Ends in an error in state: 359.
-##
-## atomic_statement -> common_expression ELTTIMESASSIGN expression . SEMICOLON [ WHILE VOID VECTOR UNITVECTOR TUPLE TRUNCATE TARGET STOCHASTICROWMATRIX STOCHASTICCOLUMNMATRIX SIMPLEX SEMICOLON ROWVECTOR RETURN REJECT REALNUMERAL REAL RBRACE PROFILE PRINT POSITIVEORDERED PLUS ORDERED MINUS MATRIX LPAREN LBRACK LBRACE JACOBIAN INTNUMERAL INT IMAGNUMERAL IF IDENTIFIER FOR FATAL_ERROR EOF ELSE DOTNUMERAL COVMATRIX CORRMATRIX CONTINUE COMPLEXVECTOR COMPLEXROWVECTOR COMPLEXMATRIX COMPLEX CHOLESKYFACTORCOV CHOLESKYFACTORCORR BREAK BANG ARRAY ]
-## expression -> expression . QMARK expression COLON expression [ TRANSPOSE TIMES SEMICOLON RABRACK QMARK PLUS OR NEQUALS MODULO MINUS LEQ LDIVIDE LABRACK IDIVIDE HAT GEQ EQUALS ELTTIMES ELTPOW ELTDIVIDE DIVIDE AND ]
-## expression -> expression . PLUS expression [ TRANSPOSE TIMES SEMICOLON RABRACK QMARK PLUS OR NEQUALS MODULO MINUS LEQ LDIVIDE LABRACK IDIVIDE HAT GEQ EQUALS ELTTIMES ELTPOW ELTDIVIDE DIVIDE AND ]
-## expression -> expression . MINUS expression [ TRANSPOSE TIMES SEMICOLON RABRACK QMARK PLUS OR NEQUALS MODULO MINUS LEQ LDIVIDE LABRACK IDIVIDE HAT GEQ EQUALS ELTTIMES ELTPOW ELTDIVIDE DIVIDE AND ]
-## expression -> expression . TIMES expression [ TRANSPOSE TIMES SEMICOLON RABRACK QMARK PLUS OR NEQUALS MODULO MINUS LEQ LDIVIDE LABRACK IDIVIDE HAT GEQ EQUALS ELTTIMES ELTPOW ELTDIVIDE DIVIDE AND ]
-## expression -> expression . DIVIDE expression [ TRANSPOSE TIMES SEMICOLON RABRACK QMARK PLUS OR NEQUALS MODULO MINUS LEQ LDIVIDE LABRACK IDIVIDE HAT GEQ EQUALS ELTTIMES ELTPOW ELTDIVIDE DIVIDE AND ]
-## expression -> expression . IDIVIDE expression [ TRANSPOSE TIMES SEMICOLON RABRACK QMARK PLUS OR NEQUALS MODULO MINUS LEQ LDIVIDE LABRACK IDIVIDE HAT GEQ EQUALS ELTTIMES ELTPOW ELTDIVIDE DIVIDE AND ]
-## expression -> expression . MODULO expression [ TRANSPOSE TIMES SEMICOLON RABRACK QMARK PLUS OR NEQUALS MODULO MINUS LEQ LDIVIDE LABRACK IDIVIDE HAT GEQ EQUALS ELTTIMES ELTPOW ELTDIVIDE DIVIDE AND ]
-## expression -> expression . LDIVIDE expression [ TRANSPOSE TIMES SEMICOLON RABRACK QMARK PLUS OR NEQUALS MODULO MINUS LEQ LDIVIDE LABRACK IDIVIDE HAT GEQ EQUALS ELTTIMES ELTPOW ELTDIVIDE DIVIDE AND ]
-## expression -> expression . ELTTIMES expression [ TRANSPOSE TIMES SEMICOLON RABRACK QMARK PLUS OR NEQUALS MODULO MINUS LEQ LDIVIDE LABRACK IDIVIDE HAT GEQ EQUALS ELTTIMES ELTPOW ELTDIVIDE DIVIDE AND ]
-## expression -> expression . ELTDIVIDE expression [ TRANSPOSE TIMES SEMICOLON RABRACK QMARK PLUS OR NEQUALS MODULO MINUS LEQ LDIVIDE LABRACK IDIVIDE HAT GEQ EQUALS ELTTIMES ELTPOW ELTDIVIDE DIVIDE AND ]
-## expression -> expression . HAT expression [ TRANSPOSE TIMES SEMICOLON RABRACK QMARK PLUS OR NEQUALS MODULO MINUS LEQ LDIVIDE LABRACK IDIVIDE HAT GEQ EQUALS ELTTIMES ELTPOW ELTDIVIDE DIVIDE AND ]
-## expression -> expression . ELTPOW expression [ TRANSPOSE TIMES SEMICOLON RABRACK QMARK PLUS OR NEQUALS MODULO MINUS LEQ LDIVIDE LABRACK IDIVIDE HAT GEQ EQUALS ELTTIMES ELTPOW ELTDIVIDE DIVIDE AND ]
-## expression -> expression . OR expression [ TRANSPOSE TIMES SEMICOLON RABRACK QMARK PLUS OR NEQUALS MODULO MINUS LEQ LDIVIDE LABRACK IDIVIDE HAT GEQ EQUALS ELTTIMES ELTPOW ELTDIVIDE DIVIDE AND ]
-## expression -> expression . AND expression [ TRANSPOSE TIMES SEMICOLON RABRACK QMARK PLUS OR NEQUALS MODULO MINUS LEQ LDIVIDE LABRACK IDIVIDE HAT GEQ EQUALS ELTTIMES ELTPOW ELTDIVIDE DIVIDE AND ]
-## expression -> expression . EQUALS expression [ TRANSPOSE TIMES SEMICOLON RABRACK QMARK PLUS OR NEQUALS MODULO MINUS LEQ LDIVIDE LABRACK IDIVIDE HAT GEQ EQUALS ELTTIMES ELTPOW ELTDIVIDE DIVIDE AND ]
-## expression -> expression . NEQUALS expression [ TRANSPOSE TIMES SEMICOLON RABRACK QMARK PLUS OR NEQUALS MODULO MINUS LEQ LDIVIDE LABRACK IDIVIDE HAT GEQ EQUALS ELTTIMES ELTPOW ELTDIVIDE DIVIDE AND ]
-## expression -> expression . LABRACK expression [ TRANSPOSE TIMES SEMICOLON RABRACK QMARK PLUS OR NEQUALS MODULO MINUS LEQ LDIVIDE LABRACK IDIVIDE HAT GEQ EQUALS ELTTIMES ELTPOW ELTDIVIDE DIVIDE AND ]
-## expression -> expression . LEQ expression [ TRANSPOSE TIMES SEMICOLON RABRACK QMARK PLUS OR NEQUALS MODULO MINUS LEQ LDIVIDE LABRACK IDIVIDE HAT GEQ EQUALS ELTTIMES ELTPOW ELTDIVIDE DIVIDE AND ]
-## expression -> expression . RABRACK expression [ TRANSPOSE TIMES SEMICOLON RABRACK QMARK PLUS OR NEQUALS MODULO MINUS LEQ LDIVIDE LABRACK IDIVIDE HAT GEQ EQUALS ELTTIMES ELTPOW ELTDIVIDE DIVIDE AND ]
-## expression -> expression . GEQ expression [ TRANSPOSE TIMES SEMICOLON RABRACK QMARK PLUS OR NEQUALS MODULO MINUS LEQ LDIVIDE LABRACK IDIVIDE HAT GEQ EQUALS ELTTIMES ELTPOW ELTDIVIDE DIVIDE AND ]
-## expression -> expression . TRANSPOSE [ TRANSPOSE TIMES SEMICOLON RABRACK QMARK PLUS OR NEQUALS MODULO MINUS LEQ LDIVIDE LABRACK IDIVIDE HAT GEQ EQUALS ELTTIMES ELTPOW ELTDIVIDE DIVIDE AND ]
-##
-## The known suffix of the stack is as follows:
-## common_expression ELTTIMESASSIGN expression
-##
-## WARNING: This example involves spurious reductions.
-## This implies that, although the LR(1) items shown above provide an
-## accurate view of the past (what has been recognized so far), they
-## may provide an INCOMPLETE view of the future (what was expected next).
-## In state 108, spurious reduction of production common_expression -> identifier
-## In state 123, spurious reduction of production expression -> common_expression
-##
-
-Ill-formed phrase. Found L-value ".*=" expression. There are many ways in which this can be completed to a valid phrase.
-
-=======
->>>>>>> 4f0d26cf
 program: TRANSFORMEDDATABLOCK LBRACE IDENTIFIER LPAREN REALNUMERAL BAR IDENTIFIER RBRACK
 ##
 ## Concrete syntax: transformed data { foo ( 3.1415 | foo ]
@@ -2770,174 +2455,6 @@
 ##
 ## Ends in an error in state: 336.
 ##
-<<<<<<< HEAD
-## atomic_statement -> common_expression MINUSASSIGN expression . SEMICOLON [ WHILE VOID VECTOR UNITVECTOR TUPLE TRUNCATE TARGET STOCHASTICROWMATRIX STOCHASTICCOLUMNMATRIX SIMPLEX SEMICOLON ROWVECTOR RETURN REJECT REALNUMERAL REAL RBRACE PROFILE PRINT POSITIVEORDERED PLUS ORDERED MINUS MATRIX LPAREN LBRACK LBRACE JACOBIAN INTNUMERAL INT IMAGNUMERAL IF IDENTIFIER FOR FATAL_ERROR EOF ELSE DOTNUMERAL COVMATRIX CORRMATRIX CONTINUE COMPLEXVECTOR COMPLEXROWVECTOR COMPLEXMATRIX COMPLEX CHOLESKYFACTORCOV CHOLESKYFACTORCORR BREAK BANG ARRAY ]
-## expression -> expression . QMARK expression COLON expression [ TRANSPOSE TIMES SEMICOLON RABRACK QMARK PLUS OR NEQUALS MODULO MINUS LEQ LDIVIDE LABRACK IDIVIDE HAT GEQ EQUALS ELTTIMES ELTPOW ELTDIVIDE DIVIDE AND ]
-## expression -> expression . PLUS expression [ TRANSPOSE TIMES SEMICOLON RABRACK QMARK PLUS OR NEQUALS MODULO MINUS LEQ LDIVIDE LABRACK IDIVIDE HAT GEQ EQUALS ELTTIMES ELTPOW ELTDIVIDE DIVIDE AND ]
-## expression -> expression . MINUS expression [ TRANSPOSE TIMES SEMICOLON RABRACK QMARK PLUS OR NEQUALS MODULO MINUS LEQ LDIVIDE LABRACK IDIVIDE HAT GEQ EQUALS ELTTIMES ELTPOW ELTDIVIDE DIVIDE AND ]
-## expression -> expression . TIMES expression [ TRANSPOSE TIMES SEMICOLON RABRACK QMARK PLUS OR NEQUALS MODULO MINUS LEQ LDIVIDE LABRACK IDIVIDE HAT GEQ EQUALS ELTTIMES ELTPOW ELTDIVIDE DIVIDE AND ]
-## expression -> expression . DIVIDE expression [ TRANSPOSE TIMES SEMICOLON RABRACK QMARK PLUS OR NEQUALS MODULO MINUS LEQ LDIVIDE LABRACK IDIVIDE HAT GEQ EQUALS ELTTIMES ELTPOW ELTDIVIDE DIVIDE AND ]
-## expression -> expression . IDIVIDE expression [ TRANSPOSE TIMES SEMICOLON RABRACK QMARK PLUS OR NEQUALS MODULO MINUS LEQ LDIVIDE LABRACK IDIVIDE HAT GEQ EQUALS ELTTIMES ELTPOW ELTDIVIDE DIVIDE AND ]
-## expression -> expression . MODULO expression [ TRANSPOSE TIMES SEMICOLON RABRACK QMARK PLUS OR NEQUALS MODULO MINUS LEQ LDIVIDE LABRACK IDIVIDE HAT GEQ EQUALS ELTTIMES ELTPOW ELTDIVIDE DIVIDE AND ]
-## expression -> expression . LDIVIDE expression [ TRANSPOSE TIMES SEMICOLON RABRACK QMARK PLUS OR NEQUALS MODULO MINUS LEQ LDIVIDE LABRACK IDIVIDE HAT GEQ EQUALS ELTTIMES ELTPOW ELTDIVIDE DIVIDE AND ]
-## expression -> expression . ELTTIMES expression [ TRANSPOSE TIMES SEMICOLON RABRACK QMARK PLUS OR NEQUALS MODULO MINUS LEQ LDIVIDE LABRACK IDIVIDE HAT GEQ EQUALS ELTTIMES ELTPOW ELTDIVIDE DIVIDE AND ]
-## expression -> expression . ELTDIVIDE expression [ TRANSPOSE TIMES SEMICOLON RABRACK QMARK PLUS OR NEQUALS MODULO MINUS LEQ LDIVIDE LABRACK IDIVIDE HAT GEQ EQUALS ELTTIMES ELTPOW ELTDIVIDE DIVIDE AND ]
-## expression -> expression . HAT expression [ TRANSPOSE TIMES SEMICOLON RABRACK QMARK PLUS OR NEQUALS MODULO MINUS LEQ LDIVIDE LABRACK IDIVIDE HAT GEQ EQUALS ELTTIMES ELTPOW ELTDIVIDE DIVIDE AND ]
-## expression -> expression . ELTPOW expression [ TRANSPOSE TIMES SEMICOLON RABRACK QMARK PLUS OR NEQUALS MODULO MINUS LEQ LDIVIDE LABRACK IDIVIDE HAT GEQ EQUALS ELTTIMES ELTPOW ELTDIVIDE DIVIDE AND ]
-## expression -> expression . OR expression [ TRANSPOSE TIMES SEMICOLON RABRACK QMARK PLUS OR NEQUALS MODULO MINUS LEQ LDIVIDE LABRACK IDIVIDE HAT GEQ EQUALS ELTTIMES ELTPOW ELTDIVIDE DIVIDE AND ]
-## expression -> expression . AND expression [ TRANSPOSE TIMES SEMICOLON RABRACK QMARK PLUS OR NEQUALS MODULO MINUS LEQ LDIVIDE LABRACK IDIVIDE HAT GEQ EQUALS ELTTIMES ELTPOW ELTDIVIDE DIVIDE AND ]
-## expression -> expression . EQUALS expression [ TRANSPOSE TIMES SEMICOLON RABRACK QMARK PLUS OR NEQUALS MODULO MINUS LEQ LDIVIDE LABRACK IDIVIDE HAT GEQ EQUALS ELTTIMES ELTPOW ELTDIVIDE DIVIDE AND ]
-## expression -> expression . NEQUALS expression [ TRANSPOSE TIMES SEMICOLON RABRACK QMARK PLUS OR NEQUALS MODULO MINUS LEQ LDIVIDE LABRACK IDIVIDE HAT GEQ EQUALS ELTTIMES ELTPOW ELTDIVIDE DIVIDE AND ]
-## expression -> expression . LABRACK expression [ TRANSPOSE TIMES SEMICOLON RABRACK QMARK PLUS OR NEQUALS MODULO MINUS LEQ LDIVIDE LABRACK IDIVIDE HAT GEQ EQUALS ELTTIMES ELTPOW ELTDIVIDE DIVIDE AND ]
-## expression -> expression . LEQ expression [ TRANSPOSE TIMES SEMICOLON RABRACK QMARK PLUS OR NEQUALS MODULO MINUS LEQ LDIVIDE LABRACK IDIVIDE HAT GEQ EQUALS ELTTIMES ELTPOW ELTDIVIDE DIVIDE AND ]
-## expression -> expression . RABRACK expression [ TRANSPOSE TIMES SEMICOLON RABRACK QMARK PLUS OR NEQUALS MODULO MINUS LEQ LDIVIDE LABRACK IDIVIDE HAT GEQ EQUALS ELTTIMES ELTPOW ELTDIVIDE DIVIDE AND ]
-## expression -> expression . GEQ expression [ TRANSPOSE TIMES SEMICOLON RABRACK QMARK PLUS OR NEQUALS MODULO MINUS LEQ LDIVIDE LABRACK IDIVIDE HAT GEQ EQUALS ELTTIMES ELTPOW ELTDIVIDE DIVIDE AND ]
-## expression -> expression . TRANSPOSE [ TRANSPOSE TIMES SEMICOLON RABRACK QMARK PLUS OR NEQUALS MODULO MINUS LEQ LDIVIDE LABRACK IDIVIDE HAT GEQ EQUALS ELTTIMES ELTPOW ELTDIVIDE DIVIDE AND ]
-=======
-## atomic_statement -> expression . TILDE identifier LPAREN loption(separated_nonempty_list(COMMA,expression)) RPAREN option(truncation) SEMICOLON [ WHILE VOID VECTOR UNITVECTOR TUPLE TRUNCATE TARGET SIMPLEX SEMICOLON ROWVECTOR RETURN REJECT REALNUMERAL REAL RBRACE PROFILE PRINT POSITIVEORDERED PLUS ORDERED MINUS MATRIX LPAREN LBRACK LBRACE JACOBIAN INTNUMERAL INT IMAGNUMERAL IF IDENTIFIER FOR FATAL_ERROR EOF ELSE DOTNUMERAL COVMATRIX CORRMATRIX CONTINUE COMPLEXVECTOR COMPLEXROWVECTOR COMPLEXMATRIX COMPLEX CHOLESKYFACTORCOV CHOLESKYFACTORCORR BREAK BANG ARRAY ]
-## expression -> expression . QMARK expression COLON expression [ TRANSPOSE TIMES TILDE RABRACK QMARK PLUS OR NEQUALS MODULO MINUS LEQ LDIVIDE LABRACK IDIVIDE HAT GEQ EQUALS ELTTIMES ELTPOW ELTDIVIDE DIVIDE AND ]
-## expression -> expression . PLUS expression [ TRANSPOSE TIMES TILDE RABRACK QMARK PLUS OR NEQUALS MODULO MINUS LEQ LDIVIDE LABRACK IDIVIDE HAT GEQ EQUALS ELTTIMES ELTPOW ELTDIVIDE DIVIDE AND ]
-## expression -> expression . MINUS expression [ TRANSPOSE TIMES TILDE RABRACK QMARK PLUS OR NEQUALS MODULO MINUS LEQ LDIVIDE LABRACK IDIVIDE HAT GEQ EQUALS ELTTIMES ELTPOW ELTDIVIDE DIVIDE AND ]
-## expression -> expression . TIMES expression [ TRANSPOSE TIMES TILDE RABRACK QMARK PLUS OR NEQUALS MODULO MINUS LEQ LDIVIDE LABRACK IDIVIDE HAT GEQ EQUALS ELTTIMES ELTPOW ELTDIVIDE DIVIDE AND ]
-## expression -> expression . DIVIDE expression [ TRANSPOSE TIMES TILDE RABRACK QMARK PLUS OR NEQUALS MODULO MINUS LEQ LDIVIDE LABRACK IDIVIDE HAT GEQ EQUALS ELTTIMES ELTPOW ELTDIVIDE DIVIDE AND ]
-## expression -> expression . IDIVIDE expression [ TRANSPOSE TIMES TILDE RABRACK QMARK PLUS OR NEQUALS MODULO MINUS LEQ LDIVIDE LABRACK IDIVIDE HAT GEQ EQUALS ELTTIMES ELTPOW ELTDIVIDE DIVIDE AND ]
-## expression -> expression . MODULO expression [ TRANSPOSE TIMES TILDE RABRACK QMARK PLUS OR NEQUALS MODULO MINUS LEQ LDIVIDE LABRACK IDIVIDE HAT GEQ EQUALS ELTTIMES ELTPOW ELTDIVIDE DIVIDE AND ]
-## expression -> expression . LDIVIDE expression [ TRANSPOSE TIMES TILDE RABRACK QMARK PLUS OR NEQUALS MODULO MINUS LEQ LDIVIDE LABRACK IDIVIDE HAT GEQ EQUALS ELTTIMES ELTPOW ELTDIVIDE DIVIDE AND ]
-## expression -> expression . ELTTIMES expression [ TRANSPOSE TIMES TILDE RABRACK QMARK PLUS OR NEQUALS MODULO MINUS LEQ LDIVIDE LABRACK IDIVIDE HAT GEQ EQUALS ELTTIMES ELTPOW ELTDIVIDE DIVIDE AND ]
-## expression -> expression . ELTDIVIDE expression [ TRANSPOSE TIMES TILDE RABRACK QMARK PLUS OR NEQUALS MODULO MINUS LEQ LDIVIDE LABRACK IDIVIDE HAT GEQ EQUALS ELTTIMES ELTPOW ELTDIVIDE DIVIDE AND ]
-## expression -> expression . HAT expression [ TRANSPOSE TIMES TILDE RABRACK QMARK PLUS OR NEQUALS MODULO MINUS LEQ LDIVIDE LABRACK IDIVIDE HAT GEQ EQUALS ELTTIMES ELTPOW ELTDIVIDE DIVIDE AND ]
-## expression -> expression . ELTPOW expression [ TRANSPOSE TIMES TILDE RABRACK QMARK PLUS OR NEQUALS MODULO MINUS LEQ LDIVIDE LABRACK IDIVIDE HAT GEQ EQUALS ELTTIMES ELTPOW ELTDIVIDE DIVIDE AND ]
-## expression -> expression . OR expression [ TRANSPOSE TIMES TILDE RABRACK QMARK PLUS OR NEQUALS MODULO MINUS LEQ LDIVIDE LABRACK IDIVIDE HAT GEQ EQUALS ELTTIMES ELTPOW ELTDIVIDE DIVIDE AND ]
-## expression -> expression . AND expression [ TRANSPOSE TIMES TILDE RABRACK QMARK PLUS OR NEQUALS MODULO MINUS LEQ LDIVIDE LABRACK IDIVIDE HAT GEQ EQUALS ELTTIMES ELTPOW ELTDIVIDE DIVIDE AND ]
-## expression -> expression . EQUALS expression [ TRANSPOSE TIMES TILDE RABRACK QMARK PLUS OR NEQUALS MODULO MINUS LEQ LDIVIDE LABRACK IDIVIDE HAT GEQ EQUALS ELTTIMES ELTPOW ELTDIVIDE DIVIDE AND ]
-## expression -> expression . NEQUALS expression [ TRANSPOSE TIMES TILDE RABRACK QMARK PLUS OR NEQUALS MODULO MINUS LEQ LDIVIDE LABRACK IDIVIDE HAT GEQ EQUALS ELTTIMES ELTPOW ELTDIVIDE DIVIDE AND ]
-## expression -> expression . LABRACK expression [ TRANSPOSE TIMES TILDE RABRACK QMARK PLUS OR NEQUALS MODULO MINUS LEQ LDIVIDE LABRACK IDIVIDE HAT GEQ EQUALS ELTTIMES ELTPOW ELTDIVIDE DIVIDE AND ]
-## expression -> expression . LEQ expression [ TRANSPOSE TIMES TILDE RABRACK QMARK PLUS OR NEQUALS MODULO MINUS LEQ LDIVIDE LABRACK IDIVIDE HAT GEQ EQUALS ELTTIMES ELTPOW ELTDIVIDE DIVIDE AND ]
-## expression -> expression . RABRACK expression [ TRANSPOSE TIMES TILDE RABRACK QMARK PLUS OR NEQUALS MODULO MINUS LEQ LDIVIDE LABRACK IDIVIDE HAT GEQ EQUALS ELTTIMES ELTPOW ELTDIVIDE DIVIDE AND ]
-## expression -> expression . GEQ expression [ TRANSPOSE TIMES TILDE RABRACK QMARK PLUS OR NEQUALS MODULO MINUS LEQ LDIVIDE LABRACK IDIVIDE HAT GEQ EQUALS ELTTIMES ELTPOW ELTDIVIDE DIVIDE AND ]
-## expression -> expression . TRANSPOSE [ TRANSPOSE TIMES TILDE RABRACK QMARK PLUS OR NEQUALS MODULO MINUS LEQ LDIVIDE LABRACK IDIVIDE HAT GEQ EQUALS ELTTIMES ELTPOW ELTDIVIDE DIVIDE AND ]
->>>>>>> 4f0d26cf
-##
-## The known suffix of the stack is as follows:
-## expression
-##
-## WARNING: This example involves spurious reductions.
-## This implies that, although the LR(1) items shown above provide an
-## accurate view of the past (what has been recognized so far), they
-## may provide an INCOMPLETE view of the future (what was expected next).
-## In state 331, spurious reduction of production common_expression -> identifier
-## In state 353, spurious reduction of production expression -> common_expression
-##
-
-<<<<<<< HEAD
-Ill-formed phrase. Found L-value "-=" expression. There are many ways in which this can be completed to a valid phrase.
-
-program: TRANSFORMEDDATABLOCK LBRACE IDENTIFIER MINUSASSIGN WHILE
-##
-## Concrete syntax: transformed data { foo -= while
-##
-## Ends in an error in state: 355.
-##
-## atomic_statement -> common_expression MINUSASSIGN . expression SEMICOLON [ WHILE VOID VECTOR UNITVECTOR TUPLE TRUNCATE TARGET STOCHASTICROWMATRIX STOCHASTICCOLUMNMATRIX SIMPLEX SEMICOLON ROWVECTOR RETURN REJECT REALNUMERAL REAL RBRACE PROFILE PRINT POSITIVEORDERED PLUS ORDERED MINUS MATRIX LPAREN LBRACK LBRACE JACOBIAN INTNUMERAL INT IMAGNUMERAL IF IDENTIFIER FOR FATAL_ERROR EOF ELSE DOTNUMERAL COVMATRIX CORRMATRIX CONTINUE COMPLEXVECTOR COMPLEXROWVECTOR COMPLEXMATRIX COMPLEX CHOLESKYFACTORCOV CHOLESKYFACTORCORR BREAK BANG ARRAY ]
-##
-## The known suffix of the stack is as follows:
-## common_expression MINUSASSIGN
-##
-
-Ill-formed expression. Found L-value "-=". Expect an expression followed by ";" next.
-=======
-Ill-formed phrase. Found an expression where we expected a statement.
->>>>>>> 4f0d26cf
-
-program: TRANSFORMEDDATABLOCK LBRACE IDENTIFIER PLUSASSIGN IDENTIFIER TILDE
-## Concrete syntax: transformed data { foo += foo ~
-program: TRANSFORMEDDATABLOCK LBRACE IDENTIFIER MINUSASSIGN IDENTIFIER TILDE
-## Concrete syntax: transformed data { foo -= foo ~
-program: TRANSFORMEDDATABLOCK LBRACE IDENTIFIER ELTDIVIDEASSIGN IDENTIFIER TILDE
-## Concrete syntax: transformed data { foo ./= foo ~
-program: TRANSFORMEDDATABLOCK LBRACE IDENTIFIER ELTTIMESASSIGN IDENTIFIER TILDE
-## Concrete syntax: transformed data { foo .*= foo ~
-program: TRANSFORMEDDATABLOCK LBRACE IDENTIFIER DIVIDEASSIGN IDENTIFIER TILDE
-## Concrete syntax: transformed data { foo /= foo ~
-program: TRANSFORMEDDATABLOCK LBRACE IDENTIFIER TIMESASSIGN IDENTIFIER TILDE
-##
-## Concrete syntax: transformed data { foo *= foo ~
-##
-## Ends in an error in state: 355.
-##
-<<<<<<< HEAD
-## atomic_statement -> common_expression PLUSASSIGN expression . SEMICOLON [ WHILE VOID VECTOR UNITVECTOR TUPLE TRUNCATE TARGET STOCHASTICROWMATRIX STOCHASTICCOLUMNMATRIX SIMPLEX SEMICOLON ROWVECTOR RETURN REJECT REALNUMERAL REAL RBRACE PROFILE PRINT POSITIVEORDERED PLUS ORDERED MINUS MATRIX LPAREN LBRACK LBRACE JACOBIAN INTNUMERAL INT IMAGNUMERAL IF IDENTIFIER FOR FATAL_ERROR EOF ELSE DOTNUMERAL COVMATRIX CORRMATRIX CONTINUE COMPLEXVECTOR COMPLEXROWVECTOR COMPLEXMATRIX COMPLEX CHOLESKYFACTORCOV CHOLESKYFACTORCORR BREAK BANG ARRAY ]
-=======
-## atomic_statement -> common_expression TIMESASSIGN expression . SEMICOLON [ WHILE VOID VECTOR UNITVECTOR TUPLE TRUNCATE TARGET SIMPLEX SEMICOLON ROWVECTOR RETURN REJECT REALNUMERAL REAL RBRACE PROFILE PRINT POSITIVEORDERED PLUS ORDERED MINUS MATRIX LPAREN LBRACK LBRACE JACOBIAN INTNUMERAL INT IMAGNUMERAL IF IDENTIFIER FOR FATAL_ERROR EOF ELSE DOTNUMERAL COVMATRIX CORRMATRIX CONTINUE COMPLEXVECTOR COMPLEXROWVECTOR COMPLEXMATRIX COMPLEX CHOLESKYFACTORCOV CHOLESKYFACTORCORR BREAK BANG ARRAY ]
->>>>>>> 4f0d26cf
-## expression -> expression . QMARK expression COLON expression [ TRANSPOSE TIMES SEMICOLON RABRACK QMARK PLUS OR NEQUALS MODULO MINUS LEQ LDIVIDE LABRACK IDIVIDE HAT GEQ EQUALS ELTTIMES ELTPOW ELTDIVIDE DIVIDE AND ]
-## expression -> expression . PLUS expression [ TRANSPOSE TIMES SEMICOLON RABRACK QMARK PLUS OR NEQUALS MODULO MINUS LEQ LDIVIDE LABRACK IDIVIDE HAT GEQ EQUALS ELTTIMES ELTPOW ELTDIVIDE DIVIDE AND ]
-## expression -> expression . MINUS expression [ TRANSPOSE TIMES SEMICOLON RABRACK QMARK PLUS OR NEQUALS MODULO MINUS LEQ LDIVIDE LABRACK IDIVIDE HAT GEQ EQUALS ELTTIMES ELTPOW ELTDIVIDE DIVIDE AND ]
-## expression -> expression . TIMES expression [ TRANSPOSE TIMES SEMICOLON RABRACK QMARK PLUS OR NEQUALS MODULO MINUS LEQ LDIVIDE LABRACK IDIVIDE HAT GEQ EQUALS ELTTIMES ELTPOW ELTDIVIDE DIVIDE AND ]
-## expression -> expression . DIVIDE expression [ TRANSPOSE TIMES SEMICOLON RABRACK QMARK PLUS OR NEQUALS MODULO MINUS LEQ LDIVIDE LABRACK IDIVIDE HAT GEQ EQUALS ELTTIMES ELTPOW ELTDIVIDE DIVIDE AND ]
-## expression -> expression . IDIVIDE expression [ TRANSPOSE TIMES SEMICOLON RABRACK QMARK PLUS OR NEQUALS MODULO MINUS LEQ LDIVIDE LABRACK IDIVIDE HAT GEQ EQUALS ELTTIMES ELTPOW ELTDIVIDE DIVIDE AND ]
-## expression -> expression . MODULO expression [ TRANSPOSE TIMES SEMICOLON RABRACK QMARK PLUS OR NEQUALS MODULO MINUS LEQ LDIVIDE LABRACK IDIVIDE HAT GEQ EQUALS ELTTIMES ELTPOW ELTDIVIDE DIVIDE AND ]
-## expression -> expression . LDIVIDE expression [ TRANSPOSE TIMES SEMICOLON RABRACK QMARK PLUS OR NEQUALS MODULO MINUS LEQ LDIVIDE LABRACK IDIVIDE HAT GEQ EQUALS ELTTIMES ELTPOW ELTDIVIDE DIVIDE AND ]
-## expression -> expression . ELTTIMES expression [ TRANSPOSE TIMES SEMICOLON RABRACK QMARK PLUS OR NEQUALS MODULO MINUS LEQ LDIVIDE LABRACK IDIVIDE HAT GEQ EQUALS ELTTIMES ELTPOW ELTDIVIDE DIVIDE AND ]
-## expression -> expression . ELTDIVIDE expression [ TRANSPOSE TIMES SEMICOLON RABRACK QMARK PLUS OR NEQUALS MODULO MINUS LEQ LDIVIDE LABRACK IDIVIDE HAT GEQ EQUALS ELTTIMES ELTPOW ELTDIVIDE DIVIDE AND ]
-## expression -> expression . HAT expression [ TRANSPOSE TIMES SEMICOLON RABRACK QMARK PLUS OR NEQUALS MODULO MINUS LEQ LDIVIDE LABRACK IDIVIDE HAT GEQ EQUALS ELTTIMES ELTPOW ELTDIVIDE DIVIDE AND ]
-## expression -> expression . ELTPOW expression [ TRANSPOSE TIMES SEMICOLON RABRACK QMARK PLUS OR NEQUALS MODULO MINUS LEQ LDIVIDE LABRACK IDIVIDE HAT GEQ EQUALS ELTTIMES ELTPOW ELTDIVIDE DIVIDE AND ]
-## expression -> expression . OR expression [ TRANSPOSE TIMES SEMICOLON RABRACK QMARK PLUS OR NEQUALS MODULO MINUS LEQ LDIVIDE LABRACK IDIVIDE HAT GEQ EQUALS ELTTIMES ELTPOW ELTDIVIDE DIVIDE AND ]
-## expression -> expression . AND expression [ TRANSPOSE TIMES SEMICOLON RABRACK QMARK PLUS OR NEQUALS MODULO MINUS LEQ LDIVIDE LABRACK IDIVIDE HAT GEQ EQUALS ELTTIMES ELTPOW ELTDIVIDE DIVIDE AND ]
-## expression -> expression . EQUALS expression [ TRANSPOSE TIMES SEMICOLON RABRACK QMARK PLUS OR NEQUALS MODULO MINUS LEQ LDIVIDE LABRACK IDIVIDE HAT GEQ EQUALS ELTTIMES ELTPOW ELTDIVIDE DIVIDE AND ]
-## expression -> expression . NEQUALS expression [ TRANSPOSE TIMES SEMICOLON RABRACK QMARK PLUS OR NEQUALS MODULO MINUS LEQ LDIVIDE LABRACK IDIVIDE HAT GEQ EQUALS ELTTIMES ELTPOW ELTDIVIDE DIVIDE AND ]
-## expression -> expression . LABRACK expression [ TRANSPOSE TIMES SEMICOLON RABRACK QMARK PLUS OR NEQUALS MODULO MINUS LEQ LDIVIDE LABRACK IDIVIDE HAT GEQ EQUALS ELTTIMES ELTPOW ELTDIVIDE DIVIDE AND ]
-## expression -> expression . LEQ expression [ TRANSPOSE TIMES SEMICOLON RABRACK QMARK PLUS OR NEQUALS MODULO MINUS LEQ LDIVIDE LABRACK IDIVIDE HAT GEQ EQUALS ELTTIMES ELTPOW ELTDIVIDE DIVIDE AND ]
-## expression -> expression . RABRACK expression [ TRANSPOSE TIMES SEMICOLON RABRACK QMARK PLUS OR NEQUALS MODULO MINUS LEQ LDIVIDE LABRACK IDIVIDE HAT GEQ EQUALS ELTTIMES ELTPOW ELTDIVIDE DIVIDE AND ]
-## expression -> expression . GEQ expression [ TRANSPOSE TIMES SEMICOLON RABRACK QMARK PLUS OR NEQUALS MODULO MINUS LEQ LDIVIDE LABRACK IDIVIDE HAT GEQ EQUALS ELTTIMES ELTPOW ELTDIVIDE DIVIDE AND ]
-## expression -> expression . TRANSPOSE [ TRANSPOSE TIMES SEMICOLON RABRACK QMARK PLUS OR NEQUALS MODULO MINUS LEQ LDIVIDE LABRACK IDIVIDE HAT GEQ EQUALS ELTTIMES ELTPOW ELTDIVIDE DIVIDE AND ]
-##
-## The known suffix of the stack is as follows:
-## common_expression TIMESASSIGN expression
-##
-## WARNING: This example involves spurious reductions.
-## This implies that, although the LR(1) items shown above provide an
-## accurate view of the past (what has been recognized so far), they
-## may provide an INCOMPLETE view of the future (what was expected next).
-## In state 109, spurious reduction of production common_expression -> identifier
-## In state 124, spurious reduction of production expression -> common_expression
-##
-
-Ill-formed compound assignment statement. Expected a ";" after the value being assigned.
-
-program: TRANSFORMEDDATABLOCK LBRACE IDENTIFIER MINUSASSIGN WHILE
-## Concrete syntax: transformed data { foo -= while
-program: TRANSFORMEDDATABLOCK LBRACE IDENTIFIER PLUSASSIGN WHILE
-## Concrete syntax: transformed data { foo += while
-program: TRANSFORMEDDATABLOCK LBRACE IDENTIFIER DIVIDEASSIGN WHILE
-## Concrete syntax: transformed data { foo /= while
-program: TRANSFORMEDDATABLOCK LBRACE IDENTIFIER ELTDIVIDEASSIGN WHILE
-## Concrete syntax: transformed data { foo ./= while
-program: TRANSFORMEDDATABLOCK LBRACE IDENTIFIER TIMESASSIGN WHILE
-##
-<<<<<<< HEAD
-## Ends in an error in state: 352.
-##
-## atomic_statement -> common_expression PLUSASSIGN . expression SEMICOLON [ WHILE VOID VECTOR UNITVECTOR TUPLE TRUNCATE TARGET STOCHASTICROWMATRIX STOCHASTICCOLUMNMATRIX SIMPLEX SEMICOLON ROWVECTOR RETURN REJECT REALNUMERAL REAL RBRACE PROFILE PRINT POSITIVEORDERED PLUS ORDERED MINUS MATRIX LPAREN LBRACK LBRACE JACOBIAN INTNUMERAL INT IMAGNUMERAL IF IDENTIFIER FOR FATAL_ERROR EOF ELSE DOTNUMERAL COVMATRIX CORRMATRIX CONTINUE COMPLEXVECTOR COMPLEXROWVECTOR COMPLEXMATRIX COMPLEX CHOLESKYFACTORCOV CHOLESKYFACTORCORR BREAK BANG ARRAY ]
-##
-## The known suffix of the stack is as follows:
-## common_expression PLUSASSIGN
-##
-
-Ill-formed expression. Found L-value "+=". Expect an expression followed by ";" next.
-
-program: TRANSFORMEDDATABLOCK LBRACE LBRACE TRUNCATE TRANSPOSE WHILE
-## Concrete syntax: transformed data { { T ' while
-program: TRANSFORMEDDATABLOCK LBRACE IDENTIFIER RBRACE
-##
-## Concrete syntax: transformed data { foo }
-=======
-## Concrete syntax: transformed data { foo *= while
->>>>>>> 4f0d26cf
-##
-## Ends in an error in state: 354.
-##
-<<<<<<< HEAD
 ## atomic_statement -> expression . TILDE identifier LPAREN loption(separated_nonempty_list(COMMA,expression)) RPAREN option(truncation) SEMICOLON [ WHILE VOID VECTOR UNITVECTOR TUPLE TRUNCATE TARGET STOCHASTICROWMATRIX STOCHASTICCOLUMNMATRIX SIMPLEX SEMICOLON ROWVECTOR RETURN REJECT REALNUMERAL REAL RBRACE PROFILE PRINT POSITIVEORDERED PLUS ORDERED MINUS MATRIX LPAREN LBRACK LBRACE JACOBIAN INTNUMERAL INT IMAGNUMERAL IF IDENTIFIER FOR FATAL_ERROR EOF ELSE DOTNUMERAL COVMATRIX CORRMATRIX CONTINUE COMPLEXVECTOR COMPLEXROWVECTOR COMPLEXMATRIX COMPLEX CHOLESKYFACTORCOV CHOLESKYFACTORCORR BREAK BANG ARRAY ]
 ## expression -> expression . QMARK expression COLON expression [ TRANSPOSE TIMES TILDE RABRACK QMARK PLUS OR NEQUALS MODULO MINUS LEQ LDIVIDE LABRACK IDIVIDE HAT GEQ EQUALS ELTTIMES ELTPOW ELTDIVIDE DIVIDE AND ]
 ## expression -> expression . PLUS expression [ TRANSPOSE TIMES TILDE RABRACK QMARK PLUS OR NEQUALS MODULO MINUS LEQ LDIVIDE LABRACK IDIVIDE HAT GEQ EQUALS ELTTIMES ELTPOW ELTDIVIDE DIVIDE AND ]
@@ -2960,27 +2477,37 @@
 ## expression -> expression . RABRACK expression [ TRANSPOSE TIMES TILDE RABRACK QMARK PLUS OR NEQUALS MODULO MINUS LEQ LDIVIDE LABRACK IDIVIDE HAT GEQ EQUALS ELTTIMES ELTPOW ELTDIVIDE DIVIDE AND ]
 ## expression -> expression . GEQ expression [ TRANSPOSE TIMES TILDE RABRACK QMARK PLUS OR NEQUALS MODULO MINUS LEQ LDIVIDE LABRACK IDIVIDE HAT GEQ EQUALS ELTTIMES ELTPOW ELTDIVIDE DIVIDE AND ]
 ## expression -> expression . TRANSPOSE [ TRANSPOSE TIMES TILDE RABRACK QMARK PLUS OR NEQUALS MODULO MINUS LEQ LDIVIDE LABRACK IDIVIDE HAT GEQ EQUALS ELTTIMES ELTPOW ELTDIVIDE DIVIDE AND ]
-=======
-## atomic_statement -> common_expression TIMESASSIGN . expression SEMICOLON [ WHILE VOID VECTOR UNITVECTOR TUPLE TRUNCATE TARGET SIMPLEX SEMICOLON ROWVECTOR RETURN REJECT REALNUMERAL REAL RBRACE PROFILE PRINT POSITIVEORDERED PLUS ORDERED MINUS MATRIX LPAREN LBRACK LBRACE JACOBIAN INTNUMERAL INT IMAGNUMERAL IF IDENTIFIER FOR FATAL_ERROR EOF ELSE DOTNUMERAL COVMATRIX CORRMATRIX CONTINUE COMPLEXVECTOR COMPLEXROWVECTOR COMPLEXMATRIX COMPLEX CHOLESKYFACTORCOV CHOLESKYFACTORCORR BREAK BANG ARRAY ]
->>>>>>> 4f0d26cf
-##
-## The known suffix of the stack is as follows:
-## common_expression TIMESASSIGN
-##
-
-Ill-formed compound assignment statement. Expected an expression followed by ";" next.
-
-program: TRANSFORMEDDATABLOCK LBRACE IDENTIFIER ASSIGN IDENTIFIER TILDE
-##
-## Concrete syntax: transformed data { foo = foo ~
-##
-## Ends in an error in state: 373.
-##
-<<<<<<< HEAD
+##
+## The known suffix of the stack is as follows:
+## expression
+##
+## WARNING: This example involves spurious reductions.
+## This implies that, although the LR(1) items shown above provide an
+## accurate view of the past (what has been recognized so far), they
+## may provide an INCOMPLETE view of the future (what was expected next).
+## In state 331, spurious reduction of production common_expression -> identifier
+## In state 353, spurious reduction of production expression -> common_expression
+##
+
+Ill-formed phrase. Found an expression where we expected a statement.
+
+program: TRANSFORMEDDATABLOCK LBRACE IDENTIFIER PLUSASSIGN IDENTIFIER TILDE
+## Concrete syntax: transformed data { foo += foo ~
+program: TRANSFORMEDDATABLOCK LBRACE IDENTIFIER MINUSASSIGN IDENTIFIER TILDE
+## Concrete syntax: transformed data { foo -= foo ~
+program: TRANSFORMEDDATABLOCK LBRACE IDENTIFIER ELTDIVIDEASSIGN IDENTIFIER TILDE
+## Concrete syntax: transformed data { foo ./= foo ~
+program: TRANSFORMEDDATABLOCK LBRACE IDENTIFIER ELTTIMESASSIGN IDENTIFIER TILDE
+## Concrete syntax: transformed data { foo .*= foo ~
+program: TRANSFORMEDDATABLOCK LBRACE IDENTIFIER DIVIDEASSIGN IDENTIFIER TILDE
+## Concrete syntax: transformed data { foo /= foo ~
+program: TRANSFORMEDDATABLOCK LBRACE IDENTIFIER TIMESASSIGN IDENTIFIER TILDE
+##
+## Concrete syntax: transformed data { foo *= foo ~
+##
+## Ends in an error in state: 355.
+##
 ## atomic_statement -> common_expression TIMESASSIGN expression . SEMICOLON [ WHILE VOID VECTOR UNITVECTOR TUPLE TRUNCATE TARGET STOCHASTICROWMATRIX STOCHASTICCOLUMNMATRIX SIMPLEX SEMICOLON ROWVECTOR RETURN REJECT REALNUMERAL REAL RBRACE PROFILE PRINT POSITIVEORDERED PLUS ORDERED MINUS MATRIX LPAREN LBRACK LBRACE JACOBIAN INTNUMERAL INT IMAGNUMERAL IF IDENTIFIER FOR FATAL_ERROR EOF ELSE DOTNUMERAL COVMATRIX CORRMATRIX CONTINUE COMPLEXVECTOR COMPLEXROWVECTOR COMPLEXMATRIX COMPLEX CHOLESKYFACTORCOV CHOLESKYFACTORCORR BREAK BANG ARRAY ]
-=======
-## atomic_statement -> common_expression ASSIGN expression . SEMICOLON [ WHILE VOID VECTOR UNITVECTOR TUPLE TRUNCATE TARGET SIMPLEX SEMICOLON ROWVECTOR RETURN REJECT REALNUMERAL REAL RBRACE PROFILE PRINT POSITIVEORDERED PLUS ORDERED MINUS MATRIX LPAREN LBRACK LBRACE JACOBIAN INTNUMERAL INT IMAGNUMERAL IF IDENTIFIER FOR FATAL_ERROR EOF ELSE DOTNUMERAL COVMATRIX CORRMATRIX CONTINUE COMPLEXVECTOR COMPLEXROWVECTOR COMPLEXMATRIX COMPLEX CHOLESKYFACTORCOV CHOLESKYFACTORCORR BREAK BANG ARRAY ]
->>>>>>> 4f0d26cf
 ## expression -> expression . QMARK expression COLON expression [ TRANSPOSE TIMES SEMICOLON RABRACK QMARK PLUS OR NEQUALS MODULO MINUS LEQ LDIVIDE LABRACK IDIVIDE HAT GEQ EQUALS ELTTIMES ELTPOW ELTDIVIDE DIVIDE AND ]
 ## expression -> expression . PLUS expression [ TRANSPOSE TIMES SEMICOLON RABRACK QMARK PLUS OR NEQUALS MODULO MINUS LEQ LDIVIDE LABRACK IDIVIDE HAT GEQ EQUALS ELTTIMES ELTPOW ELTDIVIDE DIVIDE AND ]
 ## expression -> expression . MINUS expression [ TRANSPOSE TIMES SEMICOLON RABRACK QMARK PLUS OR NEQUALS MODULO MINUS LEQ LDIVIDE LABRACK IDIVIDE HAT GEQ EQUALS ELTTIMES ELTPOW ELTDIVIDE DIVIDE AND ]
@@ -3004,7 +2531,7 @@
 ## expression -> expression . TRANSPOSE [ TRANSPOSE TIMES SEMICOLON RABRACK QMARK PLUS OR NEQUALS MODULO MINUS LEQ LDIVIDE LABRACK IDIVIDE HAT GEQ EQUALS ELTTIMES ELTPOW ELTDIVIDE DIVIDE AND ]
 ##
 ## The known suffix of the stack is as follows:
-## common_expression ASSIGN expression
+## common_expression TIMESASSIGN expression
 ##
 ## WARNING: This example involves spurious reductions.
 ## This implies that, although the LR(1) items shown above provide an
@@ -3014,6 +2541,70 @@
 ## In state 124, spurious reduction of production expression -> common_expression
 ##
 
+Ill-formed compound assignment statement. Expected a ";" after the value being assigned.
+
+program: TRANSFORMEDDATABLOCK LBRACE IDENTIFIER MINUSASSIGN WHILE
+## Concrete syntax: transformed data { foo -= while
+program: TRANSFORMEDDATABLOCK LBRACE IDENTIFIER PLUSASSIGN WHILE
+## Concrete syntax: transformed data { foo += while
+program: TRANSFORMEDDATABLOCK LBRACE IDENTIFIER DIVIDEASSIGN WHILE
+## Concrete syntax: transformed data { foo /= while
+program: TRANSFORMEDDATABLOCK LBRACE IDENTIFIER ELTDIVIDEASSIGN WHILE
+## Concrete syntax: transformed data { foo ./= while
+program: TRANSFORMEDDATABLOCK LBRACE IDENTIFIER TIMESASSIGN WHILE
+##
+## Concrete syntax: transformed data { foo *= while
+##
+## Ends in an error in state: 354.
+##
+## atomic_statement -> common_expression TIMESASSIGN . expression SEMICOLON [ WHILE VOID VECTOR UNITVECTOR TUPLE TRUNCATE TARGET STOCHASTICROWMATRIX STOCHASTICCOLUMNMATRIX SIMPLEX SEMICOLON ROWVECTOR RETURN REJECT REALNUMERAL REAL RBRACE PROFILE PRINT POSITIVEORDERED PLUS ORDERED MINUS MATRIX LPAREN LBRACK LBRACE JACOBIAN INTNUMERAL INT IMAGNUMERAL IF IDENTIFIER FOR FATAL_ERROR EOF ELSE DOTNUMERAL COVMATRIX CORRMATRIX CONTINUE COMPLEXVECTOR COMPLEXROWVECTOR COMPLEXMATRIX COMPLEX CHOLESKYFACTORCOV CHOLESKYFACTORCORR BREAK BANG ARRAY ]
+##
+## The known suffix of the stack is as follows:
+## common_expression TIMESASSIGN
+##
+
+Ill-formed compound assignment statement. Expected an expression followed by ";" next.
+
+program: TRANSFORMEDDATABLOCK LBRACE IDENTIFIER ASSIGN IDENTIFIER TILDE
+##
+## Concrete syntax: transformed data { foo = foo ~
+##
+## Ends in an error in state: 373.
+##
+## atomic_statement -> common_expression ASSIGN expression . SEMICOLON [ WHILE VOID VECTOR UNITVECTOR TUPLE TRUNCATE TARGET SIMPLEX SEMICOLON ROWVECTOR RETURN REJECT REALNUMERAL REAL RBRACE PROFILE PRINT POSITIVEORDERED PLUS ORDERED MINUS MATRIX LPAREN LBRACK LBRACE JACOBIAN INTNUMERAL INT IMAGNUMERAL IF IDENTIFIER FOR FATAL_ERROR EOF ELSE DOTNUMERAL COVMATRIX CORRMATRIX CONTINUE COMPLEXVECTOR COMPLEXROWVECTOR COMPLEXMATRIX COMPLEX CHOLESKYFACTORCOV CHOLESKYFACTORCORR BREAK BANG ARRAY ]
+## expression -> expression . QMARK expression COLON expression [ TRANSPOSE TIMES SEMICOLON RABRACK QMARK PLUS OR NEQUALS MODULO MINUS LEQ LDIVIDE LABRACK IDIVIDE HAT GEQ EQUALS ELTTIMES ELTPOW ELTDIVIDE DIVIDE AND ]
+## expression -> expression . PLUS expression [ TRANSPOSE TIMES SEMICOLON RABRACK QMARK PLUS OR NEQUALS MODULO MINUS LEQ LDIVIDE LABRACK IDIVIDE HAT GEQ EQUALS ELTTIMES ELTPOW ELTDIVIDE DIVIDE AND ]
+## expression -> expression . MINUS expression [ TRANSPOSE TIMES SEMICOLON RABRACK QMARK PLUS OR NEQUALS MODULO MINUS LEQ LDIVIDE LABRACK IDIVIDE HAT GEQ EQUALS ELTTIMES ELTPOW ELTDIVIDE DIVIDE AND ]
+## expression -> expression . TIMES expression [ TRANSPOSE TIMES SEMICOLON RABRACK QMARK PLUS OR NEQUALS MODULO MINUS LEQ LDIVIDE LABRACK IDIVIDE HAT GEQ EQUALS ELTTIMES ELTPOW ELTDIVIDE DIVIDE AND ]
+## expression -> expression . DIVIDE expression [ TRANSPOSE TIMES SEMICOLON RABRACK QMARK PLUS OR NEQUALS MODULO MINUS LEQ LDIVIDE LABRACK IDIVIDE HAT GEQ EQUALS ELTTIMES ELTPOW ELTDIVIDE DIVIDE AND ]
+## expression -> expression . IDIVIDE expression [ TRANSPOSE TIMES SEMICOLON RABRACK QMARK PLUS OR NEQUALS MODULO MINUS LEQ LDIVIDE LABRACK IDIVIDE HAT GEQ EQUALS ELTTIMES ELTPOW ELTDIVIDE DIVIDE AND ]
+## expression -> expression . MODULO expression [ TRANSPOSE TIMES SEMICOLON RABRACK QMARK PLUS OR NEQUALS MODULO MINUS LEQ LDIVIDE LABRACK IDIVIDE HAT GEQ EQUALS ELTTIMES ELTPOW ELTDIVIDE DIVIDE AND ]
+## expression -> expression . LDIVIDE expression [ TRANSPOSE TIMES SEMICOLON RABRACK QMARK PLUS OR NEQUALS MODULO MINUS LEQ LDIVIDE LABRACK IDIVIDE HAT GEQ EQUALS ELTTIMES ELTPOW ELTDIVIDE DIVIDE AND ]
+## expression -> expression . ELTTIMES expression [ TRANSPOSE TIMES SEMICOLON RABRACK QMARK PLUS OR NEQUALS MODULO MINUS LEQ LDIVIDE LABRACK IDIVIDE HAT GEQ EQUALS ELTTIMES ELTPOW ELTDIVIDE DIVIDE AND ]
+## expression -> expression . ELTDIVIDE expression [ TRANSPOSE TIMES SEMICOLON RABRACK QMARK PLUS OR NEQUALS MODULO MINUS LEQ LDIVIDE LABRACK IDIVIDE HAT GEQ EQUALS ELTTIMES ELTPOW ELTDIVIDE DIVIDE AND ]
+## expression -> expression . HAT expression [ TRANSPOSE TIMES SEMICOLON RABRACK QMARK PLUS OR NEQUALS MODULO MINUS LEQ LDIVIDE LABRACK IDIVIDE HAT GEQ EQUALS ELTTIMES ELTPOW ELTDIVIDE DIVIDE AND ]
+## expression -> expression . ELTPOW expression [ TRANSPOSE TIMES SEMICOLON RABRACK QMARK PLUS OR NEQUALS MODULO MINUS LEQ LDIVIDE LABRACK IDIVIDE HAT GEQ EQUALS ELTTIMES ELTPOW ELTDIVIDE DIVIDE AND ]
+## expression -> expression . OR expression [ TRANSPOSE TIMES SEMICOLON RABRACK QMARK PLUS OR NEQUALS MODULO MINUS LEQ LDIVIDE LABRACK IDIVIDE HAT GEQ EQUALS ELTTIMES ELTPOW ELTDIVIDE DIVIDE AND ]
+## expression -> expression . AND expression [ TRANSPOSE TIMES SEMICOLON RABRACK QMARK PLUS OR NEQUALS MODULO MINUS LEQ LDIVIDE LABRACK IDIVIDE HAT GEQ EQUALS ELTTIMES ELTPOW ELTDIVIDE DIVIDE AND ]
+## expression -> expression . EQUALS expression [ TRANSPOSE TIMES SEMICOLON RABRACK QMARK PLUS OR NEQUALS MODULO MINUS LEQ LDIVIDE LABRACK IDIVIDE HAT GEQ EQUALS ELTTIMES ELTPOW ELTDIVIDE DIVIDE AND ]
+## expression -> expression . NEQUALS expression [ TRANSPOSE TIMES SEMICOLON RABRACK QMARK PLUS OR NEQUALS MODULO MINUS LEQ LDIVIDE LABRACK IDIVIDE HAT GEQ EQUALS ELTTIMES ELTPOW ELTDIVIDE DIVIDE AND ]
+## expression -> expression . LABRACK expression [ TRANSPOSE TIMES SEMICOLON RABRACK QMARK PLUS OR NEQUALS MODULO MINUS LEQ LDIVIDE LABRACK IDIVIDE HAT GEQ EQUALS ELTTIMES ELTPOW ELTDIVIDE DIVIDE AND ]
+## expression -> expression . LEQ expression [ TRANSPOSE TIMES SEMICOLON RABRACK QMARK PLUS OR NEQUALS MODULO MINUS LEQ LDIVIDE LABRACK IDIVIDE HAT GEQ EQUALS ELTTIMES ELTPOW ELTDIVIDE DIVIDE AND ]
+## expression -> expression . RABRACK expression [ TRANSPOSE TIMES SEMICOLON RABRACK QMARK PLUS OR NEQUALS MODULO MINUS LEQ LDIVIDE LABRACK IDIVIDE HAT GEQ EQUALS ELTTIMES ELTPOW ELTDIVIDE DIVIDE AND ]
+## expression -> expression . GEQ expression [ TRANSPOSE TIMES SEMICOLON RABRACK QMARK PLUS OR NEQUALS MODULO MINUS LEQ LDIVIDE LABRACK IDIVIDE HAT GEQ EQUALS ELTTIMES ELTPOW ELTDIVIDE DIVIDE AND ]
+## expression -> expression . TRANSPOSE [ TRANSPOSE TIMES SEMICOLON RABRACK QMARK PLUS OR NEQUALS MODULO MINUS LEQ LDIVIDE LABRACK IDIVIDE HAT GEQ EQUALS ELTTIMES ELTPOW ELTDIVIDE DIVIDE AND ]
+##
+## The known suffix of the stack is as follows:
+## common_expression ASSIGN expression
+##
+## WARNING: This example involves spurious reductions.
+## This implies that, although the LR(1) items shown above provide an
+## accurate view of the past (what has been recognized so far), they
+## may provide an INCOMPLETE view of the future (what was expected next).
+## In state 109, spurious reduction of production common_expression -> identifier
+## In state 124, spurious reduction of production expression -> common_expression
+##
+
 Ill-formed assignment statement. Expected a ";" after the value being assigned.
 
 program: TRANSFORMEDDATABLOCK LBRACE IDENTIFIER ASSIGN WHILE
@@ -3022,11 +2613,7 @@
 ##
 ## Ends in an error in state: 372.
 ##
-<<<<<<< HEAD
-## atomic_statement -> common_expression TIMESASSIGN . expression SEMICOLON [ WHILE VOID VECTOR UNITVECTOR TUPLE TRUNCATE TARGET STOCHASTICROWMATRIX STOCHASTICCOLUMNMATRIX SIMPLEX SEMICOLON ROWVECTOR RETURN REJECT REALNUMERAL REAL RBRACE PROFILE PRINT POSITIVEORDERED PLUS ORDERED MINUS MATRIX LPAREN LBRACK LBRACE JACOBIAN INTNUMERAL INT IMAGNUMERAL IF IDENTIFIER FOR FATAL_ERROR EOF ELSE DOTNUMERAL COVMATRIX CORRMATRIX CONTINUE COMPLEXVECTOR COMPLEXROWVECTOR COMPLEXMATRIX COMPLEX CHOLESKYFACTORCOV CHOLESKYFACTORCORR BREAK BANG ARRAY ]
-=======
 ## atomic_statement -> common_expression ASSIGN . expression SEMICOLON [ WHILE VOID VECTOR UNITVECTOR TUPLE TRUNCATE TARGET SIMPLEX SEMICOLON ROWVECTOR RETURN REJECT REALNUMERAL REAL RBRACE PROFILE PRINT POSITIVEORDERED PLUS ORDERED MINUS MATRIX LPAREN LBRACK LBRACE JACOBIAN INTNUMERAL INT IMAGNUMERAL IF IDENTIFIER FOR FATAL_ERROR EOF ELSE DOTNUMERAL COVMATRIX CORRMATRIX CONTINUE COMPLEXVECTOR COMPLEXROWVECTOR COMPLEXMATRIX COMPLEX CHOLESKYFACTORCOV CHOLESKYFACTORCORR BREAK BANG ARRAY ]
->>>>>>> 4f0d26cf
 ##
 ## The known suffix of the stack is as follows:
 ## common_expression ASSIGN
@@ -3038,16 +2625,10 @@
 ##
 ## Concrete syntax: transformed data { vector [ 24 ] ^
 ##
-<<<<<<< HEAD
-## Ends in an error in state: 626.
-##
-## decl(top_var_type,expression) -> top_var_type . id_and_optional_assignment(expression,decl_identifier) option(remaining_declarations(expression)) SEMICOLON [ WHILE VECTOR UNITVECTOR TUPLE TRUNCATE TARGET STOCHASTICROWMATRIX STOCHASTICCOLUMNMATRIX SIMPLEX SEMICOLON ROWVECTOR RETURN REJECT REALNUMERAL REAL RBRACE PROFILE PRINT POSITIVEORDERED PLUS ORDERED MINUS MATRIX LPAREN LBRACK LBRACE JACOBIAN INTNUMERAL INT IMAGNUMERAL IF IDENTIFIER FOR FATAL_ERROR DOTNUMERAL COVMATRIX CORRMATRIX CONTINUE COMPLEXVECTOR COMPLEXROWVECTOR COMPLEXMATRIX COMPLEX CHOLESKYFACTORCOV CHOLESKYFACTORCORR BREAK BANG ARRAY ]
-=======
 ## Ends in an error in state: 623.
 ##
 ## decl(top_var_type,expression) -> top_var_type . decl_identifier LBRACK separated_nonempty_list(COMMA,expression) RBRACK [ WHILE VECTOR UNITVECTOR TUPLE TRUNCATE TARGET SIMPLEX SEMICOLON ROWVECTOR RETURN REJECT REALNUMERAL REAL RBRACE PROFILE PRINT POSITIVEORDERED PLUS ORDERED MINUS MATRIX LPAREN LBRACK LBRACE JACOBIAN INTNUMERAL INT IMAGNUMERAL IF IDENTIFIER FOR FATAL_ERROR DOTNUMERAL COVMATRIX CORRMATRIX CONTINUE COMPLEXVECTOR COMPLEXROWVECTOR COMPLEXMATRIX COMPLEX CHOLESKYFACTORCOV CHOLESKYFACTORCORR BREAK BANG ARRAY ]
 ## decl(top_var_type,expression) -> top_var_type . id_and_optional_assignment(expression,decl_identifier) option(remaining_declarations(expression)) SEMICOLON [ WHILE VECTOR UNITVECTOR TUPLE TRUNCATE TARGET SIMPLEX SEMICOLON ROWVECTOR RETURN REJECT REALNUMERAL REAL RBRACE PROFILE PRINT POSITIVEORDERED PLUS ORDERED MINUS MATRIX LPAREN LBRACK LBRACE JACOBIAN INTNUMERAL INT IMAGNUMERAL IF IDENTIFIER FOR FATAL_ERROR DOTNUMERAL COVMATRIX CORRMATRIX CONTINUE COMPLEXVECTOR COMPLEXROWVECTOR COMPLEXMATRIX COMPLEX CHOLESKYFACTORCOV CHOLESKYFACTORCORR BREAK BANG ARRAY ]
->>>>>>> 4f0d26cf
 ##
 ## The known suffix of the stack is as follows:
 ## top_var_type
@@ -3059,11 +2640,7 @@
 ##
 ## Concrete syntax: transformed data { void
 ##
-<<<<<<< HEAD
-## Ends in an error in state: 620.
-=======
 ## Ends in an error in state: 617.
->>>>>>> 4f0d26cf
 ##
 ## transformed_data_block -> TRANSFORMEDDATABLOCK LBRACE . list(top_vardecl_or_statement) RBRACE [ TRANSFORMEDPARAMETERSBLOCK PARAMETERSBLOCK MODELBLOCK GENERATEDQUANTITIESBLOCK EOF ]
 ##
@@ -3121,11 +2698,7 @@
 ##
 ## Concrete syntax: transformed data while
 ##
-<<<<<<< HEAD
-## Ends in an error in state: 619.
-=======
 ## Ends in an error in state: 616.
->>>>>>> 4f0d26cf
 ##
 ## transformed_data_block -> TRANSFORMEDDATABLOCK . LBRACE list(top_vardecl_or_statement) RBRACE [ TRANSFORMEDPARAMETERSBLOCK PARAMETERSBLOCK MODELBLOCK GENERATEDQUANTITIESBLOCK EOF ]
 ##
@@ -3139,11 +2712,7 @@
 ##
 ## Concrete syntax: transformed parameters { } .*=
 ##
-<<<<<<< HEAD
-## Ends in an error in state: 653.
-=======
 ## Ends in an error in state: 654.
->>>>>>> 4f0d26cf
 ##
 ## program -> option(function_block) option(data_block) option(transformed_data_block) option(parameters_block) option(transformed_parameters_block) . option(model_block) option(generated_quantities_block) EOF [ # ]
 ##
@@ -3157,29 +2726,21 @@
 ##
 ## Concrete syntax: transformed parameters { void
 ##
-<<<<<<< HEAD
+## Ends in an error in state: 650.
+##
+## transformed_parameters_block -> TRANSFORMEDPARAMETERSBLOCK LBRACE . list(top_vardecl_or_statement) RBRACE [ MODELBLOCK GENERATEDQUANTITIESBLOCK EOF ]
+##
+## The known suffix of the stack is as follows:
+## TRANSFORMEDPARAMETERSBLOCK LBRACE
+##
+
+Expect a statement or top-level variable declaration.
+
+program: TRANSFORMEDPARAMETERSBLOCK WHILE
+##
+## Concrete syntax: transformed parameters while
+##
 ## Ends in an error in state: 649.
-=======
-## Ends in an error in state: 650.
->>>>>>> 4f0d26cf
-##
-## transformed_parameters_block -> TRANSFORMEDPARAMETERSBLOCK LBRACE . list(top_vardecl_or_statement) RBRACE [ MODELBLOCK GENERATEDQUANTITIESBLOCK EOF ]
-##
-## The known suffix of the stack is as follows:
-## TRANSFORMEDPARAMETERSBLOCK LBRACE
-##
-
-Expect a statement or top-level variable declaration.
-
-program: TRANSFORMEDPARAMETERSBLOCK WHILE
-##
-## Concrete syntax: transformed parameters while
-##
-<<<<<<< HEAD
-## Ends in an error in state: 648.
-=======
-## Ends in an error in state: 649.
->>>>>>> 4f0d26cf
 ##
 ## transformed_parameters_block -> TRANSFORMEDPARAMETERSBLOCK . LBRACE list(top_vardecl_or_statement) RBRACE [ MODELBLOCK GENERATEDQUANTITIESBLOCK EOF ]
 ##
@@ -3353,11 +2914,7 @@
 ##
 ## Concrete syntax: data { real foo = <<<<UNREACHABLE>>> while
 ##
-<<<<<<< HEAD
-## Ends in an error in state: 606.
-=======
 ## Ends in an error in state: 599.
->>>>>>> 4f0d26cf
 ##
 ## decl(top_var_type,no_assign) -> top_var_type id_and_optional_assignment(no_assign,decl_identifier) . option(remaining_declarations(no_assign)) SEMICOLON [ VECTOR UNITVECTOR TUPLE STOCHASTICROWMATRIX STOCHASTICCOLUMNMATRIX SIMPLEX SEMICOLON ROWVECTOR REAL RBRACE POSITIVEORDERED ORDERED MATRIX INT COVMATRIX CORRMATRIX COMPLEXVECTOR COMPLEXROWVECTOR COMPLEXMATRIX COMPLEX CHOLESKYFACTORCOV CHOLESKYFACTORCORR ARRAY ]
 ##
@@ -3463,11 +3020,7 @@
 ##
 ## Concrete syntax: data { complex <<<<UNREACHABLE>>>
 ##
-<<<<<<< HEAD
-## Ends in an error in state: 549.
-=======
 ## Ends in an error in state: 542.
->>>>>>> 4f0d26cf
 ##
 ## top_var_type -> COMPLEX . type_constraint [ WHILE VOID VECTOR UPPER UNITVECTOR TUPLE TRUNCATE TARGET SIMPLEX RPAREN ROWVECTOR RETURN REJECT REAL PROFILE PRINT POSITIVEORDERED PARAMETERSBLOCK ORDERED OFFSET MULTIPLIER MODELBLOCK MATRIX LOWER JACOBIAN INT IN IF IDENTIFIER FUNCTIONBLOCK FOR FATAL_ERROR ELSE DATABLOCK COVMATRIX CORRMATRIX CONTINUE COMPLEXVECTOR COMPLEXROWVECTOR COMPLEXMATRIX COMPLEX COMMA CHOLESKYFACTORCOV CHOLESKYFACTORCORR BREAK ARRAY ]
 ##
@@ -3538,11 +3091,7 @@
 ##
 ## Concrete syntax: data { array [ foo ] vector [ 24 ] &&
 ##
-<<<<<<< HEAD
-## Ends in an error in state: 612.
-=======
 ## Ends in an error in state: 609.
->>>>>>> 4f0d26cf
 ##
 ## decl(top_var_type,no_assign) -> array_type(top_var_type) . id_and_optional_assignment(no_assign,decl_identifier) option(remaining_declarations(no_assign)) SEMICOLON [ VECTOR UNITVECTOR TUPLE STOCHASTICROWMATRIX STOCHASTICCOLUMNMATRIX SIMPLEX SEMICOLON ROWVECTOR REAL RBRACE POSITIVEORDERED ORDERED MATRIX INT COVMATRIX CORRMATRIX COMPLEXVECTOR COMPLEXROWVECTOR COMPLEXMATRIX COMPLEX CHOLESKYFACTORCOV CHOLESKYFACTORCORR ARRAY ]
 ##
@@ -3578,11 +3127,7 @@
 ##
 ## Concrete syntax: data { tuple ( real , while
 ##
-<<<<<<< HEAD
-## Ends in an error in state: 579.
-=======
 ## Ends in an error in state: 572.
->>>>>>> 4f0d26cf
 ##
 ## tuple_type(top_var_type) -> TUPLE LPAREN top_var_type COMMA . separated_nonempty_list(COMMA,higher_type(top_var_type)) RPAREN [ WHILE VOID VECTOR UPPER UNITVECTOR TUPLE TRUNCATE TARGET SIMPLEX RPAREN ROWVECTOR RETURN REJECT REAL PROFILE PRINT POSITIVEORDERED PARAMETERSBLOCK ORDERED OFFSET MULTIPLIER MODELBLOCK MATRIX LOWER JACOBIAN INT IN IF IDENTIFIER FUNCTIONBLOCK FOR FATAL_ERROR ELSE DATABLOCK COVMATRIX CORRMATRIX CONTINUE COMPLEXVECTOR COMPLEXROWVECTOR COMPLEXMATRIX COMPLEX COMMA CHOLESKYFACTORCOV CHOLESKYFACTORCORR BREAK ARRAY ]
 ##
@@ -3606,11 +3151,7 @@
 ##
 ## Concrete syntax: data { tuple ( real while
 ##
-<<<<<<< HEAD
-## Ends in an error in state: 578.
-=======
 ## Ends in an error in state: 571.
->>>>>>> 4f0d26cf
 ##
 ## tuple_type(top_var_type) -> TUPLE LPAREN top_var_type . COMMA separated_nonempty_list(COMMA,higher_type(top_var_type)) RPAREN [ WHILE VOID VECTOR UPPER UNITVECTOR TUPLE TRUNCATE TARGET SIMPLEX RPAREN ROWVECTOR RETURN REJECT REAL PROFILE PRINT POSITIVEORDERED PARAMETERSBLOCK ORDERED OFFSET MULTIPLIER MODELBLOCK MATRIX LOWER JACOBIAN INT IN IF IDENTIFIER FUNCTIONBLOCK FOR FATAL_ERROR ELSE DATABLOCK COVMATRIX CORRMATRIX CONTINUE COMPLEXVECTOR COMPLEXROWVECTOR COMPLEXMATRIX COMPLEX COMMA CHOLESKYFACTORCOV CHOLESKYFACTORCORR BREAK ARRAY ]
 ##
@@ -3621,15 +3162,9 @@
 ## This implies that, although the LR(1) items shown above provide an
 ## accurate view of the past (what has been recognized so far), they
 ## may provide an INCOMPLETE view of the future (what was expected next).
-<<<<<<< HEAD
-## In state 504, spurious reduction of production range_constraint ->
-## In state 476, spurious reduction of production type_constraint -> range_constraint
-## In state 505, spurious reduction of production top_var_type -> REAL type_constraint
-=======
 ## In state 497, spurious reduction of production range_constraint ->
 ## In state 481, spurious reduction of production type_constraint -> range_constraint
 ## In state 498, spurious reduction of production top_var_type -> REAL type_constraint
->>>>>>> 4f0d26cf
 ##
 
 Invalid type specification, unmatched "(".
@@ -3649,11 +3184,7 @@
 ##
 ## Concrete syntax: data { tuple ( real , tuple ( complex , complex ) while
 ##
-<<<<<<< HEAD
-## Ends in an error in state: 564.
-=======
 ## Ends in an error in state: 557.
->>>>>>> 4f0d26cf
 ##
 ## separated_nonempty_list(COMMA,higher_type(top_var_type)) -> tuple_type(top_var_type) . [ RPAREN ]
 ## separated_nonempty_list(COMMA,higher_type(top_var_type)) -> tuple_type(top_var_type) . COMMA separated_nonempty_list(COMMA,higher_type(top_var_type)) [ RPAREN ]
@@ -3736,11 +3267,7 @@
 ##
 ## Concrete syntax: data { array [ 24 ] foo
 ##
-<<<<<<< HEAD
-## Ends in an error in state: 572.
-=======
 ## Ends in an error in state: 565.
->>>>>>> 4f0d26cf
 ##
 ## array_type(top_var_type) -> arr_dims . top_var_type [ WHILE VOID VECTOR UPPER UNITVECTOR TUPLE TRUNCATE TARGET SIMPLEX RPAREN ROWVECTOR RETURN REJECT REAL PROFILE PRINT POSITIVEORDERED PARAMETERSBLOCK ORDERED OFFSET MULTIPLIER MODELBLOCK MATRIX LOWER JACOBIAN INT IN IF IDENTIFIER FUNCTIONBLOCK FOR FATAL_ERROR ELSE DATABLOCK COVMATRIX CORRMATRIX CONTINUE COMPLEXVECTOR COMPLEXROWVECTOR COMPLEXMATRIX COMPLEX COMMA CHOLESKYFACTORCOV CHOLESKYFACTORCORR BREAK ARRAY ]
 ## array_type(top_var_type) -> arr_dims . tuple_type(top_var_type) [ WHILE VOID VECTOR UPPER UNITVECTOR TUPLE TRUNCATE TARGET SIMPLEX RPAREN ROWVECTOR RETURN REJECT REAL PROFILE PRINT POSITIVEORDERED PARAMETERSBLOCK ORDERED OFFSET MULTIPLIER MODELBLOCK MATRIX LOWER JACOBIAN INT IN IF IDENTIFIER FUNCTIONBLOCK FOR FATAL_ERROR ELSE DATABLOCK COVMATRIX CORRMATRIX CONTINUE COMPLEXVECTOR COMPLEXROWVECTOR COMPLEXMATRIX COMPLEX COMMA CHOLESKYFACTORCOV CHOLESKYFACTORCORR BREAK ARRAY ]
@@ -3862,11 +3389,7 @@
 ##
 ## Concrete syntax: data { real while foo
 ##
-<<<<<<< HEAD
-## Ends in an error in state: 603.
-=======
 ## Ends in an error in state: 602.
->>>>>>> 4f0d26cf
 ##
 ## decl(top_var_type,no_assign) -> top_var_type decl_identifier . LBRACK separated_nonempty_list(COMMA,expression) RBRACK [ VECTOR UNITVECTOR TUPLE SIMPLEX SEMICOLON ROWVECTOR REAL RBRACE POSITIVEORDERED ORDERED MATRIX INT COVMATRIX CORRMATRIX COMPLEXVECTOR COMPLEXROWVECTOR COMPLEXMATRIX COMPLEX CHOLESKYFACTORCOV CHOLESKYFACTORCORR ARRAY ]
 ## id_and_optional_assignment(no_assign,decl_identifier) -> decl_identifier . optional_assignment(no_assign) [ SEMICOLON COMMA ]
@@ -3914,260 +3437,6 @@
 
 Ill-formed fatal error statement. After "fatal_error(", we expect a comma separated list of either expressions or strings, followed by ");".
 
-<<<<<<< HEAD
-
-program: DATABLOCK LBRACE STOCHASTICROWMATRIX WHILE
-##
-## Concrete syntax: data { stochastic_row_matrix while
-##
-## Ends in an error in state: 483.
-##
-## top_var_type -> STOCHASTICROWMATRIX . LBRACK expression COMMA expression RBRACK [ WHILE VOID VECTOR UPPER UNITVECTOR TUPLE TRUNCATE TARGET SIMPLEX RPAREN ROWVECTOR RETURN REJECT REAL PROFILE PRINT POSITIVEORDERED PARAMETERSBLOCK ORDERED OFFSET MULTIPLIER MODELBLOCK MATRIX LOWER JACOBIAN INT IN IF IDENTIFIER FUNCTIONBLOCK FOR FATAL_ERROR ELSE DATABLOCK COVMATRIX CORRMATRIX CONTINUE COMPLEXVECTOR COMPLEXROWVECTOR COMPLEXMATRIX COMPLEX COMMA CHOLESKYFACTORCOV CHOLESKYFACTORCORR BREAK ARRAY ]
-##
-## The known suffix of the stack is as follows:
-## STOCHASTICROWMATRIX
-##
-
-TODO: PARSER MESSAGE NEEDED HERE.
-
-program: DATABLOCK LBRACE STOCHASTICROWMATRIX LBRACK WHILE
-##
-## Concrete syntax: data { stochastic_row_matrix [ while
-##
-## Ends in an error in state: 484.
-##
-## top_var_type -> STOCHASTICROWMATRIX LBRACK . expression COMMA expression RBRACK [ WHILE VOID VECTOR UPPER UNITVECTOR TUPLE TRUNCATE TARGET SIMPLEX RPAREN ROWVECTOR RETURN REJECT REAL PROFILE PRINT POSITIVEORDERED PARAMETERSBLOCK ORDERED OFFSET MULTIPLIER MODELBLOCK MATRIX LOWER JACOBIAN INT IN IF IDENTIFIER FUNCTIONBLOCK FOR FATAL_ERROR ELSE DATABLOCK COVMATRIX CORRMATRIX CONTINUE COMPLEXVECTOR COMPLEXROWVECTOR COMPLEXMATRIX COMPLEX COMMA CHOLESKYFACTORCOV CHOLESKYFACTORCORR BREAK ARRAY ]
-##
-## The known suffix of the stack is as follows:
-## STOCHASTICROWMATRIX LBRACK
-##
-
-TODO: PARSER MESSAGE NEEDED HERE.
-
-program: DATABLOCK LBRACE STOCHASTICROWMATRIX LBRACK JACOBIAN TILDE
-##
-## Concrete syntax: data { stochastic_row_matrix [ jacobian ~
-##
-## Ends in an error in state: 485.
-##
-## expression -> expression . QMARK expression COLON expression [ TRANSPOSE TIMES RABRACK QMARK PLUS OR NEQUALS MODULO MINUS LEQ LDIVIDE LABRACK IDIVIDE HAT GEQ EQUALS ELTTIMES ELTPOW ELTDIVIDE DIVIDE COMMA AND ]
-## expression -> expression . PLUS expression [ TRANSPOSE TIMES RABRACK QMARK PLUS OR NEQUALS MODULO MINUS LEQ LDIVIDE LABRACK IDIVIDE HAT GEQ EQUALS ELTTIMES ELTPOW ELTDIVIDE DIVIDE COMMA AND ]
-## expression -> expression . MINUS expression [ TRANSPOSE TIMES RABRACK QMARK PLUS OR NEQUALS MODULO MINUS LEQ LDIVIDE LABRACK IDIVIDE HAT GEQ EQUALS ELTTIMES ELTPOW ELTDIVIDE DIVIDE COMMA AND ]
-## expression -> expression . TIMES expression [ TRANSPOSE TIMES RABRACK QMARK PLUS OR NEQUALS MODULO MINUS LEQ LDIVIDE LABRACK IDIVIDE HAT GEQ EQUALS ELTTIMES ELTPOW ELTDIVIDE DIVIDE COMMA AND ]
-## expression -> expression . DIVIDE expression [ TRANSPOSE TIMES RABRACK QMARK PLUS OR NEQUALS MODULO MINUS LEQ LDIVIDE LABRACK IDIVIDE HAT GEQ EQUALS ELTTIMES ELTPOW ELTDIVIDE DIVIDE COMMA AND ]
-## expression -> expression . IDIVIDE expression [ TRANSPOSE TIMES RABRACK QMARK PLUS OR NEQUALS MODULO MINUS LEQ LDIVIDE LABRACK IDIVIDE HAT GEQ EQUALS ELTTIMES ELTPOW ELTDIVIDE DIVIDE COMMA AND ]
-## expression -> expression . MODULO expression [ TRANSPOSE TIMES RABRACK QMARK PLUS OR NEQUALS MODULO MINUS LEQ LDIVIDE LABRACK IDIVIDE HAT GEQ EQUALS ELTTIMES ELTPOW ELTDIVIDE DIVIDE COMMA AND ]
-## expression -> expression . LDIVIDE expression [ TRANSPOSE TIMES RABRACK QMARK PLUS OR NEQUALS MODULO MINUS LEQ LDIVIDE LABRACK IDIVIDE HAT GEQ EQUALS ELTTIMES ELTPOW ELTDIVIDE DIVIDE COMMA AND ]
-## expression -> expression . ELTTIMES expression [ TRANSPOSE TIMES RABRACK QMARK PLUS OR NEQUALS MODULO MINUS LEQ LDIVIDE LABRACK IDIVIDE HAT GEQ EQUALS ELTTIMES ELTPOW ELTDIVIDE DIVIDE COMMA AND ]
-## expression -> expression . ELTDIVIDE expression [ TRANSPOSE TIMES RABRACK QMARK PLUS OR NEQUALS MODULO MINUS LEQ LDIVIDE LABRACK IDIVIDE HAT GEQ EQUALS ELTTIMES ELTPOW ELTDIVIDE DIVIDE COMMA AND ]
-## expression -> expression . HAT expression [ TRANSPOSE TIMES RABRACK QMARK PLUS OR NEQUALS MODULO MINUS LEQ LDIVIDE LABRACK IDIVIDE HAT GEQ EQUALS ELTTIMES ELTPOW ELTDIVIDE DIVIDE COMMA AND ]
-## expression -> expression . ELTPOW expression [ TRANSPOSE TIMES RABRACK QMARK PLUS OR NEQUALS MODULO MINUS LEQ LDIVIDE LABRACK IDIVIDE HAT GEQ EQUALS ELTTIMES ELTPOW ELTDIVIDE DIVIDE COMMA AND ]
-## expression -> expression . OR expression [ TRANSPOSE TIMES RABRACK QMARK PLUS OR NEQUALS MODULO MINUS LEQ LDIVIDE LABRACK IDIVIDE HAT GEQ EQUALS ELTTIMES ELTPOW ELTDIVIDE DIVIDE COMMA AND ]
-## expression -> expression . AND expression [ TRANSPOSE TIMES RABRACK QMARK PLUS OR NEQUALS MODULO MINUS LEQ LDIVIDE LABRACK IDIVIDE HAT GEQ EQUALS ELTTIMES ELTPOW ELTDIVIDE DIVIDE COMMA AND ]
-## expression -> expression . EQUALS expression [ TRANSPOSE TIMES RABRACK QMARK PLUS OR NEQUALS MODULO MINUS LEQ LDIVIDE LABRACK IDIVIDE HAT GEQ EQUALS ELTTIMES ELTPOW ELTDIVIDE DIVIDE COMMA AND ]
-## expression -> expression . NEQUALS expression [ TRANSPOSE TIMES RABRACK QMARK PLUS OR NEQUALS MODULO MINUS LEQ LDIVIDE LABRACK IDIVIDE HAT GEQ EQUALS ELTTIMES ELTPOW ELTDIVIDE DIVIDE COMMA AND ]
-## expression -> expression . LABRACK expression [ TRANSPOSE TIMES RABRACK QMARK PLUS OR NEQUALS MODULO MINUS LEQ LDIVIDE LABRACK IDIVIDE HAT GEQ EQUALS ELTTIMES ELTPOW ELTDIVIDE DIVIDE COMMA AND ]
-## expression -> expression . LEQ expression [ TRANSPOSE TIMES RABRACK QMARK PLUS OR NEQUALS MODULO MINUS LEQ LDIVIDE LABRACK IDIVIDE HAT GEQ EQUALS ELTTIMES ELTPOW ELTDIVIDE DIVIDE COMMA AND ]
-## expression -> expression . RABRACK expression [ TRANSPOSE TIMES RABRACK QMARK PLUS OR NEQUALS MODULO MINUS LEQ LDIVIDE LABRACK IDIVIDE HAT GEQ EQUALS ELTTIMES ELTPOW ELTDIVIDE DIVIDE COMMA AND ]
-## expression -> expression . GEQ expression [ TRANSPOSE TIMES RABRACK QMARK PLUS OR NEQUALS MODULO MINUS LEQ LDIVIDE LABRACK IDIVIDE HAT GEQ EQUALS ELTTIMES ELTPOW ELTDIVIDE DIVIDE COMMA AND ]
-## expression -> expression . TRANSPOSE [ TRANSPOSE TIMES RABRACK QMARK PLUS OR NEQUALS MODULO MINUS LEQ LDIVIDE LABRACK IDIVIDE HAT GEQ EQUALS ELTTIMES ELTPOW ELTDIVIDE DIVIDE COMMA AND ]
-## top_var_type -> STOCHASTICROWMATRIX LBRACK expression . COMMA expression RBRACK [ WHILE VOID VECTOR UPPER UNITVECTOR TUPLE TRUNCATE TARGET SIMPLEX RPAREN ROWVECTOR RETURN REJECT REAL PROFILE PRINT POSITIVEORDERED PARAMETERSBLOCK ORDERED OFFSET MULTIPLIER MODELBLOCK MATRIX LOWER JACOBIAN INT IN IF IDENTIFIER FUNCTIONBLOCK FOR FATAL_ERROR ELSE DATABLOCK COVMATRIX CORRMATRIX CONTINUE COMPLEXVECTOR COMPLEXROWVECTOR COMPLEXMATRIX COMPLEX COMMA CHOLESKYFACTORCOV CHOLESKYFACTORCORR BREAK ARRAY ]
-##
-## The known suffix of the stack is as follows:
-## STOCHASTICROWMATRIX LBRACK expression
-##
-## WARNING: This example involves spurious reductions.
-## This implies that, although the LR(1) items shown above provide an
-## accurate view of the past (what has been recognized so far), they
-## may provide an INCOMPLETE view of the future (what was expected next).
-## In state 108, spurious reduction of production common_expression -> identifier
-## In state 123, spurious reduction of production expression -> common_expression
-##
-
-TODO: PARSER MESSAGE NEEDED HERE.
-
-program: DATABLOCK LBRACE STOCHASTICROWMATRIX LBRACK JACOBIAN COMMA WHILE
-##
-## Concrete syntax: data { stochastic_row_matrix [ jacobian , while
-##
-## Ends in an error in state: 486.
-##
-## top_var_type -> STOCHASTICROWMATRIX LBRACK expression COMMA . expression RBRACK [ WHILE VOID VECTOR UPPER UNITVECTOR TUPLE TRUNCATE TARGET SIMPLEX RPAREN ROWVECTOR RETURN REJECT REAL PROFILE PRINT POSITIVEORDERED PARAMETERSBLOCK ORDERED OFFSET MULTIPLIER MODELBLOCK MATRIX LOWER JACOBIAN INT IN IF IDENTIFIER FUNCTIONBLOCK FOR FATAL_ERROR ELSE DATABLOCK COVMATRIX CORRMATRIX CONTINUE COMPLEXVECTOR COMPLEXROWVECTOR COMPLEXMATRIX COMPLEX COMMA CHOLESKYFACTORCOV CHOLESKYFACTORCORR BREAK ARRAY ]
-##
-## The known suffix of the stack is as follows:
-## STOCHASTICROWMATRIX LBRACK expression COMMA
-##
-
-TODO: PARSER MESSAGE NEEDED HERE.
-
-program: DATABLOCK LBRACE STOCHASTICROWMATRIX LBRACK JACOBIAN COMMA JACOBIAN TILDE
-##
-## Concrete syntax: data { stochastic_row_matrix [ jacobian , jacobian ~
-##
-## Ends in an error in state: 487.
-##
-## expression -> expression . QMARK expression COLON expression [ TRANSPOSE TIMES RBRACK RABRACK QMARK PLUS OR NEQUALS MODULO MINUS LEQ LDIVIDE LABRACK IDIVIDE HAT GEQ EQUALS ELTTIMES ELTPOW ELTDIVIDE DIVIDE AND ]
-## expression -> expression . PLUS expression [ TRANSPOSE TIMES RBRACK RABRACK QMARK PLUS OR NEQUALS MODULO MINUS LEQ LDIVIDE LABRACK IDIVIDE HAT GEQ EQUALS ELTTIMES ELTPOW ELTDIVIDE DIVIDE AND ]
-## expression -> expression . MINUS expression [ TRANSPOSE TIMES RBRACK RABRACK QMARK PLUS OR NEQUALS MODULO MINUS LEQ LDIVIDE LABRACK IDIVIDE HAT GEQ EQUALS ELTTIMES ELTPOW ELTDIVIDE DIVIDE AND ]
-## expression -> expression . TIMES expression [ TRANSPOSE TIMES RBRACK RABRACK QMARK PLUS OR NEQUALS MODULO MINUS LEQ LDIVIDE LABRACK IDIVIDE HAT GEQ EQUALS ELTTIMES ELTPOW ELTDIVIDE DIVIDE AND ]
-## expression -> expression . DIVIDE expression [ TRANSPOSE TIMES RBRACK RABRACK QMARK PLUS OR NEQUALS MODULO MINUS LEQ LDIVIDE LABRACK IDIVIDE HAT GEQ EQUALS ELTTIMES ELTPOW ELTDIVIDE DIVIDE AND ]
-## expression -> expression . IDIVIDE expression [ TRANSPOSE TIMES RBRACK RABRACK QMARK PLUS OR NEQUALS MODULO MINUS LEQ LDIVIDE LABRACK IDIVIDE HAT GEQ EQUALS ELTTIMES ELTPOW ELTDIVIDE DIVIDE AND ]
-## expression -> expression . MODULO expression [ TRANSPOSE TIMES RBRACK RABRACK QMARK PLUS OR NEQUALS MODULO MINUS LEQ LDIVIDE LABRACK IDIVIDE HAT GEQ EQUALS ELTTIMES ELTPOW ELTDIVIDE DIVIDE AND ]
-## expression -> expression . LDIVIDE expression [ TRANSPOSE TIMES RBRACK RABRACK QMARK PLUS OR NEQUALS MODULO MINUS LEQ LDIVIDE LABRACK IDIVIDE HAT GEQ EQUALS ELTTIMES ELTPOW ELTDIVIDE DIVIDE AND ]
-## expression -> expression . ELTTIMES expression [ TRANSPOSE TIMES RBRACK RABRACK QMARK PLUS OR NEQUALS MODULO MINUS LEQ LDIVIDE LABRACK IDIVIDE HAT GEQ EQUALS ELTTIMES ELTPOW ELTDIVIDE DIVIDE AND ]
-## expression -> expression . ELTDIVIDE expression [ TRANSPOSE TIMES RBRACK RABRACK QMARK PLUS OR NEQUALS MODULO MINUS LEQ LDIVIDE LABRACK IDIVIDE HAT GEQ EQUALS ELTTIMES ELTPOW ELTDIVIDE DIVIDE AND ]
-## expression -> expression . HAT expression [ TRANSPOSE TIMES RBRACK RABRACK QMARK PLUS OR NEQUALS MODULO MINUS LEQ LDIVIDE LABRACK IDIVIDE HAT GEQ EQUALS ELTTIMES ELTPOW ELTDIVIDE DIVIDE AND ]
-## expression -> expression . ELTPOW expression [ TRANSPOSE TIMES RBRACK RABRACK QMARK PLUS OR NEQUALS MODULO MINUS LEQ LDIVIDE LABRACK IDIVIDE HAT GEQ EQUALS ELTTIMES ELTPOW ELTDIVIDE DIVIDE AND ]
-## expression -> expression . OR expression [ TRANSPOSE TIMES RBRACK RABRACK QMARK PLUS OR NEQUALS MODULO MINUS LEQ LDIVIDE LABRACK IDIVIDE HAT GEQ EQUALS ELTTIMES ELTPOW ELTDIVIDE DIVIDE AND ]
-## expression -> expression . AND expression [ TRANSPOSE TIMES RBRACK RABRACK QMARK PLUS OR NEQUALS MODULO MINUS LEQ LDIVIDE LABRACK IDIVIDE HAT GEQ EQUALS ELTTIMES ELTPOW ELTDIVIDE DIVIDE AND ]
-## expression -> expression . EQUALS expression [ TRANSPOSE TIMES RBRACK RABRACK QMARK PLUS OR NEQUALS MODULO MINUS LEQ LDIVIDE LABRACK IDIVIDE HAT GEQ EQUALS ELTTIMES ELTPOW ELTDIVIDE DIVIDE AND ]
-## expression -> expression . NEQUALS expression [ TRANSPOSE TIMES RBRACK RABRACK QMARK PLUS OR NEQUALS MODULO MINUS LEQ LDIVIDE LABRACK IDIVIDE HAT GEQ EQUALS ELTTIMES ELTPOW ELTDIVIDE DIVIDE AND ]
-## expression -> expression . LABRACK expression [ TRANSPOSE TIMES RBRACK RABRACK QMARK PLUS OR NEQUALS MODULO MINUS LEQ LDIVIDE LABRACK IDIVIDE HAT GEQ EQUALS ELTTIMES ELTPOW ELTDIVIDE DIVIDE AND ]
-## expression -> expression . LEQ expression [ TRANSPOSE TIMES RBRACK RABRACK QMARK PLUS OR NEQUALS MODULO MINUS LEQ LDIVIDE LABRACK IDIVIDE HAT GEQ EQUALS ELTTIMES ELTPOW ELTDIVIDE DIVIDE AND ]
-## expression -> expression . RABRACK expression [ TRANSPOSE TIMES RBRACK RABRACK QMARK PLUS OR NEQUALS MODULO MINUS LEQ LDIVIDE LABRACK IDIVIDE HAT GEQ EQUALS ELTTIMES ELTPOW ELTDIVIDE DIVIDE AND ]
-## expression -> expression . GEQ expression [ TRANSPOSE TIMES RBRACK RABRACK QMARK PLUS OR NEQUALS MODULO MINUS LEQ LDIVIDE LABRACK IDIVIDE HAT GEQ EQUALS ELTTIMES ELTPOW ELTDIVIDE DIVIDE AND ]
-## expression -> expression . TRANSPOSE [ TRANSPOSE TIMES RBRACK RABRACK QMARK PLUS OR NEQUALS MODULO MINUS LEQ LDIVIDE LABRACK IDIVIDE HAT GEQ EQUALS ELTTIMES ELTPOW ELTDIVIDE DIVIDE AND ]
-## top_var_type -> STOCHASTICROWMATRIX LBRACK expression COMMA expression . RBRACK [ WHILE VOID VECTOR UPPER UNITVECTOR TUPLE TRUNCATE TARGET SIMPLEX RPAREN ROWVECTOR RETURN REJECT REAL PROFILE PRINT POSITIVEORDERED PARAMETERSBLOCK ORDERED OFFSET MULTIPLIER MODELBLOCK MATRIX LOWER JACOBIAN INT IN IF IDENTIFIER FUNCTIONBLOCK FOR FATAL_ERROR ELSE DATABLOCK COVMATRIX CORRMATRIX CONTINUE COMPLEXVECTOR COMPLEXROWVECTOR COMPLEXMATRIX COMPLEX COMMA CHOLESKYFACTORCOV CHOLESKYFACTORCORR BREAK ARRAY ]
-##
-## The known suffix of the stack is as follows:
-## STOCHASTICROWMATRIX LBRACK expression COMMA expression
-##
-## WARNING: This example involves spurious reductions.
-## This implies that, although the LR(1) items shown above provide an
-## accurate view of the past (what has been recognized so far), they
-## may provide an INCOMPLETE view of the future (what was expected next).
-## In state 108, spurious reduction of production common_expression -> identifier
-## In state 123, spurious reduction of production expression -> common_expression
-##
-
-TODO: PARSER MESSAGE NEEDED HERE.
-
-program: DATABLOCK LBRACE STOCHASTICCOLUMNMATRIX WHILE
-##
-## Concrete syntax: data { stochastic_column_matrix while
-##
-## Ends in an error in state: 489.
-##
-## top_var_type -> STOCHASTICCOLUMNMATRIX . LBRACK expression COMMA expression RBRACK [ WHILE VOID VECTOR UPPER UNITVECTOR TUPLE TRUNCATE TARGET SIMPLEX RPAREN ROWVECTOR RETURN REJECT REAL PROFILE PRINT POSITIVEORDERED PARAMETERSBLOCK ORDERED OFFSET MULTIPLIER MODELBLOCK MATRIX LOWER JACOBIAN INT IN IF IDENTIFIER FUNCTIONBLOCK FOR FATAL_ERROR ELSE DATABLOCK COVMATRIX CORRMATRIX CONTINUE COMPLEXVECTOR COMPLEXROWVECTOR COMPLEXMATRIX COMPLEX COMMA CHOLESKYFACTORCOV CHOLESKYFACTORCORR BREAK ARRAY ]
-##
-## The known suffix of the stack is as follows:
-## STOCHASTICCOLUMNMATRIX
-##
-
-TODO: PARSER MESSAGE NEEDED HERE.
-
-program: DATABLOCK LBRACE STOCHASTICCOLUMNMATRIX LBRACK WHILE
-##
-## Concrete syntax: data { stochastic_column_matrix [ while
-##
-## Ends in an error in state: 490.
-##
-## top_var_type -> STOCHASTICCOLUMNMATRIX LBRACK . expression COMMA expression RBRACK [ WHILE VOID VECTOR UPPER UNITVECTOR TUPLE TRUNCATE TARGET SIMPLEX RPAREN ROWVECTOR RETURN REJECT REAL PROFILE PRINT POSITIVEORDERED PARAMETERSBLOCK ORDERED OFFSET MULTIPLIER MODELBLOCK MATRIX LOWER JACOBIAN INT IN IF IDENTIFIER FUNCTIONBLOCK FOR FATAL_ERROR ELSE DATABLOCK COVMATRIX CORRMATRIX CONTINUE COMPLEXVECTOR COMPLEXROWVECTOR COMPLEXMATRIX COMPLEX COMMA CHOLESKYFACTORCOV CHOLESKYFACTORCORR BREAK ARRAY ]
-##
-## The known suffix of the stack is as follows:
-## STOCHASTICCOLUMNMATRIX LBRACK
-##
-
-TODO: PARSER MESSAGE NEEDED HERE.
-
-program: DATABLOCK LBRACE STOCHASTICCOLUMNMATRIX LBRACK JACOBIAN TILDE
-##
-## Concrete syntax: data { stochastic_column_matrix [ jacobian ~
-##
-## Ends in an error in state: 491.
-##
-## expression -> expression . QMARK expression COLON expression [ TRANSPOSE TIMES RABRACK QMARK PLUS OR NEQUALS MODULO MINUS LEQ LDIVIDE LABRACK IDIVIDE HAT GEQ EQUALS ELTTIMES ELTPOW ELTDIVIDE DIVIDE COMMA AND ]
-## expression -> expression . PLUS expression [ TRANSPOSE TIMES RABRACK QMARK PLUS OR NEQUALS MODULO MINUS LEQ LDIVIDE LABRACK IDIVIDE HAT GEQ EQUALS ELTTIMES ELTPOW ELTDIVIDE DIVIDE COMMA AND ]
-## expression -> expression . MINUS expression [ TRANSPOSE TIMES RABRACK QMARK PLUS OR NEQUALS MODULO MINUS LEQ LDIVIDE LABRACK IDIVIDE HAT GEQ EQUALS ELTTIMES ELTPOW ELTDIVIDE DIVIDE COMMA AND ]
-## expression -> expression . TIMES expression [ TRANSPOSE TIMES RABRACK QMARK PLUS OR NEQUALS MODULO MINUS LEQ LDIVIDE LABRACK IDIVIDE HAT GEQ EQUALS ELTTIMES ELTPOW ELTDIVIDE DIVIDE COMMA AND ]
-## expression -> expression . DIVIDE expression [ TRANSPOSE TIMES RABRACK QMARK PLUS OR NEQUALS MODULO MINUS LEQ LDIVIDE LABRACK IDIVIDE HAT GEQ EQUALS ELTTIMES ELTPOW ELTDIVIDE DIVIDE COMMA AND ]
-## expression -> expression . IDIVIDE expression [ TRANSPOSE TIMES RABRACK QMARK PLUS OR NEQUALS MODULO MINUS LEQ LDIVIDE LABRACK IDIVIDE HAT GEQ EQUALS ELTTIMES ELTPOW ELTDIVIDE DIVIDE COMMA AND ]
-## expression -> expression . MODULO expression [ TRANSPOSE TIMES RABRACK QMARK PLUS OR NEQUALS MODULO MINUS LEQ LDIVIDE LABRACK IDIVIDE HAT GEQ EQUALS ELTTIMES ELTPOW ELTDIVIDE DIVIDE COMMA AND ]
-## expression -> expression . LDIVIDE expression [ TRANSPOSE TIMES RABRACK QMARK PLUS OR NEQUALS MODULO MINUS LEQ LDIVIDE LABRACK IDIVIDE HAT GEQ EQUALS ELTTIMES ELTPOW ELTDIVIDE DIVIDE COMMA AND ]
-## expression -> expression . ELTTIMES expression [ TRANSPOSE TIMES RABRACK QMARK PLUS OR NEQUALS MODULO MINUS LEQ LDIVIDE LABRACK IDIVIDE HAT GEQ EQUALS ELTTIMES ELTPOW ELTDIVIDE DIVIDE COMMA AND ]
-## expression -> expression . ELTDIVIDE expression [ TRANSPOSE TIMES RABRACK QMARK PLUS OR NEQUALS MODULO MINUS LEQ LDIVIDE LABRACK IDIVIDE HAT GEQ EQUALS ELTTIMES ELTPOW ELTDIVIDE DIVIDE COMMA AND ]
-## expression -> expression . HAT expression [ TRANSPOSE TIMES RABRACK QMARK PLUS OR NEQUALS MODULO MINUS LEQ LDIVIDE LABRACK IDIVIDE HAT GEQ EQUALS ELTTIMES ELTPOW ELTDIVIDE DIVIDE COMMA AND ]
-## expression -> expression . ELTPOW expression [ TRANSPOSE TIMES RABRACK QMARK PLUS OR NEQUALS MODULO MINUS LEQ LDIVIDE LABRACK IDIVIDE HAT GEQ EQUALS ELTTIMES ELTPOW ELTDIVIDE DIVIDE COMMA AND ]
-## expression -> expression . OR expression [ TRANSPOSE TIMES RABRACK QMARK PLUS OR NEQUALS MODULO MINUS LEQ LDIVIDE LABRACK IDIVIDE HAT GEQ EQUALS ELTTIMES ELTPOW ELTDIVIDE DIVIDE COMMA AND ]
-## expression -> expression . AND expression [ TRANSPOSE TIMES RABRACK QMARK PLUS OR NEQUALS MODULO MINUS LEQ LDIVIDE LABRACK IDIVIDE HAT GEQ EQUALS ELTTIMES ELTPOW ELTDIVIDE DIVIDE COMMA AND ]
-## expression -> expression . EQUALS expression [ TRANSPOSE TIMES RABRACK QMARK PLUS OR NEQUALS MODULO MINUS LEQ LDIVIDE LABRACK IDIVIDE HAT GEQ EQUALS ELTTIMES ELTPOW ELTDIVIDE DIVIDE COMMA AND ]
-## expression -> expression . NEQUALS expression [ TRANSPOSE TIMES RABRACK QMARK PLUS OR NEQUALS MODULO MINUS LEQ LDIVIDE LABRACK IDIVIDE HAT GEQ EQUALS ELTTIMES ELTPOW ELTDIVIDE DIVIDE COMMA AND ]
-## expression -> expression . LABRACK expression [ TRANSPOSE TIMES RABRACK QMARK PLUS OR NEQUALS MODULO MINUS LEQ LDIVIDE LABRACK IDIVIDE HAT GEQ EQUALS ELTTIMES ELTPOW ELTDIVIDE DIVIDE COMMA AND ]
-## expression -> expression . LEQ expression [ TRANSPOSE TIMES RABRACK QMARK PLUS OR NEQUALS MODULO MINUS LEQ LDIVIDE LABRACK IDIVIDE HAT GEQ EQUALS ELTTIMES ELTPOW ELTDIVIDE DIVIDE COMMA AND ]
-## expression -> expression . RABRACK expression [ TRANSPOSE TIMES RABRACK QMARK PLUS OR NEQUALS MODULO MINUS LEQ LDIVIDE LABRACK IDIVIDE HAT GEQ EQUALS ELTTIMES ELTPOW ELTDIVIDE DIVIDE COMMA AND ]
-## expression -> expression . GEQ expression [ TRANSPOSE TIMES RABRACK QMARK PLUS OR NEQUALS MODULO MINUS LEQ LDIVIDE LABRACK IDIVIDE HAT GEQ EQUALS ELTTIMES ELTPOW ELTDIVIDE DIVIDE COMMA AND ]
-## expression -> expression . TRANSPOSE [ TRANSPOSE TIMES RABRACK QMARK PLUS OR NEQUALS MODULO MINUS LEQ LDIVIDE LABRACK IDIVIDE HAT GEQ EQUALS ELTTIMES ELTPOW ELTDIVIDE DIVIDE COMMA AND ]
-## top_var_type -> STOCHASTICCOLUMNMATRIX LBRACK expression . COMMA expression RBRACK [ WHILE VOID VECTOR UPPER UNITVECTOR TUPLE TRUNCATE TARGET SIMPLEX RPAREN ROWVECTOR RETURN REJECT REAL PROFILE PRINT POSITIVEORDERED PARAMETERSBLOCK ORDERED OFFSET MULTIPLIER MODELBLOCK MATRIX LOWER JACOBIAN INT IN IF IDENTIFIER FUNCTIONBLOCK FOR FATAL_ERROR ELSE DATABLOCK COVMATRIX CORRMATRIX CONTINUE COMPLEXVECTOR COMPLEXROWVECTOR COMPLEXMATRIX COMPLEX COMMA CHOLESKYFACTORCOV CHOLESKYFACTORCORR BREAK ARRAY ]
-##
-## The known suffix of the stack is as follows:
-## STOCHASTICCOLUMNMATRIX LBRACK expression
-##
-## WARNING: This example involves spurious reductions.
-## This implies that, although the LR(1) items shown above provide an
-## accurate view of the past (what has been recognized so far), they
-## may provide an INCOMPLETE view of the future (what was expected next).
-## In state 108, spurious reduction of production common_expression -> identifier
-## In state 123, spurious reduction of production expression -> common_expression
-##
-
-TODO: PARSER MESSAGE NEEDED HERE.
-
-program: DATABLOCK LBRACE STOCHASTICCOLUMNMATRIX LBRACK JACOBIAN COMMA WHILE
-##
-## Concrete syntax: data { stochastic_column_matrix [ jacobian , while
-##
-## Ends in an error in state: 492.
-##
-## top_var_type -> STOCHASTICCOLUMNMATRIX LBRACK expression COMMA . expression RBRACK [ WHILE VOID VECTOR UPPER UNITVECTOR TUPLE TRUNCATE TARGET SIMPLEX RPAREN ROWVECTOR RETURN REJECT REAL PROFILE PRINT POSITIVEORDERED PARAMETERSBLOCK ORDERED OFFSET MULTIPLIER MODELBLOCK MATRIX LOWER JACOBIAN INT IN IF IDENTIFIER FUNCTIONBLOCK FOR FATAL_ERROR ELSE DATABLOCK COVMATRIX CORRMATRIX CONTINUE COMPLEXVECTOR COMPLEXROWVECTOR COMPLEXMATRIX COMPLEX COMMA CHOLESKYFACTORCOV CHOLESKYFACTORCORR BREAK ARRAY ]
-##
-## The known suffix of the stack is as follows:
-## STOCHASTICCOLUMNMATRIX LBRACK expression COMMA
-##
-
-TODO: PARSER MESSAGE NEEDED HERE.
-
-program: DATABLOCK LBRACE STOCHASTICCOLUMNMATRIX LBRACK JACOBIAN COMMA JACOBIAN TILDE
-##
-## Concrete syntax: data { stochastic_column_matrix [ jacobian , jacobian ~
-##
-## Ends in an error in state: 493.
-##
-## expression -> expression . QMARK expression COLON expression [ TRANSPOSE TIMES RBRACK RABRACK QMARK PLUS OR NEQUALS MODULO MINUS LEQ LDIVIDE LABRACK IDIVIDE HAT GEQ EQUALS ELTTIMES ELTPOW ELTDIVIDE DIVIDE AND ]
-## expression -> expression . PLUS expression [ TRANSPOSE TIMES RBRACK RABRACK QMARK PLUS OR NEQUALS MODULO MINUS LEQ LDIVIDE LABRACK IDIVIDE HAT GEQ EQUALS ELTTIMES ELTPOW ELTDIVIDE DIVIDE AND ]
-## expression -> expression . MINUS expression [ TRANSPOSE TIMES RBRACK RABRACK QMARK PLUS OR NEQUALS MODULO MINUS LEQ LDIVIDE LABRACK IDIVIDE HAT GEQ EQUALS ELTTIMES ELTPOW ELTDIVIDE DIVIDE AND ]
-## expression -> expression . TIMES expression [ TRANSPOSE TIMES RBRACK RABRACK QMARK PLUS OR NEQUALS MODULO MINUS LEQ LDIVIDE LABRACK IDIVIDE HAT GEQ EQUALS ELTTIMES ELTPOW ELTDIVIDE DIVIDE AND ]
-## expression -> expression . DIVIDE expression [ TRANSPOSE TIMES RBRACK RABRACK QMARK PLUS OR NEQUALS MODULO MINUS LEQ LDIVIDE LABRACK IDIVIDE HAT GEQ EQUALS ELTTIMES ELTPOW ELTDIVIDE DIVIDE AND ]
-## expression -> expression . IDIVIDE expression [ TRANSPOSE TIMES RBRACK RABRACK QMARK PLUS OR NEQUALS MODULO MINUS LEQ LDIVIDE LABRACK IDIVIDE HAT GEQ EQUALS ELTTIMES ELTPOW ELTDIVIDE DIVIDE AND ]
-## expression -> expression . MODULO expression [ TRANSPOSE TIMES RBRACK RABRACK QMARK PLUS OR NEQUALS MODULO MINUS LEQ LDIVIDE LABRACK IDIVIDE HAT GEQ EQUALS ELTTIMES ELTPOW ELTDIVIDE DIVIDE AND ]
-## expression -> expression . LDIVIDE expression [ TRANSPOSE TIMES RBRACK RABRACK QMARK PLUS OR NEQUALS MODULO MINUS LEQ LDIVIDE LABRACK IDIVIDE HAT GEQ EQUALS ELTTIMES ELTPOW ELTDIVIDE DIVIDE AND ]
-## expression -> expression . ELTTIMES expression [ TRANSPOSE TIMES RBRACK RABRACK QMARK PLUS OR NEQUALS MODULO MINUS LEQ LDIVIDE LABRACK IDIVIDE HAT GEQ EQUALS ELTTIMES ELTPOW ELTDIVIDE DIVIDE AND ]
-## expression -> expression . ELTDIVIDE expression [ TRANSPOSE TIMES RBRACK RABRACK QMARK PLUS OR NEQUALS MODULO MINUS LEQ LDIVIDE LABRACK IDIVIDE HAT GEQ EQUALS ELTTIMES ELTPOW ELTDIVIDE DIVIDE AND ]
-## expression -> expression . HAT expression [ TRANSPOSE TIMES RBRACK RABRACK QMARK PLUS OR NEQUALS MODULO MINUS LEQ LDIVIDE LABRACK IDIVIDE HAT GEQ EQUALS ELTTIMES ELTPOW ELTDIVIDE DIVIDE AND ]
-## expression -> expression . ELTPOW expression [ TRANSPOSE TIMES RBRACK RABRACK QMARK PLUS OR NEQUALS MODULO MINUS LEQ LDIVIDE LABRACK IDIVIDE HAT GEQ EQUALS ELTTIMES ELTPOW ELTDIVIDE DIVIDE AND ]
-## expression -> expression . OR expression [ TRANSPOSE TIMES RBRACK RABRACK QMARK PLUS OR NEQUALS MODULO MINUS LEQ LDIVIDE LABRACK IDIVIDE HAT GEQ EQUALS ELTTIMES ELTPOW ELTDIVIDE DIVIDE AND ]
-## expression -> expression . AND expression [ TRANSPOSE TIMES RBRACK RABRACK QMARK PLUS OR NEQUALS MODULO MINUS LEQ LDIVIDE LABRACK IDIVIDE HAT GEQ EQUALS ELTTIMES ELTPOW ELTDIVIDE DIVIDE AND ]
-## expression -> expression . EQUALS expression [ TRANSPOSE TIMES RBRACK RABRACK QMARK PLUS OR NEQUALS MODULO MINUS LEQ LDIVIDE LABRACK IDIVIDE HAT GEQ EQUALS ELTTIMES ELTPOW ELTDIVIDE DIVIDE AND ]
-## expression -> expression . NEQUALS expression [ TRANSPOSE TIMES RBRACK RABRACK QMARK PLUS OR NEQUALS MODULO MINUS LEQ LDIVIDE LABRACK IDIVIDE HAT GEQ EQUALS ELTTIMES ELTPOW ELTDIVIDE DIVIDE AND ]
-## expression -> expression . LABRACK expression [ TRANSPOSE TIMES RBRACK RABRACK QMARK PLUS OR NEQUALS MODULO MINUS LEQ LDIVIDE LABRACK IDIVIDE HAT GEQ EQUALS ELTTIMES ELTPOW ELTDIVIDE DIVIDE AND ]
-## expression -> expression . LEQ expression [ TRANSPOSE TIMES RBRACK RABRACK QMARK PLUS OR NEQUALS MODULO MINUS LEQ LDIVIDE LABRACK IDIVIDE HAT GEQ EQUALS ELTTIMES ELTPOW ELTDIVIDE DIVIDE AND ]
-## expression -> expression . RABRACK expression [ TRANSPOSE TIMES RBRACK RABRACK QMARK PLUS OR NEQUALS MODULO MINUS LEQ LDIVIDE LABRACK IDIVIDE HAT GEQ EQUALS ELTTIMES ELTPOW ELTDIVIDE DIVIDE AND ]
-## expression -> expression . GEQ expression [ TRANSPOSE TIMES RBRACK RABRACK QMARK PLUS OR NEQUALS MODULO MINUS LEQ LDIVIDE LABRACK IDIVIDE HAT GEQ EQUALS ELTTIMES ELTPOW ELTDIVIDE DIVIDE AND ]
-## expression -> expression . TRANSPOSE [ TRANSPOSE TIMES RBRACK RABRACK QMARK PLUS OR NEQUALS MODULO MINUS LEQ LDIVIDE LABRACK IDIVIDE HAT GEQ EQUALS ELTTIMES ELTPOW ELTDIVIDE DIVIDE AND ]
-## top_var_type -> STOCHASTICCOLUMNMATRIX LBRACK expression COMMA expression . RBRACK [ WHILE VOID VECTOR UPPER UNITVECTOR TUPLE TRUNCATE TARGET SIMPLEX RPAREN ROWVECTOR RETURN REJECT REAL PROFILE PRINT POSITIVEORDERED PARAMETERSBLOCK ORDERED OFFSET MULTIPLIER MODELBLOCK MATRIX LOWER JACOBIAN INT IN IF IDENTIFIER FUNCTIONBLOCK FOR FATAL_ERROR ELSE DATABLOCK COVMATRIX CORRMATRIX CONTINUE COMPLEXVECTOR COMPLEXROWVECTOR COMPLEXMATRIX COMPLEX COMMA CHOLESKYFACTORCOV CHOLESKYFACTORCORR BREAK ARRAY ]
-##
-## The known suffix of the stack is as follows:
-## STOCHASTICCOLUMNMATRIX LBRACK expression COMMA expression
-##
-## WARNING: This example involves spurious reductions.
-## This implies that, although the LR(1) items shown above provide an
-## accurate view of the past (what has been recognized so far), they
-## may provide an INCOMPLETE view of the future (what was expected next).
-## In state 108, spurious reduction of production common_expression -> identifier
-## In state 123, spurious reduction of production expression -> common_expression
-##
-
-TODO: PARSER MESSAGE NEEDED HERE.
-=======
 program: TRANSFORMEDDATABLOCK LBRACE COMPLEX JACOBIAN LBRACK JACOBIAN RPAREN
 ## Concrete syntax: transformed data { complex jacobian [ jacobian )
 program: TRANSFORMEDDATABLOCK LBRACE COMPLEX JACOBIAN LBRACK WHILE
@@ -4193,5 +3462,4 @@
 ";\" expected after variable declaration.
 It looks like you are trying to use the old array syntax.
 Please use the new syntax:
-https://mc-stan.org/docs/reference-manual/types.html#array-data-types.section
->>>>>>> 4f0d26cf
+https://mc-stan.org/docs/reference-manual/types.html#array-data-types.section