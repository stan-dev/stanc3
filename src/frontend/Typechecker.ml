--- conflicted
+++ resolved
@@ -91,21 +91,10 @@
 
 (* -- General checks ---------------------------------------------- *)
 let reserved_keywords =
-<<<<<<< HEAD
-  [ "for"; "in"; "while"; "repeat"; "until"; "if"; "then"; "else"; "true"
-  ; "false"; "target"; "int"; "real"; "complex"; "void"; "vector"; "simplex"
-  ; "unit_vector"; "ordered"; "positive_ordered"; "row_vector"; "matrix"
-  ; "cholesky_factor_corr"; "cholesky_factor_cov"; "corr_matrix"; "cov_matrix"
-  ; "functions"; "model"; "data"; "parameters"; "quantities"; "transformed"
-  ; "generated"; "profile"; "return"; "break"; "continue"; "increment_log_prob"
-  ; "get_lp"; "print"; "reject"; "typedef"; "struct"; "var"; "export"; "extern"
-  ; "static"; "auto"; "offset"; "multiplier"; "lower"; "upper"; "array" ]
-=======
   (* parser stops most keywords currently in use, but we still have some extra
      reserved for the future *)
   [ "generated"; "quantities"; "transformed"; "repeat"; "until"; "then"; "true"
   ; "false"; "typedef"; "struct"; "var"; "export"; "extern"; "static"; "auto" ]
->>>>>>> 0f36ee71
 
 let verify_identifier id : unit =
   if id.name = !model_name then
