--- conflicted
+++ resolved
@@ -450,55 +450,7 @@
         |> Semantic_error.illtyped_fn_app loc id.name x
         |> error )
 
-<<<<<<< HEAD
 (** Given a constraint function [matches], find any signature which exists
-=======
-let check_reduce_sum ~is_cond_dist loc id es =
-  match es with
-  | { emeta=
-        { type_=
-            UnsizedType.UFun
-              (((_, sliced_arg_fun_type) as sliced_arg_fun) :: _, _, _, _)
-        ; _ }
-    ; _ }
-    :: _
-    when List.mem Stan_math_signatures.reduce_sum_slice_types
-           sliced_arg_fun_type ~equal:( = ) -> (
-      let mandatory_args = [sliced_arg_fun; (AutoDiffable, UInt)] in
-      let mandatory_fun_args =
-        [sliced_arg_fun; (DataOnly, UInt); (DataOnly, UInt)] in
-      match
-        SignatureMismatch.check_variadic_args true mandatory_args
-          mandatory_fun_args UReal (get_arg_types es)
-      with
-      | Ok promotions ->
-          mk_typed_expression
-            ~expr:
-              (mk_fun_app ~is_cond_dist
-                 (StanLib FnPlain, id, SignatureMismatch.promote es promotions) )
-            ~ad_level:(expr_ad_lub es) ~type_:UnsizedType.UReal ~loc
-      | Error (expected_args, err) ->
-          Semantic_error.illtyped_reduce_sum loc id.name
-            (List.map ~f:type_of_expr_typed es)
-            expected_args err
-          |> error )
-  | _ ->
-      let mandatory_args =
-        UnsizedType.[(AutoDiffable, UArray UReal); (AutoDiffable, UInt)] in
-      let mandatory_fun_args =
-        UnsizedType.
-          [(AutoDiffable, UArray UReal); (DataOnly, UInt); (DataOnly, UInt)]
-      in
-      let expected_args, err =
-        SignatureMismatch.check_variadic_args true mandatory_args
-          mandatory_fun_args UReal (get_arg_types es)
-        |> Result.error |> Option.value_exn in
-      Semantic_error.illtyped_reduce_sum_generic loc id.name
-        (List.map ~f:type_of_expr_typed es)
-        expected_args err
-      |> error
->>>>>>> 0cc8fd39
-
    If it [matches] is expected to return Error of the matching type if a valid
     function is found.
   Otherwise, return Ok with an optional error. This backwards style
@@ -510,7 +462,6 @@
     Result.all
       (List.map ~f (Env.find tenv (Utils.stdlib_distribution_name fname.name)))
   with
-<<<<<<< HEAD
   | Error ftype ->
       (* a valid signature exists *)
       Ok ftype
@@ -540,20 +491,6 @@
         [%message
           "Attempting to create function variable out of "
             (type_ : UnsizedType.t)]
-=======
-  | Ok promotions ->
-      mk_typed_expression
-        ~expr:
-          (mk_fun_app ~is_cond_dist
-             (StanLib FnPlain, id, SignatureMismatch.promote es promotions) )
-        ~ad_level:(expr_ad_lub es)
-        ~type_:Stan_math_signatures.variadic_ode_return_type ~loc
-  | Error (expected_args, err) ->
-      Semantic_error.illtyped_variadic_ode loc id.name
-        (List.map ~f:type_of_expr_typed es)
-        expected_args err
-      |> error
->>>>>>> 0cc8fd39
 
 let rec check_fn ~is_cond_dist loc cf tenv id (tes : Ast.typed_expression list)
     =
@@ -574,7 +511,7 @@
     let expected_args, err =
       SignatureMismatch.check_variadic_args true mandatory_args
         mandatory_fun_args UReal (get_arg_types tes)
-      |> Option.value_exn in
+      |> Result.error |> Option.value_exn in
     Semantic_error.illtyped_reduce_sum_generic loc id.name
       (List.map ~f:type_of_expr_typed tes)
       expected_args err
@@ -598,19 +535,21 @@
             ( (calculate_autodifftype cf Functions ftype, ftype)
             :: get_arg_types es )
         with
-        | Some (expected_args, err) -> Ok (Some (expected_args, err))
-        | None -> Error ftype )
+        | Error (expected_args, err) -> Ok (Some (expected_args, err))
+        | Ok promotions -> Error (ftype, promotions) )
     | _ -> Ok None in
   match tes with
   | {expr= Variable fname; _} :: remaining_es -> (
     match
       find_matching_function_signature tenv (matching remaining_es) fname
     with
-    | Ok ftype ->
+    | Ok (ftype, promotions) ->
         (* a valid signature exists *)
         let tes = make_function_variable cf loc fname ftype :: remaining_es in
         mk_typed_expression
-          ~expr:(mk_fun_app ~is_cond_dist (StanLib FnPlain, id, tes))
+          ~expr:
+            (mk_fun_app ~is_cond_dist
+               (StanLib FnPlain, id, SignatureMismatch.promote tes promotions) )
           ~ad_level:(expr_ad_lub tes) ~type_:UnsizedType.UReal ~loc
     | Error (Some (expected_args, err)) ->
         Semantic_error.illtyped_reduce_sum loc id.name
@@ -635,7 +574,7 @@
       SignatureMismatch.check_variadic_args false mandatory_arg_types
         Stan_math_signatures.variadic_ode_mandatory_fun_args
         Stan_math_signatures.variadic_ode_fun_return_type (get_arg_types tes)
-      |> Option.value_exn in
+      |> Result.error |> Option.value_exn in
     Semantic_error.illtyped_variadic_ode loc id.name
       (List.map ~f:type_of_expr_typed tes)
       expected_args err
@@ -659,17 +598,19 @@
             ( (calculate_autodifftype cf Functions ftype, ftype)
             :: get_arg_types remaining_es )
         with
-        | Some (expected_args, err) -> Ok (Some (expected_args, err))
-        | None -> Error ftype ) in
+        | Error (expected_args, err) -> Ok (Some (expected_args, err))
+        | Ok promotions -> Error (ftype, promotions) ) in
   match tes with
   | {expr= Variable fname; _} :: remaining_es -> (
     match
       find_matching_function_signature tenv (matching remaining_es) fname
     with
-    | Ok ftype ->
+    | Ok (ftype, promotions) ->
         let tes = make_function_variable cf loc fname ftype :: remaining_es in
         mk_typed_expression
-          ~expr:(mk_fun_app ~is_cond_dist (StanLib FnPlain, id, tes))
+          ~expr:
+            (mk_fun_app ~is_cond_dist
+               (StanLib FnPlain, id, SignatureMismatch.promote tes promotions) )
           ~ad_level:(expr_ad_lub tes)
           ~type_:Stan_math_signatures.variadic_ode_return_type ~loc
     | Error (Some (expected_args, err)) ->
