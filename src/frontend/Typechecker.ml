--- conflicted
+++ resolved
@@ -210,29 +210,7 @@
         ~type_ ~loc
   | _ -> Semantic_error.illtyped_postfix_op loc op te.emeta.type_ |> error
 
-<<<<<<< HEAD
-let make_function_variable cf loc id = function
-  | UnsizedType.UFun (args, rt, FnLpdf _, mem_pattern) ->
-      let type_ =
-        UnsizedType.UFun
-          (args, rt, Fun_kind.suffix_from_name id.name, mem_pattern) in
-      mk_typed_expression ~expr:(Variable id)
-        ~ad_level:(calculate_autodifftype cf Functions type_)
-        ~type_ ~loc
-  | UnsizedType.UFun _ as type_ ->
-      mk_typed_expression ~expr:(Variable id)
-        ~ad_level:(calculate_autodifftype cf Functions type_)
-        ~type_ ~loc
-  | type_ ->
-      Common.FatalError.fatal_error_msg
-        [%message
-          "Attempting to create function variable out of "
-            (type_ : UnsizedType.t)]
-
-let check_variable cf loc tenv id =
-=======
 let check_id cf loc tenv id =
->>>>>>> 92092ea9
   match Env.find tenv (Utils.stdlib_distribution_name id.name) with
   | [] ->
       Semantic_error.ident_not_in_scope loc id.name
@@ -251,16 +229,7 @@
               || cf.current_block = Model ) ->
       Semantic_error.invalid_unnormalized_fn loc |> error
   | {kind= `Variable {origin; _}; type_} :: _ ->
-<<<<<<< HEAD
-      mk_typed_expression ~expr:(Variable id)
-        ~ad_level:(calculate_autodifftype cf origin type_)
-        ~type_ ~loc
-  | {kind= `UserDefined | `UserDeclared _; type_= UFun _ as ftype} :: _ ->
-      make_function_variable cf loc id ftype
-=======
       (calculate_autodifftype cf origin type_, type_)
-  (* TODO - When it's time for overloading, will this need
-     some kind of filter/match on arg types? *)
   | { kind= `UserDefined | `UserDeclared _
     ; type_= UFun (args, rt, FnLpdf _, mem_pattern) }
     :: _ ->
@@ -268,7 +237,6 @@
         UnsizedType.UFun
           (args, rt, Fun_kind.suffix_from_name id.name, mem_pattern) in
       (calculate_autodifftype cf Functions type_, type_)
->>>>>>> 92092ea9
   | {kind= `UserDefined | `UserDeclared _; type_} :: _ ->
       (calculate_autodifftype cf Functions type_, type_)
 
@@ -494,6 +462,24 @@
     match List.hd (List.filter_opt l) with
     | Some s -> Error (Some s)
     | _ -> Error None )
+
+let make_function_variable cf loc id = function
+  | UnsizedType.UFun (args, rt, FnLpdf _, mem_pattern) ->
+      let type_ =
+        UnsizedType.UFun
+          (args, rt, Fun_kind.suffix_from_name id.name, mem_pattern) in
+      mk_typed_expression ~expr:(Variable id)
+        ~ad_level:(calculate_autodifftype cf Functions type_)
+        ~type_ ~loc
+  | UnsizedType.UFun _ as type_ ->
+      mk_typed_expression ~expr:(Variable id)
+        ~ad_level:(calculate_autodifftype cf Functions type_)
+        ~type_ ~loc
+  | type_ ->
+      Common.FatalError.fatal_error_msg
+        [%message
+          "Attempting to create function variable out of "
+            (type_ : UnsizedType.t)]
 
 let rec check_fn ~is_cond_dist loc cf tenv id (tes : Ast.typed_expression list)
     =
