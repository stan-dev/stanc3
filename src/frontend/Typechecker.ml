(** a type/semantic checker for Stan ASTs

  Functions which begin with "check_" return a typed version of their input
  Functions which begin with "verify_" return unit if a check succeeds, or else
    throw an Errors.SemanticError exception.
  Other functions which begin with "infer"/"calculate" vary. Usually they return
    a value, but a few do have error conditions.

  All Error.SemanticError excpetions are caught by check_program
  which turns the ast or exception into a Result.t for external usage

  A type environment (Env.t) is used to hold variables and functions, including
  stan math functions. This is a functional map, meaning it is handled immutably.
*)

open Core_kernel
open Core_kernel.Poly
open Middle
open Ast
module Env = Environment

(* we only allow errors raised by this function *)
let error e = raise (Errors.SemanticError e)

(* warnings are built up in a list *)
let warnings : Warnings.t list ref = ref []

let add_warning (span : Location_span.t) (message : string) =
  warnings := (span, message) :: !warnings

let attach_warnings x = (x, List.rev !warnings)

(* model name - don't love this here *)
let model_name = ref ""
let check_that_all_functions_have_definition = ref true

(* Record structure holding flags and other markers about context to be
   used for error reporting. *)
type context_flags_record =
  { current_block: Env.originblock
  ; in_toplevel_decl: bool
  ; in_fun_def: bool
  ; in_returning_fun_def: bool
  ; in_rng_fun_def: bool
  ; in_lp_fun_def: bool
  ; in_udf_dist_def: bool
  ; loop_depth: int }

let context block =
  { current_block= block
  ; in_toplevel_decl= false
  ; in_fun_def= false
  ; in_returning_fun_def= false
  ; in_rng_fun_def= false
  ; in_lp_fun_def= false
  ; in_udf_dist_def= false
  ; loop_depth= 0 }

let calculate_autodifftype cf origin ut =
  match origin with
  | Env.(Param | TParam | Model | Functions)
    when not (UnsizedType.contains_int ut || cf.current_block = GQuant) ->
      UnsizedType.AutoDiffable
  | _ -> DataOnly

let arg_type x = (x.emeta.ad_level, x.emeta.type_)
let get_arg_types = List.map ~f:arg_type
let type_of_expr_typed ue = ue.emeta.type_
let has_int_type ue = ue.emeta.type_ = UInt
let has_int_array_type ue = ue.emeta.type_ = UArray UInt

let has_int_or_real_type ue =
  match ue.emeta.type_ with UInt | UReal -> true | _ -> false

(* -- General checks ---------------------------------------------- *)
let reserved_keywords =
  [ "for"; "in"; "while"; "repeat"; "until"; "if"; "then"; "else"; "true"
  ; "false"; "target"; "int"; "real"; "complex"; "void"; "vector"; "simplex"
  ; "unit_vector"; "ordered"; "positive_ordered"; "row_vector"; "matrix"
  ; "cholesky_factor_corr"; "cholesky_factor_cov"; "corr_matrix"; "cov_matrix"
  ; "functions"; "model"; "data"; "parameters"; "quantities"; "transformed"
  ; "generated"; "profile"; "return"; "break"; "continue"; "increment_log_prob"
  ; "get_lp"; "print"; "reject"; "typedef"; "struct"; "var"; "export"; "extern"
  ; "static"; "auto" ]

let verify_identifier id : unit =
  if id.name = !model_name then
    Semantic_error.ident_is_model_name id.id_loc id.name |> error
  else if
    String.is_suffix id.name ~suffix:"__"
    || List.mem reserved_keywords id.name ~equal:String.equal
  then Semantic_error.ident_is_keyword id.id_loc id.name |> error

let distribution_name_variants name =
  if name = "multiply_log" || name = "binomial_coefficient_log" then [name]
  else
    (* this will have some duplicates, but preserves order better *)
    match Utils.split_distribution_suffix name with
    | Some (stem, "lpmf") | Some (stem, "lpdf") | Some (stem, "log") ->
        [name; stem ^ "_lpmf"; stem ^ "_lpdf"; stem ^ "_log"]
    | Some (stem, "lcdf") | Some (stem, "cdf_log") ->
        [name; stem ^ "_lcdf"; stem ^ "_cdf_log"]
    | Some (stem, "lccdf") | Some (stem, "ccdf_log") ->
        [name; stem ^ "_lccdf"; stem ^ "_ccdf_log"]
    | _ -> [name]

(** verify that the variable being declared is previous unused.
   allowed to shadow StanLib *)
let verify_name_fresh_var loc tenv name =
  if Utils.is_unnormalized_distribution name then
    Semantic_error.ident_has_unnormalized_suffix loc name |> error
  else if
    Env.mem tenv name
    && not (Stan_math_signatures.is_stan_math_function_name name)
  then Semantic_error.ident_in_use loc name |> error

(** verify that the variable being declared is previous unused.
   not allowed shadowing/overloading (yet)*)
let verify_name_fresh_udf loc tenv name =
  if
    Stan_math_signatures.is_stan_math_function_name name
    (* variadic functions are currently not in math sigs *)
    || Stan_math_signatures.is_reduce_sum_fn name
    || Stan_math_signatures.is_variadic_ode_fn name
  then Semantic_error.ident_is_stanmath_name loc name |> error
  else if Utils.is_unnormalized_distribution name then
    Semantic_error.udf_is_unnormalized_fn loc name |> error
  else if Env.mem tenv name then
    (* adapt for overloading later *)
    Semantic_error.ident_in_use loc name |> error

(** Checks that a variable/function name:
  - a function/identifier does not have the _lupdf/_lupmf suffix
  - is not already in use (for now)
*)
let verify_name_fresh tenv id ~is_udf =
  let f =
    if is_udf then verify_name_fresh_udf id.id_loc tenv
    else verify_name_fresh_var id.id_loc tenv in
  List.iter ~f (distribution_name_variants id.name)

let is_of_compatible_return_type rt1 srt2 =
  UnsizedType.(
    match (rt1, srt2) with
    | Void, NoReturnType
     |Void, Incomplete Void
     |Void, Complete Void
     |Void, AnyReturnType ->
        true
    | ReturnType UReal, Complete (ReturnType UInt) -> true
    | ReturnType UComplex, Complete (ReturnType UReal) -> true
    | ReturnType UComplex, Complete (ReturnType UInt) -> true
    | ReturnType rt1, Complete (ReturnType rt2) -> rt1 = rt2
    | ReturnType _, AnyReturnType -> true
    | _ -> false)

(* -- Expressions ------------------------------------------------- *)
let check_ternary_if loc pe te fe =
  match
    (pe.emeta.type_, UnsizedType.common_type (te.emeta.type_, fe.emeta.type_))
  with
  | UInt, Some type_ when not (UnsizedType.is_fun_type type_) ->
      mk_typed_expression
        ~expr:(TernaryIf (pe, te, fe))
        ~ad_level:(expr_ad_lub [pe; te; fe])
        ~type_ ~loc
  | _, _ ->
      Semantic_error.illtyped_ternary_if loc pe.emeta.type_ te.emeta.type_
        fe.emeta.type_
      |> error

let check_binop loc op le re =
  let rt =
    [le; re] |> get_arg_types
    |> Stan_math_signatures.operator_stan_math_return_type op in
  match rt with
  | Some (ReturnType type_) ->
      mk_typed_expression
        ~expr:(BinOp (le, op, re))
        ~ad_level:(expr_ad_lub [le; re])
        ~type_ ~loc
  | _ ->
      Semantic_error.illtyped_binary_op loc op le.emeta.type_ re.emeta.type_
      |> error

let check_prefixop loc op te =
  let rt =
    Stan_math_signatures.operator_stan_math_return_type op [arg_type te] in
  match rt with
  | Some (ReturnType type_) ->
      mk_typed_expression
        ~expr:(PrefixOp (op, te))
        ~ad_level:(expr_ad_lub [te])
        ~type_ ~loc
  | _ -> Semantic_error.illtyped_prefix_op loc op te.emeta.type_ |> error

let check_postfixop loc op te =
  let rt =
    Stan_math_signatures.operator_stan_math_return_type op [arg_type te] in
  match rt with
  | Some (ReturnType type_) ->
      mk_typed_expression
        ~expr:(PostfixOp (te, op))
        ~ad_level:(expr_ad_lub [te])
        ~type_ ~loc
  | _ -> Semantic_error.illtyped_postfix_op loc op te.emeta.type_ |> error

let check_variable cf loc tenv id =
  match Env.find tenv (Utils.stdlib_distribution_name id.name) with
  | [] ->
      (* OCaml in these situations suggests similar names
         We could too, if we did a fuzzy search on the keys in tenv
      *)
      Semantic_error.ident_not_in_scope loc id.name
        (Env.nearest_ident tenv id.name)
      |> error
  | {kind= `StanMath; _} :: _ ->
      mk_typed_expression ~expr:(Variable id)
        ~ad_level:(calculate_autodifftype cf MathLibrary UMathLibraryFunction)
        ~type_:UMathLibraryFunction ~loc
  | {kind= `Variable {origin= Param | TParam | GQuant; _}; _} :: _
    when cf.in_toplevel_decl ->
      Semantic_error.non_data_variable_size_decl loc |> error
  | _ :: _
    when Utils.is_unnormalized_distribution id.name
         && not
              ( (cf.in_fun_def && (cf.in_udf_dist_def || cf.in_lp_fun_def))
              || cf.current_block = Model ) ->
      Semantic_error.invalid_unnormalized_fn loc |> error
  | {kind= `Variable {origin; _}; type_} :: _ ->
      mk_typed_expression ~expr:(Variable id)
        ~ad_level:(calculate_autodifftype cf origin type_)
        ~type_ ~loc
  (* TODO - When it's time for overloading, will this need
     some kind of filter/match on arg types? *)
  | { kind= `UserDefined | `UserDeclared _
    ; type_= UFun (args, rt, FnLpdf _, mem_pattern) }
    :: _ ->
      let type_ =
        UnsizedType.UFun
          (args, rt, Fun_kind.suffix_from_name id.name, mem_pattern) in
      mk_typed_expression ~expr:(Variable id)
        ~ad_level:(calculate_autodifftype cf Functions type_)
        ~type_ ~loc
  | {kind= `UserDefined | `UserDeclared _; type_} :: _ ->
      mk_typed_expression ~expr:(Variable id)
        ~ad_level:(calculate_autodifftype cf Functions type_)
        ~type_ ~loc

let get_consistent_types ad_level type_ es =
  let f state e =
    match state with
    | Error e -> Error e
    | Ok (ad, ty) -> (
        let ad =
          if UnsizedType.autodifftype_can_convert e.emeta.ad_level ad then
            e.emeta.ad_level
          else ad in
        match UnsizedType.common_type (ty, e.emeta.type_) with
        | Some ty -> Ok (ad, ty)
        | None -> Error (ty, e.emeta) ) in
  List.fold ~init:(Ok (ad_level, type_)) ~f es

let check_array_expr loc es =
  match es with
  | [] -> Semantic_error.empty_array loc |> error
  | {emeta= {ad_level; type_; _}; _} :: elements -> (
    match get_consistent_types ad_level type_ elements with
    | Error (ty, meta) ->
        Semantic_error.mismatched_array_types meta.loc ty meta.type_ |> error
    | Ok (ad_level, type_) ->
        let type_ = UnsizedType.UArray type_ in
        mk_typed_expression ~expr:(ArrayExpr es) ~ad_level ~type_ ~loc )

let check_rowvector loc es =
  match es with
  | {emeta= {ad_level; type_= UnsizedType.URowVector; _}; _} :: elements -> (
    match get_consistent_types ad_level URowVector elements with
    | Ok (ad_level, _) ->
        mk_typed_expression ~expr:(RowVectorExpr es) ~ad_level ~type_:UMatrix
          ~loc
    | Error (_, meta) ->
        Semantic_error.invalid_matrix_types meta.loc meta.type_ |> error )
  | _ -> (
    match get_consistent_types DataOnly UReal es with
    | Ok (ad_level, _) ->
        mk_typed_expression ~expr:(RowVectorExpr es) ~ad_level ~type_:URowVector
          ~loc
    | Error (_, meta) ->
        Semantic_error.invalid_row_vector_types meta.loc meta.type_ |> error )

(* index checking *)

let indexing_type idx =
  match idx with
  | Single {emeta= {type_= UnsizedType.UInt; _}; _} -> `Single
  | _ -> `Multi

let inferred_unsizedtype_of_indexed ~loc ut indices =
  let rec aux type_ idcs =
    match (type_, idcs) with
    | _, [] -> type_
    | UnsizedType.UArray type_, `Single :: tl -> aux type_ tl
    | UArray type_, `Multi :: tl -> aux type_ tl |> UnsizedType.UArray
    | (UVector | URowVector), [`Single] | UMatrix, [`Single; `Single] ->
        UnsizedType.UReal
    | (UVector | URowVector | UMatrix), [`Multi] | UMatrix, [`Multi; `Multi] ->
        type_
    | UMatrix, ([`Single] | [`Single; `Multi]) -> UnsizedType.URowVector
    | UMatrix, [`Multi; `Single] -> UnsizedType.UVector
    | UMatrix, _ :: _ :: _ :: _
     |(UVector | URowVector), _ :: _ :: _
     |(UInt | UReal | UComplex | UFun _ | UMathLibraryFunction), _ :: _ ->
        Semantic_error.not_indexable loc ut (List.length indices) |> error in
  aux ut (List.map ~f:indexing_type indices)

let inferred_ad_type_of_indexed at uindices =
  UnsizedType.lub_ad_type
    ( at
    :: List.map
         ~f:(function
           | All -> UnsizedType.DataOnly
           | Single ue1 | Upfrom ue1 | Downfrom ue1 ->
               UnsizedType.lub_ad_type [at; ue1.emeta.ad_level]
           | Between (ue1, ue2) ->
               UnsizedType.lub_ad_type
                 [at; ue1.emeta.ad_level; ue2.emeta.ad_level] )
         uindices )

(* function checking *)

let verify_conddist_name loc id =
  if
    List.exists
      ~f:(fun x -> String.is_suffix id.name ~suffix:x)
      Utils.conditioning_suffices
  then ()
  else Semantic_error.conditional_notation_not_allowed loc |> error

let verify_fn_conditioning loc id =
  if
    List.exists
      ~f:(fun suffix -> String.is_suffix id.name ~suffix)
      Utils.conditioning_suffices
    && not (String.is_suffix id.name ~suffix:"_cdf")
  then Semantic_error.conditioning_required loc |> error

(** `Target+=` can only be used in model and functions
    with right suffix (same for tilde etc)
*)
let verify_fn_target_plus_equals cf loc id =
  if
    String.is_suffix id.name ~suffix:"_lp"
    && not
         ( cf.in_lp_fun_def || cf.current_block = Model
         || cf.current_block = TParam )
  then Semantic_error.target_plusequals_outisde_model_or_logprob loc |> error

(** Rng functions cannot be used in Tp or Model and only
    in function defs with the right suffix
*)
let verify_fn_rng cf loc id =
  if String.is_suffix id.name ~suffix:"_rng" && cf.in_toplevel_decl then
    Semantic_error.invalid_decl_rng_fn loc |> error
  else if
    String.is_suffix id.name ~suffix:"_rng"
    && ( (cf.in_fun_def && not cf.in_rng_fun_def)
       || cf.current_block = TParam || cf.current_block = Model )
  then Semantic_error.invalid_rng_fn loc |> error

(** unnormalized _lpdf/_lpmf functions can only be used in _lpdf/_lpmf/_lp udfs
    or the model block
*)
let verify_unnormalized cf loc id =
  if
    Utils.is_unnormalized_distribution id.name
    && not ((cf.in_fun_def && cf.in_udf_dist_def) || cf.current_block = Model)
  then Semantic_error.invalid_unnormalized_fn loc |> error

let mk_fun_app ~is_cond_dist (x, y, z) =
  if is_cond_dist then CondDistApp (x, y, z) else FunApp (x, y, z)

let check_fn ~is_cond_dist loc tenv id es =
  match Env.find tenv (Utils.normalized_name id.name) with
  | {kind= `Variable _; _} :: _
  (* variables can sometimes shadow stanlib functions, so we have to check this *)
    when not
           (Stan_math_signatures.is_stan_math_function_name
              (Utils.normalized_name id.name) ) ->
      Semantic_error.returning_fn_expected_nonfn_found loc id.name |> error
  | [] ->
      ( match Utils.split_distribution_suffix id.name with
      | Some (prefix, suffix) -> (
          let known_families =
            List.map
              ~f:(fun (_, y, _, _) -> y)
              Stan_math_signatures.distributions in
          let is_known_family s =
            List.mem known_families s ~equal:String.equal in
          match suffix with
          | ("lpmf" | "lumpf") when Env.mem tenv (prefix ^ "_lpdf") ->
              Semantic_error.returning_fn_expected_wrong_dist_suffix_found loc
                (prefix, suffix)
          | ("lpdf" | "lumdf") when Env.mem tenv (prefix ^ "_lpmf") ->
              Semantic_error.returning_fn_expected_wrong_dist_suffix_found loc
                (prefix, suffix)
          | _ ->
              if
                is_known_family prefix
                && List.mem ~equal:String.equal
                     Utils.cumulative_distribution_suffices_w_rng suffix
              then
                Semantic_error
                .returning_fn_expected_undeclared_dist_suffix_found loc
                  (prefix, suffix)
              else
                Semantic_error.returning_fn_expected_undeclaredident_found loc
                  id.name
                  (Env.nearest_ident tenv id.name) )
      | None ->
          Semantic_error.returning_fn_expected_undeclaredident_found loc id.name
            (Env.nearest_ident tenv id.name) )
      |> error
  | _ (* a function *) -> (
    match SignatureMismatch.returntype tenv id.name (get_arg_types es) with
    | Ok (Void, _) ->
        Semantic_error.returning_fn_expected_nonreturning_found loc id.name
        |> error
    | Ok (ReturnType ut, fnk) ->
        mk_typed_expression
          ~expr:
            (mk_fun_app ~is_cond_dist
               (fnk (Fun_kind.suffix_from_name id.name), id, es) )
          ~ad_level:(expr_ad_lub es) ~type_:ut ~loc
    | Error x ->
        es
        |> List.map ~f:(fun e -> e.emeta.type_)
        |> Semantic_error.illtyped_fn_app loc id.name x
        |> error )

let check_reduce_sum ~is_cond_dist loc id es =
  match es with
  | { emeta=
        { type_=
            UnsizedType.UFun
              (((_, sliced_arg_fun_type) as sliced_arg_fun) :: _, _, _, _)
        ; _ }
    ; _ }
    :: _
    when List.mem Stan_math_signatures.reduce_sum_slice_types
           sliced_arg_fun_type ~equal:( = ) -> (
      let mandatory_args = [sliced_arg_fun; (AutoDiffable, UInt)] in
      let mandatory_fun_args =
        [sliced_arg_fun; (DataOnly, UInt); (DataOnly, UInt)] in
      match
        SignatureMismatch.check_variadic_args true mandatory_args
          mandatory_fun_args UReal (get_arg_types es)
      with
      | None ->
          mk_typed_expression
            ~expr:(mk_fun_app ~is_cond_dist (StanLib FnPlain, id, es))
            ~ad_level:(expr_ad_lub es) ~type_:UnsizedType.UReal ~loc
      | Some (expected_args, err) ->
          Semantic_error.illtyped_reduce_sum loc id.name
            (List.map ~f:type_of_expr_typed es)
            expected_args err
          |> error )
  | _ ->
      let mandatory_args =
        UnsizedType.[(AutoDiffable, UArray UReal); (AutoDiffable, UInt)] in
      let mandatory_fun_args =
        UnsizedType.
          [(AutoDiffable, UArray UReal); (DataOnly, UInt); (DataOnly, UInt)]
      in
      let expected_args, err =
        SignatureMismatch.check_variadic_args true mandatory_args
          mandatory_fun_args UReal (get_arg_types es)
        |> Option.value_exn in
      Semantic_error.illtyped_reduce_sum_generic loc id.name
        (List.map ~f:type_of_expr_typed es)
        expected_args err
      |> error

let check_variadic_ode ~is_cond_dist loc id es =
  let optional_tol_mandatory_args =
    if Stan_math_signatures.variadic_ode_adjoint_fn = id.name then
      Stan_math_signatures.variadic_ode_adjoint_ctl_tol_arg_types
    else if Stan_math_signatures.is_variadic_ode_nonadjoint_tol_fn id.name then
      Stan_math_signatures.variadic_ode_tol_arg_types
    else [] in
  let mandatory_arg_types =
    Stan_math_signatures.variadic_ode_mandatory_arg_types
    @ optional_tol_mandatory_args in
  match
    SignatureMismatch.check_variadic_args false mandatory_arg_types
      Stan_math_signatures.variadic_ode_mandatory_fun_args
      Stan_math_signatures.variadic_ode_fun_return_type (get_arg_types es)
  with
  | None ->
      mk_typed_expression
        ~expr:(mk_fun_app ~is_cond_dist (StanLib FnPlain, id, es))
        ~ad_level:(expr_ad_lub es)
        ~type_:Stan_math_signatures.variadic_ode_return_type ~loc
  | Some (expected_args, err) ->
      Semantic_error.illtyped_variadic_ode loc id.name
        (List.map ~f:type_of_expr_typed es)
        expected_args err
      |> error

let check_fn ~is_cond_dist loc tenv id es =
  if Stan_math_signatures.is_reduce_sum_fn id.name then
    check_reduce_sum ~is_cond_dist loc id es
  else if Stan_math_signatures.is_variadic_ode_fn id.name then
    check_variadic_ode ~is_cond_dist loc id es
  else check_fn ~is_cond_dist loc tenv id es

let rec check_funapp loc cf tenv ~is_cond_dist id tes =
  (* overloading will need to defer typechecking of arguments? *)
  let name_check =
    if is_cond_dist then verify_conddist_name else verify_fn_conditioning in
  let res = check_fn ~is_cond_dist loc tenv id tes in
  verify_identifier id ;
  name_check loc id ;
  verify_fn_target_plus_equals cf loc id ;
  verify_fn_rng cf loc id ;
  verify_unnormalized cf loc id ;
  res

and check_indexed loc cf tenv e indices =
  let tindices = List.map ~f:(check_index cf tenv) indices in
  let te = check_expression cf tenv e in
  let ad_level = inferred_ad_type_of_indexed te.emeta.ad_level tindices in
  let type_ = inferred_unsizedtype_of_indexed ~loc te.emeta.type_ tindices in
  mk_typed_expression ~expr:(Indexed (te, tindices)) ~ad_level ~type_ ~loc

and check_index cf tenv = function
  | All -> All
  (* Check that indexes have int (container) type *)
  | Single e ->
      let te = check_expression cf tenv e in
      if has_int_type te || has_int_array_type te then Single te
      else
        Semantic_error.int_intarray_or_range_expected te.emeta.loc
          te.emeta.type_
        |> error
  | Upfrom e -> check_expression_of_int_type cf tenv e "Range bound" |> Upfrom
  | Downfrom e ->
      check_expression_of_int_type cf tenv e "Range bound" |> Downfrom
  | Between (e1, e2) ->
      let le = check_expression_of_int_type cf tenv e1 "Range bound" in
      let ue = check_expression_of_int_type cf tenv e2 "Range bound" in
      Between (le, ue)

and check_expression cf tenv ({emeta; expr} : Ast.untyped_expression) :
    Ast.typed_expression =
  let loc = emeta.loc in
  let ce = check_expression cf tenv in
  match expr with
  | TernaryIf (e1, e2, e3) ->
      let pe = ce e1 in
      let te = ce e2 in
      let fe = ce e3 in
      check_ternary_if loc pe te fe
  | BinOp (e1, op, e2) ->
      let le = ce e1 in
      let re = ce e2 in
      let binop_type_warnings x y =
        match (x.emeta.type_, y.emeta.type_, op) with
        | UInt, UInt, Divide ->
            let hint ppf () =
              match (x.expr, y.expr) with
              | IntNumeral x, _ ->
                  Fmt.pf ppf "%s.0 / %a" x Pretty_printing.pp_typed_expression y
              | _, Ast.IntNumeral y ->
                  Fmt.pf ppf "%a / %s.0" Pretty_printing.pp_typed_expression x y
              | _ ->
                  Fmt.pf ppf "%a * 1.0 / %a" Pretty_printing.pp_typed_expression
                    x Pretty_printing.pp_typed_expression y in
            let s =
              Fmt.strf
                "@[<v>@[<hov 0>Found int division:@]@   @[<hov 2>%a@]@,\
                 @[<hov>%a@]@   @[<hov 2>%a@]@,\
                 @[<hov>%a@]@]"
                Pretty_printing.pp_expression {expr; emeta} Fmt.text
                "Values will be rounded towards zero. If rounding is not \
                 desired you can write the division as"
                hint () Fmt.text
                "If rounding is intended please use the integer division \
                 operator %/%." in
            add_warning x.emeta.loc s
        | (UArray UMatrix | UMatrix), (UInt | UReal), Pow ->
            let s =
              Fmt.strf
                "@[<v>@[<hov 0>Found matrix^scalar:@]@   @[<hov 2>%a@]@,\
                 @[<hov>%a@]@ @[<hov>%a@]@]" Pretty_printing.pp_expression
                {expr; emeta} Fmt.text
                "matrix ^ number is interpreted as element-wise \
                 exponentiation. If this is intended, you can silence this \
                 warning by using elementwise operator .^"
                Fmt.text
                "If you intended matrix exponentiation, use the function \
                 matrix_power(matrix,int) instead." in
            add_warning x.emeta.loc s
        | _ -> () in
      binop_type_warnings le re ; check_binop loc op le re
  | PrefixOp (op, e) -> ce e |> check_prefixop loc op
  | PostfixOp (e, op) -> ce e |> check_postfixop loc op
  | Variable id ->
      verify_identifier id ;
      check_variable cf loc tenv id
  | IntNumeral s -> (
    match float_of_string_opt s with
    | Some i when i < 2_147_483_648.0 ->
        mk_typed_expression ~expr:(IntNumeral s) ~ad_level:DataOnly ~type_:UInt
          ~loc
    | _ -> Semantic_error.bad_int_literal loc |> error )
  | RealNumeral s ->
      mk_typed_expression ~expr:(RealNumeral s) ~ad_level:DataOnly ~type_:UReal
        ~loc
  | ImagNumeral s ->
      mk_typed_expression ~expr:(ImagNumeral s) ~ad_level:DataOnly
        ~type_:UComplex ~loc
  | GetLP ->
      (* Target+= can only be used in model and functions with right suffix (same for tilde etc) *)
      if
        not
          ( cf.in_lp_fun_def || cf.current_block = Model
          || cf.current_block = TParam )
      then
        Semantic_error.target_plusequals_outisde_model_or_logprob loc |> error
      else
        mk_typed_expression ~expr:GetLP
          ~ad_level:(calculate_autodifftype cf cf.current_block UReal)
          ~type_:UReal ~loc
  | GetTarget ->
      (* Target+= can only be used in model and functions with right suffix (same for tilde etc) *)
      if
        not
          ( cf.in_lp_fun_def || cf.current_block = Model
          || cf.current_block = TParam )
      then
        Semantic_error.target_plusequals_outisde_model_or_logprob loc |> error
      else
        mk_typed_expression ~expr:GetTarget
          ~ad_level:(calculate_autodifftype cf cf.current_block UReal)
          ~type_:UReal ~loc
  | ArrayExpr es -> es |> List.map ~f:ce |> check_array_expr loc
  | RowVectorExpr es -> es |> List.map ~f:ce |> check_rowvector loc
  | Paren e ->
      let te = ce e in
      mk_typed_expression ~expr:(Paren te) ~ad_level:te.emeta.ad_level
        ~type_:te.emeta.type_ ~loc
  | Indexed (e, indices) -> check_indexed loc cf tenv e indices
  | FunApp ((), id, es) ->
      es |> List.map ~f:ce |> check_funapp loc cf tenv ~is_cond_dist:false id
  | CondDistApp ((), id, es) ->
      es |> List.map ~f:ce |> check_funapp loc cf tenv ~is_cond_dist:true id

and check_expression_of_int_type cf tenv e name =
  let te = check_expression cf tenv e in
  if has_int_type te then te
  else Semantic_error.int_expected te.emeta.loc name te.emeta.type_ |> error

let check_expression_of_int_or_real_type cf tenv e name =
  let te = check_expression cf tenv e in
  if has_int_or_real_type te then te
  else
    Semantic_error.int_or_real_expected te.emeta.loc name te.emeta.type_
    |> error

let check_expression_of_scalar_or_type cf tenv t e name =
  let te = check_expression cf tenv e in
  if UnsizedType.is_scalar_type te.emeta.type_ || te.emeta.type_ = t then te
  else
    Semantic_error.scalar_or_type_expected te.emeta.loc name t te.emeta.type_
    |> error

(* -- Statements ------------------------------------------------- *)
(* non returning functions *)
let verify_nrfn_target loc cf id =
  if
    String.is_suffix id.name ~suffix:"_lp"
    && not
         ( cf.in_lp_fun_def || cf.current_block = Model
         || cf.current_block = TParam )
  then Semantic_error.target_plusequals_outisde_model_or_logprob loc |> error

let check_nrfn loc tenv id es =
  match Env.find tenv id.name with
  | {kind= `Variable _; _} :: _
  (* variables can shadow stanlib functions, so we have to check this *)
    when not (Stan_math_signatures.is_stan_math_function_name id.name) ->
      Semantic_error.nonreturning_fn_expected_nonfn_found loc id.name |> error
  | [] ->
      Semantic_error.nonreturning_fn_expected_undeclaredident_found loc id.name
        (Env.nearest_ident tenv id.name)
      |> error
  | _ (* a function *) -> (
    match SignatureMismatch.returntype tenv id.name (get_arg_types es) with
    | Ok (Void, fnk) ->
        mk_typed_statement
          ~stmt:(NRFunApp (fnk (Fun_kind.suffix_from_name id.name), id, es))
          ~return_type:NoReturnType ~loc
    | Ok (ReturnType _, _) ->
        Semantic_error.nonreturning_fn_expected_returning_found loc id.name
        |> error
    | Error x ->
        es
        |> List.map ~f:type_of_expr_typed
        |> Semantic_error.illtyped_fn_app loc id.name x
        |> error )

let check_nr_fn_app loc cf tenv id es =
  let tes = List.map ~f:(check_expression cf tenv) es in
  verify_identifier id ;
  verify_nrfn_target loc cf id ;
  check_nrfn loc tenv id tes

(* assignments *)
let verify_assignment_read_only loc is_readonly id =
  if is_readonly then
    Semantic_error.cannot_assign_to_read_only loc id.name |> error

(* Variables from previous blocks are read-only.
     In particular, data and parameters never assigned to
*)
let verify_assignment_global loc cf block is_global id =
  if (not is_global) || block = cf.current_block then ()
  else Semantic_error.cannot_assign_to_global loc id.name |> error

let mk_assignment_from_indexed_expr assop lhs rhs =
  Assignment
    {assign_lhs= Ast.lvalue_of_expr lhs; assign_op= assop; assign_rhs= rhs}

let check_assignment_operator loc assop lhs rhs =
  let err op =
    Semantic_error.illtyped_assignment loc op lhs.emeta.type_ rhs.emeta.type_
  in
  let () =
    match assop with
    | Assign | ArrowAssign ->
        if
          UnsizedType.check_of_same_type_mod_array_conv "" lhs.emeta.type_
            rhs.emeta.type_
        then ()
        else err Operator.Equals |> error
    | OperatorAssign op -> (
        let args = List.map ~f:arg_type [lhs; rhs] in
        let return_type =
          Stan_math_signatures.assignmentoperator_stan_math_return_type op args
        in
        match return_type with Some Void -> () | _ -> err op |> error ) in
  mk_typed_statement ~return_type:NoReturnType ~loc
    ~stmt:(mk_assignment_from_indexed_expr assop lhs rhs)

let check_assignment loc cf tenv assign_lhs assign_op assign_rhs =
  let assign_id = Ast.id_of_lvalue assign_lhs in
  let lhs = assign_lhs |> expr_of_lvalue |> check_expression cf tenv in
  let rhs = check_expression cf tenv assign_rhs in
  let block, global, readonly =
    let var = Env.find tenv assign_id.name in
    match var with
    | {kind= `Variable {origin; global; readonly}; _} :: _ ->
        (origin, global, readonly)
    | {kind= `StanMath; _} :: _ -> (MathLibrary, true, false)
    | {kind= `UserDefined | `UserDeclared _; _} :: _ -> (Functions, true, false)
    | _ ->
        Semantic_error.ident_not_in_scope loc assign_id.name
          (Env.nearest_ident tenv assign_id.name)
        |> error in
  verify_assignment_global loc cf block global assign_id ;
  verify_assignment_read_only loc readonly assign_id ;
  check_assignment_operator loc assign_op lhs rhs

(* target plus-equals / increment log-prob *)

let verify_target_pe_expr_type loc e =
  if UnsizedType.is_fun_type e.emeta.type_ then
    Semantic_error.int_or_real_container_expected loc e.emeta.type_ |> error

let verify_target_pe_usage loc cf =
  if cf.in_lp_fun_def || cf.current_block = Model then ()
  else Semantic_error.target_plusequals_outisde_model_or_logprob loc |> error

let check_target_pe loc cf tenv e =
  let te = check_expression cf tenv e in
  verify_target_pe_usage loc cf ;
  verify_target_pe_expr_type loc te ;
  mk_typed_statement ~stmt:(TargetPE te) ~return_type:NoReturnType ~loc

let check_incr_logprob loc cf tenv e =
  let te = check_expression cf tenv e in
  verify_target_pe_usage loc cf ;
  verify_target_pe_expr_type loc te ;
  mk_typed_statement ~stmt:(IncrementLogProb te) ~return_type:NoReturnType ~loc

(* tilde/sampling notation*)
let verify_sampling_pdf_pmf id =
  if
    String.(
      is_suffix id.name ~suffix:"_lpdf"
      || is_suffix id.name ~suffix:"_lpmf"
      || is_suffix id.name ~suffix:"_lupdf"
      || is_suffix id.name ~suffix:"_lupmf")
  then Semantic_error.invalid_sampling_pdf_or_pmf id.id_loc |> error

let verify_sampling_cdf_ccdf loc id =
  if
    String.(
      is_suffix id.name ~suffix:"_cdf" || is_suffix id.name ~suffix:"_ccdf")
  then Semantic_error.invalid_sampling_cdf_or_ccdf loc id.name |> error

(* Target+= can only be used in model and functions with right suffix (same for tilde etc) *)
let verify_valid_sampling_pos loc cf =
  if cf.in_lp_fun_def || cf.current_block = Model then ()
  else Semantic_error.target_plusequals_outisde_model_or_logprob loc |> error

let verify_sampling_distribution loc tenv id arguments =
  let name = id.name
  and argumenttypes = List.map ~f:arg_type arguments
  and is_real_rt = function
    | UnsizedType.ReturnType UReal -> true
    | _ -> false in
  let is_name_w_suffix_sampling_dist suffix =
    Stan_math_signatures.stan_math_returntype (name ^ suffix) argumenttypes
    |> Option.value_map ~default:false ~f:is_real_rt in
  let is_sampling_dist_in_math =
    List.exists ~f:is_name_w_suffix_sampling_dist
      (Utils.distribution_suffices @ Utils.unnormalized_suffices)
    && name <> "binomial_coefficient"
    && name <> "multiply" in
  let is_name_w_suffix_udf_sampling_dist suffix =
    let f = function
      | Env.
          { kind= `UserDefined | `UserDeclared _
          ; type_= UFun (listedtypes, ReturnType UReal, FnLpdf _, _) }
        when UnsizedType.check_compatible_arguments_mod_conv name listedtypes
               argumenttypes ->
          true
      | _ -> false in
    List.exists (Env.find tenv (name ^ suffix)) ~f in
  let is_udf_sampling_dist =
    List.exists ~f:is_name_w_suffix_udf_sampling_dist
      (Utils.distribution_suffices @ Utils.unnormalized_suffices) in
  if is_sampling_dist_in_math || is_udf_sampling_dist then ()
  else Semantic_error.invalid_sampling_no_such_dist loc name |> error

let is_cumulative_density_defined tenv id arguments =
  let name = id.name
  and argumenttypes = List.map ~f:arg_type arguments
  and is_real_rt = function
    | UnsizedType.ReturnType UReal -> true
    | _ -> false in
  let is_real_rt_for_suffix suffix =
    Stan_math_signatures.stan_math_returntype (name ^ suffix) argumenttypes
    |> Option.value_map ~default:false ~f:is_real_rt
  and valid_arg_types_for_suffix suffix =
    let f = function
      | Env.
          { kind= `UserDefined | `UserDeclared _
          ; type_= UFun (listedtypes, ReturnType UReal, FnPlain, _) }
        when UnsizedType.check_compatible_arguments_mod_conv name listedtypes
               argumenttypes ->
          true
      | _ -> false in
    List.exists (Env.find tenv (name ^ suffix)) ~f in
  ( is_real_rt_for_suffix "_lcdf"
  || valid_arg_types_for_suffix "_lcdf"
  || is_real_rt_for_suffix "_cdf_log"
  || valid_arg_types_for_suffix "_cdf_log" )
  && ( is_real_rt_for_suffix "_lccdf"
     || valid_arg_types_for_suffix "_lccdf"
     || is_real_rt_for_suffix "_ccdf_log"
     || valid_arg_types_for_suffix "_ccdf_log" )

let verify_can_truncate_distribution loc (arg : typed_expression) = function
  | NoTruncate -> ()
  | _ ->
      if UnsizedType.is_scalar_type arg.emeta.type_ then ()
      else Semantic_error.multivariate_truncation loc |> error

let verify_sampling_cdf_defined loc tenv id truncation args =
  let check e = is_cumulative_density_defined tenv id (e :: args) in
  match truncation with
  | NoTruncate -> ()
  | (TruncateUpFrom e | TruncateDownFrom e) when check e -> ()
  | TruncateBetween (e1, e2) when check e1 && check e2 -> ()
  | _ -> Semantic_error.invalid_truncation_cdf_or_ccdf loc |> error

let check_truncation cf tenv truncation =
  let check e =
    check_expression_of_int_or_real_type cf tenv e "Truncation bound" in
  match truncation with
  | NoTruncate -> NoTruncate
  | TruncateUpFrom e -> check e |> TruncateUpFrom
  | TruncateDownFrom e -> check e |> TruncateDownFrom
  | TruncateBetween (e1, e2) -> (check e1, check e2) |> TruncateBetween

let check_tilde loc cf tenv distribution truncation arg args =
  let te = check_expression cf tenv arg in
  let tes = List.map ~f:(check_expression cf tenv) args in
  let ttrunc = check_truncation cf tenv truncation in
  verify_identifier distribution ;
  verify_sampling_pdf_pmf distribution ;
  verify_valid_sampling_pos loc cf ;
  verify_sampling_cdf_ccdf loc distribution ;
  verify_sampling_distribution loc tenv distribution (te :: tes) ;
  verify_sampling_cdf_defined loc tenv distribution ttrunc tes ;
  verify_can_truncate_distribution loc te ttrunc ;
  let stmt = Tilde {arg= te; distribution; args= tes; truncation= ttrunc} in
  mk_typed_statement ~stmt ~loc ~return_type:NoReturnType

(* Break and continue only occur in loops. *)
let check_break loc cf =
  if cf.loop_depth = 0 then Semantic_error.break_outside_loop loc |> error
  else mk_typed_statement ~stmt:Break ~return_type:NoReturnType ~loc

let check_continue loc cf =
  if cf.loop_depth = 0 then Semantic_error.continue_outside_loop loc |> error
  else mk_typed_statement ~stmt:Continue ~return_type:NoReturnType ~loc

let check_return loc cf tenv e =
  if not cf.in_returning_fun_def then
    Semantic_error.expression_return_outside_returning_fn loc |> error
  else
    let te = check_expression cf tenv e in
    mk_typed_statement ~stmt:(Return te)
      ~return_type:(Complete (ReturnType te.emeta.type_)) ~loc

let check_returnvoid loc cf =
  if (not cf.in_fun_def) || cf.in_returning_fun_def then
    Semantic_error.void_ouside_nonreturning_fn loc |> error
  else mk_typed_statement ~stmt:ReturnVoid ~return_type:(Complete Void) ~loc

let check_printable cf tenv = function
  | PString s -> PString s
  (* Print/reject expressions cannot be of function type. *)
  | PExpr e -> (
      let te = check_expression cf tenv e in
      match te.emeta.type_ with
      | UFun _ | UMathLibraryFunction ->
          Semantic_error.not_printable te.emeta.loc |> error
      | _ -> PExpr te )

let check_print loc cf tenv ps =
  let tps = List.map ~f:(check_printable cf tenv) ps in
  mk_typed_statement ~stmt:(Print tps) ~return_type:NoReturnType ~loc

let check_reject loc cf tenv ps =
  let tps = List.map ~f:(check_printable cf tenv) ps in
  mk_typed_statement ~stmt:(Reject tps) ~return_type:AnyReturnType ~loc

let check_skip loc =
  mk_typed_statement ~stmt:Skip ~return_type:NoReturnType ~loc

let rec stmt_is_escape {stmt; _} =
  match stmt with
  | Break | Continue | Reject _ | Return _ | ReturnVoid -> true
  | _ -> false

and list_until_escape xs =
  let rec aux accu = function
    | next :: next' :: _ when stmt_is_escape next' ->
        List.rev (next' :: next :: accu)
    | next :: rest -> aux (next :: accu) rest
    | [] -> List.rev accu in
  aux [] xs

let returntype_leastupperbound loc rt1 rt2 =
  match (rt1, rt2) with
  | UnsizedType.ReturnType UReal, UnsizedType.ReturnType UInt
   |ReturnType UInt, ReturnType UReal ->
      UnsizedType.ReturnType UReal
  | _, _ when rt1 = rt2 -> rt2
  | _ -> Semantic_error.mismatched_return_types loc rt1 rt2 |> error

let try_compute_block_statement_returntype loc srt1 srt2 =
  match (srt1, srt2) with
  | Complete rt1, Complete rt2 | Incomplete rt1, Complete rt2 ->
      Complete (returntype_leastupperbound loc rt1 rt2)
  | Incomplete rt1, Incomplete rt2 | Complete rt1, Incomplete rt2 ->
      Incomplete (returntype_leastupperbound loc rt1 rt2)
  | NoReturnType, NoReturnType -> NoReturnType
  | AnyReturnType, Incomplete rt
   |Complete rt, NoReturnType
   |NoReturnType, Incomplete rt
   |Incomplete rt, NoReturnType ->
      Incomplete rt
  | NoReturnType, Complete rt
   |Complete rt, AnyReturnType
   |Incomplete rt, AnyReturnType
   |AnyReturnType, Complete rt ->
      Complete rt
  | AnyReturnType, NoReturnType
   |NoReturnType, AnyReturnType
   |AnyReturnType, AnyReturnType ->
      AnyReturnType

let try_compute_ifthenelse_statement_returntype loc srt1 srt2 =
  match (srt1, srt2) with
  | Complete rt1, Complete rt2 ->
      returntype_leastupperbound loc rt1 rt2 |> Complete
  | Incomplete rt1, Incomplete rt2
   |Complete rt1, Incomplete rt2
   |Incomplete rt1, Complete rt2 ->
      returntype_leastupperbound loc rt1 rt2 |> Incomplete
  | AnyReturnType, NoReturnType
   |NoReturnType, AnyReturnType
   |NoReturnType, NoReturnType ->
      NoReturnType
  | AnyReturnType, Incomplete rt
   |Incomplete rt, AnyReturnType
   |Complete rt, NoReturnType
   |NoReturnType, Complete rt
   |NoReturnType, Incomplete rt
   |Incomplete rt, NoReturnType ->
      Incomplete rt
  | Complete rt, AnyReturnType | AnyReturnType, Complete rt -> Complete rt
  | AnyReturnType, AnyReturnType -> AnyReturnType

(* statements which contain statements, and therefore need to be mutually recursive
   with check_statement
*)
let rec check_if_then_else loc cf tenv pred_e s_true s_false_opt =
  (* we don't need these nested type environments *)
  let _, ts_true = check_statement cf tenv s_true in
  let ts_false_opt =
    s_false_opt |> Option.map ~f:(check_statement cf tenv) |> Option.map ~f:snd
  in
  let te =
    check_expression_of_int_or_real_type cf tenv pred_e
      "Condition in conditional" in
  let stmt = IfThenElse (te, ts_true, ts_false_opt) in
  let srt1 = ts_true.smeta.return_type in
  let srt2 =
    ts_false_opt
    |> Option.map ~f:(fun s -> s.smeta.return_type)
    |> Option.value ~default:NoReturnType in
  let return_type = try_compute_ifthenelse_statement_returntype loc srt1 srt2 in
  mk_typed_statement ~stmt ~return_type ~loc

and check_while loc cf tenv cond_e loop_body =
  let _, ts =
    check_statement {cf with loop_depth= cf.loop_depth + 1} tenv loop_body
  and te =
    check_expression_of_int_or_real_type cf tenv cond_e
      "Condition in while-loop" in
  mk_typed_statement
    ~stmt:(While (te, ts))
    ~return_type:ts.smeta.return_type ~loc

and check_for loc cf tenv loop_var lower_bound_e upper_bound_e loop_body =
  let te1 =
    check_expression_of_int_type cf tenv lower_bound_e "Lower bound of for-loop"
  and te2 =
    check_expression_of_int_type cf tenv upper_bound_e "Upper bound of for-loop"
  in
  verify_identifier loop_var ;
  let ts = check_loop_body cf tenv loop_var UnsizedType.UInt loop_body in
  mk_typed_statement
    ~stmt:
      (For
         { loop_variable= loop_var
         ; lower_bound= te1
         ; upper_bound= te2
         ; loop_body= ts } )
    ~return_type:ts.smeta.return_type ~loc

and check_foreach_loop_identifier_type loc ty =
  match ty with
  | UnsizedType.UArray ut -> ut
  | UVector | URowVector | UMatrix -> UnsizedType.UReal
  | _ -> Semantic_error.array_vector_rowvector_matrix_expected loc ty |> error

and check_foreach loc cf tenv loop_var foreach_e loop_body =
  let te = check_expression cf tenv foreach_e in
  verify_identifier loop_var ;
  let loop_var_ty =
    check_foreach_loop_identifier_type te.emeta.loc te.emeta.type_ in
  let ts = check_loop_body cf tenv loop_var loop_var_ty loop_body in
  mk_typed_statement
    ~stmt:(ForEach (loop_var, te, ts))
    ~return_type:ts.smeta.return_type ~loc

and check_loop_body cf tenv loop_var loop_var_ty loop_body =
  verify_name_fresh tenv loop_var ~is_udf:false ;
  (* Add to type environment as readonly.
     Check that function args and loop identifiers are not modified in
     function. (passed by const ref)
  *)
  let tenv =
    Env.add tenv loop_var.name loop_var_ty
      (`Variable {origin= cf.current_block; global= false; readonly= true})
  in
  snd (check_statement {cf with loop_depth= cf.loop_depth + 1} tenv loop_body)

and check_block loc cf tenv stmts =
  let _, checked_stmts =
    List.fold_map stmts ~init:tenv ~f:(check_statement cf) in
  let stmts = list_until_escape checked_stmts in
  let return_type =
    stmts
    |> List.map ~f:(fun s -> s.smeta.return_type)
    |> List.fold ~init:NoReturnType
         ~f:(try_compute_block_statement_returntype loc) in
  mk_typed_statement ~stmt:(Block stmts) ~return_type ~loc

and check_profile loc cf tenv name stmts =
  let _, checked_stmts =
    List.fold_map stmts ~init:tenv ~f:(check_statement cf) in
  let stmts = list_until_escape checked_stmts in
  let return_type =
    stmts
    |> List.map ~f:(fun s -> s.smeta.return_type)
    |> List.fold ~init:NoReturnType
         ~f:(try_compute_block_statement_returntype loc) in
  mk_typed_statement ~stmt:(Profile (name, stmts)) ~return_type ~loc

(* variable declarations *)
and verify_valid_transformation_for_type loc is_global sized_ty trans scale =
  let is_real {emeta; _} = emeta.type_ = UReal in
  let is_real_transformation =
    match trans with
    | Transformation.Lower e -> is_real e
    | Upper e -> is_real e
    | LowerUpper (e1, e2) -> is_real e1 || is_real e2
    | _ -> false in
  if is_global && sized_ty = SizedType.SInt && is_real_transformation then
    Semantic_error.non_int_bounds loc |> error ;
<<<<<<< HEAD
  let is_transformed =
    match trans with Transformation.Identity -> false | _ -> true
  in
  let is_scaled = match scale with Scale.Native -> false | _ -> true in
  if
    is_global
    && SizedType.(inner_type sized_ty = SComplex)
    && (is_transformed || is_scaled)
=======
  let is_transformation =
    match trans with Transformation.Identity -> false | _ -> true in
  if
    is_global && SizedType.(inner_type sized_ty = SComplex) && is_transformation
>>>>>>> 2e5562c1
  then Semantic_error.complex_transform loc |> error

and verify_transformed_param_ty loc cf is_global unsized_ty =
  if
    is_global
    && (cf.current_block = Param || cf.current_block = TParam)
    && UnsizedType.contains_int unsized_ty
  then Semantic_error.transformed_params_int loc |> error

and check_sizedtype cf tenv sizedty =
  let check e msg = check_expression_of_int_type cf tenv e msg in
  match sizedty with
  | SizedType.SInt -> SizedType.SInt
  | SReal -> SReal
  | SComplex -> SComplex
  | SVector (mem_pattern, e) ->
      let te = check e "Vector sizes" in
      SizedType.SVector (mem_pattern, te)
  | SRowVector (mem_pattern, e) ->
      let te = check e "Row vector sizes" in
      SizedType.SRowVector (mem_pattern, te)
  | SMatrix (mem_pattern, e1, e2) ->
      let te1 = check e1 "Matrix sizes" in
      let te2 = check e2 "Matrix sizes" in
      SizedType.SMatrix (mem_pattern, te1, te2)
  | SArray (st, e) ->
      let tst = check_sizedtype cf tenv st in
      let te = check e "Array sizes" in
      SizedType.SArray (tst, te)

and check_var_decl_initial_value loc cf tenv id init_val_opt =
  match init_val_opt with
  | Some e -> (
      let stmt =
        Assignment
          { assign_lhs= {lval= LVariable id; lmeta= {loc}}
          ; assign_op= Assign
          ; assign_rhs= e } in
      mk_untyped_statement ~loc ~stmt
      |> check_statement cf tenv |> snd
      |> fun ts ->
      match (ts.stmt, ts.smeta.return_type) with
      | Assignment {assign_rhs= ue; _}, NoReturnType -> Some ue
      | _ ->
          Common.FatalError.fatal_error_msg
            [%message " check_var_decl: `Assignment` expected."] )
  | None -> None

and check_transformation cf tenv ut trans =
  let check e msg = check_expression_of_scalar_or_type cf tenv ut e msg in
  match trans with
  | Transformation.Identity -> Transformation.Identity
  | Lower e -> check e "Lower bound" |> Lower
  | Upper e -> check e "Upper bound" |> Upper
  | LowerUpper (e1, e2) ->
      (check e1 "Lower bound", check e2 "Upper bound") |> LowerUpper
  | Ordered -> Ordered
  | PositiveOrdered -> PositiveOrdered
  | Simplex -> Simplex
  | UnitVector -> UnitVector
  | CholeskyCorr -> CholeskyCorr
  | CholeskyCov -> CholeskyCov
  | Correlation -> Correlation
  | Covariance -> Covariance

and check_scaling cf tenv ut scale =
  let check e msg = check_expression_of_scalar_or_type cf tenv ut e msg in
  match scale with
  | Scale.Native -> Scale.Native
  | Offset e -> check e "Offset" |> Offset
  | Multiplier e -> check e "Multiplier" |> Multiplier
  | OffsetMultiplier (e1, e2) ->
      (check e1 "Offset", check e2 "Multiplier") |> OffsetMultiplier

and check_var_decl loc cf tenv sized_ty trans scale id init is_global =
  let checked_type =
    check_sizedtype {cf with in_toplevel_decl= is_global} tenv sized_ty in
  let unsized_type = SizedType.to_unsized checked_type in
  let checked_trans = check_transformation cf tenv unsized_type trans in
  let checked_scale = check_scaling cf tenv unsized_type scale in
  verify_identifier id ;
  verify_name_fresh tenv id ~is_udf:false ;
  let tenv =
    Env.add tenv id.name unsized_type
      (`Variable {origin= cf.current_block; global= is_global; readonly= false})
  in
  let tinit = check_var_decl_initial_value loc cf tenv id init in
  verify_valid_transformation_for_type loc is_global checked_type checked_trans
    checked_scale ;
  verify_transformed_param_ty loc cf is_global unsized_type ;
  let stmt =
    VarDecl
      { decl_type= Sized checked_type
      ; transformation= checked_trans
      ; scale= checked_scale
      ; identifier= id
      ; initial_value= tinit
      ; is_global } in
  (tenv, mk_typed_statement ~stmt ~loc ~return_type:NoReturnType)

(* function definitions *)
and exists_matching_fn_declared tenv id arg_tys rt =
  let f = function
    | Env.{kind= `UserDeclared _; type_= UFun (listedtypes, rt', _, _)}
      when arg_tys = listedtypes && rt = rt' ->
        true
    | _ -> false in
  List.exists (Env.find tenv id.name) ~f

and verify_fundef_overloaded loc tenv id arg_tys rt =
  (* User defined functions cannot be overloaded at the moment
   *)
  if exists_matching_fn_declared tenv id arg_tys rt then ()
  else
    let f = function Env.{kind= `UserDeclared _; _} -> true | _ -> false in
    if List.exists ~f (Env.find tenv id.name) then
      (* a function of the same name but different signature *)
      Env.find tenv id.name |> List.hd
      |> Option.map ~f:(fun x -> x.type_)
      |> Semantic_error.mismatched_fn_def_decl loc id.name
      |> error
    else verify_name_fresh tenv id ~is_udf:true

and get_fn_decl_or_defn loc tenv id arg_tys rt body =
  match body with
  | {stmt= Skip; _} ->
      if exists_matching_fn_declared tenv id arg_tys rt then
        Semantic_error.fn_decl_without_def loc |> error
      else `UserDeclared id.id_loc
  | _ -> `UserDefined

and verify_fundef_dist_rt loc id return_ty =
  let is_dist =
    List.exists
      ~f:(fun x -> String.is_suffix id.name ~suffix:x)
      Utils.conditioning_suffices_w_log in
  if is_dist then
    match return_ty with
    | UnsizedType.ReturnType UReal -> ()
    | _ -> Semantic_error.non_real_prob_fn_def loc |> error

and verify_pdf_fundef_first_arg_ty loc id arg_tys =
  if String.is_suffix id.name ~suffix:"_lpdf" then
    let rt = List.hd arg_tys |> Option.map ~f:snd in
    match rt with
    | Some rt when UnsizedType.is_real_type rt -> ()
    | _ -> Semantic_error.prob_density_non_real_variate loc rt |> error

and verify_pmf_fundef_first_arg_ty loc id arg_tys =
  if String.is_suffix id.name ~suffix:"_lpmf" then
    let rt = List.hd arg_tys |> Option.map ~f:snd in
    match rt with
    | Some rt when UnsizedType.is_int_type rt -> ()
    | _ -> Semantic_error.prob_mass_non_int_variate loc rt |> error

and verify_fundef_distinct_arg_ids loc arg_names =
  let dup_exists l =
    List.find_a_dup ~compare:String.compare l |> Option.is_some in
  if dup_exists arg_names then Semantic_error.duplicate_arg_names loc |> error

and verify_fundef_return_tys loc return_type body =
  if
    body.stmt = Skip
    || is_of_compatible_return_type return_type body.smeta.return_type
  then ()
  else Semantic_error.incompatible_return_types loc |> error

and add_function tenv name type_ defined =
  (* if we're providing a definition, we remove prior declarations
     to simplify the environment *)
  if defined = `UserDefined then
    let existing_defns = Env.find tenv name in
    let defns =
      List.filter
        ~f:(function
          | Env.{kind= `UserDeclared _; type_= type'} when type' = type_ ->
              false
          | _ -> true )
        existing_defns in
    let new_fn = Env.{kind= `UserDefined; type_} in
    Env.set_raw tenv name (new_fn :: defns)
  else Env.add tenv name type_ defined

and check_fundef loc cf tenv return_ty id args body =
  List.iter args ~f:(fun (_, _, id) -> verify_identifier id) ;
  verify_identifier id ;
  let arg_types = List.map ~f:(fun (w, y, _) -> (w, y)) args in
  let arg_identifiers = List.map ~f:(fun (_, _, z) -> z) args in
  let arg_names = List.map ~f:(fun x -> x.name) arg_identifiers in
  verify_fundef_overloaded loc tenv id arg_types return_ty ;
  let defined = get_fn_decl_or_defn loc tenv id arg_types return_ty body in
  verify_fundef_dist_rt loc id return_ty ;
  verify_pdf_fundef_first_arg_ty loc id arg_types ;
  verify_pmf_fundef_first_arg_ty loc id arg_types ;
  let tenv =
    add_function tenv id.name
      (UFun (arg_types, return_ty, Fun_kind.suffix_from_name id.name, AoS))
      defined in
  List.iter
    ~f:(fun id -> verify_name_fresh tenv id ~is_udf:false)
    arg_identifiers ;
  verify_fundef_distinct_arg_ids loc arg_names ;
  (* We treat DataOnly arguments as if they are data and AutoDiffable arguments
      as if they are parameters, for the purposes of type checking.
  *)
  let arg_types_internal =
    List.map
      ~f:(function
        | UnsizedType.DataOnly, ut -> (Env.Data, ut)
        | AutoDiffable, ut -> (Param, ut) )
      arg_types in
  let tenv_body =
    List.fold2_exn arg_names arg_types_internal ~init:tenv
      ~f:(fun env name (origin, typ) ->
        Env.add env name typ
          (* readonly so that function args and loop identifiers
             are not modified in function. (passed by const ref) *)
          (`Variable {origin; readonly= true; global= false}) ) in
  let context =
    let is_udf_dist name =
      List.exists
        ~f:(fun suffix -> String.is_suffix name ~suffix)
        Utils.distribution_suffices in
    { cf with
      in_fun_def= true
    ; in_rng_fun_def= String.is_suffix id.name ~suffix:"_rng"
    ; in_lp_fun_def= String.is_suffix id.name ~suffix:"_lp"
    ; in_udf_dist_def= is_udf_dist id.name
    ; in_returning_fun_def= return_ty <> Void } in
  let _, checked_body = check_statement context tenv_body body in
  verify_fundef_return_tys loc return_ty checked_body ;
  let stmt =
    FunDef
      {returntype= return_ty; funname= id; arguments= args; body= checked_body}
  in
  (* NB: **not** tenv_body, so args don't leak out *)
  (tenv, mk_typed_statement ~return_type:NoReturnType ~loc ~stmt)

and check_statement (cf : context_flags_record) (tenv : Env.t)
    (s : Ast.untyped_statement) : Env.t * typed_statement =
  let loc = s.smeta.loc in
  match s.stmt with
  | NRFunApp (_, id, es) -> (tenv, check_nr_fn_app loc cf tenv id es)
  | Assignment {assign_lhs; assign_op; assign_rhs} ->
      (tenv, check_assignment loc cf tenv assign_lhs assign_op assign_rhs)
  | TargetPE e -> (tenv, check_target_pe loc cf tenv e)
  | IncrementLogProb e -> (tenv, check_incr_logprob loc cf tenv e)
  | Tilde {arg; distribution; args; truncation} ->
      (tenv, check_tilde loc cf tenv distribution truncation arg args)
  | Break -> (tenv, check_break loc cf)
  | Continue -> (tenv, check_continue loc cf)
  | Return e -> (tenv, check_return loc cf tenv e)
  | ReturnVoid -> (tenv, check_returnvoid loc cf)
  | Print ps -> (tenv, check_print loc cf tenv ps)
  | Reject ps -> (tenv, check_reject loc cf tenv ps)
  | Skip -> (tenv, check_skip loc)
  (* the following can contain further statements *)
  | IfThenElse (e, s1, os2) -> (tenv, check_if_then_else loc cf tenv e s1 os2)
  | While (e, s) -> (tenv, check_while loc cf tenv e s)
  | For {loop_variable; lower_bound; upper_bound; loop_body} ->
      ( tenv
      , check_for loc cf tenv loop_variable lower_bound upper_bound loop_body )
  | ForEach (id, e, s) -> (tenv, check_foreach loc cf tenv id e s)
  | Block stmts -> (tenv, check_block loc cf tenv stmts)
  | Profile (name, vdsl) -> (tenv, check_profile loc cf tenv name vdsl)
  | VarDecl {decl_type= Unsized _; _} ->
      (* currently unallowed by parser *)
      Common.FatalError.fatal_error_msg
        [%message "Don't support unsized declarations yet."]
  (* these two are special in that they're allowed to change the type environment *)
  | VarDecl
<<<<<<< HEAD
      { decl_type= Sized st
      ; transformation
      ; scale
      ; identifier
      ; initial_value
      ; is_global } ->
      check_var_decl loc cf tenv st transformation scale identifier
        initial_value is_global
=======
      {decl_type= Sized st; transformation; identifier; initial_value; is_global}
    ->
      check_var_decl loc cf tenv st transformation identifier initial_value
        is_global
>>>>>>> 2e5562c1
  | FunDef {returntype; funname; arguments; body} ->
      check_fundef loc cf tenv returntype funname arguments body

let verify_fun_def_body_in_block = function
  | {stmt= FunDef {body= {stmt= Block _; _}; _}; _}
   |{stmt= FunDef {body= {stmt= Skip; _}; _}; _} ->
      ()
  | {stmt= FunDef {body= {stmt= _; smeta}; _}; _} ->
      Semantic_error.fn_decl_needs_block smeta.loc |> error
  | _ -> ()

let verify_functions_have_defn tenv function_block_stmts_opt =
  let error_on_undefined funs =
    List.iter funs ~f:(fun f ->
        match f with
        | Env.{kind= `UserDeclared loc; _} ->
            Semantic_error.fn_decl_without_def loc |> error
        | _ -> () ) in
  if !check_that_all_functions_have_definition then
    Env.iter tenv error_on_undefined ;
  match function_block_stmts_opt with
  | Some {stmts= []; _} | None -> ()
  | Some {stmts= ls; _} -> List.iter ~f:verify_fun_def_body_in_block ls

let check_toplevel_block block tenv stmts_opt =
  let cf = context block in
  match stmts_opt with
  | Some {stmts; xloc} ->
      let tenv', stmts =
        List.fold_map stmts ~init:tenv ~f:(check_statement cf) in
      (tenv', Some {stmts; xloc})
  | None -> (tenv, None)

let verify_correctness_invariant (ast : untyped_program)
    (decorated_ast : typed_program) =
  let detyped = untyped_program_of_typed_program decorated_ast in
  if compare_untyped_program ast detyped = 0 then ()
  else
    Common.FatalError.fatal_error_msg
      [%message
        "Type checked AST does not match original AST. "
          (detyped : untyped_program)
          (ast : untyped_program)]

let check_program_exn
    ( { functionblock= fb
      ; datablock= db
      ; transformeddatablock= tdb
      ; parametersblock= pb
      ; transformedparametersblock= tpb
      ; modelblock= mb
      ; generatedquantitiesblock= gqb
      ; comments } as ast ) =
  (* create a new type environment which has only stan-math functions *)
  let tenv = Env.create () in
  let tenv, typed_fb = check_toplevel_block Functions tenv fb in
  verify_functions_have_defn tenv typed_fb ;
  let tenv, typed_db = check_toplevel_block Data tenv db in
  let tenv, typed_tdb = check_toplevel_block TData tenv tdb in
  let tenv, typed_pb = check_toplevel_block Param tenv pb in
  let tenv, typed_tpb = check_toplevel_block TParam tenv tpb in
  let _, typed_mb = check_toplevel_block Model tenv mb in
  let _, typed_gqb = check_toplevel_block GQuant tenv gqb in
  let prog =
    { functionblock= typed_fb
    ; datablock= typed_db
    ; transformeddatablock= typed_tdb
    ; parametersblock= typed_pb
    ; transformedparametersblock= typed_tpb
    ; modelblock= typed_mb
    ; generatedquantitiesblock= typed_gqb
    ; comments } in
  verify_correctness_invariant ast prog ;
  attach_warnings prog

let check_program ast =
  try Result.Ok (check_program_exn ast)
  with Errors.SemanticError err -> Result.Error err<|MERGE_RESOLUTION|>--- conflicted
+++ resolved
@@ -1127,21 +1127,13 @@
     | _ -> false in
   if is_global && sized_ty = SizedType.SInt && is_real_transformation then
     Semantic_error.non_int_bounds loc |> error ;
-<<<<<<< HEAD
   let is_transformed =
-    match trans with Transformation.Identity -> false | _ -> true
-  in
+    match trans with Transformation.Identity -> false | _ -> true in
   let is_scaled = match scale with Scale.Native -> false | _ -> true in
   if
     is_global
     && SizedType.(inner_type sized_ty = SComplex)
     && (is_transformed || is_scaled)
-=======
-  let is_transformation =
-    match trans with Transformation.Identity -> false | _ -> true in
-  if
-    is_global && SizedType.(inner_type sized_ty = SComplex) && is_transformation
->>>>>>> 2e5562c1
   then Semantic_error.complex_transform loc |> error
 
 and verify_transformed_param_ty loc cf is_global unsized_ty =
@@ -1413,7 +1405,6 @@
         [%message "Don't support unsized declarations yet."]
   (* these two are special in that they're allowed to change the type environment *)
   | VarDecl
-<<<<<<< HEAD
       { decl_type= Sized st
       ; transformation
       ; scale
@@ -1422,12 +1413,6 @@
       ; is_global } ->
       check_var_decl loc cf tenv st transformation scale identifier
         initial_value is_global
-=======
-      {decl_type= Sized st; transformation; identifier; initial_value; is_global}
-    ->
-      check_var_decl loc cf tenv st transformation identifier initial_value
-        is_global
->>>>>>> 2e5562c1
   | FunDef {returntype; funname; arguments; body} ->
       check_fundef loc cf tenv returntype funname arguments body
 
