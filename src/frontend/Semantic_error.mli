open Middle

type t

val pp : Format.formatter -> t -> unit
val location : t -> Location_span.t

val mismatched_return_types :
  Location_span.t -> UnsizedType.returntype -> UnsizedType.returntype -> t

val mismatched_array_types :
  Location_span.t -> UnsizedType.t -> UnsizedType.t -> t

val invalid_row_vector_types : Location_span.t -> UnsizedType.t -> t
val invalid_matrix_types : Location_span.t -> UnsizedType.t -> t
val int_expected : Location_span.t -> string -> UnsizedType.t -> t
val int_or_real_expected : Location_span.t -> string -> UnsizedType.t -> t
val int_intarray_or_range_expected : Location_span.t -> UnsizedType.t -> t
val int_or_real_container_expected : Location_span.t -> UnsizedType.t -> t

val scalar_or_type_expected :
  Location_span.t -> string -> UnsizedType.t -> UnsizedType.t -> t

val array_vector_rowvector_matrix_expected :
  Location_span.t -> UnsizedType.t -> t

val illtyped_assignment :
  Location_span.t -> Operator.t -> UnsizedType.t -> UnsizedType.t -> t

val illtyped_ternary_if :
  Location_span.t -> UnsizedType.t -> UnsizedType.t -> UnsizedType.t -> t

val returning_fn_expected_nonreturning_found : Location_span.t -> string -> t
val returning_fn_expected_nonfn_found : Location_span.t -> string -> t

val returning_fn_expected_undeclaredident_found :
  Location_span.t -> string -> string option -> t

val returning_fn_expected_undeclared_dist_suffix_found :
  Location_span.t -> string * string -> t

val returning_fn_expected_wrong_dist_suffix_found :
  Location_span.t -> string * string -> t

val illtyped_reduce_sum :
     Location_span.t
  -> string
  -> UnsizedType.t list
  -> (UnsizedType.autodifftype * UnsizedType.t) list
  -> SignatureMismatch.function_mismatch
  -> t

val ambiguous_function_promotion :
     Location_span.t
  -> string
  -> UnsizedType.t list option
  -> (UnsizedType.returntype * (UnsizedType.autodifftype * UnsizedType.t) list)
     list
  -> t

val illtyped_variadic :
     Location_span.t
  -> string
  -> UnsizedType.t list
  -> (UnsizedType.autodifftype * UnsizedType.t) list
  -> UnsizedType.t
  -> SignatureMismatch.function_mismatch
  -> t

val nonreturning_fn_expected_returning_found : Location_span.t -> string -> t
val nonreturning_fn_expected_nonfn_found : Location_span.t -> string -> t

val nonreturning_fn_expected_undeclaredident_found :
  Location_span.t -> string -> string option -> t

val illtyped_fn_app :
     Location_span.t
  -> string
  -> SignatureMismatch.signature_error list * bool
  -> UnsizedType.t list
  -> t

val illtyped_binary_op :
  Location_span.t -> Operator.t -> UnsizedType.t -> UnsizedType.t -> t

val illtyped_prefix_op : Location_span.t -> Operator.t -> UnsizedType.t -> t
val illtyped_postfix_op : Location_span.t -> Operator.t -> UnsizedType.t -> t
val not_indexable : Location_span.t -> UnsizedType.t -> int -> t
val ident_is_keyword : Location_span.t -> string -> t
val ident_is_model_name : Location_span.t -> string -> t
val ident_is_stanmath_name : Location_span.t -> string -> t
val ident_in_use : Location_span.t -> string -> t
val ident_not_in_scope : Location_span.t -> string -> string option -> t
val invalid_decl_rng_fn : Location_span.t -> t
val invalid_rng_fn : Location_span.t -> t
val invalid_unnormalized_fn : Location_span.t -> t
val udf_is_unnormalized_fn : Location_span.t -> string -> t
val ident_has_unnormalized_suffix : Location_span.t -> string -> t
val conditional_notation_not_allowed : Location_span.t -> t
val conditioning_required : Location_span.t -> t
val not_printable : Location_span.t -> t
val empty_array : Location_span.t -> t
val bad_int_literal : Location_span.t -> t
val cannot_assign_to_read_only : Location_span.t -> string -> t
val cannot_assign_to_global : Location_span.t -> string -> t
val cannot_assign_function : Location_span.t -> UnsizedType.t -> string -> t
val cannot_assign_to_multiindex : Location_span.t -> t
val invalid_sampling_pdf_or_pmf : Location_span.t -> t
val invalid_sampling_cdf_or_ccdf : Location_span.t -> string -> t
val invalid_sampling_no_such_dist : Location_span.t -> string -> t
<<<<<<< HEAD
val target_plusequals_invalid_location : Location_span.t -> t
val invalid_truncation_cdf_or_ccdf : Location_span.t -> t
val multivariate_truncation : Location_span.t -> t
=======
val target_plusequals_outside_model_or_logprob : Location_span.t -> t

val invalid_truncation_cdf_or_ccdf :
  Location_span.t -> (UnsizedType.autodifftype * UnsizedType.t) list -> t

>>>>>>> c983e15e
val break_outside_loop : Location_span.t -> t
val continue_outside_loop : Location_span.t -> t
val expression_return_outside_returning_fn : Location_span.t -> t
val void_outside_nonreturning_fn : Location_span.t -> t
val non_data_variable_size_decl : Location_span.t -> t
val non_int_bounds : Location_span.t -> t
val complex_transform : Location_span.t -> t
val transformed_params_int : Location_span.t -> t

val fn_overload_rt_only :
     Location_span.t
  -> string
  -> UnsizedType.returntype
  -> UnsizedType.returntype
  -> t

val fn_decl_redefined :
  Location_span.t -> string -> stan_math:bool -> UnsizedType.t -> t

val fn_decl_exists : Location_span.t -> string -> t
val fn_decl_without_def : Location_span.t -> string -> t
val fn_decl_needs_block : Location_span.t -> t
val non_real_prob_fn_def : Location_span.t -> t
val prob_density_non_real_variate : Location_span.t -> UnsizedType.t option -> t
val prob_mass_non_int_variate : Location_span.t -> UnsizedType.t option -> t
val duplicate_arg_names : Location_span.t -> t
val incompatible_return_types : Location_span.t -> t<|MERGE_RESOLUTION|>--- conflicted
+++ resolved
@@ -108,17 +108,11 @@
 val invalid_sampling_pdf_or_pmf : Location_span.t -> t
 val invalid_sampling_cdf_or_ccdf : Location_span.t -> string -> t
 val invalid_sampling_no_such_dist : Location_span.t -> string -> t
-<<<<<<< HEAD
 val target_plusequals_invalid_location : Location_span.t -> t
-val invalid_truncation_cdf_or_ccdf : Location_span.t -> t
-val multivariate_truncation : Location_span.t -> t
-=======
-val target_plusequals_outside_model_or_logprob : Location_span.t -> t
 
 val invalid_truncation_cdf_or_ccdf :
   Location_span.t -> (UnsizedType.autodifftype * UnsizedType.t) list -> t
 
->>>>>>> c983e15e
 val break_outside_loop : Location_span.t -> t
 val continue_outside_loop : Location_span.t -> t
 val expression_return_outside_returning_fn : Location_span.t -> t
