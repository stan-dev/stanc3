(** Translate from the AST to the MIR *)
open Middle

<<<<<<< HEAD
module type AST_MIR_TRANSLATOR = sig
  val gather_data :
       Ast.typed_program
    -> (Expr.Typed.t SizedType.t * Expr.Typed.t Transformation.t * string) list
=======
val gather_declarations :
     Ast.typed_statement Ast.block option
  -> (Expr.Typed.t SizedType.t * Expr.Typed.t Transformation.t * string) list
>>>>>>> b992e95c

  val trans_prog : string -> Ast.typed_program -> Program.Typed.t
end

module Make (StdLibrary : Std_library_utils.Library) : AST_MIR_TRANSLATOR<|MERGE_RESOLUTION|>--- conflicted
+++ resolved
@@ -1,16 +1,10 @@
 (** Translate from the AST to the MIR *)
 open Middle
 
-<<<<<<< HEAD
 module type AST_MIR_TRANSLATOR = sig
-  val gather_data :
-       Ast.typed_program
+  val gather_declarations :
+       Ast.typed_statement Ast.block option
     -> (Expr.Typed.t SizedType.t * Expr.Typed.t Transformation.t * string) list
-=======
-val gather_declarations :
-     Ast.typed_statement Ast.block option
-  -> (Expr.Typed.t SizedType.t * Expr.Typed.t Transformation.t * string) list
->>>>>>> b992e95c
 
   val trans_prog : string -> Ast.typed_program -> Program.Typed.t
 end
