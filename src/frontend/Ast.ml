(** Abstract syntax tree for Stan. Defined with the
  'two-level types' pattern, where the variant types are not
  directly recursive, but rather parametric in some other type.

  This type ends up being substituted for the fixpoint of the recursive
  type itself including metadata. So instead of recursively referencing
  [expression] you would instead reference type parameter ['e], which will
  later be filled in with something like [type expr_with_meta = metadata expression]
*)

open Core_kernel
open Middle

(** Our type for identifiers, on which we record a location *)
type identifier =
  {name: string; id_loc: (Location_span.t[@sexp.opaque] [@compare.ignore])}
[@@deriving sexp, hash, compare]

(** Indices for array access *)
type 'e index =
  | All
  | Single of 'e
  | Upfrom of 'e
  | Downfrom of 'e
  | Between of 'e * 'e
[@@deriving sexp, hash, compare, map, fold]

(** Front-end function kinds *)
type fun_kind =
  | StanLib of bool Fun_kind.suffix
  | UserDefined of bool Fun_kind.suffix
[@@deriving compare, sexp, hash]

(** Expression shapes (used for both typed and untyped expressions, where we
    substitute untyped_expression or typed_expression for 'e *)
type ('e, 'f) expression =
  | TernaryIf of 'e * 'e * 'e
  | BinOp of 'e * Operator.t * 'e
  | PrefixOp of Operator.t * 'e
  | PostfixOp of 'e * Operator.t
  | Variable of identifier
  | IntNumeral of string
  | RealNumeral of string
  | ImagNumeral of string
  | FunApp of 'f * identifier * 'e list
  | CondDistApp of 'f * identifier * 'e list
  | Promotion of 'e * UnsizedType.t * UnsizedType.autodifftype
  (* GetLP is deprecated *)
  | GetLP
  | GetTarget
  | ArrayExpr of 'e list
  | RowVectorExpr of 'e list
  | Paren of 'e
  | Indexed of 'e * 'e index list
  | TupleProjection of 'e * int
  | TupleExpr of 'e list
[@@deriving sexp, hash, compare, map, fold]

type ('m, 'f) expr_with = {expr: (('m, 'f) expr_with, 'f) expression; emeta: 'm}
[@@deriving sexp, compare, map, hash, fold]

(** Untyped expressions, which have location_spans as meta-data *)
type located_meta = {loc: (Location_span.t[@sexp.opaque] [@compare.ignore])}
[@@deriving sexp, compare, map, hash, fold]

type untyped_expression = (located_meta, unit) expr_with
[@@deriving sexp, compare, map, hash, fold]

(** Typed expressions also have meta-data after type checking: a location_span, as well as a type
    and an origin block (lub of the origin blocks of the identifiers in it) *)
type typed_expr_meta =
  { loc: (Location_span.t[@sexp.opaque] [@compare.ignore])
  ; ad_level: UnsizedType.autodifftype
  ; type_: UnsizedType.t }
[@@deriving sexp, compare, map, hash, fold]

type typed_expression = (typed_expr_meta, fun_kind) expr_with
[@@deriving sexp, compare, map, hash, fold]

let mk_untyped_expression ~expr ~loc = {expr; emeta= {loc}}

let mk_typed_expression ~expr ~loc ~type_ ~ad_level =
  {expr; emeta= {loc; type_; ad_level}}

let expr_loc_lub exprs =
  match List.map ~f:(fun e -> e.emeta.loc) exprs with
  | [] -> Location_span.empty
  | [hd] -> hd
  | x1 :: tl -> List.fold ~init:x1 ~f:Location_span.merge tl

(** Least upper bound of expression autodiff types *)
let expr_ad_lub exprs =
  exprs |> List.map ~f:(fun x -> x.emeta.ad_level) |> UnsizedType.lub_ad_type

(** Assignment operators *)
type assignmentoperator =
  | Assign
  (* ArrowAssign is deprecated *)
  | ArrowAssign
  | OperatorAssign of Operator.t
[@@deriving sexp, hash, compare]

(** Truncations *)
type 'e truncation =
  | NoTruncate
  | TruncateUpFrom of 'e
  | TruncateDownFrom of 'e
  | TruncateBetween of 'e * 'e
[@@deriving sexp, hash, compare, map, fold]

(** Things that can be printed *)
type 'e printable = PString of string | PExpr of 'e
[@@deriving sexp, compare, map, hash, fold]

type ('l, 'e) lvalue =
  | LVariable of identifier
  | LIndexed of 'l * 'e index list
  | LTupleProjection of 'l * int
[@@deriving sexp, hash, compare, map, fold]

type ('e, 'm) lval_with = {lval: (('e, 'm) lval_with, 'e) lvalue; lmeta: 'm}
[@@deriving sexp, hash, compare, map, fold]

type untyped_lval = (untyped_expression, located_meta) lval_with
[@@deriving sexp, hash, compare, map, fold]

type typed_lval = (typed_expression, typed_expr_meta) lval_with
[@@deriving sexp, hash, compare, map, fold]

(** Statement shapes, where we substitute untyped_expression and untyped_statement
    for 'e and 's respectively to get untyped_statement and typed_expression and
    typed_statement to get typed_statement    *)
type ('e, 's, 'l, 'f) statement =
  | Assignment of {assign_lhs: 'l; assign_op: assignmentoperator; assign_rhs: 'e}
  | NRFunApp of 'f * identifier * 'e list
  | TargetPE of 'e
  (* IncrementLogProb is deprecated *)
  | IncrementLogProb of 'e
  | Tilde of
      { arg: 'e
      ; distribution: identifier
      ; args: 'e list
      ; truncation: 'e truncation }
  | Break
  | Continue
  | Return of 'e
  | ReturnVoid
  | Print of 'e printable list
  | Reject of 'e printable list
  | Skip
  | IfThenElse of 'e * 's * 's option
  | While of 'e * 's
  | For of
      { loop_variable: identifier
      ; lower_bound: 'e
      ; upper_bound: 'e
      ; loop_body: 's }
  | ForEach of identifier * 'e * 's
  | Profile of string * 's list
  | Block of 's list
  | VarDecl of
      { decl_type: 'e SizedType.t
      ; transformation: 'e Transformation.t
      ; identifier: identifier
      ; initial_value: 'e option
      ; is_global: bool }
  | FunDef of
      { returntype: UnsizedType.returntype
      ; funname: identifier
      ; arguments:
          (Middle.UnsizedType.autodifftype * Middle.UnsizedType.t * identifier)
          list
      ; body: 's }
[@@deriving sexp, hash, compare, map, fold]

(** Statement return types which we will decorate statements with during type
    checking: the purpose is to check that function bodies have the correct
    return type in every possible execution branch.
    NoReturnType corresponds to not having a return statement in it.
    Incomplete rt corresponds to having some return statement(s) of type rt
    in it, but not one in every branch
    Complete rt corresponds to having a return statement of type rt in every branch
    AnyReturnType corresponds to statements which have an error in every branch  *)
type statement_returntype =
  | NoReturnType
  | Incomplete of Middle.UnsizedType.returntype
  | Complete of Middle.UnsizedType.returntype
  | AnyReturnType
[@@deriving sexp, hash, compare]

type ('e, 'm, 'l, 'f) statement_with =
  {stmt: ('e, ('e, 'm, 'l, 'f) statement_with, 'l, 'f) statement; smeta: 'm}
[@@deriving sexp, compare, map, hash, fold]

(** Untyped statements, which have location_spans as meta-data *)
type untyped_statement =
  (untyped_expression, located_meta, untyped_lval, unit) statement_with
[@@deriving sexp, compare, map, hash]

let mk_untyped_statement ~stmt ~loc : untyped_statement = {stmt; smeta= {loc}}

type stmt_typed_located_meta =
  { loc: (Middle.Location_span.t[@sexp.opaque] [@compare.ignore])
  ; return_type: statement_returntype }
[@@deriving sexp, compare, map, hash]

(** Typed statements also have meta-data after type checking: a location_span, as well as a statement returntype
    to check that function bodies have the right return type*)
type typed_statement =
  ( typed_expression
  , stmt_typed_located_meta
  , typed_lval
  , fun_kind )
  statement_with
[@@deriving sexp, compare, map, hash]

let mk_typed_statement ~stmt ~loc ~return_type =
  {stmt; smeta= {loc; return_type}}

(** Program shapes, where we obtain types of programs if we substitute typed or untyped
    statements for 's *)
type 's block = {stmts: 's list; xloc: Middle.Location_span.t [@ignore]}

and comment_type =
  | LineComment of string * Middle.Location_span.t
  | Include of string * Middle.Location_span.t
  | BlockComment of string list * Middle.Location_span.t
  | Separator of Middle.Location.t
      (** Separator records the location of items like commas, operators, and keywords
          which don't have location information stored in the AST
          but are useful for placing comments in pretty printing *)

and 's program =
  { functionblock: 's block option
  ; datablock: 's block option
  ; transformeddatablock: 's block option
  ; parametersblock: 's block option
  ; transformedparametersblock: 's block option
  ; modelblock: 's block option
  ; generatedquantitiesblock: 's block option
  ; comments: (comment_type list[@sexp.opaque] [@ignore]) }
[@@deriving sexp, hash, compare, map, fold]

let get_stmts = Option.value_map ~default:[] ~f:(fun x -> x.stmts)

(** Untyped programs (before type checking) *)
type untyped_program = untyped_statement program [@@deriving sexp, compare, map]

(** Typed programs (after type checking) *)
type typed_program = typed_statement program [@@deriving sexp, compare, map]

(*========================== Helper functions ===============================*)

(** Forgetful function from typed to untyped expressions *)
let rec untyped_expression_of_typed_expression ({expr; emeta} : typed_expression)
    : untyped_expression =
  match expr with
  | Promotion (e, _, _) -> untyped_expression_of_typed_expression e
  | _ ->
      { expr=
          map_expression untyped_expression_of_typed_expression
            (fun _ -> ())
            expr
      ; emeta= {loc= emeta.loc} }

let rec untyped_lvalue_of_typed_lvalue ({lval; lmeta} : typed_lval) :
    untyped_lval =
  { lval=
      map_lvalue untyped_lvalue_of_typed_lvalue
        untyped_expression_of_typed_expression lval
  ; lmeta= {loc= lmeta.loc} }

(** Forgetful function from typed to untyped statements *)
let rec untyped_statement_of_typed_statement {stmt; smeta} =
  { stmt=
      map_statement untyped_expression_of_typed_expression
        untyped_statement_of_typed_statement untyped_lvalue_of_typed_lvalue
        (fun _ -> ())
        stmt
  ; smeta= {loc= smeta.loc} }

(** Forgetful function from typed to untyped programs *)
let untyped_program_of_typed_program : typed_program -> untyped_program =
  map_program untyped_statement_of_typed_statement

let rec expr_of_lvalue {lval; lmeta} =
  { expr=
      ( match lval with
      | LVariable s -> Variable s
      | LIndexed (l, i) -> Indexed (expr_of_lvalue l, i)
      | LTupleProjection (l, i) -> TupleProjection (expr_of_lvalue l, i) )
  ; emeta= lmeta }

let rec lvalue_of_expr_opt {expr; emeta} =
  let lval_opt =
    match expr with
    | Variable s -> Some (LVariable s)
    | Indexed (l, i) ->
        Option.( >>= ) (lvalue_of_expr_opt l) (fun lv ->
            Some (LIndexed (lv, i)) )
    | TupleProjection (l, i) ->
        Option.( >>= ) (lvalue_of_expr_opt l) (fun lv ->
            Some (LTupleProjection (lv, i)) )
    | _ -> None in
  Option.map lval_opt ~f:(fun lval -> {lval; lmeta= emeta})

let lvalue_of_expr expr =
  Option.value_exn ~message:"Trying to convert illegal expression to lval."
    (lvalue_of_expr_opt expr)

let rec id_of_lvalue {lval; _} =
  match lval with
  | LVariable s -> s
  | LIndexed (l, _) -> id_of_lvalue l
  | LTupleProjection (l, _) -> id_of_lvalue l

(* XXX: the parser produces inaccurate locations: smeta.loc.begin_loc is the last
        token before the current statement and all the whitespace between two statements
        appears as if it were part of the second statement.
        get_first_loc tries to skip the leading whitespace and approximate the location
        of the first token in the statement.
    TODO: See if $sloc works better than $loc for this
*)

let rec get_loc_expr (e : untyped_expression) =
  match e.expr with
  | TernaryIf (e, _, _)
   |BinOp (e, _, _)
   |PostfixOp (e, _)
   |Indexed (e, _)
   |Promotion (e, _, _)
   |TupleProjection (e, _) ->
      get_loc_expr e
  | PrefixOp (_, e)
   |ArrayExpr (e :: _)
   |TupleExpr (e :: _)
   |RowVectorExpr (e :: _)
   |Paren e ->
      e.emeta.loc.begin_loc
  | Variable _ | IntNumeral _ | RealNumeral _ | ImagNumeral _ | GetLP
   |GetTarget
   |ArrayExpr []
   |TupleExpr []
   |RowVectorExpr [] ->
      e.emeta.loc.end_loc
  | FunApp (_, id, _) | CondDistApp (_, id, _) -> id.id_loc.end_loc

let get_loc_dt (t : untyped_expression SizedType.t) =
  match t with
<<<<<<< HEAD
  | Type.Unsized _ | Sized (SInt | SReal | SComplex | STuple _) -> None
  | Sized
      ( SVector (_, e)
      | SRowVector (_, e)
      | SMatrix (_, e, _)
      | SComplexVector e
      | SComplexRowVector e
      | SComplexMatrix (e, _)
      | SArray (_, e) ) ->
=======
  | SInt | SReal | SComplex -> None
  | SVector (_, e)
   |SRowVector (_, e)
   |SMatrix (_, e, _)
   |SComplexVector e
   |SComplexRowVector e
   |SComplexMatrix (e, _)
   |SArray (_, e) ->
>>>>>>> e101bce2
      Some e.emeta.loc.begin_loc

let get_loc_tf (t : untyped_expression Transformation.t) =
  match t with
  | Lower e
   |Upper e
   |LowerUpper (e, _)
   |Offset e
   |Multiplier e
   |OffsetMultiplier (e, _) ->
      Some e.emeta.loc.begin_loc
  | _ -> None

let get_first_loc (s : untyped_statement) =
  match s.stmt with
  | NRFunApp (_, id, _)
   |For {loop_variable= id; _}
   |ForEach (id, _, _)
   |FunDef {funname= id; _} ->
      id.id_loc.begin_loc
  | TargetPE e
   |IncrementLogProb e
   |Return e
   |IfThenElse (e, _, _)
   |While (e, _) ->
      e.emeta.loc.begin_loc
  | Assignment _ | Profile _ | Block _ | Tilde _ | Break | Continue
   |ReturnVoid | Print _ | Reject _ | Skip ->
      s.smeta.loc.begin_loc
  | VarDecl {decl_type; transformation; identifier; _} -> (
    match get_loc_dt decl_type with
    | Some loc -> loc
    | None -> (
      match get_loc_tf transformation with
      | Some loc -> loc
      | None -> identifier.id_loc.begin_loc ) )<|MERGE_RESOLUTION|>--- conflicted
+++ resolved
@@ -347,18 +347,7 @@
 
 let get_loc_dt (t : untyped_expression SizedType.t) =
   match t with
-<<<<<<< HEAD
-  | Type.Unsized _ | Sized (SInt | SReal | SComplex | STuple _) -> None
-  | Sized
-      ( SVector (_, e)
-      | SRowVector (_, e)
-      | SMatrix (_, e, _)
-      | SComplexVector e
-      | SComplexRowVector e
-      | SComplexMatrix (e, _)
-      | SArray (_, e) ) ->
-=======
-  | SInt | SReal | SComplex -> None
+  | SInt | SReal | SComplex | STuple _ -> None
   | SVector (_, e)
    |SRowVector (_, e)
    |SMatrix (_, e, _)
@@ -366,7 +355,6 @@
    |SComplexRowVector e
    |SComplexMatrix (e, _)
    |SArray (_, e) ->
->>>>>>> e101bce2
       Some e.emeta.loc.begin_loc
 
 let get_loc_tf (t : untyped_expression Transformation.t) =
