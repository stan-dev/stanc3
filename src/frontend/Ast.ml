(** Abstract syntax tree for Stan. Defined with the
  'two-level types' pattern, where the variant types are not
  directly recursive, but rather parametric in some other type.

  This type ends up being substituted for the fixpoint of the recursive
  type itself including metadata. So instead of recursively referencing
  [expression] you would instead reference type parameter ['e], which will
  later be filled in with something like [type expr_with_meta = metadata expression]
*)

open Core_kernel
open Middle

(** Our type for identifiers, on which we record a location *)
type identifier =
  {name: string; id_loc: (Location_span.t[@sexp.opaque] [@compare.ignore])}
[@@deriving sexp, hash, compare]

(** Indices for array access *)
type 'e index =
  | All
  | Single of 'e
  | Upfrom of 'e
  | Downfrom of 'e
  | Between of 'e * 'e
[@@deriving sexp, hash, compare, map, fold]

(** Front-end function kinds *)
type fun_kind =
  | StanLib of bool Fun_kind.suffix
  | UserDefined of bool Fun_kind.suffix
[@@deriving compare, sexp, hash]

(** Expression shapes (used for both typed and untyped expressions, where we
    substitute untyped_expression or typed_expression for 'e *)
type ('e, 'f) expression =
  | TernaryIf of 'e * 'e * 'e
  | BinOp of 'e * Operator.t * 'e
  | PrefixOp of Operator.t * 'e
  | PostfixOp of 'e * Operator.t
  | Variable of identifier
  | IntNumeral of string
  | RealNumeral of string
  | ImagNumeral of string
  | FunApp of 'f * identifier * 'e list
  | CondDistApp of 'f * identifier * 'e list
  | Promotion of 'e * UnsizedType.t * UnsizedType.autodifftype
  (* GetLP is deprecated *)
  | GetLP
  | GetTarget
  | ArrayExpr of 'e list
  | RowVectorExpr of 'e list
  | Paren of 'e
  | Indexed of 'e * 'e index list
  | TupleProjection of 'e * int
  | TupleExpr of 'e list
[@@deriving sexp, hash, compare, map, fold]

type ('m, 'f) expr_with = {expr: (('m, 'f) expr_with, 'f) expression; emeta: 'm}
[@@deriving sexp, compare, map, hash, fold]

(** Untyped expressions, which have location_spans as meta-data *)
type located_meta = {loc: (Location_span.t[@sexp.opaque] [@compare.ignore])}
[@@deriving sexp, compare, map, hash, fold]

type untyped_expression = (located_meta, unit) expr_with
[@@deriving sexp, compare, map, hash, fold]

(** Typed expressions also have meta-data after type checking: a location_span, as well as a type
    and an origin block (lub of the origin blocks of the identifiers in it) *)
type typed_expr_meta =
  { loc: (Location_span.t[@sexp.opaque] [@compare.ignore])
  ; ad_level: UnsizedType.autodifftype
  ; type_: UnsizedType.t }
[@@deriving sexp, compare, map, hash, fold]

type typed_expression = (typed_expr_meta, fun_kind) expr_with
[@@deriving sexp, compare, map, hash, fold]

let mk_untyped_expression ~expr ~loc = {expr; emeta= {loc}}

let mk_typed_expression ~expr ~loc ~type_ ~ad_level =
  {expr; emeta= {loc; type_; ad_level}}

let expr_loc_lub exprs =
  match List.map ~f:(fun e -> e.emeta.loc) exprs with
  | [] -> Location_span.empty
  | [hd] -> hd
  | x1 :: tl -> List.fold ~init:x1 ~f:Location_span.merge tl

(** Least upper bound of expression autodiff types *)
let expr_ad_lub exprs =
  exprs |> List.map ~f:(fun x -> x.emeta.ad_level) |> UnsizedType.lub_ad_type

(** Assignment operators *)
type assignmentoperator =
  | Assign
  (* ArrowAssign is deprecated *)
  | ArrowAssign
  | OperatorAssign of Operator.t
[@@deriving sexp, hash, compare]

(** Truncations *)
type 'e truncation =
  | NoTruncate
  | TruncateUpFrom of 'e
  | TruncateDownFrom of 'e
  | TruncateBetween of 'e * 'e
[@@deriving sexp, hash, compare, map, fold]

(** Things that can be printed *)
type 'e printable = PString of string | PExpr of 'e
[@@deriving sexp, compare, map, hash, fold]

type ('l, 'e) lvalue =
  | LVariable of identifier
  | LIndexed of 'l * 'e index list
  | LTupleProjection of 'l * int
[@@deriving sexp, hash, compare, map, fold]

type ('e, 'm) lval_with = {lval: (('e, 'm) lval_with, 'e) lvalue; lmeta: 'm}
[@@deriving sexp, hash, compare, map, fold]

type untyped_lval = (untyped_expression, located_meta) lval_with
[@@deriving sexp, hash, compare, map, fold]

type typed_lval = (typed_expression, typed_expr_meta) lval_with
[@@deriving sexp, hash, compare, map, fold]

type 'e variable = {identifier: identifier; initial_value: 'e option}
[@@deriving sexp, hash, compare, map, fold]

(** Statement shapes, where we substitute untyped_expression and untyped_statement
    for 'e and 's respectively to get untyped_statement and typed_expression and
    typed_statement to get typed_statement    *)
type ('e, 's, 'l, 'f) statement =
  | Assignment of {assign_lhs: 'l; assign_op: assignmentoperator; assign_rhs: 'e}
  | NRFunApp of 'f * identifier * 'e list
  | TargetPE of 'e
  (* IncrementLogProb is deprecated *)
  | IncrementLogProb of 'e
  | Tilde of
      { arg: 'e
      ; distribution: identifier
      ; args: 'e list
      ; truncation: 'e truncation }
  | Break
  | Continue
  | Return of 'e
  | ReturnVoid
  | Print of 'e printable list
  | Reject of 'e printable list
  | Skip
  | IfThenElse of 'e * 's * 's option
  | While of 'e * 's
  | For of
      { loop_variable: identifier
      ; lower_bound: 'e
      ; upper_bound: 'e
      ; loop_body: 's }
  | ForEach of identifier * 'e * 's
  | Profile of string * 's list
  | Block of 's list
  | VarDecl of
      { decl_type: 'e SizedType.t
      ; transformation: 'e Transformation.t
      ; is_global: bool
      ; variables: 'e variable list }
  | FunDef of
      { returntype: UnsizedType.returntype
      ; funname: identifier
      ; arguments:
          (Middle.UnsizedType.autodifftype * Middle.UnsizedType.t * identifier)
          list
      ; body: 's }
[@@deriving sexp, hash, compare, map, fold]

(** Statement return types which we will decorate statements with during type
    checking: the purpose is to check that function bodies have the correct
    return type in every possible execution branch.
    NoReturnType corresponds to not having a return statement in it.
    Incomplete rt corresponds to having some return statement(s) of type rt
    in it, but not one in every branch
    Complete rt corresponds to having a return statement of type rt in every branch
    AnyReturnType corresponds to statements which have an error in every branch  *)
type statement_returntype =
  | NoReturnType
  | Incomplete of Middle.UnsizedType.returntype
  | Complete of Middle.UnsizedType.returntype
  | AnyReturnType
[@@deriving sexp, hash, compare]

type ('e, 'm, 'l, 'f) statement_with =
  {stmt: ('e, ('e, 'm, 'l, 'f) statement_with, 'l, 'f) statement; smeta: 'm}
[@@deriving sexp, compare, map, hash, fold]

(** Untyped statements, which have location_spans as meta-data *)
type untyped_statement =
  (untyped_expression, located_meta, untyped_lval, unit) statement_with
[@@deriving sexp, compare, map, hash]

let mk_untyped_statement ~stmt ~loc : untyped_statement = {stmt; smeta= {loc}}

type stmt_typed_located_meta =
  { loc: (Middle.Location_span.t[@sexp.opaque] [@compare.ignore])
  ; return_type: statement_returntype }
[@@deriving sexp, compare, map, hash]

(** Typed statements also have meta-data after type checking: a location_span, as well as a statement returntype
    to check that function bodies have the right return type*)
type typed_statement =
  ( typed_expression
  , stmt_typed_located_meta
  , typed_lval
  , fun_kind )
  statement_with
[@@deriving sexp, compare, map, hash]

let mk_typed_statement ~stmt ~loc ~return_type =
  {stmt; smeta= {loc; return_type}}

(** Program shapes, where we obtain types of programs if we substitute typed or untyped
    statements for 's *)
type 's block = {stmts: 's list; xloc: Middle.Location_span.t [@ignore]}

and comment_type =
  | LineComment of string * Middle.Location_span.t
  | Include of string * Middle.Location_span.t
  | BlockComment of string list * Middle.Location_span.t
  | Separator of Middle.Location.t
      (** Separator records the location of items like commas, operators, and keywords
          which don't have location information stored in the AST
          but are useful for placing comments in pretty printing *)

and 's program =
  { functionblock: 's block option
  ; datablock: 's block option
  ; transformeddatablock: 's block option
  ; parametersblock: 's block option
  ; transformedparametersblock: 's block option
  ; modelblock: 's block option
  ; generatedquantitiesblock: 's block option
  ; comments: (comment_type list[@sexp.opaque] [@ignore]) }
[@@deriving sexp, hash, compare, map, fold]

let get_stmts = Option.value_map ~default:[] ~f:(fun x -> x.stmts)

(** Untyped programs (before type checking) *)
type untyped_program = untyped_statement program [@@deriving sexp, compare, map]

(** Typed programs (after type checking) *)
type typed_program = typed_statement program [@@deriving sexp, compare, map]

(*========================== Helper functions ===============================*)

(** Forgetful function from typed to untyped expressions *)
let rec untyped_expression_of_typed_expression ({expr; emeta} : typed_expression)
    : untyped_expression =
  match expr with
  | Promotion (e, _, _) -> untyped_expression_of_typed_expression e
  | _ ->
      { expr=
          map_expression untyped_expression_of_typed_expression
            (fun _ -> ())
            expr
      ; emeta= {loc= emeta.loc} }

let rec untyped_lvalue_of_typed_lvalue ({lval; lmeta} : typed_lval) :
    untyped_lval =
  { lval=
      map_lvalue untyped_lvalue_of_typed_lvalue
        untyped_expression_of_typed_expression lval
  ; lmeta= {loc= lmeta.loc} }

(** Forgetful function from typed to untyped statements *)
let rec untyped_statement_of_typed_statement {stmt; smeta} =
  { stmt=
      map_statement untyped_expression_of_typed_expression
        untyped_statement_of_typed_statement untyped_lvalue_of_typed_lvalue
        (fun _ -> ())
        stmt
  ; smeta= {loc= smeta.loc} }

(** Forgetful function from typed to untyped programs *)
let untyped_program_of_typed_program : typed_program -> untyped_program =
  map_program untyped_statement_of_typed_statement

let rec expr_of_lvalue {lval; lmeta} =
  { expr=
      ( match lval with
      | LVariable s -> Variable s
      | LIndexed (l, i) -> Indexed (expr_of_lvalue l, i)
      | LTupleProjection (l, i) -> TupleProjection (expr_of_lvalue l, i) )
  ; emeta= lmeta }

let rec lvalue_of_expr_opt {expr; emeta} =
  let lval_opt =
    match expr with
    | Variable s -> Some (LVariable s)
    | Indexed (l, i) ->
        Option.( >>= ) (lvalue_of_expr_opt l) (fun lv ->
            Some (LIndexed (lv, i)) )
    | TupleProjection (l, i) ->
        Option.( >>= ) (lvalue_of_expr_opt l) (fun lv ->
            Some (LTupleProjection (lv, i)) )
    | _ -> None in
  Option.map lval_opt ~f:(fun lval -> {lval; lmeta= emeta})

let lvalue_of_expr expr =
  Option.value_exn ~message:"Trying to convert illegal expression to lval."
    (lvalue_of_expr_opt expr)

let rec id_of_lvalue {lval; _} =
  match lval with
  | LVariable s -> s
  | LIndexed (l, _) -> id_of_lvalue l
  | LTupleProjection (l, _) -> id_of_lvalue l

(* XXX: the parser produces inaccurate locations: smeta.loc.begin_loc is the last
        token before the current statement and all the whitespace between two statements
        appears as if it were part of the second statement.
        get_first_loc tries to skip the leading whitespace and approximate the location
        of the first token in the statement.
    TODO: See if $sloc works better than $loc for this
*)

<<<<<<< HEAD
let rec get_loc_expr (e : untyped_expression) =
  match e.expr with
  | TernaryIf (e, _, _)
   |BinOp (e, _, _)
   |PostfixOp (e, _)
   |Indexed (e, _)
   |Promotion (e, _, _)
   |TupleProjection (e, _) ->
      get_loc_expr e
  | PrefixOp (_, e)
   |ArrayExpr (e :: _)
   |TupleExpr (e :: _)
   |RowVectorExpr (e :: _)
   |Paren e ->
      e.emeta.loc.begin_loc
  | Variable _ | IntNumeral _ | RealNumeral _ | ImagNumeral _ | GetLP
   |GetTarget
   |ArrayExpr []
   |TupleExpr []
   |RowVectorExpr [] ->
      e.emeta.loc.end_loc
  | FunApp (_, id, _) | CondDistApp (_, id, _) -> id.id_loc.end_loc

=======
>>>>>>> dcc107ae
let get_loc_dt (t : untyped_expression SizedType.t) =
  match t with
  | SInt | SReal | SComplex | STuple _ -> None
  | SVector (_, e)
   |SRowVector (_, e)
   |SMatrix (_, e, _)
   |SComplexVector e
   |SComplexRowVector e
   |SComplexMatrix (e, _)
   |SArray (_, e) ->
      Some e.emeta.loc.begin_loc

let get_loc_tf (t : untyped_expression Transformation.t) =
  match t with
  | Lower e
   |Upper e
   |LowerUpper (e, _)
   |Offset e
   |Multiplier e
   |OffsetMultiplier (e, _) ->
      Some e.emeta.loc.begin_loc
  | _ -> None

let get_first_loc (s : untyped_statement) =
  match s.stmt with
  | NRFunApp (_, id, _)
   |For {loop_variable= id; _}
   |ForEach (id, _, _)
   |FunDef {funname= id; _} ->
      id.id_loc.begin_loc
  | TargetPE e
   |IncrementLogProb e
   |Return e
   |IfThenElse (e, _, _)
   |While (e, _) ->
      e.emeta.loc.begin_loc
  | Assignment _ | Profile _ | Block _ | Tilde _ | Break | Continue
   |ReturnVoid | Print _ | Reject _ | Skip ->
      s.smeta.loc.begin_loc
  | VarDecl {decl_type; transformation; variables; _} -> (
    match get_loc_dt decl_type with
    | Some loc -> loc
    | None -> (
      match get_loc_tf transformation with
      | Some loc -> loc
      | None -> (List.hd_exn variables).identifier.id_loc.begin_loc ) )<|MERGE_RESOLUTION|>--- conflicted
+++ resolved
@@ -324,32 +324,6 @@
     TODO: See if $sloc works better than $loc for this
 *)
 
-<<<<<<< HEAD
-let rec get_loc_expr (e : untyped_expression) =
-  match e.expr with
-  | TernaryIf (e, _, _)
-   |BinOp (e, _, _)
-   |PostfixOp (e, _)
-   |Indexed (e, _)
-   |Promotion (e, _, _)
-   |TupleProjection (e, _) ->
-      get_loc_expr e
-  | PrefixOp (_, e)
-   |ArrayExpr (e :: _)
-   |TupleExpr (e :: _)
-   |RowVectorExpr (e :: _)
-   |Paren e ->
-      e.emeta.loc.begin_loc
-  | Variable _ | IntNumeral _ | RealNumeral _ | ImagNumeral _ | GetLP
-   |GetTarget
-   |ArrayExpr []
-   |TupleExpr []
-   |RowVectorExpr [] ->
-      e.emeta.loc.end_loc
-  | FunApp (_, id, _) | CondDistApp (_, id, _) -> id.id_loc.end_loc
-
-=======
->>>>>>> dcc107ae
 let get_loc_dt (t : untyped_expression SizedType.t) =
   match t with
   | SInt | SReal | SComplex | STuple _ -> None
