open Core_kernel
open Ast
open Middle

<<<<<<< HEAD
=======
let deprecated_functions =
  String.Map.of_alist_exn
    [ ("multiply_log", ("lmultiply", "2.32.0"))
    ; ("binomial_coefficient_log", ("lchoose", "2.32.0"))
    ; ("cov_exp_quad", ("gp_exp_quad_cov", "2.32.0"))
    ; ("fabs", ("abs", "2.33.0")) ]

let deprecated_odes =
  String.Map.of_alist_exn
    [ ("integrate_ode", ("ode_rk45", "3.0"))
    ; ("integrate_ode_rk45", ("ode_rk45", "3.0"))
    ; ("integrate_ode_bdf", ("ode_bdf", "3.0"))
    ; ("integrate_ode_adams", ("ode_adams", "3.0")) ]

let deprecated_distributions =
  String.Map.of_alist_exn
    (List.map
       ~f:(fun (x, y) -> (x, (y, "2.32.0")))
       (List.concat_map Middle.Stan_math_signatures.distributions
          ~f:(fun (fnkinds, name, _, _) ->
            List.filter_map fnkinds ~f:(function
              | Lpdf -> Some (name ^ "_log", name ^ "_lpdf")
              | Lpmf -> Some (name ^ "_log", name ^ "_lpmf")
              | Cdf -> Some (name ^ "_cdf_log", name ^ "_lcdf")
              | Ccdf -> Some (name ^ "_ccdf_log", name ^ "_lccdf")
              | Rng | Log | UnaryVectorized _ -> None ) ) ) )

>>>>>>> ced33f6c
let stan_lib_deprecations =
  Map.merge_skewed Library.deprecated_distributions Library.deprecated_functions
    ~combine:(fun ~key x y ->
      Common.FatalError.fatal_error_msg
        [%message
          "Common key in deprecation map"
            (key : string)
            (x : Std_library_utils.deprecation_info)
            (y : Std_library_utils.deprecation_info)] )

let is_deprecated_distribution name =
  Map.mem Library.deprecated_distributions name

let rename_deprecated map name =
  Map.find map name
  |> Option.map ~f:(fun Std_library_utils.{replacement; canonicalize_away; _} ->
         if canonicalize_away then replacement else name )
  |> Option.value ~default:name

let rename_deprecated_distribution =
  rename_deprecated Library.deprecated_distributions

let rename_deprecated_function = rename_deprecated Library.deprecated_functions

let distribution_suffix name =
  let open String in
  is_suffix ~suffix:"_lpdf" name
  || is_suffix ~suffix:"_lpmf" name
  || is_suffix ~suffix:"_lcdf" name
  || is_suffix ~suffix:"_lccdf" name

let userdef_distributions stmts =
  let open String in
  List.filter_map
    ~f:(function
      | {stmt= FunDef {funname= {name; _}; _}; _} ->
          if
            is_suffix ~suffix:"_log_lpdf" name
            || is_suffix ~suffix:"_log_lpmf" name
          then Some (drop_suffix name 5)
          else if is_suffix ~suffix:"_log_log" name then
            Some (drop_suffix name 4)
          else None
      | _ -> None )
    (Ast.get_stmts stmts)

let without_suffix user_dists name =
  let open String in
  if is_suffix ~suffix:"_lpdf" name || is_suffix ~suffix:"_lpmf" name then
    drop_suffix name 5
  else if
    is_suffix ~suffix:"_log" name
    && not
         ( is_deprecated_distribution (name ^ "_log")
         || List.exists ~f:(( = ) name) user_dists )
  then drop_suffix name 4
  else name

let update_suffix name type_ =
  let open String in
  if is_suffix ~suffix:"_cdf_log" name then drop_suffix name 8 ^ "_lcdf"
  else if is_suffix ~suffix:"_ccdf_log" name then drop_suffix name 9 ^ "_lccdf"
  else if Middle.UnsizedType.is_int_type type_ then drop_suffix name 4 ^ "_lpmf"
  else drop_suffix name 4 ^ "_lpdf"

let find_udf_log_suffix = function
  | { stmt=
        FunDef
          { funname= {name; _}
          ; arguments= (_, ((UReal | UInt) as type_), _) :: _
          ; _ }
    ; smeta= _ }
    when String.is_suffix ~suffix:"_log" name ->
      Some (name, type_)
  | _ -> None

let rec collect_deprecated_expr (acc : (Location_span.t * string) list)
    ({expr; emeta} : (typed_expr_meta, fun_kind) expr_with) :
    (Location_span.t * string) list =
  match expr with
<<<<<<< HEAD
  | FunApp (StanLib FnPlain, {name= "abs"; _}, [e])
    when Middle.UnsizedType.is_real_type e.emeta.type_ ->
      collect_deprecated_expr
        ( acc
        @ [ ( emeta.loc
            , "Use of the `abs` function with real-valued arguments is \
               deprecated; use function `fabs` instead." ) ] )
        e
=======
  | FunApp (StanLib FnPlain, {name= "if_else"; _}, l) ->
      acc
      @ [ ( emeta.loc
          , "The function `if_else` is deprecated and will be removed in Stan \
             2.32.0. Use the conditional operator (x ? y : z) instead; this \
             can be automatically changed using the canonicalize flag for \
             stanc" ) ]
      @ List.concat_map l ~f:(fun e -> collect_deprecated_expr [] e)
>>>>>>> ced33f6c
  | FunApp ((StanLib _ | UserDefined _), {name; _}, l) ->
      let w =
        match Map.find stan_lib_deprecations name with
        | Some {replacement; version; extra_message; _} ->
            [ ( emeta.loc
              , name ^ " is deprecated and will be removed in Stan " ^ version
                ^ ". Use " ^ replacement ^ " instead. " ^ extra_message ) ]
        | _ when String.is_suffix name ~suffix:"_cdf" ->
            [ ( emeta.loc
              , "Use of " ^ name
                ^ " without a vertical bar (|) between the first two arguments \
                   of a CDF is deprecated and will be removed in Stan 2.32.0. \
                   This can be automatically changed using the canonicalize \
                   flag for stanc" ) ]
        | _ -> [] in
      acc @ w @ List.concat_map l ~f:(fun e -> collect_deprecated_expr [] e)
  | _ -> fold_expression collect_deprecated_expr (fun l _ -> l) acc expr

let collect_deprecated_lval acc l =
  fold_lval_with collect_deprecated_expr (fun x _ -> x) acc l

let rec collect_deprecated_stmt (acc : (Location_span.t * string) list) {stmt; _}
    : (Location_span.t * string) list =
  match stmt with
  | FunDef
      { body
      ; funname= {name; id_loc}
      ; arguments= (_, ((UReal | UInt) as type_), _) :: _
      ; _ }
    when String.is_suffix ~suffix:"_log" name ->
      let acc =
        acc
        @ [ ( id_loc
            , "Use of the _log suffix in user defined probability functions is \
               deprecated and will be removed in Stan 2.32.0, use name '"
              ^ update_suffix name type_
              ^ "' instead if you intend on using this function in ~ \
                 statements or calling unnormalized probability functions \
                 inside of it." ) ] in
      collect_deprecated_stmt acc body
  | FunDef {body; _} -> collect_deprecated_stmt acc body
  | _ ->
      fold_statement collect_deprecated_expr collect_deprecated_stmt
        collect_deprecated_lval
        (fun l _ -> l)
        acc stmt

let collect_userdef_distributions program =
  program.functionblock |> Ast.get_stmts
  |> List.filter_map ~f:find_udf_log_suffix
  |> List.dedup_and_sort ~compare:(fun (x, _) (y, _) -> String.compare x y)
  |> String.Map.of_alist_exn

let collect_warnings (program : typed_program) =
  fold_program collect_deprecated_stmt [] program<|MERGE_RESOLUTION|>--- conflicted
+++ resolved
@@ -2,36 +2,6 @@
 open Ast
 open Middle
 
-<<<<<<< HEAD
-=======
-let deprecated_functions =
-  String.Map.of_alist_exn
-    [ ("multiply_log", ("lmultiply", "2.32.0"))
-    ; ("binomial_coefficient_log", ("lchoose", "2.32.0"))
-    ; ("cov_exp_quad", ("gp_exp_quad_cov", "2.32.0"))
-    ; ("fabs", ("abs", "2.33.0")) ]
-
-let deprecated_odes =
-  String.Map.of_alist_exn
-    [ ("integrate_ode", ("ode_rk45", "3.0"))
-    ; ("integrate_ode_rk45", ("ode_rk45", "3.0"))
-    ; ("integrate_ode_bdf", ("ode_bdf", "3.0"))
-    ; ("integrate_ode_adams", ("ode_adams", "3.0")) ]
-
-let deprecated_distributions =
-  String.Map.of_alist_exn
-    (List.map
-       ~f:(fun (x, y) -> (x, (y, "2.32.0")))
-       (List.concat_map Middle.Stan_math_signatures.distributions
-          ~f:(fun (fnkinds, name, _, _) ->
-            List.filter_map fnkinds ~f:(function
-              | Lpdf -> Some (name ^ "_log", name ^ "_lpdf")
-              | Lpmf -> Some (name ^ "_log", name ^ "_lpmf")
-              | Cdf -> Some (name ^ "_cdf_log", name ^ "_lcdf")
-              | Ccdf -> Some (name ^ "_ccdf_log", name ^ "_lccdf")
-              | Rng | Log | UnaryVectorized _ -> None ) ) ) )
-
->>>>>>> ced33f6c
 let stan_lib_deprecations =
   Map.merge_skewed Library.deprecated_distributions Library.deprecated_functions
     ~combine:(fun ~key x y ->
@@ -112,25 +82,6 @@
     ({expr; emeta} : (typed_expr_meta, fun_kind) expr_with) :
     (Location_span.t * string) list =
   match expr with
-<<<<<<< HEAD
-  | FunApp (StanLib FnPlain, {name= "abs"; _}, [e])
-    when Middle.UnsizedType.is_real_type e.emeta.type_ ->
-      collect_deprecated_expr
-        ( acc
-        @ [ ( emeta.loc
-            , "Use of the `abs` function with real-valued arguments is \
-               deprecated; use function `fabs` instead." ) ] )
-        e
-=======
-  | FunApp (StanLib FnPlain, {name= "if_else"; _}, l) ->
-      acc
-      @ [ ( emeta.loc
-          , "The function `if_else` is deprecated and will be removed in Stan \
-             2.32.0. Use the conditional operator (x ? y : z) instead; this \
-             can be automatically changed using the canonicalize flag for \
-             stanc" ) ]
-      @ List.concat_map l ~f:(fun e -> collect_deprecated_expr [] e)
->>>>>>> ced33f6c
   | FunApp ((StanLib _ | UserDefined _), {name; _}, l) ->
       let w =
         match Map.find stan_lib_deprecations name with
