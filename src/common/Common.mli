--- conflicted
+++ resolved
@@ -2,13 +2,8 @@
 
 module Foldable : module type of Foldable
 
-<<<<<<< HEAD
-(* Other signatures *)
-=======
 (** Other signatures *)
 
-module Validation : module type of Validation
->>>>>>> 5104681c
 module Pretty : module type of Pretty
 
 (** 'Two-level type' signatures and functors *)
