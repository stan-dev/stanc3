--- conflicted
+++ resolved
@@ -1,13 +1,9 @@
 (library
  (name stan_math_backend)
  (public_name stanc.stan_math_backend)
-<<<<<<< HEAD
  (libraries core_kernel re fmt frontend middle yojson)
-=======
- (libraries core_kernel re fmt middle yojson)
  (instrumentation
   (backend bisect_ppx))
->>>>>>> dcc107ae
  (private_modules
   mangle
   cpp_Json
