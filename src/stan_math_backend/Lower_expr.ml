--- conflicted
+++ resolved
@@ -41,29 +41,19 @@
 let reduce_sum_functor_suffix = "_rsfunctor__"
 let variadic_functor_suffix x = sprintf "_variadic%d_functor__" x
 
-<<<<<<< HEAD
-let functor_suffix_select hof =
-  match Hashtbl.find Stan_math_library.variadic_signatures hof with
-  | Some {required_fn_args; _} ->
-      variadic_functor_suffix (List.length required_fn_args)
-  | None when Stan_math_library.is_reduce_sum_fn hof ->
-      reduce_sum_functor_suffix
-  | None -> functor_suffix
-=======
 type variadic = FixedArgs | ReduceSum | VariadicHOF of int
 [@@deriving compare, hash]
 
 let functor_type hof =
-  match Hashtbl.find Stan_math_signatures.stan_math_variadic_signatures hof with
+  match Hashtbl.find Stan_math_library.variadic_signatures hof with
   | Some {required_fn_args; _} -> VariadicHOF (List.length required_fn_args)
-  | None when Stan_math_signatures.is_reduce_sum_fn hof -> ReduceSum
+  | None when Stan_math_library.is_reduce_sum_fn hof -> ReduceSum
   | None -> FixedArgs
 
 let functor_suffix_select = function
   | VariadicHOF n -> variadic_functor_suffix n
   | ReduceSum -> reduce_sum_functor_suffix
   | FixedArgs -> functor_suffix
->>>>>>> 1c5a68d3
 
 (* retun true if the type of the expression
    is integer, real, or complex (e.g. not a container) *)
