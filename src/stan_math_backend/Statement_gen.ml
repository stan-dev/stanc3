--- conflicted
+++ resolved
@@ -8,22 +8,12 @@
 let pp_block ppf (pp_body, body) = pf ppf "{@;<1 2>@[<v>%a@]@,}" pp_body body
 
 let pp_profile ppf (pp_body, name, body) =
-<<<<<<< HEAD
   let profile ppf name =
     pf ppf
       "@[<hov 2>stan::math::profile<local_scalar_t__> profile__(%s,@ \
        const_cast<stan::math::profile_map&>(profiles__));@]"
-      name
-  in
+      name in
   pf ppf "{@;<1 2>@[<v>%a@;@;%a@]@,}" profile name pp_body body
-=======
-  let profile =
-    Fmt.strf
-      "profile<local_scalar_t__> profile__(%s, \
-       const_cast<profile_map&>(profiles__));"
-      name in
-  pf ppf "{@;<1 2>@[<v>%s@;@;%a@]@,}" profile pp_body body
->>>>>>> 2e5562c1
 
 let rec contains_eigen (ut : UnsizedType.t) : bool =
   match ut with
@@ -324,8 +314,7 @@
   | TargetPE e -> pf ppf "@[<hov 2>lp_accum__.add(@,%a@]);" pp_expr e
   | NRFunApp (CompilerInternal FnPrint, args) ->
       let pp_arg ppf a =
-        pf ppf "stan::math::stan_print(pstream__, %a);" pp_expr a
-      in
+        pf ppf "stan::math::stan_print(pstream__, %a);" pp_expr a in
       let args = args @ [Expr.Helpers.str "\n"] in
       pf ppf "if (pstream__) %a" pp_block (list ~sep:cut pp_arg, args)
   | NRFunApp (CompilerInternal FnReject, args) ->
