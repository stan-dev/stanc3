open Core_kernel
open Core_kernel.Poly
open Middle
open Fmt
open Expression_gen

let pp_call_str ppf (name, args) = pp_call ppf (name, string, args)
let pp_block ppf (pp_body, body) = pf ppf "{@;<1 2>@[<v>%a@]@,}" pp_body body
let pp_unused = fmt "(void) %s;  // suppress unused var warning"

(** Print the body of exception handling for functions *)
let pp_located ppf _ =
  pf ppf
    {|stan::lang::rethrow_located(e, locations_array__[current_statement__]);|}

let pp_profile ppf (pp_body, name, body) =
  let profile ppf name =
    pf ppf
      "@[<hov 2>stan::math::profile<local_scalar_t__> profile__(%s,@ \
       const_cast<stan::math::profile_map&>(profiles__));@]"
      name in
  pf ppf "{@;<1 2>@[<v>%a@;@;%a@]@,}" profile name pp_body body

<<<<<<< HEAD
(*Fill only needs to happen for containers
  * Note: This should probably be moved into its own function as data
  * does not need to be filled as we are promised user input data has the correct
  * dimensions. Transformed data must be filled as incorrect slices could lead
  * to elements of objects in transform data not being set by the user.
*)
let pp_filler ppf (decl_id, st, nan_type, needs_filled) =
  match (needs_filled, SizedType.contains_eigen_type st) with
  | true, true ->
      pf ppf "@[<hov 2>stan::math::initialize_fill(%s, %s);@]@," decl_id
        nan_type
  | _ -> ()

=======
>>>>>>> 83fb11ba
(*Pretty print a sized type*)
let pp_st ppf (st, adtype) =
  pf ppf "%a" pp_unsizedtype_local (adtype, SizedType.to_unsized st)

(*Get a string representing for the NaN type of the given type *)
let nan_type (st, adtype) =
  match (adtype, st) with
  | UnsizedType.AutoDiffable, _ -> "DUMMY_VAR__"
  | DataOnly, _ -> "std::numeric_limits<double>::quiet_NaN()"

(*Pretty printer for the right hand side of expressions to initialize objects.
 * For scalar types this sets the value to NaN and for containers initializes the memory.
 *)
let rec pp_initialize ppf (st, adtype) =
  let init_nan = nan_type (st, adtype) in
  if adtype = UnsizedType.DataOnly then
    match st with
    | SizedType.SInt -> pf ppf "std::numeric_limits<int>::min()"
    | SReal -> pf ppf "%s" init_nan
    | SComplex ->
        let scalar = local_scalar (SizedType.to_unsized st) adtype in
        pf ppf "@[<hov 2>std::complex<%s>(%s,@ %s)@]" scalar init_nan init_nan
    | SComplexVector size
     |SComplexRowVector size
     |SVector (_, size)
     |SRowVector (_, size) ->
        pf ppf "@[<hov 2>%a::Constant(@,%a,@ %s)@]" pp_st (st, adtype) pp_expr
          size init_nan
    | SMatrix (_, d1, d2) | SComplexMatrix (d1, d2) ->
        pf ppf "@[<hov 2>%a::Constant(@,%a,@ %a,@ %s)@]" pp_st (st, adtype)
          pp_expr d1 pp_expr d2 init_nan
    | SArray (t, d) ->
        pf ppf "@[<hov 2>%a(@,%a,@ @,%a)@]" pp_st (st, adtype) pp_expr d
          pp_initialize (t, adtype)
  else
    let ut = SizedType.to_unsized st in
    match st with
    | SizedType.SInt -> pf ppf "std::numeric_limits<int>::min()"
    | SReal -> pf ppf "%s" init_nan
    | SComplex ->
        let scalar = local_scalar (SizedType.to_unsized st) adtype in
        pf ppf "std::complex<%s>(%s, %s)" scalar init_nan init_nan
    | SVector (AoS, size)
     |SRowVector (AoS, size)
     |SComplexVector size
     |SComplexRowVector size ->
        pf ppf "@[<hov 2>%a::Constant(@,%a,@ %s)@]" pp_st (st, adtype) pp_expr
          size init_nan
    | SMatrix (AoS, d1, d2) | SComplexMatrix (d1, d2) ->
        pf ppf "@[<hov 2>%a::Constant(@,%a,@ %a,@ %s)@]" pp_st (st, adtype)
          pp_expr d1 pp_expr d2 init_nan
    | SVector (SoA, size) ->
        pf ppf "@[<hov 2>%a(@,%a)@]" pp_possibly_var_decl (adtype, ut, SoA)
          pp_initialize
          (SizedType.SVector (AoS, size), DataOnly)
    | SRowVector (SoA, size) ->
        pf ppf "@[<hov 2>%a(@,%a)@]" pp_possibly_var_decl (adtype, ut, SoA)
          pp_initialize
          (SizedType.SRowVector (AoS, size), DataOnly)
    | SMatrix (SoA, d1, d2) ->
        pf ppf "@[<hov 2>%a(@,%a)@]" pp_possibly_var_decl (adtype, ut, SoA)
          pp_initialize
          (SizedType.SMatrix (AoS, d1, d2), DataOnly)
    | SArray (t, d) ->
        pf ppf "@[<hov 2>%a(@,%a,@ @,%a)@]" pp_possibly_var_decl
          (adtype, SizedType.to_unsized st, SizedType.get_mem_pattern t)
          pp_expr d pp_initialize (t, adtype)

(*Initialize an object of a given size.*)
let pp_assign_sized ppf (st, adtype, initialize) =
  if initialize then pf ppf "%a" pp_initialize (st, adtype) else pf ppf ""

let%expect_test "set size mat array" =
  let int = Expr.Helpers.int in
  strf "@[<v>%a@]" pp_assign_sized
    ( SArray (SArray (SMatrix (AoS, int 2, int 3), int 4), int 5)
    , DataOnly
    , false )
  |> print_endline ;
  [%expect {| |}]

let%expect_test "set size mat array" =
  let int = Expr.Helpers.int in
  strf "@[<v>%a@]" pp_assign_sized
    (SArray (SArray (SMatrix (AoS, int 2, int 3), int 4), int 5), DataOnly, true)
  |> print_endline ;
  [%expect
    {|
    std::vector<std::vector<Eigen::Matrix<double, -1, -1>>>(5,
      std::vector<Eigen::Matrix<double, -1, -1>>(4,
        Eigen::Matrix<double, -1, -1>::Constant(2, 3,
          std::numeric_limits<double>::quiet_NaN()))) |}]

(** Initialize Data and Transformed Data
  This function is used in the model's constructor to
  {ol
  {- Initialize memory for the data and transformed data}
  {- If an Eigen type, place that memory into the class's Map}
  {- Set the initial values of that data to NaN}
  }
  @param ppf A pretty printer
  @param decl_id The name of the model class member
  @param st The type of the class member
 *)
let pp_assign_data ppf
    ((decl_id, st, _) : string * Expr.Typed.t SizedType.t * bool) =
  let pp_placement_new ppf (decl_id, st) =
    match st with
    | SizedType.SVector (_, d)
     |SRowVector (_, d)
     |SComplexVector d
     |SComplexRowVector d ->
        pf ppf "@[<hov 2>new (&%s) Eigen::Map<%a>(%s__.data(), %a);@]@," decl_id
          pp_st (st, DataOnly) decl_id pp_expr d
    | SMatrix (_, d1, d2) | SComplexMatrix (d1, d2) ->
        pf ppf "@[<hov 2>new (&%s) Eigen::Map<%a>(%s__.data(), %a, %a);@]@,"
          decl_id pp_st (st, DataOnly) decl_id pp_expr d1 pp_expr d2
    | _ -> () in
  let pp_underlying ppf (decl_id, st) =
    match st with
    | SizedType.SVector _ | SRowVector _ | SMatrix _ | SComplexVector _
     |SComplexRowVector _ | SComplexMatrix _ ->
        pf ppf "%s__" decl_id
    | SInt | SReal | SComplex | SArray _ -> pf ppf "%s" decl_id in
  pf ppf "@[<hov 2>%a = @,%a;@]@,@[<hov 2>%a@]@," pp_underlying (decl_id, st)
    pp_assign_sized (st, DataOnly, true) pp_placement_new (decl_id, st)

let%expect_test "set size map int array no initialize" =
  let int = Expr.Helpers.int in
  str "@[<v>%a@]" pp_assign_data
    ("darrmat", SArray (SArray (SInt, int 4), int 5), false)
  |> print_endline ;
  [%expect
    {|
  darrmat =
    std::vector<std::vector<int>>(5,
      std::vector<int>(4, std::numeric_limits<int>::min())); |}]

let%expect_test "set size map mat array" =
  let int = Expr.Helpers.int in
  str "@[<v>%a@]" pp_assign_data
    ( "darrmat"
    , SArray (SArray (SMatrix (AoS, int 2, int 3), int 4), int 5)
    , true )
  |> print_endline ;
  [%expect
    {|
    darrmat =
      std::vector<std::vector<Eigen::Matrix<double, -1, -1>>>(5,
        std::vector<Eigen::Matrix<double, -1, -1>>(4,
          Eigen::Matrix<double, -1, -1>::Constant(2, 3,
            std::numeric_limits<double>::quiet_NaN()))); |}]

let%expect_test "set size map mat" =
  let int = Expr.Helpers.int in
  str "@[<v>%a@]" pp_assign_data ("dmat", SMatrix (AoS, int 2, int 3), false)
  |> print_endline ;
  [%expect
    {|
    dmat__ =
      Eigen::Matrix<double, -1, -1>::Constant(2, 3,
        std::numeric_limits<double>::quiet_NaN());
    new (&dmat) Eigen::Map<Eigen::Matrix<double, -1, -1>>(dmat__.data(), 2, 3); |}]

let%expect_test "set size map int" =
  str "@[<v>%a@]" pp_assign_data ("dint", SInt, true) |> print_endline ;
  [%expect {|
  dint = std::numeric_limits<int>::min(); |}]

(** [pp_for_loop ppf (loopvar, lower, upper, pp_body, body)] tries to
    pretty print a for-loop from lower to upper given some loopvar.*)
let pp_for_loop ppf (loopvar, lower, upper, pp_body, body) =
  pf ppf "@[for (@[int %s = %a;@ %s <= %a;@ ++%s@])" loopvar pp_expr lower
    loopvar pp_expr upper loopvar ;
  pf ppf " %a@]" pp_body body

(** Print the private members of the model class

  Accounting for types that can be moved to OpenCL.
  @param ppf A formatter
  @param vident name of the private member.
  @param ut The unsized type to print.
 *)
let pp_data_decl ppf (vident, ut) =
  let opencl_check = (Transform_Mir.is_opencl_var vident, ut) in
  let pp_type =
    match opencl_check with
    | _, UnsizedType.(UInt | UReal) | false, _ -> pp_unsizedtype_local
    | true, UArray UInt -> fun ppf _ -> pf ppf "matrix_cl<int>"
    | true, _ -> fun ppf _ -> pf ppf "matrix_cl<double>" in
  match (opencl_check, ut) with
  | (false, _), ut -> (
    match ut with
    | UnsizedType.URowVector | UVector | UMatrix | UComplexRowVector
     |UComplexVector | UComplexMatrix ->
        pf ppf "%a %s__;" pp_type (DataOnly, ut) vident
    | _ -> pf ppf "%a %s;" pp_type (DataOnly, ut) vident )
  | (true, _), _ -> pf ppf "%a %s;" pp_type (DataOnly, ut) vident

(** Create strings representing maps of Eigen types*)
let pp_map_decl ppf (vident, ut) =
  let scalar = local_scalar ut DataOnly in
  match ut with
  | UnsizedType.UInt | UReal -> ()
  | UMatrix ->
      pf ppf "Eigen::Map<Eigen::Matrix<%s, -1, -1>> %s{nullptr, 0, 0};" scalar
        vident
  | URowVector ->
      pf ppf "Eigen::Map<Eigen::Matrix<%s, 1, -1>> %s{nullptr, 0};" scalar
        vident
  | UVector ->
      pf ppf "Eigen::Map<Eigen::Matrix<%s, -1, 1>> %s{nullptr, 0};" scalar
        vident
  | UComplexMatrix ->
      pf ppf
        "Eigen::Map<Eigen::Matrix<std::complex<%s>, -1, -1>> %s{nullptr, 0, 0};"
        scalar vident
  | UComplexRowVector ->
      pf ppf
        "Eigen::Map<Eigen::Matrix<std::complex<%s>, 1, -1>> %s{nullptr, 0};"
        scalar vident
  | UComplexVector ->
      pf ppf
        "Eigen::Map<Eigen::Matrix<std::complex<%s>, -1, 1>> %s{nullptr, 0};"
        scalar vident
  | x ->
      Common.FatalError.fatal_error_msg
        [%message
          "Error during Map data construction for " vident " of type "
            (x : UnsizedType.t)]

let pp_unsized_decl ppf (vident, ut, adtype) =
  let pp_type =
    match (Transform_Mir.is_opencl_var vident, ut) with
    | _, UnsizedType.(UInt | UReal) | false, _ -> pp_unsizedtype_local
    | true, UArray UInt -> fun ppf _ -> pf ppf "matrix_cl<int>"
    | true, _ -> fun ppf _ -> pf ppf "matrix_cl<double>" in
  pf ppf "%a %s;" pp_type (adtype, ut) vident

let pp_possibly_opencl_decl ppf (vident, st, adtype) =
  let ut = SizedType.to_unsized st in
  let mem_pattern = SizedType.get_mem_pattern st in
  let pp_type =
    match (Transform_Mir.is_opencl_var vident, ut) with
    | _, UnsizedType.(UInt | UReal) | false, _ -> pp_possibly_var_decl
    | true, UArray UInt -> fun ppf _ -> pf ppf "matrix_cl<int>"
    | true, _ -> fun ppf _ -> pf ppf "matrix_cl<double>" in
  pf ppf "%a %s" pp_type (adtype, ut, mem_pattern) vident

let pp_sized_decl ppf (vident, st, adtype, initialize) =
  match initialize with
  | true ->
      pf ppf "@[<hov 2>%a =@, %a;@]" pp_possibly_opencl_decl
        (vident, st, adtype) pp_assign_sized (st, adtype, initialize)
  | false -> pf ppf "%a;" pp_possibly_opencl_decl (vident, st, adtype)

let pp_decl ppf (vident, pst, adtype, initialize) =
  match pst with
  | Type.Sized st -> pp_sized_decl ppf (vident, st, adtype, initialize)
  | Unsized ut -> pp_unsized_decl ppf (vident, ut, adtype)

let math_fn_translations = function
  | Internal_fun.FnLength -> Some ("length", [])
  | FnValidateSize -> Some ("stan::math::validate_non_negative_index", [])
  | FnValidateSizeSimplex -> Some ("stan::math::validate_positive_index", [])
  | FnValidateSizeUnitVector ->
      Some ("stan::math::validate_unit_vector_index", [])
  | FnReadWriteEventsOpenCL x -> Some (x ^ ".wait_for_read_write_events", [])
  | _ -> None

let trans_math_fn f =
  Option.(
    value ~default:(Internal_fun.to_string f, []) (math_fn_translations f))

let pp_bool_expr ppf expr =
  match Expr.Typed.type_of expr with
  | UReal -> pp_call ppf ("stan::math::as_bool", pp_expr, [expr])
  | _ -> pp_expr ppf expr

let rec pp_statement (ppf : Format.formatter) Stmt.Fixed.{pattern; meta} =
  let remove_promotions (e : 'a Expr.Fixed.t) =
    (* assignment handles one level of promotion internally, don't do it twice *)
    match e.pattern with Promotion (e, _, _) -> e | _ -> e in
  let pp_stmt_list = list ~sep:cut pp_statement in
  ( match pattern with
  | Block _ | SList _ | Decl _ | Skip | Break | Continue -> ()
  | _ -> Locations.pp_smeta ppf meta ) ;
  match pattern with
  | Assignment
      ( (vident, _, [])
      , ( {pattern= FunApp (CompilerInternal (FnReadData | FnReadParam _), _); _}
        as rhs ) ) ->
      pf ppf "@[<hov 4>%s = %a;@]" vident pp_expr rhs
  | Assignment
      ((vident, _, []), ({meta= Expr.Typed.Meta.{type_= UInt; _}; _} as rhs))
   |Assignment
      ((vident, _, []), ({meta= Expr.Typed.Meta.{type_= UComplex; _}; _} as rhs))
   |Assignment ((vident, _, []), ({meta= {type_= UReal; _}; _} as rhs)) ->
      pf ppf "@[<hov 4>%s = %a;@]" vident pp_expr (remove_promotions rhs)
  | Assignment ((assignee, UInt, idcs), rhs)
   |Assignment ((assignee, UReal, idcs), rhs)
    when List.for_all ~f:is_single_index idcs ->
      pf ppf "@[<hov 4>%a = %a;@]" pp_indexed_simple (assignee, idcs) pp_expr
        rhs
  | Assignment ((assignee, _, idcs), rhs) ->
      (* XXX I think in general we don't need to do a deepcopy if e is nested
         inside some function call - the function should get its own copy
         (in all cases???) *)
      let rec maybe_deep_copy e =
        let recurse (e : 'a Expr.Fixed.t) =
          { e with
            Expr.Fixed.pattern= Expr.Fixed.Pattern.map maybe_deep_copy e.pattern
          } in
        match e.pattern with
        | _ when UnsizedType.is_scalar_type (Expr.Typed.type_of e) -> e
        | FunApp (CompilerInternal _, _) -> e
        | (Indexed ({Expr.Fixed.pattern= Var v; _}, _) | Var v)
          when v = assignee ->
            { e with
              Expr.Fixed.pattern= FunApp (CompilerInternal FnDeepCopy, [e]) }
        | _ -> recurse e in
      let rhs = maybe_deep_copy (remove_promotions rhs) in
      pf ppf "@[<hov 2>stan::model::assign(@,%s,@ %a,@ %S%s%a@]);" assignee
        pp_expr rhs
        (str "assigning variable %s" assignee)
        (if List.length idcs = 0 then "" else ", ")
        pp_indexes idcs
  | TargetPE e -> pf ppf "@[<hov 2>lp_accum__.add(@,%a@]);" pp_expr e
  | NRFunApp (CompilerInternal FnPrint, args) ->
      let pp_arg ppf a =
        pf ppf "stan::math::stan_print(pstream__, %a);" pp_expr a in
      let args = args @ [Expr.Helpers.str "\n"] in
      pf ppf "if (pstream__) %a" pp_block (list ~sep:cut pp_arg, args)
  | NRFunApp (CompilerInternal FnReject, args) ->
      let err_strm = "errmsg_stream__" in
      let add_to_string ppf e = pf ppf "%s << %a;" err_strm pp_expr e in
      pf ppf "std::stringstream %s;@," err_strm ;
      pf ppf "%a@," (list ~sep:cut add_to_string) args ;
      pf ppf "throw std::domain_error(%s.str());" err_strm
  | NRFunApp (CompilerInternal (FnCheck {trans; var_name; var}), args) ->
      Option.iter (check_to_string trans) ~f:(fun check_name ->
          let function_arg = Expr.Helpers.variable "function__" in
          if List.length args = 0 then
            pf ppf "%s(@[<hov 2>%a, %a,@, %a@]);"
              ("stan::math::check_" ^ check_name)
              pp_expr function_arg pp_expr
              (Expr.Helpers.str var_name)
              pp_expr var
          else
            pf ppf "%s(@[<hov 2>%a, %a,@, %a,@, %a@]);"
              ("stan::math::check_" ^ check_name)
              pp_expr function_arg pp_expr
              (Expr.Helpers.str var_name)
              pp_expr var (list ~sep:comma pp_expr) args )
  | NRFunApp (CompilerInternal (FnWriteParam {unconstrain_opt; var}), _) -> (
    match
      (unconstrain_opt, Option.bind ~f:constraint_to_string unconstrain_opt)
    with
    (* When the current block or this transformation doesn't require unconstraining,
       use vanilla write *)
    | None, _ | _, None -> pf ppf "@[<hov 2>out__.write(@,%a);@]" pp_expr var
    (* Otherwise, use stan::io::serializer's write_free functions *)
    | Some trans, Some unconstrain_string ->
        let unconstrain_args = transform_args trans in
        pf ppf "@[<hov 2>out__.write_free_%s(@,%a);@]" unconstrain_string
          (list ~sep:comma pp_expr)
          (unconstrain_args @ [var]) )
  | NRFunApp (CompilerInternal f, args) ->
      let fname, extra_args = trans_math_fn f in
      pf ppf "%s(@[<hov>%a@]);" fname (list ~sep:comma pp_expr)
        (extra_args @ args)
  | NRFunApp (StanLib (fname, _, _), args) ->
      pf ppf "%s(@[<hov>%a@]);"
        (stan_namespace_qualify fname)
        (list ~sep:comma pp_expr) args
  | NRFunApp (UserDefined (fname, suffix), args) ->
      pf ppf "%a;" pp_user_defined_fun (fname, suffix, args)
  | Break -> string ppf "break;"
  | Continue -> string ppf "continue;"
  | Return e -> pf ppf "@[<hov 4>return %a;@]" (option pp_expr) e
  | Skip -> string ppf ";"
  | IfElse (cond, ifbranch, elsebranch) ->
      let pp_else ppf x = pf ppf "else %a" pp_statement x in
      pf ppf "if (@[<hov>%a@]) %a %a" pp_bool_expr cond pp_block_s ifbranch
        (option pp_else) elsebranch
  | While (cond, body) ->
      pf ppf "while (@[<hov>%a@]) %a" pp_bool_expr cond pp_block_s body
  | For
      { body=
          { pattern=
              Assignment
                (_, {pattern= FunApp (CompilerInternal (FnReadParam _), _); _})
          ; _ } as body
      ; _ } ->
      pp_statement ppf body
      (* Skip For loop part, just emit body due to the way FnReadParam emits *)
  | For {loopvar; lower; upper; body} ->
      pp_for_loop ppf (loopvar, lower, upper, pp_statement, body)
  | Profile (name, ls) -> pp_profile ppf (pp_stmt_list, name, ls)
  | Block ls -> pp_block ppf (pp_stmt_list, ls)
  | SList ls -> pp_stmt_list ppf ls
  | Decl {decl_adtype; decl_id; decl_type; initialize; _} ->
      pp_decl ppf (decl_id, decl_type, decl_adtype, initialize)

and pp_block_s ppf body =
  match body.pattern with
  | Block ls -> pp_block ppf (list ~sep:cut pp_statement, ls)
  | _ -> pp_block ppf (pp_statement, body)

(** [pp_located_error ppf (pp_body_block, body_block, err_msg)] surrounds [body_block]
    with a C++ try-catch that will rethrow the error with the proper source location
    from the [body_block] (required to be a [stmt_loc Block] variant).
  @param ppf A pretty printer.
  @param pp_body_block A pretty printer for the body block
  @param body A C++ scoped body block surrounded by squiggly braces.
  *)
let pp_located_error ppf (pp_body_block, body) =
  pf ppf "@ try %a" pp_body_block body ;
  string ppf " catch (const std::exception& e) " ;
  pp_block ppf (pp_located, ())

(** [pp_located_error_b] automatically adds a Block wrapper *)
let pp_located_error_b ppf body_stmts =
  pp_located_error ppf
    ( pp_statement
    , Stmt.Fixed.{pattern= Block body_stmts; meta= Locations.no_span_num} )<|MERGE_RESOLUTION|>--- conflicted
+++ resolved
@@ -21,22 +21,6 @@
       name in
   pf ppf "{@;<1 2>@[<v>%a@;@;%a@]@,}" profile name pp_body body
 
-<<<<<<< HEAD
-(*Fill only needs to happen for containers
-  * Note: This should probably be moved into its own function as data
-  * does not need to be filled as we are promised user input data has the correct
-  * dimensions. Transformed data must be filled as incorrect slices could lead
-  * to elements of objects in transform data not being set by the user.
-*)
-let pp_filler ppf (decl_id, st, nan_type, needs_filled) =
-  match (needs_filled, SizedType.contains_eigen_type st) with
-  | true, true ->
-      pf ppf "@[<hov 2>stan::math::initialize_fill(%s, %s);@]@," decl_id
-        nan_type
-  | _ -> ()
-
-=======
->>>>>>> 83fb11ba
 (*Pretty print a sized type*)
 let pp_st ppf (st, adtype) =
   pf ppf "%a" pp_unsizedtype_local (adtype, SizedType.to_unsized st)
