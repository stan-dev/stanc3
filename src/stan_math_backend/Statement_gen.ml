open Core_kernel
open Middle
open Fmt
open Expression_gen

let pp_call_str ppf (name, args) = pp_call ppf (name, string, args)
let pp_block ppf (pp_body, body) = pf ppf "{@;<1 2>@[<v>%a@]@,}" pp_body body

let pp_profile ppf (pp_body, name, body) =
  let profile =
    Fmt.strf
      "profile<local_scalar_t__> profile__(%s, \
       const_cast<profile_map&>(profiles__));"
      name
  in
  pf ppf "{@;<1 2>@[<v>%s@;@;%a@]@,}" profile pp_body body

let rec contains_eigen (ut : UnsizedType.t) : bool =
  match ut with
  | UnsizedType.UArray t -> contains_eigen t
  | UMatrix | URowVector | UVector -> true
  | UInt | UReal | UComplex | UMathLibraryFunction | UFun _ -> false

(*Fill only needs to happen for containers 
  * Note: This should probably be moved into its own function as data
  * does not need to be filled as we are promised user input data has the correct
  * dimensions. Transformed data must be filled as incorrect slices could lead
  * to elements of objects in transform data not being set by the user.
  *)
let pp_filler ppf (decl_id, st, nan_type, needs_filled) =
  match (needs_filled, contains_eigen (SizedType.to_unsized st)) with
  | true, true ->
      pf ppf "@[<hov 2>stan::math::fill(%s, %s);@]@," decl_id nan_type
  | _ -> ()

(*Pretty print a sized type*)
let pp_st ppf (st, adtype) =
  pf ppf "%a" pp_unsizedtype_local (adtype, SizedType.to_unsized st)

let pp_ut ppf (ut, adtype) = pf ppf "%a" pp_unsizedtype_local (adtype, ut)

(*Get a string representing for the NaN type of the given type *)
let nan_type (st, adtype) =
  match (adtype, st) with
  | UnsizedType.AutoDiffable, _ -> "DUMMY_VAR__"
  | DataOnly, _ -> "std::numeric_limits<double>::quiet_NaN()"

(*Pretty printer for the right hand side of expressions to initialize objects.
 * For scalar types this sets the value to NaN and for containers initializes the memory.
 *)
let rec pp_initialize ppf (st, adtype) =
  let init_nan = nan_type (st, adtype) in
  match st with
  | SizedType.SInt -> pf ppf "std::numeric_limits<int>::min()"
  | SReal -> pf ppf "%s" init_nan
  | SComplex ->
      pf ppf
        "std::complex<double> (std::numeric_limits<double>::quiet_NaN(), \
         std::numeric_limits<double>::quiet_NaN())"
  | SVector d | SRowVector d -> pf ppf "%a(%a)" pp_st (st, adtype) pp_expr d
  | SMatrix (d1, d2) ->
      pf ppf "%a(%a, %a)" pp_st (st, adtype) pp_expr d1 pp_expr d2
  | SArray (t, d) ->
      pf ppf "%a(%a, %a)" pp_st (st, adtype) pp_expr d pp_initialize (t, adtype)

(*Initialize an object of a given size.*)
let pp_assign_sized ppf (decl_id, st, adtype, initialize) =
  let init_nan = nan_type (st, adtype) in
  let pp_assign ppf (decl_id, st, adtype) =
    pf ppf "@[<hov 2>%s = %a;@]@," decl_id pp_initialize (st, adtype)
  in
<<<<<<< HEAD
  pf ppf "@[<v>%a%a@]" pp_assign (decl_id, st, adtype) pp_filler
    (decl_id, st, init_nan, true)
=======
  pf ppf "@[%a%a@]@," pp_assign (decl_id, st, adtype) pp_filler
    (decl_id, st, init_nan, initialize)
>>>>>>> 4e907d58

let%expect_test "set size mat array" =
  let int = Expr.Helpers.int in
  strf "@[<v>%a@]" pp_assign_sized
    ( "d"
    , SArray (SArray (SMatrix (int 2, int 3), int 4), int 5)
    , DataOnly
    , false )
  |> print_endline ;
  [%expect
    {| d = std::vector<std::vector<Eigen::Matrix<double, -1, -1>>>(5, std::vector<Eigen::Matrix<double, -1, -1>>(4, Eigen::Matrix<double, -1, -1>(2, 3))); |}]

let%expect_test "set size mat array" =
  let int = Expr.Helpers.int in
  strf "@[<v>%a@]" pp_assign_sized
    ( "d"
    , SArray (SArray (SMatrix (int 2, int 3), int 4), int 5)
    , DataOnly
    , true )
  |> print_endline ;
  [%expect
    {|
    d = std::vector<std::vector<Eigen::Matrix<double, -1, -1>>>(5, std::vector<Eigen::Matrix<double, -1, -1>>(4, Eigen::Matrix<double, -1, -1>(2, 3)));
    stan::math::fill(d, std::numeric_limits<double>::quiet_NaN()); |}]

(* Initialize Data and Transformed Data 
 * This function is used in the model's constructor to
 * 1. Initialize memory for the data and transformed data
 * 2. If an Eigen type, place that memory into the class's Map
 * 3. Set the initial values of that data to NaN.
 * @param ppf A pretty printer
 * @param decl_id The name of the model class member
 * @param st The type of the class member
 *)
let pp_assign_data ppf
    ((decl_id, st, needs_filled) : string * Expr.Typed.t SizedType.t * bool) =
  let init_nan = nan_type (st, DataOnly) in
  let pp_assign ppf (decl_id, st) =
    match st with
    | SizedType.SVector _ | SRowVector _ | SMatrix _ ->
        pf ppf "@[<hov 2>%s__ = %a;@]@," decl_id pp_initialize (st, DataOnly)
    | SInt | SReal | SComplex | SArray _ ->
        pf ppf "@[<hov 2>%s = %a;@]@," decl_id pp_initialize (st, DataOnly)
  in
  let pp_placement_new ppf (decl_id, st) =
    match st with
    | SizedType.SVector d | SRowVector d ->
        pf ppf "@[<hov 2>new (&%s) Eigen::Map<%a>(%s__.data(), %a);@]@,"
          decl_id pp_st (st, DataOnly) decl_id pp_expr d
    | SMatrix (d1, d2) ->
        pf ppf "@[<hov 2>new (&%s) Eigen::Map<%a>(%s__.data(), %a, %a);@]@,"
          decl_id pp_st (st, DataOnly) decl_id pp_expr d1 pp_expr d2
    | _ -> ()
  in
  pf ppf "@[%a%a%a@]@," pp_assign (decl_id, st) pp_placement_new (decl_id, st)
    pp_filler
    (decl_id, st, init_nan, needs_filled)

let%expect_test "set size map int array no initialize" =
  let int = Expr.Helpers.int in
  strf "@[<v>%a@]" pp_assign_data
    ("darrmat", SArray (SArray (SInt, int 4), int 5), false)
  |> print_endline ;
  [%expect
    {|
  darrmat = std::vector<std::vector<int>>(5, std::vector<int>(4, std::numeric_limits<int>::min())); |}]

let%expect_test "set size map mat array" =
  let int = Expr.Helpers.int in
  strf "@[<v>%a@]" pp_assign_data
    ("darrmat", SArray (SArray (SMatrix (int 2, int 3), int 4), int 5), true)
  |> print_endline ;
  [%expect
    {|
    darrmat = std::vector<std::vector<Eigen::Matrix<double, -1, -1>>>(5, std::vector<Eigen::Matrix<double, -1, -1>>(4, Eigen::Matrix<double, -1, -1>(2, 3)));
    stan::math::fill(darrmat, std::numeric_limits<double>::quiet_NaN()); |}]

let%expect_test "set size map mat" =
  let int = Expr.Helpers.int in
  strf "@[<v>%a@]" pp_assign_data ("dmat", SMatrix (int 2, int 3), false)
  |> print_endline ;
  [%expect
    {|
    dmat__ = Eigen::Matrix<double, -1, -1>(2, 3);
    new (&dmat) Eigen::Map<Eigen::Matrix<double, -1, -1>>(dmat__.data(), 2, 3); |}]

let%expect_test "set size map int" =
  strf "@[<v>%a@]" pp_assign_data ("dint", SInt, true) |> print_endline ;
  [%expect {|
  dint = std::numeric_limits<int>::min(); |}]

(** [pp_for_loop ppf (loopvar, lower, upper, pp_body, body)] tries to
    pretty print a for-loop from lower to upper given some loopvar.*)
let pp_for_loop ppf (loopvar, lower, upper, pp_body, body) =
  pf ppf "@[for (@[int %s = %a;@ %s <= %a;@ ++%s@])" loopvar pp_expr lower
    loopvar pp_expr upper loopvar ;
  pf ppf " %a@]" pp_body body

let rec integer_el_type = function
  | SizedType.SInt -> true
  | SArray (st, _) -> integer_el_type st
  | _ -> false

(* Print the private members of the model class
 *   Accounting for types that can be moved to OpenCL.
 * @param ppf A formatter
 * @param vident name of the private member.
 * @param ut The unsized type to print.
 *)
let pp_data_decl ppf (vident, ut) =
  let opencl_check = (Transform_Mir.is_opencl_var vident, ut) in
  let pp_type =
    match opencl_check with
    | _, UnsizedType.(UInt | UReal) | false, _ -> pp_unsizedtype_local
    | true, UArray UInt -> fun ppf _ -> pf ppf "matrix_cl<int>"
    | true, _ -> fun ppf _ -> pf ppf "matrix_cl<double>"
  in
  match (opencl_check, ut) with
  | (false, _), ut -> (
    match ut with
    | UnsizedType.URowVector | UVector | UMatrix ->
        pf ppf "%a %s__;" pp_type (DataOnly, ut) vident
    | _ -> pf ppf "%a %s;" pp_type (DataOnly, ut) vident )
  | (true, _), _ -> pf ppf "%a %s;" pp_type (DataOnly, ut) vident

(* Create string representations for vars__.emplace_back *)
let pp_emplace_var ppf var =
  match Expr.Typed.type_of var with
  | UnsizedType.UComplex ->
      pf ppf "@[<hov 2>vars__.emplace_back(%a.real());@]@," pp_expr var ;
      pf ppf "@[<hov 2>vars__.emplace_back(%a.imag());@]" pp_expr var
  | _ -> pf ppf "@[<hov 2>vars__.emplace_back(@,%a);@]" pp_expr var

(*Create strings representing maps of Eigen types*)
let pp_map_decl ppf (vident, ut) =
  let scalar = local_scalar ut DataOnly in
  match ut with
  | UnsizedType.UInt | UReal -> ()
  | UMatrix ->
      pf ppf "Eigen::Map<Eigen::Matrix<%s, -1, -1>> %s{nullptr, 0, 0};" scalar
        vident
  | URowVector ->
      pf ppf "Eigen::Map<Eigen::Matrix<%s, 1, -1>> %s{nullptr, 0};" scalar
        vident
  | UVector ->
      pf ppf "Eigen::Map<Eigen::Matrix<%s, -1, 1>> %s{nullptr, 0};" scalar
        vident
  | x ->
      raise_s
        [%message
          "Error during Map data construction for " vident " of type "
            (x : UnsizedType.t)
            ". This should never happen, if you see this please file a bug \
             report."]

let pp_unsized_decl ppf (vident, ut, adtype) =
  let pp_type =
    match (Transform_Mir.is_opencl_var vident, ut) with
    | _, UnsizedType.(UInt | UReal) | false, _ -> pp_unsizedtype_local
    | true, UArray UInt -> fun ppf _ -> pf ppf "matrix_cl<int>"
    | true, _ -> fun ppf _ -> pf ppf "matrix_cl<double>"
  in
  pf ppf "%a %s;" pp_type (adtype, ut) vident

let pp_sized_decl ppf (vident, st, adtype, initialize) =
  match initialize with
  | true ->
      pf ppf "%a@,%a" pp_unsized_decl
        (vident, SizedType.to_unsized st, adtype)
        pp_assign_sized
        (vident, st, adtype, initialize)
  | false ->
      pf ppf "%a" pp_unsized_decl (vident, SizedType.to_unsized st, adtype)

let pp_decl ppf (vident, pst, adtype, initialize) =
  match pst with
  | Type.Sized st -> pp_sized_decl ppf (vident, st, adtype, initialize)
  | Unsized ut -> pp_unsized_decl ppf (vident, ut, adtype)

let math_fn_translations = function
  | Internal_fun.FnLength -> Some ("length", [])
  | FnValidateSize -> Some ("validate_non_negative_index", [])
  | FnValidateSizeSimplex -> Some ("validate_positive_index", [])
  | FnValidateSizeUnitVector -> Some ("validate_unit_vector_index", [])
  | FnReadWriteEventsOpenCL x -> Some (x ^ ".wait_for_read_write_events", [])
  | _ -> None

let trans_math_fn f =
  Option.(
    value ~default:(Internal_fun.to_string f, []) (math_fn_translations f))

let pp_bool_expr ppf expr =
  match Expr.Typed.type_of expr with
  | UReal -> pp_call ppf ("as_bool", pp_expr, [expr])
  | _ -> pp_expr ppf expr

let rec pp_statement (ppf : Format.formatter) Stmt.Fixed.({pattern; meta}) =
  (* ({stmt; smeta} : (mtype_loc_ad, 'a) stmt_with) = *)
  let pp_stmt_list = list ~sep:cut pp_statement in
  ( match pattern with
  | Block _ | SList _ | Decl _ | Skip | Break | Continue -> ()
  | _ -> Locations.pp_smeta ppf meta ) ;
  match pattern with
  | Assignment
      ( (vident, _, [])
      , ( { pattern= FunApp (CompilerInternal (FnReadData | FnReadParam _), _); _
          } as rhs ) ) ->
      pf ppf "@[<hov 4>%s = %a;@]" vident pp_expr rhs
  | Assignment
      ((vident, _, []), ({meta= Expr.Typed.Meta.({type_= UInt; _}); _} as rhs))
   |Assignment ((vident, _, []), ({meta= {type_= UReal; _}; _} as rhs)) ->
      pf ppf "@[<hov 4>%s = %a;@]" vident pp_expr rhs
  | Assignment ((assignee, UInt, idcs), rhs)
   |Assignment ((assignee, UReal, idcs), rhs)
    when List.for_all ~f:is_single_index idcs ->
      pf ppf "@[<hov 4>%a = %a;@]" pp_indexed_simple (assignee, idcs) pp_expr
        rhs
  | Assignment ((assignee, _, idcs), rhs) ->
      (* XXX I think in general we don't need to do a deepcopy if e is nested
       inside some function call - the function should get its own copy
       (in all cases???) *)
      let rec maybe_deep_copy e =
        let recurse (e : 'a Expr.Fixed.t) =
          { e with
            Expr.Fixed.pattern=
              Expr.Fixed.Pattern.map maybe_deep_copy e.pattern }
        in
        match e.pattern with
        | _ when UnsizedType.is_scalar_type (Expr.Typed.type_of e) -> e
        | FunApp (CompilerInternal _, _) -> e
        | (Indexed ({Expr.Fixed.pattern= Var v; _}, _) | Var v)
          when v = assignee ->
            { e with
              Expr.Fixed.pattern= FunApp (CompilerInternal FnDeepCopy, [e]) }
        | _ -> recurse e
      in
      let rhs = maybe_deep_copy rhs in
      pf ppf "@[<hov 2>assign(@,%s,@ %a,@ %S%s%a@]);" assignee pp_expr rhs
        (strf "assigning variable %s" assignee)
        (if List.length idcs = 0 then "" else ", ")
        pp_indexes idcs
  | TargetPE e -> pf ppf "@[<hov 2>lp_accum__.add(@,%a@]);" pp_expr e
  | NRFunApp (CompilerInternal FnPrint, args) ->
      let pp_arg ppf a = pf ppf "stan_print(pstream__, %a);" pp_expr a in
      let args = args @ [Expr.Helpers.str "\n"] in
      pf ppf "if (pstream__) %a" pp_block (list ~sep:cut pp_arg, args)
  | NRFunApp (CompilerInternal FnReject, args) ->
      let err_strm = "errmsg_stream__" in
      let add_to_string ppf e = pf ppf "%s << %a;" err_strm pp_expr e in
      pf ppf "std::stringstream %s;@," err_strm ;
      pf ppf "%a@," (list ~sep:cut add_to_string) args ;
      pf ppf "throw std::domain_error(%s.str());" err_strm
<<<<<<< HEAD
  | NRFunApp (CompilerInternal (FnCheck check_name), args) ->
      let function_arg =
        {Expr.Fixed.pattern= Var "function__"; meta= Expr.Typed.Meta.empty}
      in
      pf ppf "%s(@[<hov>%a@]);" ("check_" ^ check_name)
        (list ~sep:comma pp_expr) (function_arg :: args)
  | NRFunApp (CompilerInternal FnWriteParam, [var]) -> pp_emplace_var ppf var
=======
  | NRFunApp (CompilerInternal (FnCheck {trans; var_name; var}), args) ->
      Option.iter (check_to_string trans) ~f:(fun check_name ->
          let function_arg = Expr.Helpers.variable "function__" in
          pf ppf "%s(@[<hov>%a@]);" ("check_" ^ check_name)
            (list ~sep:comma pp_expr)
            (function_arg :: Expr.Helpers.str var_name :: var :: args) )
  | NRFunApp (CompilerInternal (FnWriteParam {unconstrain_opt; var}), _) -> (
    match
      (unconstrain_opt, Option.bind ~f:constraint_to_string unconstrain_opt)
    with
    (* When the current block or this transformation doesn't require unconstraining,
       use vanilla write *)
    | None, _ | _, None -> pf ppf "@[<hov 2>out__.write(@,%a);@]" pp_expr var
    (* Otherwise, use stan::io::serializer's write_free functions *)
    | Some trans, Some unconstrain_string ->
        let unconstrain_args = transform_args trans in
        pf ppf "@[<hov 2>out__.write_free_%s(@,%a);@]" unconstrain_string
          (list ~sep:comma pp_expr)
          (unconstrain_args @ [var]) )
>>>>>>> 4e907d58
  | NRFunApp (CompilerInternal f, args) ->
      let fname, extra_args = trans_math_fn f in
      pf ppf "%s(@[<hov>%a@]);" fname (list ~sep:comma pp_expr)
        (extra_args @ args)
  | NRFunApp (StanLib (fname, _), args) ->
      pf ppf "%s(@[<hov>%a@]);" fname (list ~sep:comma pp_expr) args
  | NRFunApp (UserDefined (fname, suffix), args) ->
      pf ppf "%a;" pp_user_defined_fun (fname, suffix, args)
  | Break -> string ppf "break;"
  | Continue -> string ppf "continue;"
  | Return e -> pf ppf "@[<hov 4>return %a;@]" (option pp_expr) e
  | Skip -> string ppf ";"
  | IfElse (cond, ifbranch, elsebranch) ->
      let pp_else ppf x = pf ppf "else %a" pp_statement x in
      pf ppf "if (@[<hov>%a@]) %a %a" pp_bool_expr cond pp_block_s ifbranch
        (option pp_else) elsebranch
  | While (cond, body) ->
      pf ppf "while (@[<hov>%a@]) %a" pp_bool_expr cond pp_block_s body
  | For
      { body=
          { pattern=
              Assignment
                (_, {pattern= FunApp (CompilerInternal (FnReadParam _), _); _}); _
          } as body; _ } ->
      pp_statement ppf body
      (* Skip For loop part, just emit body due to the way FnReadParam emits *)
  | For {loopvar; lower; upper; body} ->
      pp_for_loop ppf (loopvar, lower, upper, pp_statement, body)
  | Profile (name, ls) -> pp_profile ppf (pp_stmt_list, name, ls)
  | Block ls -> pp_block ppf (pp_stmt_list, ls)
  | SList ls -> pp_stmt_list ppf ls
  | Decl {decl_adtype; decl_id; decl_type; initialize; _} ->
      pp_decl ppf (decl_id, decl_type, decl_adtype, initialize)

and pp_block_s ppf body =
  match body.pattern with
  | Block ls -> pp_block ppf (list ~sep:cut pp_statement, ls)
  | _ -> pp_block ppf (pp_statement, body)<|MERGE_RESOLUTION|>--- conflicted
+++ resolved
@@ -69,13 +69,8 @@
   let pp_assign ppf (decl_id, st, adtype) =
     pf ppf "@[<hov 2>%s = %a;@]@," decl_id pp_initialize (st, adtype)
   in
-<<<<<<< HEAD
-  pf ppf "@[<v>%a%a@]" pp_assign (decl_id, st, adtype) pp_filler
-    (decl_id, st, init_nan, true)
-=======
   pf ppf "@[%a%a@]@," pp_assign (decl_id, st, adtype) pp_filler
     (decl_id, st, init_nan, initialize)
->>>>>>> 4e907d58
 
 let%expect_test "set size mat array" =
   let int = Expr.Helpers.int in
@@ -328,15 +323,6 @@
       pf ppf "std::stringstream %s;@," err_strm ;
       pf ppf "%a@," (list ~sep:cut add_to_string) args ;
       pf ppf "throw std::domain_error(%s.str());" err_strm
-<<<<<<< HEAD
-  | NRFunApp (CompilerInternal (FnCheck check_name), args) ->
-      let function_arg =
-        {Expr.Fixed.pattern= Var "function__"; meta= Expr.Typed.Meta.empty}
-      in
-      pf ppf "%s(@[<hov>%a@]);" ("check_" ^ check_name)
-        (list ~sep:comma pp_expr) (function_arg :: args)
-  | NRFunApp (CompilerInternal FnWriteParam, [var]) -> pp_emplace_var ppf var
-=======
   | NRFunApp (CompilerInternal (FnCheck {trans; var_name; var}), args) ->
       Option.iter (check_to_string trans) ~f:(fun check_name ->
           let function_arg = Expr.Helpers.variable "function__" in
@@ -356,7 +342,6 @@
         pf ppf "@[<hov 2>out__.write_free_%s(@,%a);@]" unconstrain_string
           (list ~sep:comma pp_expr)
           (unconstrain_args @ [var]) )
->>>>>>> 4e907d58
   | NRFunApp (CompilerInternal f, args) ->
       let fname, extra_args = trans_math_fn f in
       pf ppf "%s(@[<hov>%a@]);" fname (list ~sep:comma pp_expr)
