--- conflicted
+++ resolved
@@ -8,17 +8,10 @@
 let pp_block ppf (pp_body, body) = pf ppf "{@;<1 2>@[<v>%a@]@,}" pp_body body
 
 let pp_profile ppf (pp_body, name, body) =
-<<<<<<< HEAD
   let profile ppf name =
     pf ppf
       "@[<hov 2>stan::math::profile<local_scalar_t__> profile__(%s,@ \
        const_cast<stan::math::profile_map&>(profiles__));@]"
-=======
-  let profile =
-    Fmt.str
-      "profile<local_scalar_t__> profile__(%s, \
-       const_cast<profile_map&>(profiles__));"
->>>>>>> 65b9c6a9
       name in
   pf ppf "{@;<1 2>@[<v>%a@;@;%a@]@,}" profile name pp_body body
 
@@ -313,14 +306,9 @@
               Expr.Fixed.pattern= FunApp (CompilerInternal FnDeepCopy, [e]) }
         | _ -> recurse e in
       let rhs = maybe_deep_copy rhs in
-<<<<<<< HEAD
       pf ppf "@[<hov 2>stan::model::assign(@,%s,@ %a,@ %S%s%a@]);" assignee
         pp_expr rhs
-        (strf "assigning variable %s" assignee)
-=======
-      pf ppf "@[<hov 2>assign(@,%s,@ %a,@ %S%s%a@]);" assignee pp_expr rhs
         (str "assigning variable %s" assignee)
->>>>>>> 65b9c6a9
         (if List.length idcs = 0 then "" else ", ")
         pp_indexes idcs
   | TargetPE e -> pf ppf "@[<hov 2>lp_accum__.add(@,%a@]);" pp_expr e
