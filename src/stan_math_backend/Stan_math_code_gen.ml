--- conflicted
+++ resolved
@@ -703,15 +703,10 @@
   in
   pf ppf "@[<v>@ %s@ %s@ namespace %s {@ %s@ %s@ %a@ %s@ %a@ %a@ }@ @]" version
     includes (namespace p) custom_functions usings Locations.pp_globals s
-<<<<<<< HEAD
-    (list ~sep:cut pp_fun_def) p.functions_block pp_model p ;
-  pf ppf "@,using stan_model = %s_namespace::%s;@," p.prog_name p.prog_name ;
-=======
     (String.concat ~sep:"\n" (String.Set.elements reduce_sum_struct_decl))
     (list ~sep:cut pp_fun_def_with_rs_list)
     p.functions_block pp_model p ;
-  pf ppf "@,typedef %s_namespace::%s stan_model;@," p.prog_name p.prog_name ;
->>>>>>> 3aff8722
+  pf ppf "@,using stan_model = %s_namespace::%s;@," p.prog_name p.prog_name ;
   pf ppf
     {|
 #ifndef USING_R
