(** Generate C++ from the MIR.

    This module makes extensive use of the Format[0] module via the Fmt[1] API.
    As such, you'll need to understand the "%a" and "@" notation from [0], especially
    the section headed "Formatted pretty-printing." Then, we use functions like
    [pf] and [strf] from the Fmt library[1]. On top of that, the "@" pretty-printing
    specifiers all actually correspond 1-to-1 with commands like [open_box] from
    the Format library[0]. The boxing system is best described in this explainer
    pdf [2], particularly Section 3 ("Format basics"). It's worth noting that someone
    was able to make a decent-looking pretty-printer for a subset of Javascript[3] that
    might serve as a good reference. Good luck!

    [0] Format module doc: https://caml.inria.fr/pub/docs/manual-ocaml/libref/Format.html
    [1] Fmt module doc: https://erratique.ch/software/fmt/doc/Fmt.html
    [2] Format Unraveled: https://hal.archives-ouvertes.fr/hal-01503081/file/format-unraveled.pdf
    [3] Javascript pretty-printer https://github.com/Virum/compiler/blob/28e807b842bab5dcf11460c8193dd5b16674951f/JavaScript.ml#L112
*)

open Core_kernel
open Middle
open Fmt
open Expression_gen
open Statement_gen

let standalone_functions = ref false

let stanc_args_to_print =
  let sans_model_and_hpp_paths x =
    not
      String.(
        is_suffix ~suffix:".stan" x
        && not (is_prefix ~prefix:"--filename-in-msg" x)
        || is_prefix ~prefix:"--o" x)
  in
  (* Ignore the "--o" arg, the stan file and the binary name (bin/stanc). *)
  Array.to_list Sys.argv |> List.tl_exn
  |> List.filter ~f:sans_model_and_hpp_paths
  |> String.concat ~sep:" "

let pp_unused = fmt "(void) %s;  // suppress unused var warning"

(** Print name of model function.
  @param prog_name Name of the Stan program.
  @param fname Name of the function.
 *)
let pp_function__ ppf (prog_name, fname) =
  pf ppf
    {|@[<v>static constexpr const char* function__ = "%s_namespace::%s";@,%a@]|}
    prog_name fname pp_unused "function__"

(** Print the body of exception handling for functions *)
let pp_located ppf _ =
  pf ppf
    {|stan::lang::rethrow_located(e, locations_array__[current_statement__]);|}

(** Detect if argument requires C++ template *)
let arg_needs_template = function
  | UnsizedType.DataOnly, _, t -> UnsizedType.is_eigen_type t
  | _, _, t when UnsizedType.contains_int t -> false
  | _ -> true

(** Print template arguments for C++ functions that need templates
  @param args A pack of `Program.fun_arg_decl` containing functions to detect templates.
  @return A list of arguments with template parameter names added.
 *)
let maybe_templated_arg_types (args : Program.fun_arg_decl) =
  List.mapi args ~f:(fun i a ->
      match arg_needs_template a with
      | true -> Some (sprintf "T%d__" i)
      | false -> None )

let return_arg_types (args : Program.fun_arg_decl) =
  List.mapi args ~f:(fun i ((_, _, ut) as a) ->
      if UnsizedType.is_eigen_type ut && arg_needs_template a then
        Some (sprintf "stan::value_type_t<T%d__>" i)
      else if arg_needs_template a then Some (sprintf "T%d__" i)
      else None )

let%expect_test "arg types templated correctly" =
  [(AutoDiffable, "xreal", UReal); (DataOnly, "yint", UInt)]
  |> maybe_templated_arg_types |> List.filter_opt |> String.concat ~sep:","
  |> print_endline ;
  [%expect {| T0__ |}]

(** Print the code for promoting stan real types
 @param ppf A pretty printer
 @param args A pack of arguments to detect whether they need to use the promotion rules.
 *)
let pp_promoted_scalar ppf args =
  match args with
  | [] -> pf ppf "double"
  | _ ->
      let rec promote_args_chunked ppf args =
        let go ppf tl =
          match tl with [] -> () | _ -> pf ppf ", %a" promote_args_chunked tl
        in
        match args with
        | [] -> pf ppf "double"
        | hd :: tl ->
            pf ppf "stan::promote_args_t<%a%a>" (list ~sep:comma string) hd go
              tl
      in
      promote_args_chunked ppf
        List.(chunks_of ~length:5 (filter_opt (return_arg_types args)))

(** Pretty-prints a function's return-type, taking into account templated argument
    promotion.*)
let pp_returntype ppf arg_types rt =
  let scalar = strf "%a" pp_promoted_scalar arg_types in
  match rt with
  | Some ut when UnsizedType.contains_int ut ->
      pf ppf "%a@," pp_unsizedtype_custom_scalar ("int", ut)
  | Some ut -> pf ppf "%a@," pp_unsizedtype_custom_scalar (scalar, ut)
  | None -> pf ppf "void@,"

let pp_eigen_arg_to_ref ppf arg_types =
  let pp_ref ppf name =
    pf ppf "@[<hv 8>const auto& %s = to_ref(%s);@]" name (name ^ "_arg__")
  in
  pf ppf "@[<v>%a@]@ " (list ~sep:cut pp_ref)
    (List.filter_map
       ~f:(fun (_, name, ut) ->
         if UnsizedType.is_eigen_type ut then Some name else None )
       arg_types)

(** [pp_located_error ppf (pp_body_block, body_block, err_msg)] surrounds [body_block]
    with a C++ try-catch that will rethrow the error with the proper source location
    from the [body_block] (required to be a [stmt_loc Block] variant).
  @param ppf A pretty printer.
  @param pp_body_block A pretty printer for the body block
  @param body A C++ scoped body block surrounded by squiggly braces.
  *)
let pp_located_error ppf (pp_body_block, body) =
  pf ppf "@ try %a" pp_body_block body ;
  string ppf " catch (const std::exception& e) " ;
  pp_block ppf (pp_located, ())

(** Print the type of an object.
 @param ppf A pretty printer
 @param custom_scalar_opt A string representing a types inner scalar value.
 @param name The name of the object
 @param ut The unsized type of the object
 *)
let pp_arg ppf (custom_scalar_opt, (_, name, ut)) =
  let scalar =
    match custom_scalar_opt with
    | Some scalar -> scalar
    | None -> stantype_prim_str ut
  in
  (* we add the _arg suffix for any Eigen types *)
  pf ppf "const %a& %s" pp_unsizedtype_custom_scalar_eigen_exprs (scalar, ut)
    name

let pp_arg_eigen_suffix ppf (custom_scalar_opt, (_, name, ut)) =
  let scalar =
    match custom_scalar_opt with
    | Some scalar -> scalar
    | None -> stantype_prim_str ut
  in
  (* we add the _arg suffix for any Eigen types *)
  let opt_arg_suffix =
    if UnsizedType.is_eigen_type ut then name ^ "_arg__" else name
  in
  pf ppf "const %a& %s" pp_unsizedtype_custom_scalar_eigen_exprs (scalar, ut)
    opt_arg_suffix

(** [pp_located_error_b] automatically adds a Block wrapper *)
let pp_located_error_b ppf body_stmts =
  pp_located_error ppf
    ( pp_statement
    , Stmt.Fixed.{pattern= Block body_stmts; meta= Locations.no_span_num} )

let typename = ( ^ ) "typename "

(** Construct an object with it's needed templates for function signatures.
 @param fdargs A sexp list of strings representing C++ types.
  *)
let get_templates_and_args exprs fdargs =
  let argtypetemplates = maybe_templated_arg_types fdargs in
  ( List.filter_opt argtypetemplates
  , if not exprs then
      List.map
        ~f:(fun a -> strf "%a" pp_arg a)
        (List.zip_exn argtypetemplates fdargs)
    else
      List.map
        ~f:(fun a -> strf "%a" pp_arg_eigen_suffix a)
        (List.zip_exn argtypetemplates fdargs) )

(** Print the C++ template parameter decleration before a function.
  @param ppf A pretty printer.
 *)
let pp_template_decorator ppf = function
  | [] -> ()
  | templates ->
      pf ppf "@[<hov>template <%a>@]@ " (list ~sep:comma string) templates

let mk_extra_args templates args =
  List.map ~f:(fun (t, v) -> t ^ "& " ^ v) (List.zip_exn templates args)

(** Print the C++ function definition.
  @param ppf A pretty printer
  Refactor this please - one idea might be to have different functions for
   printing user defined distributions vs rngs vs regular functions.
*)
let pp_fun_def ppf Program.({fdrt; fdname; fdsuffix; fdargs; fdbody; _})
    funs_used_in_reduce_sum funs_used_in_variadic_ode =
  let extra, extra_templates =
    match fdsuffix with
    | Fun_kind.FnTarget -> (["lp__"; "lp_accum__"], ["T_lp__"; "T_lp_accum__"])
    | FnRng -> (["base_rng__"], ["RNG"])
    | FnLpdf _ | FnPlain -> ([], [])
  in
  let pp_body ppf (Stmt.Fixed.({pattern; _}) as fdbody) =
    pf ppf "@[<hv 8>using local_scalar_t__ = %a;@]@," pp_promoted_scalar fdargs ;
    pf ppf "int current_statement__ = 0; @ " ;
    if List.exists ~f:(fun (_, _, t) -> UnsizedType.is_eigen_type t) fdargs
    then pp_eigen_arg_to_ref ppf fdargs ;
    ( match fdsuffix with
    | FnLpdf _ | FnTarget -> ()
    | FnPlain | FnRng ->
        pf ppf "%s@ " "static constexpr bool propto__ = true;" ;
        pf ppf "%s@ " "(void) propto__;" ) ;
    pf ppf "%s@ "
      "local_scalar_t__ DUMMY_VAR__(std::numeric_limits<double>::quiet_NaN());" ;
    pf ppf "%a" pp_unused "DUMMY_VAR__" ;
    let blocked_fdbody =
      match pattern with
      | SList stmts -> {fdbody with pattern= Block stmts}
      | Block _ -> fdbody
      | _ -> {fdbody with pattern= Block [fdbody]}
    in
    pp_located_error ppf (pp_statement, blocked_fdbody) ;
    pf ppf "@ "
  in
  let pp_sig ppf (name, exprs, variadic) =
    let argtypetemplates, args = get_templates_and_args exprs fdargs in
    let templates =
      List.(map ~f:typename (argtypetemplates @ extra_templates))
    in
    ( match (fdsuffix, variadic) with
    | (FnLpdf _ | FnTarget), `None ->
        pp_template_decorator ppf ("bool propto__" :: templates)
    | _ -> pp_template_decorator ppf templates ) ;
    pp_returntype ppf fdargs fdrt ;
    let args, variadic_args =
      match variadic with
      | `ReduceSum -> List.split_n args 3
      | `VariadicODE -> List.split_n args 2
      | `None -> (args, [])
    in
    let arg_strs =
      args
      @ mk_extra_args extra_templates extra
      @ ["std::ostream* pstream__"]
      @ variadic_args
    in
    pf ppf "%s(@[<hov>%a@]) " name (list ~sep:comma string) arg_strs
  in
  pp_sig ppf (fdname, true, `None) ;
  match fdbody with
  | None -> pf ppf ";@ "
  | Some fdbody ->
      pp_block ppf (pp_body, fdbody) ;
      let pp_functor ppf (str_args, args, variadic) =
        let suffix =
          match variadic with
          | `None -> functor_suffix
          | `ReduceSum -> reduce_sum_functor_suffix
          | `VariadicODE -> variadic_ode_functor_suffix
        in
        let pp_template_propto ppf () =
          match (fdsuffix, variadic) with
          | FnLpdf _, `ReduceSum -> pf ppf "template <bool propto__>@ "
          | _ -> pf ppf ""
        in
        pf ppf "@,@,%astruct %s%s {@,%a const @,{@,return %a;@,}@,};@,"
          pp_template_propto () fdname suffix pp_sig
          ("operator()", false, variadic)
          pp_call_str
          ( ( match fdsuffix with
            | FnLpdf _ | FnTarget -> fdname ^ "<propto__>"
            | _ -> fdname )
          , str_args
            @ List.map ~f:(fun (_, name, _) -> name) args
            @ extra @ ["pstream__"] )
      in
      pp_functor ppf ([], fdargs, `None) ;
      if String.Set.mem funs_used_in_reduce_sum fdname then
        (* Produces the reduce_sum functors that has the pstream argument
        as the third and not last argument *)
        match fdargs with
        | (_, slice, _) :: (_, start, _) :: (_, end_, _) :: rest ->
            pp_functor ppf
              ([slice; start ^ " + 1"; end_ ^ " + 1"], rest, `ReduceSum)
        | _ ->
            raise_s
              [%message
                "Ill-formed reduce_sum call! This is bug in the compiler."]
      else if String.Set.mem funs_used_in_variadic_ode fdname then
        (* Produces the variadic ode functors that has the pstream argument
        as the third and not last argument *)
        pp_functor ppf ([], fdargs, `VariadicODE)

(* Creates functions outside the model namespaces which only call the ones
   inside the namespaces *)
let pp_standalone_fun_def namespace_fun ppf
    Program.({fdname; fdsuffix; fdargs; fdbody; fdrt; _}) =
  let extra, extra_templates =
    match fdsuffix with
    | Fun_kind.FnTarget ->
        (["lp__"; "lp_accum__"], ["double"; "stan::math::accumulator<double>"])
    | FnRng -> (["base_rng__"], ["boost::ecuyer1988"])
    | FnLpdf _ | FnPlain -> ([], [])
  in
  let args =
    List.map
      ~f:(fun (_, name, ut) ->
        strf "const %a& %s" pp_unsizedtype_custom_scalar
          (stantype_prim_str ut, ut)
          name )
      fdargs
  in
  let pp_sig_standalone ppf _ =
    let arg_strs =
      args
      @ mk_extra_args extra_templates extra
      @ ["std::ostream* pstream__ = nullptr"]
    in
    pf ppf "(@[<hov>%a@]) " (list ~sep:comma string) arg_strs
  in
  let mark_function_comment = "// [[stan::function]]" in
  let return_type = match fdrt with None -> "void" | _ -> "auto" in
  let return_stmt = match fdrt with None -> "" | _ -> "return " in
  match fdbody with
  | None -> pf ppf ";@ "
  | Some _ ->
      pf ppf "@,%s@,%s %s%a @,{@, %s%s::%a;@,}@," mark_function_comment
        return_type fdname pp_sig_standalone "" return_stmt namespace_fun
        pp_call_str
        ( ( match fdsuffix with
          | FnLpdf _ | FnTarget -> fdname ^ "<false>"
          | FnRng | FnPlain -> fdname )
        , List.map ~f:(fun (_, name, _) -> name) fdargs @ extra @ ["pstream__"]
        )

let version = "// Code generated by %%NAME%% %%VERSION%%"
let includes = "#include <stan/model/model_header.hpp>"

(** Validate the dimensions of the C++ object are correct at runtime
 @param ppf A pretty printer
 @param name The name of the object.
 @param st The SizedType of the object.
 *)
let pp_validate_data ppf (name, st) =
  if String.is_suffix ~suffix:"__" name then ()
  else
    let pp_stdvector ppf args =
      let pp_cast ppf x = pf ppf "static_cast<size_t>(%a)" pp_expr x in
      pf ppf "@[<hov 2> std::vector<size_t>{@,%a}@]" (list ~sep:comma pp_cast)
        args
    in
    pf ppf "@[<hov 4>context__.validate_dims(@,%S,@,%S,@,%S,@,%a);@]@ "
      "data initialization"
      (Mangle.remove_prefix name)
      (stantype_prim_str (SizedType.to_unsized st))
      pp_stdvector (SizedType.get_dims_io st)

let pp_mul ppf () = pf ppf " * "

let get_param_st lst =
  match lst with
  | _, {Program.out_block= Parameters; out_unconstrained_st= st; _} -> (
    match SizedType.get_dims_io st with
    | [] -> Some [Expr.Helpers.loop_bottom]
    | ls -> Some ls )
  | _ -> None

let pp_num_param ppf (dims : Expr.Typed.t list) =
  match dims with
  | [a] -> pf ppf "@[%a@]@," (list ~sep:pp_mul pp_expr) [a]
  | _ -> pf ppf "@[(%a)@]@," (list ~sep:pp_mul pp_expr) dims

(** Print the constructor of the model class.
 Read in data steps:
   1. context__.validate_dims() to verify the dimensions are correct at runtime.
   1. find vals_%s__ from context__.vals_%s(vident)
   1. keep track of pos__
   1. run checks on resulting vident
*)
let pp_ctor ppf p =
  let params =
    [ "stan::io::var_context& context__"; "unsigned int random_seed__ = 0"
    ; "std::ostream* pstream__ = nullptr" ]
  in
  pf ppf "%s(@[<hov 0>%a) : model_base_crtp(0) @]" p.Program.prog_name
    (list ~sep:comma string) params ;
  let data_idents = List.map ~f:fst p.input_vars |> String.Set.of_list in
  let pp_stmt_topdecl_size_only ppf (Stmt.Fixed.({pattern; meta}) as s) =
    match pattern with
    | Decl {decl_id; decl_type; _} when decl_id <> "pos__" -> (
      match decl_type with
      | Sized st -> (
          Locations.pp_smeta ppf meta ;
          let is_input_data = Set.mem data_idents decl_id in
          match is_input_data with
          | true ->
              pp_validate_data ppf (decl_id, st) ;
              pp_assign_data ppf (decl_id, st, false)
          | false -> pp_assign_data ppf (decl_id, st, true) )
      | Unsized _ -> () )
    | _ -> pp_statement ppf s
  in
  pp_block ppf
    ( (fun ppf {Program.prog_name; prepare_data; output_vars; _} ->
        pf ppf "int current_statement__ = 0;@ " ;
        pf ppf "using local_scalar_t__ = double ;@ " ;
        pf ppf "boost::ecuyer1988 base_rng__ = @ " ;
        pf ppf "    stan::services::util::create_rng(random_seed__, 0);@ " ;
        pf ppf "%a@ " pp_unused "base_rng__" ;
        pf ppf "%a@ " pp_function__ (prog_name, prog_name) ;
        pf ppf
          "local_scalar_t__ \
           DUMMY_VAR__(std::numeric_limits<double>::quiet_NaN());@ " ;
        pf ppf "%a" pp_unused "DUMMY_VAR__" ;
        pp_located_error ppf
          (pp_block, (list ~sep:cut pp_stmt_topdecl_size_only, prepare_data)) ;
        cut ppf () ;
        let output_params = List.filter_map ~f:get_param_st output_vars in
        let pp_plus ppf () = pf ppf " + " in
        let pp_set_params ppf pars =
          (list ~sep:pp_plus pp_num_param) ppf pars
        in
        match output_params with
        | [] -> pf ppf "num_params_r__ = 0U;@,"
        | _ ->
            pf ppf "@[<hov 2>num_params_r__ = %a;@]@," pp_set_params
              output_params )
    , p )

let rec top_level_decls Stmt.Fixed.({pattern; _}) =
  match pattern with
  | Decl d when d.decl_id <> "pos__" ->
      [(d.decl_id, Type.to_unsized d.decl_type)]
  | SList stmts -> List.concat_map ~f:top_level_decls stmts
  | _ -> []

(** Print the private data members of the model class *)
let pp_model_private ppf {Program.prepare_data; _} =
  let data_decls = List.concat_map ~f:top_level_decls prepare_data in
  (*Filter out Any data that is not an Eigen matrix*)
  let get_eigen_map (name, ut) =
    if UnsizedType.is_eigen_type ut && not (Transform_Mir.is_opencl_var name)
    then true
    else false
  in
  let eigen_map_decls = (List.filter ~f:get_eigen_map) data_decls in
  pf ppf "%a @ %a"
    (list ~sep:cut pp_data_decl)
    data_decls
    (list ~sep:cut pp_map_decl)
    eigen_map_decls

(** Print the signature and blocks of the model class methods.
  @param ppf A pretty printer
  @param rt The return type.
  @param name The method name.
  @param intro Anything that needs printed before the method body.
  @param outro Anything that needs printed after the method body.
  @param cv_attr Optional parameter to add method attributes.
  @param ppbody (?A pretty printer of the method's body)
 *)
let pp_method ppf rt name params intro ?(outro = nop)
    ?(cv_attr : string list = ["const"]) ppbody =
  pf ppf "@[<v 2>inline %s %s(@[<hov>@,%a@]) %a " rt name
    (list ~sep:comma string) params (list ~sep:cut string) cv_attr ;
  pf ppf "{@,%a@ " intro () ;
  ppbody ppf ;
  outro ppf () ;
  pf ppf "@,} // %s() @,@]" name

(** Print the `get_param_names` method of the model class
  @param ppf A pretty printer.
 *)
let pp_get_param_names ppf {Program.output_vars; _} =
  let add_param = fmt "%S" in
  let extract_name var = Mangle.remove_prefix (fst var) in
  pp_method ppf "void" "get_param_names"
    ["std::vector<std::string>& names__"]
    nop
    (fun ppf ->
      pf ppf "@[<hov 2>names__ = std::vector<std::string>{%a};@]@,"
        (list ~sep:comma add_param)
        (List.map ~f:extract_name output_vars) )
    ~cv_attr:["const"]

(** Print the `get_dims` method of the model class. *)
let pp_get_dims ppf {Program.output_vars; _} =
  let pp_cast ppf cast_dims =
    pf ppf "@[<hov 2>static_cast<size_t>(%a)@]@," pp_expr cast_dims
  in
  let pp_pack ppf inner_dims =
    pf ppf "std::vector<size_t>{@[<hov>@,%a@]}" (list ~sep:comma pp_cast)
      inner_dims
  in
  let pp_add_pack ppf dims = pf ppf "%a" pp_pack dims in
  let dim_list =
    List.(
      map ~f:(fun (_, {Program.out_constrained_st= st; _}) -> st) output_vars)
  in
  let pp_output_var ppf dims =
    (list ~sep:comma pp_add_pack) ppf List.(map ~f:SizedType.get_dims_io dims)
  in
  pp_method ppf "void" "get_dims"
    ["std::vector<std::vector<size_t>>& dimss__"]
    nop
    (fun ppf ->
      pf ppf "@[<hov 2>dimss__ = std::vector<std::vector<size_t>>{%a};@]@,"
        pp_output_var dim_list )
    ~cv_attr:["const"]

let pp_method_b ppf rt name params intro ?(outro = nop) ?(cv_attr = ["const"])
    body =
  pp_method ppf rt name params intro
    (fun ppf -> pp_located_error_b ppf body)
    ~outro ~cv_attr

(** Print the write_array method of the model class *)
let pp_write_array ppf {Program.prog_name; generate_quantities; _} =
  pf ppf
    "template <typename RNG, typename VecR, typename VecI, typename VecVar, @ \
     stan::require_vector_like_vt<std::is_floating_point, VecR>* = nullptr, @ \
     stan::require_vector_like_vt<std::is_integral, VecI>* = nullptr, @ \
     stan::require_std_vector_vt<std::is_floating_point, VecVar>* = nullptr> \
     @ " ;
  let params =
    [ "RNG& base_rng__"; "VecR& params_r__"; "VecI& params_i__"
    ; "VecVar& vars__"; "const bool emit_transformed_parameters__ = true"
    ; "const bool emit_generated_quantities__ = true"
    ; "std::ostream* pstream__ = nullptr" ]
  in
  let intro ppf () =
    pf ppf "%a@ %a@ %a" (list ~sep:cut string)
      [ "using local_scalar_t__ = double;"
      ; "stan::io::deserializer<local_scalar_t__> in__(params_r__, params_i__);"
      ; "stan::io::serializer<local_scalar_t__> out__(vars__);"
      ; "static constexpr bool propto__ = true;"; "(void) propto__;"
      ; "double lp__ = 0.0;"
      ; "(void) lp__;  // dummy to suppress unused var warning"
      ; "int current_statement__ = 0; "
      ; "stan::math::accumulator<double> lp_accum__;"
      ; "local_scalar_t__ \
         DUMMY_VAR__(std::numeric_limits<double>::quiet_NaN());"
      ; "constexpr bool jacobian__ = false;" ]
      pp_unused "DUMMY_VAR__" pp_function__ (prog_name, "write_array")
  in
  pp_method_b ppf "void" "write_array_impl" params intro generate_quantities

(** Prints the for loop for `constrained_param_names`
    and `unconstrained_param_names`
  @param index_ids Optional named parameter of a SizedType's dimensions
  @param ppf A pretty printer
  @param dims A list of the dimensions of a SizedType
  @param pp_body Pretty printer for the body of the loop.
 *)
let rec pp_for_loop_iteratee ?(index_ids = []) ppf (iteratee, dims, pp_body) =
  let iter d pp_body =
    let loopvar, gensym_exit = Common.Gensym.enter () in
    pp_for_loop ppf
      ( loopvar
      , Expr.Helpers.loop_bottom
      , d
      , pp_block
      , (pp_body, (iteratee, loopvar :: index_ids)) ) ;
    gensym_exit ()
  in
  match dims with
  | [] -> pp_body ppf (iteratee, index_ids)
  | dim :: dims ->
      iter dim (fun ppf (i, idcs) ->
          pf ppf "@[%a @]" pp_block
            (pp_for_loop_iteratee ~index_ids:idcs, (i, dims, pp_body)) )

let emit_name ppf (name, idcs) =
  let name = Mangle.remove_prefix name in
  let to_string = fmt "std::to_string(%s)" in
  pf ppf "param_names__.emplace_back(std::string() + %a);"
    (list ~sep:(fun ppf () -> pf ppf " + '.' + ") string)
    (strf "%S" name :: List.map ~f:(strf "%a" to_string) idcs)

let emit_complex_name ppf (name, idcs) =
  let name = Mangle.remove_prefix name in
  let to_string = fmt "std::to_string(%s)" in
  pf ppf "@[param_names__.emplace_back(std::string() + %a);@]@,"
    (list ~sep:(fun ppf () -> pf ppf " + '.' + ") string)
    ((strf "%S" name :: List.map ~f:(strf "%a" to_string) idcs) @ ["\"real\""]) ;
  pf ppf "param_names__.emplace_back(std::string() + %a);"
    (list ~sep:(fun ppf () -> pf ppf " + '.' + ") string)
    ((strf "%S" name :: List.map ~f:(strf "%a" to_string) idcs) @ ["\"imag\""])

(** Print the `constrained_param_names` method of the model class. *)
let pp_constrained_param_names ppf {Program.output_vars; _} =
  let params =
    [ "std::vector<std::string>& param_names__"
    ; "bool emit_transformed_parameters__ = true"
    ; "bool emit_generated_quantities__ = true" ]
  in
  let paramvars, tparamvars, gqvars =
    List.partition3_map
      ~f:(function
        | id, {Program.out_block= Parameters; out_constrained_st= st; _} ->
            `Fst (id, st)
        | id, {out_block= TransformedParameters; out_constrained_st= st; _} ->
            `Snd (id, st)
        | id, {out_block= GeneratedQuantities; out_constrained_st= st; _} ->
            `Trd (id, st))
      output_vars
  in
  let pp_param_names ppf (decl_id, st) =
    let gen_name =
      if SizedType.contains_complex st then emit_complex_name else emit_name
    in
    let dims = List.rev (SizedType.get_dims st) in
    pp_for_loop_iteratee ppf (decl_id, dims, gen_name)
  in
  pp_method ppf "void" "constrained_param_names" params nop
    (fun ppf ->
      (list ~sep:cut pp_param_names) ppf paramvars ;
      pf ppf "@,if (emit_transformed_parameters__) %a@," pp_block
        (list ~sep:cut pp_param_names, tparamvars) ;
      pf ppf "@,if (emit_generated_quantities__) %a@," pp_block
        (list ~sep:cut pp_param_names, gqvars) )
    ~cv_attr:["const"; "final"]

(* Print the `unconstrained_param_names` method of the model class.
  This is just a copy of constrained, I need to figure out which one is wrong
   and fix it eventually. From Bob,

   Off the top of my head, I think the four that change sizes
   from constrained to unconstrained are:

   simplex:  K -> (K - 1)
   covar_matrix:  K^2 -> (K choose 2) + K
   corr_matrix:  K^2 -> (K choose 2)
   cholesky_corr: (K choose 2) + K -> (K choose 2)

   cholesky_cov does not change size (it's (K choose 2) + K).
   Now that our unit vector uses the normal thing, that also doesn't
   change size.  The ordered types and constrained types don't
   change sizes either.
*)
let pp_unconstrained_param_names ppf {Program.output_vars; _} =
  let params =
    [ "std::vector<std::string>& param_names__"
    ; "bool emit_transformed_parameters__ = true"
    ; "bool emit_generated_quantities__ = true" ]
  in
  let paramvars, tparamvars, gqvars =
    List.partition3_map
      ~f:(function
        | id, {Program.out_block= Parameters; out_unconstrained_st= st; _} ->
            `Fst (id, st)
        | id, {out_block= TransformedParameters; out_unconstrained_st= st; _}
          ->
            `Snd (id, st)
        | id, {out_block= GeneratedQuantities; out_unconstrained_st= st; _} ->
            `Trd (id, st))
      output_vars
  in
  let pp_param_names ppf (decl_id, st) =
    let pp_names =
      if SizedType.contains_complex st then emit_complex_name else emit_name
    in
    pp_for_loop_iteratee ppf
      (decl_id, List.rev (SizedType.get_dims st), pp_names)
  in
  let cv_attr = ["const"; "final"] in
  pp_method ppf "void" "unconstrained_param_names" params nop
    (fun ppf ->
      (list ~sep:cut pp_param_names) ppf paramvars ;
      pf ppf "@,if (emit_transformed_parameters__) %a@," pp_block
        (list ~sep:cut pp_param_names, tparamvars) ;
      pf ppf "@,if (emit_generated_quantities__) %a@," pp_block
        (list ~sep:cut pp_param_names, gqvars) )
    ~cv_attr

(** Print the `transform_inits` method of the model class *)
let pp_transform_inits_impl ppf {Program.transform_inits; _} =
  pf ppf
    "template <typename VecVar, typename VecI, @ \
     stan::require_std_vector_t<VecVar>* = nullptr, @ \
     stan::require_vector_like_vt<std::is_integral, VecI>* = nullptr> @ " ;
  let params =
    [ "VecVar& params_r__"; "VecI& params_i__"; "VecVar& vars__"
    ; "std::ostream* pstream__ = nullptr" ]
  in
  let intro ppf () =
    pf ppf "%a" (list ~sep:cut string)
      [ "using local_scalar_t__ = double;"
      ; "stan::io::deserializer<local_scalar_t__> in__(params_r__, params_i__);"
      ; "stan::io::serializer<local_scalar_t__> out__(vars__);"
      ; "int current_statement__ = 0;"
      ; "local_scalar_t__ \
         DUMMY_VAR__(std::numeric_limits<double>::quiet_NaN());" ]
  in
  let cv_attr = ["const"] in
  pp_method_b ppf "void" "transform_inits_impl" params intro transform_inits
    ~cv_attr

(** Print the `log_prob` method of the model class *)
let pp_log_prob ppf Program.({prog_name; log_prob; _}) =
  pf ppf
    "@ template <bool propto__, bool jacobian__ , typename VecR, typename \
     VecI, @ stan::require_vector_like_t<VecR>* = nullptr, @ \
     stan::require_vector_like_vt<std::is_integral, VecI>* = nullptr> @ " ;
  let params =
    [ "VecR& params_r__"; "VecI& params_i__"
    ; "std::ostream* pstream__ = nullptr" ]
  in
  let intro ppf () =
    pf ppf "%a@ %a@ %a" (list ~sep:cut string)
      [ "using T__ = stan::scalar_type_t<VecR>;"
      ; "using local_scalar_t__ = T__;"; "T__ lp__(0.0);"
      ; "stan::math::accumulator<T__> lp_accum__;"
      ; "stan::io::deserializer<local_scalar_t__> in__(params_r__, params_i__);"
      ; "int current_statement__ = 0;"
      ; "local_scalar_t__ \
         DUMMY_VAR__(std::numeric_limits<double>::quiet_NaN());" ]
      pp_unused "DUMMY_VAR__" pp_function__ (prog_name, "log_prob")
  in
  let outro ppf () =
    pf ppf "@ lp_accum__.add(lp__);@ return lp_accum__.sum();"
  in
  let cv_attr = ["const"] in
  pp_method_b ppf "stan::scalar_type_t<VecR>" "log_prob_impl" params intro
    log_prob ~outro ~cv_attr

(** Print the body of the constrained and unconstrained sizedtype methods
 in the model class
 @param ppf A pretty printer
 @param method_name The name of the method to wrap the body in.
 @param outvars The parameters to gather the sizes for.
 *)
let pp_outvar_metadata ppf (method_name, outvars) =
  let json_str = Cpp_Json.out_var_interpolated_json_str outvars in
  let ppbody ppf = pf ppf "@[<hov 2>return std::string(%s);@]@," json_str in
  pp_method ppf "std::string" method_name [] nop ppbody ~cv_attr:["const"]

(** Print the `get_unconstrained_sizedtypes` method of the model class *)
let pp_unconstrained_types ppf {Program.output_vars; _} =
  let grab_unconstrained (name, {Program.out_unconstrained_st; out_block; _}) =
    (name, out_unconstrained_st, out_block)
  in
  let outvars = List.map ~f:grab_unconstrained output_vars in
  pp_outvar_metadata ppf ("get_unconstrained_sizedtypes", outvars)

(** Print the `get_constrained_sizedtypes` method of the model class *)
let pp_constrained_types ppf {Program.output_vars; _} =
  let grab_constrained (name, {Program.out_constrained_st; out_block; _}) =
    (name, out_constrained_st, out_block)
  in
  let outvars = List.map ~f:grab_constrained output_vars in
  pp_outvar_metadata ppf ("get_constrained_sizedtypes", outvars)

(** Print the generic method overloads needed in the model class. *)
let pp_overloads ppf {Program.output_vars; _} =
  (* An expression for the number of individual parameters in a list of output variables *)
  let num_outvars (outvars : Expr.Typed.t Program.outvar list) =
    Expr.Helpers.binop_list
      (List.map
         ~f:(fun outvar ->
           SizedType.num_elems_expr outvar.Program.out_constrained_st )
         outvars)
      Operator.Plus ~default:(Expr.Helpers.int 0)
  in
  (* The list of output variables that came from a particular block *)
  let block_outvars (block : Program.io_block) =
    List.filter_map output_vars
      ~f:(fun ((_ : string), (outvar : Expr.Typed.t Program.outvar)) ->
        if outvar.out_block = block then Some outvar else None )
  in
  let num_gen_quantities = num_outvars (block_outvars GeneratedQuantities) in
  let num_params = num_outvars (block_outvars Parameters) in
  let num_transformed = num_outvars (block_outvars TransformedParameters) in
  pf ppf
    {|
    // Begin method overload boilerplate
    template <typename RNG>
    inline void write_array(RNG& base_rng,
                            Eigen::Matrix<double,Eigen::Dynamic,1>& params_r,
                            Eigen::Matrix<double,Eigen::Dynamic,1>& vars,
                            const bool emit_transformed_parameters = true,
                            const bool emit_generated_quantities = true,
                            std::ostream* pstream = nullptr) const {
      const size_t num_params__ = %a;
      const size_t num_transformed = %a;
      const size_t num_gen_quantities = %a;
      std::vector<double> vars_vec(num_params__
       + (emit_transformed_parameters * num_transformed)
       + (emit_generated_quantities * num_gen_quantities));
      std::vector<int> params_i;
      write_array_impl(base_rng, params_r, params_i, vars_vec,
          emit_transformed_parameters, emit_generated_quantities, pstream);
      vars = Eigen::Map<Eigen::Matrix<double,Eigen::Dynamic,1>>(
        vars_vec.data(), vars_vec.size());
    }

    template <typename RNG>
    inline void write_array(RNG& base_rng, std::vector<double>& params_r,
                            std::vector<int>& params_i,
                            std::vector<double>& vars,
                            bool emit_transformed_parameters = true,
                            bool emit_generated_quantities = true,
                            std::ostream* pstream = nullptr) const {
      const size_t num_params__ = %a;
      const size_t num_transformed = %a;
      const size_t num_gen_quantities = %a;
      vars.resize(num_params__
        + (emit_transformed_parameters * num_transformed)
        + (emit_generated_quantities * num_gen_quantities));
      write_array_impl(base_rng, params_r, params_i, vars, emit_transformed_parameters, emit_generated_quantities, pstream);
    }

    template <bool propto__, bool jacobian__, typename T_>
    inline T_ log_prob(Eigen::Matrix<T_,Eigen::Dynamic,1>& params_r,
                       std::ostream* pstream = nullptr) const {
      Eigen::Matrix<int, -1, 1> params_i;
      return log_prob_impl<propto__, jacobian__>(params_r, params_i, pstream);
    }

    template <bool propto__, bool jacobian__, typename T__>
    inline T__ log_prob(std::vector<T__>& params_r,
                        std::vector<int>& params_i,
                        std::ostream* pstream = nullptr) const {
      return log_prob_impl<propto__, jacobian__>(params_r, params_i, pstream);
    }


    inline void transform_inits(const stan::io::var_context& context,
                         Eigen::Matrix<double, Eigen::Dynamic, 1>& params_r,
                         std::ostream* pstream = nullptr) const final {
      std::vector<double> params_r_vec(params_r.size());
      std::vector<int> params_i;
      transform_inits(context, params_i, params_r_vec, pstream);
      params_r = Eigen::Map<Eigen::Matrix<double,Eigen::Dynamic,1>>(
        params_r_vec.data(), params_r_vec.size());
    }
|}
    pp_expr num_params pp_expr num_transformed pp_expr num_gen_quantities
    pp_expr num_params pp_expr num_transformed pp_expr num_gen_quantities

(** Print the `get_constrained_sizedtypes` method of the model class *)
let pp_transform_inits ppf {Program.output_vars; _} =
  let params =
    [ "const stan::io::var_context& context"; "std::vector<int>& params_i"
    ; "std::vector<double>& vars"; "std::ostream* pstream__ = nullptr" ]
  in
<<<<<<< HEAD
  let list_len = List.length output_vars in
  let extract_name var = Mangle.remove_prefix (fst var) in
=======
  let list_names
      ((stri : string), (Program.({out_block; _}) : 'a Program.outvar)) =
    match out_block with Parameters -> Some stri | _ -> None
  in
  let param_names = List.filter_map ~f:list_names output_vars in
  let list_len = List.length param_names in
  let output_params = List.filter_map ~f:get_param_st output_vars in
>>>>>>> 2d0ce24e
  let get_names ppf () =
    let add_param = fmt "%S" in
    pf ppf "@[<hov -1> constexpr std::array<const char*, %i> names__{%a};@,"
      list_len
      (list ~sep:comma add_param)
<<<<<<< HEAD
      (List.map ~f:extract_name output_vars)
=======
      param_names
  in
  let get_sizes ppf () =
    match output_params with
    | [] -> pf ppf " const std::array<Eigen::Index, 0> num_params__{};@]@,"
    | _ ->
        let pp_set_params ppf pars = (list ~sep:comma pp_num_param) ppf pars in
        pf ppf " const std::array<Eigen::Index, %i> num_params__{%a};@]@,"
          list_len pp_set_params output_params
>>>>>>> 2d0ce24e
  in
  let pp_body ppf =
    pf ppf "%a" (list ~sep:cut string)
      [ " std::vector<double> params_r_flat__(num_params_r__);"
      ; " Eigen::Index size_iter__ = 0;"; " Eigen::Index flat_iter__ = 0;"
      ; " for (auto&& param_name__ : names__) {"
      ; "   const auto param_vec__ = context.vals_r(param_name__);"
      ; "   for (Eigen::Index i = 0; i < num_params__[size_iter__]; ++i) {"
      ; "     params_r_flat__[flat_iter__] = param_vec__[i];"
      ; "     ++flat_iter__;"; "   }"; "   ++size_iter__;"; " }"
      ; " vars.resize(params_r_flat__.size());"
      ; " transform_inits_impl(params_r_flat__, params_i, vars, pstream__);" ]
  in
  let cv_attr = ["const"] in
  let blah ppf = pf ppf "%a %a" get_names () get_sizes in
  pp_method ppf "void" "transform_inits" params blah
    (fun ppf -> pp_body ppf)
    ~cv_attr

(** Print the public parts of the model class *)
let pp_model_public ppf p =
  pf ppf "@ %a" pp_ctor p ;
  pf ppf "@ %a" pp_log_prob p ;
  pf ppf "@ %a" pp_write_array p ;
  pf ppf "@ %a" pp_transform_inits_impl p ;
  (* Begin metadata methods *)
  pf ppf "@ %a" pp_get_param_names p ;
  (* Post-data metadata methods *)
  pf ppf "@ %a" pp_get_dims p ;
  pf ppf "@ %a" pp_constrained_param_names p ;
  pf ppf "@ %a" pp_unconstrained_param_names p ;
  pf ppf "@ %a" pp_constrained_types p ;
  pf ppf "@ %a" pp_unconstrained_types p ;
  (* Boilerplate *)
  pf ppf "@ %a" pp_overloads p ;
  pf ppf "@ %a" pp_transform_inits p

let model_prefix = "model_"

(** Print the full model class. *)
let pp_model ppf ({Program.prog_name; _} as p) =
  pf ppf "class %s final : public model_base_crtp<%s> {" prog_name prog_name ;
  pf ppf "@ @[<v 1>@ private:@ @[<v 1> %a@]@ " pp_model_private p ;
  pf ppf "@ public:@ @[<v 1> ~%s() { }" prog_name ;
  pf ppf "@ @ inline std::string model_name() const final { return \"%s\"; }"
    prog_name ;
  pf ppf
    {|

  inline std::vector<std::string> model_compile_info() const noexcept {
    return std::vector<std::string>{"stanc_version = %s", "stancflags = %s"};
  }
  |}
    "%%NAME%%3 %%VERSION%%" stanc_args_to_print ;
  pf ppf "@ %a@]@]@ };" pp_model_public p

(** The C++ aliases needed for the model class*)
let usings =
  {|
using stan::io::dump;
using stan::model::assign;
using stan::model::index_uni;
using stan::model::index_max;
using stan::model::index_min;
using stan::model::index_min_max;
using stan::model::index_multi;
using stan::model::index_omni;
using stan::model::model_base_crtp;
using stan::model::rvalue;
using namespace stan::math;
|}

(** Create the model's namespace. *)
let namespace Program.({prog_name; _}) = prog_name ^ "_namespace"

(** Find and register functiors used for map_rect. *)
let pp_register_map_rect_functors ppf p =
  let pp_register_functor ppf (i, f) =
    pf ppf "STAN_REGISTER_MAP_RECT(%d, %s::%s)" i (namespace p) f
  in
  pf ppf "@ %a"
    (list ~sep:cut pp_register_functor)
    (List.sort ~compare (Hashtbl.to_alist map_rect_calls))

let is_fun_used_with_variadic_fn variadic_fn_test p =
  let rec find_functors_expr accum Expr.Fixed.({pattern; _}) =
    String.Set.union accum
      ( match pattern with
      | FunApp (StanLib (x, FnPlain, _), {pattern= Var f; _} :: _)
        when variadic_fn_test x ->
          String.Set.of_list [Utils.stdlib_distribution_name f]
      | x -> Expr.Fixed.Pattern.fold find_functors_expr accum x )
  in
  let rec find_functors_stmt accum stmt =
    Stmt.Fixed.(
      Pattern.fold find_functors_expr find_functors_stmt accum stmt.pattern)
  in
  Program.fold find_functors_expr find_functors_stmt String.Set.empty p

(** Print the full C++ for the stan program. *)
let pp_prog ppf (p : Program.Typed.t) =
  (* First, do some transformations on the MIR itself before we begin printing it.*)
  let p, s = Locations.prepare_prog p in
  let pp_fun_def_with_variadic_fn_list ppf fblock =
    pp_fun_def ppf fblock
      (is_fun_used_with_variadic_fn Stan_math_signatures.is_reduce_sum_fn p)
      (is_fun_used_with_variadic_fn Stan_math_signatures.is_variadic_ode_fn p)
  in
  let reduce_sum_struct_decls =
    String.Set.map
      ~f:(fun x ->
        if Utils.is_distribution_name x then
          "template <bool propto__>\nstruct " ^ x ^ reduce_sum_functor_suffix
          ^ ";"
        else "struct " ^ x ^ reduce_sum_functor_suffix ^ ";" )
      (is_fun_used_with_variadic_fn Stan_math_signatures.is_reduce_sum_fn p)
    |> Set.elements |> String.concat ~sep:"\n"
  in
  pf ppf "@[<v>@ %s@ %s@ namespace %s {@ %s@ %a@ %s@ %a@ %a@ }@ @]" version
    includes (namespace p) usings Locations.pp_globals s
    reduce_sum_struct_decls
    (list ~sep:cut pp_fun_def_with_variadic_fn_list)
    p.functions_block
    (if !standalone_functions then fun _ _ -> () else pp_model)
    p ;
  if !standalone_functions then
    pf ppf "@[<v>%a@ @]"
      (list ~sep:cut (pp_standalone_fun_def (namespace p)))
      p.functions_block
  else (
    pf ppf "@,using stan_model = %s_namespace::%s;@," p.prog_name p.prog_name ;
    pf ppf
      {|
#ifndef USING_R

// Boilerplate
stan::model::model_base& new_model(
        stan::io::var_context& data_context,
        unsigned int seed,
        std::ostream* msg_stream) {
  stan_model* m = new stan_model(data_context, seed, msg_stream);
  return *m;
}

stan::math::profile_map& get_stan_profile_data() {
  return %s_namespace::profiles__;
}

#endif
|}
      p.prog_name ;
    pf ppf "@[<v>%a@]" pp_register_map_rect_functors p )<|MERGE_RESOLUTION|>--- conflicted
+++ resolved
@@ -855,10 +855,6 @@
     [ "const stan::io::var_context& context"; "std::vector<int>& params_i"
     ; "std::vector<double>& vars"; "std::ostream* pstream__ = nullptr" ]
   in
-<<<<<<< HEAD
-  let list_len = List.length output_vars in
-  let extract_name var = Mangle.remove_prefix (fst var) in
-=======
   let list_names
       ((stri : string), (Program.({out_block; _}) : 'a Program.outvar)) =
     match out_block with Parameters -> Some stri | _ -> None
@@ -866,16 +862,13 @@
   let param_names = List.filter_map ~f:list_names output_vars in
   let list_len = List.length param_names in
   let output_params = List.filter_map ~f:get_param_st output_vars in
->>>>>>> 2d0ce24e
   let get_names ppf () =
     let add_param = fmt "%S" in
+    let extract_name var = Mangle.remove_prefix (fst var) in
     pf ppf "@[<hov -1> constexpr std::array<const char*, %i> names__{%a};@,"
       list_len
       (list ~sep:comma add_param)
-<<<<<<< HEAD
       (List.map ~f:extract_name output_vars)
-=======
-      param_names
   in
   let get_sizes ppf () =
     match output_params with
@@ -884,7 +877,6 @@
         let pp_set_params ppf pars = (list ~sep:comma pp_num_param) ppf pars in
         pf ppf " const std::array<Eigen::Index, %i> num_params__{%a};@]@,"
           list_len pp_set_params output_params
->>>>>>> 2d0ce24e
   in
   let pp_body ppf =
     pf ppf "%a" (list ~sep:cut string)
