(** Generate C++ from the MIR.

    This module makes extensive use of the Format[0] module via the Fmt[1] API.
    As such, you'll need to understand the "%a" and "@" notation from [0], especially
    the section headed "Formatted pretty-printing." Then, we use functions like
    [pf] and [str] from the Fmt library[1]. On top of that, the "@" pretty-printing
    specifiers all actually correspond 1-to-1 with commands like [open_box] from
    the Format library[0]. The boxing system is best described in this explainer
    pdf [2], particularly Section 3 ("Format basics"). It's worth noting that someone
    was able to make a decent-looking pretty-printer for a subset of Javascript[3] that
    might serve as a good reference. Good luck!

    [0] Format module doc: https://caml.inria.fr/pub/docs/manual-ocaml/libref/Format.html
    [1] Fmt module doc: https://erratique.ch/software/fmt/doc/Fmt.html
    [2] Format Unraveled: https://hal.archives-ouvertes.fr/hal-01503081/file/format-unraveled.pdf
    [3] Javascript pretty-printer https://github.com/Virum/compiler/blob/28e807b842bab5dcf11460c8193dd5b16674951f/JavaScript.ml#L112
*)

open Core_kernel
open Core_kernel.Poly
open Middle
open Fmt
open Expression_gen
open Statement_gen

let standalone_functions = ref false

type found_functor = {template: string; signature: string; defn: string}

let (functors : (string, found_functor list) Hashtbl.t) = String.Table.create ()

let stanc_args_to_print =
  let sans_model_and_hpp_paths x =
    not
      String.(
        is_suffix ~suffix:".stan" x
        && not (is_prefix ~prefix:"--filename-in-msg" x)
        || is_prefix ~prefix:"--o" x) in
  (* Ignore the "--o" arg, the stan file and the binary name (bin/stanc). *)
  Array.to_list Sys.argv |> List.tl_exn
  |> List.filter ~f:sans_model_and_hpp_paths
  |> String.concat ~sep:" "

let pp_unused = fmt "(void) %s;  // suppress unused var warning"

(** Print name of model function.
  @param prog_name Name of the Stan program.
  @param fname Name of the function.
 *)
let pp_function__ ppf (prog_name, fname) =
  pf ppf
    {|@[<v>static constexpr const char* function__ = "%s_namespace::%s";@,%a@]|}
    prog_name fname pp_unused "function__"

(** Print the body of exception handling for functions *)
let pp_located ppf _ =
  pf ppf
    {|stan::lang::rethrow_located(e, locations_array__[current_statement__]);|}

(** Detect if argument requires C++ template *)
let arg_needs_template = function
  | UnsizedType.DataOnly, _, t -> UnsizedType.is_eigen_type t
  | _, _, t when UnsizedType.is_int_type t -> false
  | _ -> true

(** Print template arguments for C++ functions that need templates
  @param args A pack of [Program.fun_arg_decl] containing functions to detect templates.
  @return A list of arguments with template parameter names added.
 *)
let maybe_templated_arg_types (args : Program.fun_arg_decl) =
  List.mapi args ~f:(fun i a ->
      match arg_needs_template a with
      | true -> Some (sprintf "T%d__" i)
      | false -> None )

let return_arg_types (args : Program.fun_arg_decl) =
  List.mapi args ~f:(fun i ((_, _, ut) as a) ->
      if UnsizedType.is_eigen_type ut && arg_needs_template a then
        Some (sprintf "stan::value_type_t<T%d__>" i)
      else if arg_needs_template a then Some (sprintf "T%d__" i)
      else None )

let%expect_test "arg types templated correctly" =
  [(AutoDiffable, "xreal", UReal); (DataOnly, "yint", UInt)]
  |> maybe_templated_arg_types |> List.filter_opt |> String.concat ~sep:","
  |> print_endline ;
  [%expect {| T0__ |}]

(** Print the code for promoting stan real types
 @param ppf A pretty printer
 @param args A pack of arguments to detect whether they need to use the promotion rules.
 *)
let pp_promoted_scalar ppf args =
  match args with
  | [] -> pf ppf "double"
  | _ ->
      let rec promote_args_chunked ppf args =
        let go ppf tl =
          match tl with [] -> () | _ -> pf ppf ",@ %a" promote_args_chunked tl
        in
        match args with
        | [] -> pf ppf "double"
        | hd :: tl ->
            pf ppf "stan::promote_args_t<@[%a%a@]>" (list ~sep:comma string) hd
              go tl in
      promote_args_chunked ppf
        List.(chunks_of ~length:5 (filter_opt (return_arg_types args)))

(** Pretty-prints a function's return-type, taking into account templated argument
    promotion.*)
let pp_returntype ppf arg_types rt =
  let scalar = str "@[%a@]" pp_promoted_scalar arg_types in
  match rt with
  | Some ut when UnsizedType.is_int_type ut ->
      pf ppf "%a@ " pp_unsizedtype_custom_scalar ("int", ut)
  | Some ut -> pf ppf "%a@ " pp_unsizedtype_custom_scalar (scalar, ut)
  | None -> pf ppf "void@ "

let pp_eigen_arg_to_ref ppf arg_types =
  let pp_ref ppf name =
    pf ppf "@[<hv 8>const auto& %s = stan::math::to_ref(%s);@]" name
      (name ^ "_arg__") in
  pf ppf "@[<v>%a@]@ " (list ~sep:cut pp_ref)
    (List.filter_map
       ~f:(fun (_, name, ut) ->
         if UnsizedType.is_eigen_type ut then Some name else None )
       arg_types )

(** [pp_located_error ppf (pp_body_block, body_block, err_msg)] surrounds [body_block]
    with a C++ try-catch that will rethrow the error with the proper source location
    from the [body_block] (required to be a [stmt_loc Block] variant).
  @param ppf A pretty printer.
  @param pp_body_block A pretty printer for the body block
  @param body A C++ scoped body block surrounded by squiggly braces.
  *)
let pp_located_error ppf (pp_body_block, body) =
  pf ppf "@ try %a" pp_body_block body ;
  string ppf " catch (const std::exception& e) " ;
  pp_block ppf (pp_located, ())

(** Print the type of an object.
 @param ppf A pretty printer
 @param custom_scalar_opt A string representing a types inner scalar value.
 @param name The name of the object
 @param ut The unsized type of the object
 *)
let pp_arg ppf (custom_scalar_opt, (_, name, ut)) =
  let scalar =
    match custom_scalar_opt with
    | Some scalar -> scalar
    | None -> stantype_prim_str ut in
  (* we add the _arg suffix for any Eigen types *)
  pf ppf "const %a& %s" pp_unsizedtype_custom_scalar_eigen_exprs (scalar, ut)
    name

let pp_arg_eigen_suffix ppf (custom_scalar_opt, (_, name, ut)) =
  let scalar =
    match custom_scalar_opt with
    | Some scalar -> scalar
    | None -> stantype_prim_str ut in
  (* we add the _arg suffix for any Eigen types *)
  let opt_arg_suffix =
    if UnsizedType.is_eigen_type ut then name ^ "_arg__" else name in
  pf ppf "const %a& %s" pp_unsizedtype_custom_scalar_eigen_exprs (scalar, ut)
    opt_arg_suffix

(** [pp_located_error_b] automatically adds a Block wrapper *)
let pp_located_error_b ppf body_stmts =
  pp_located_error ppf
    ( pp_statement
    , Stmt.Fixed.{pattern= Block body_stmts; meta= Locations.no_span_num} )

let typename = ( ^ ) "typename "

(** Construct an object with it's needed templates for function signatures.
 @param fdargs A sexp list of strings representing C++ types.
  *)
let get_templates_and_args exprs fdargs =
  let argtypetemplates = maybe_templated_arg_types fdargs in
  ( List.filter_opt argtypetemplates
  , if not exprs then
      List.map
        ~f:(fun a -> str "%a" pp_arg a)
        (List.zip_exn argtypetemplates fdargs)
    else
      List.map
        ~f:(fun a -> str "%a" pp_arg_eigen_suffix a)
        (List.zip_exn argtypetemplates fdargs) )

(** Print the C++ template parameter decleration before a function.
  @param ppf A pretty printer.
 *)
let pp_template_decorator ppf = function
  | [] -> ()
  | templates ->
      pf ppf "template @[<hov><%a>@]@ " (list ~sep:comma string) templates

let mk_extra_args templates args =
  List.map ~f:(fun (t, v) -> t ^ "& " ^ v) (List.zip_exn templates args)

(** Print the C++ function definition.
  @param ppf A pretty printer
  Refactor this please - one idea might be to have different functions for
   printing user defined distributions vs rngs vs regular functions.
*)
<<<<<<< HEAD
let pp_fun_def ppf
    ( Program.{fdrt; fdname; fdsuffix; fdargs; fdbody; _}
    , funs_used_in_reduce_sum
    , funs_used_in_variadic_ode ) =
=======
let pp_fun_def ppf Program.{fdrt; fdname; fdsuffix; fdargs; fdbody; _}
    funs_used_in_reduce_sum funs_used_in_variadic_ode funs_used_in_variadic_dae
    =
>>>>>>> 6c2bc5e1
  let extra, extra_templates =
    match fdsuffix with
    | Fun_kind.FnTarget -> (["lp__"; "lp_accum__"], ["T_lp__"; "T_lp_accum__"])
    | FnRng -> (["base_rng__"], ["RNG"])
    | FnLpdf _ | FnPlain -> ([], []) in
  let pp_body ppf (Stmt.Fixed.{pattern; _} as fdbody) =
    pf ppf "@[<hv 8>using local_scalar_t__ = %a;@]@," pp_promoted_scalar fdargs ;
    pf ppf "int current_statement__ = 0; @ " ;
    if List.exists ~f:(fun (_, _, t) -> UnsizedType.is_eigen_type t) fdargs then
      pp_eigen_arg_to_ref ppf fdargs ;
    ( match fdsuffix with
    | FnLpdf _ | FnTarget -> ()
    | FnPlain | FnRng ->
        pf ppf "%s@ " "static constexpr bool propto__ = true;" ;
        pf ppf "%s@ " "(void) propto__;" ) ;
    pf ppf "%s@ "
      "local_scalar_t__ DUMMY_VAR__(std::numeric_limits<double>::quiet_NaN());" ;
    pf ppf "%a" pp_unused "DUMMY_VAR__" ;
    let blocked_fdbody =
      match pattern with
      | SList stmts -> {fdbody with pattern= Block stmts}
      | Block _ -> fdbody
      | _ -> {fdbody with pattern= Block [fdbody]} in
    pp_located_error ppf (pp_statement, blocked_fdbody) ;
    pf ppf "@ " in
  let pp_sig ppf (name, exprs, variadic) =
    let argtypetemplates, args = get_templates_and_args exprs fdargs in
    let templates =
      List.(map ~f:typename (argtypetemplates @ extra_templates)) in
    ( match (fdsuffix, variadic) with
    | (FnLpdf _ | FnTarget), `None ->
        pp_template_decorator ppf ("bool propto__" :: templates)
    | _ -> pp_template_decorator ppf templates ) ;
    pp_returntype ppf fdargs fdrt ;
    let args, variadic_args =
      match variadic with
      | `ReduceSum -> List.split_n args 3
      | `VariadicODE -> List.split_n args 2
      | `VariadicDAE -> List.split_n args 3
      | `None -> (args, []) in
    let arg_strs =
      args
      @ mk_extra_args extra_templates extra
      @ ["std::ostream* pstream__"]
      @ variadic_args in
    pf ppf "%s(@[<hov>%a@]) " name (list ~sep:comma string) arg_strs in
  pp_sig ppf (fdname, true, `None) ;
  match fdbody with
  | None -> pf ppf ";@ "
  | Some fdbody ->
      pp_block ppf (pp_body, fdbody) ;
      let register_functor (str_args, args, variadic) =
        let suffix =
          match variadic with
          | `None -> functor_suffix
          | `ReduceSum -> reduce_sum_functor_suffix
<<<<<<< HEAD
          | `VariadicODE -> variadic_ode_functor_suffix in
        let functor_name = fdname ^ suffix in
        let template =
=======
          | `VariadicODE -> variadic_ode_functor_suffix
          | `VariadicDAE -> variadic_dae_functor_suffix in
        let pp_template_propto ppf () =
>>>>>>> 6c2bc5e1
          match (fdsuffix, variadic) with
          | FnLpdf _, `ReduceSum -> "template <bool propto__> "
          | _ -> "" in
        let signature = str "%a" pp_sig ("operator()", false, variadic) in
        let defn =
          str "%a@ const@,{@.  return %a;@.}@." pp_sig
            ( functor_name
              ^ (if template <> "" then "<propto__>" else "")
              ^ "::operator()"
            , false
            , variadic )
            pp_call_str
            ( ( match fdsuffix with
              | FnLpdf _ | FnTarget -> fdname ^ "<propto__>"
              | _ -> fdname )
            , str_args
              @ List.map ~f:(fun (_, name, _) -> name) args
              @ extra @ ["pstream__"] ) in
        Hashtbl.add_multi functors ~key:functor_name
          ~data:{template; signature; defn} in
      register_functor ([], fdargs, `None) ;
      if String.Set.mem funs_used_in_reduce_sum fdname then
        (* Produces the reduce_sum functors that has the pstream argument
           as the third and not last argument *)
        match fdargs with
        | (_, slice, _) :: (_, start, _) :: (_, end_, _) :: rest ->
            register_functor
              ([slice; start ^ " + 1"; end_ ^ " + 1"], rest, `ReduceSum)
        | _ ->
            Common.FatalError.fatal_error_msg
              [%message
                "Ill-formed reduce_sum call!" (fdargs : Program.fun_arg_decl)]
      else if String.Set.mem funs_used_in_variadic_ode fdname then
        (* Produces the variadic ode functors that has the pstream argument
           as the third and not last argument *)
<<<<<<< HEAD
        register_functor ([], fdargs, `VariadicODE)
=======
        pp_functor ppf ([], fdargs, `VariadicODE)
      else if String.Set.mem funs_used_in_variadic_dae fdname then
        (* Produces the variadic DAE functors that has the pstream argument
           as the fourth and not last argument *)
        pp_functor ppf ([], fdargs, `VariadicDAE)
>>>>>>> 6c2bc5e1

(** Creates functions outside the model namespaces which only call the ones
   inside the namespaces *)
let pp_standalone_fun_def namespace_fun ppf
    Program.{fdname; fdsuffix; fdargs; fdbody; fdrt; _} =
  let extra, extra_templates =
    match fdsuffix with
    | Fun_kind.FnTarget ->
        (["lp__"; "lp_accum__"], ["double"; "stan::math::accumulator<double>"])
    | FnRng -> (["base_rng__"], ["boost::ecuyer1988"])
    | FnLpdf _ | FnPlain -> ([], []) in
  let args =
    List.map
      ~f:(fun (_, name, ut) ->
        str "const %a& %s" pp_unsizedtype_custom_scalar
          (stantype_prim_str ut, ut)
          name )
      fdargs in
  let pp_sig_standalone ppf _ =
    let arg_strs =
      args
      @ mk_extra_args extra_templates extra
      @ ["std::ostream* pstream__ = nullptr"] in
    pf ppf "(@[<hov>%a@]) " (list ~sep:comma string) arg_strs in
  let mark_function_comment = "// [[stan::function]]" in
  let return_type = match fdrt with None -> "void" | _ -> "auto" in
  let return_stmt = match fdrt with None -> "" | _ -> "return " in
  match fdbody with
  | None -> pf ppf ";@ "
  | Some _ ->
      pf ppf "@,%s@,%s %s%a @,{@, %s%s::%a;@,}@," mark_function_comment
        return_type fdname pp_sig_standalone "" return_stmt namespace_fun
        pp_call_str
        ( ( match fdsuffix with
          | FnLpdf _ | FnTarget -> fdname ^ "<false>"
          | FnRng | FnPlain -> fdname )
        , List.map ~f:(fun (_, name, _) -> name) fdargs @ extra @ ["pstream__"]
        )

let version = "// Code generated by %%NAME%% %%VERSION%%"
let includes = "#include <stan/model/model_header.hpp>"

(** Validate the dimensions of the C++ object are correct at runtime
 @param ppf A pretty printer
 @param name The name of the object.
 @param st The SizedType of the object.
 *)
let pp_validate_data ppf (name, st) =
  if String.is_suffix ~suffix:"__" name then ()
  else
    let pp_stdvector ppf args =
      let pp_cast ppf x = pf ppf "static_cast<size_t>(%a)" pp_expr x in
      pf ppf "@[<hov 2> std::vector<size_t>{@,%a}@]" (list ~sep:comma pp_cast)
        args in
    pf ppf "@[<hov 4>context__.validate_dims(@,%S,@,%S,@,%S,@,%a);@]@ "
      "data initialization"
      (Mangle.remove_prefix name)
      (stantype_prim_str (SizedType.to_unsized st))
      pp_stdvector (SizedType.get_dims_io st)

let pp_mul ppf () = pf ppf " * "

let get_unconstrained_param_st lst =
  match lst with
  | _, {Program.out_block= Parameters; out_unconstrained_st= st; _} -> (
    match SizedType.get_dims_io st with
    | [] -> Some [Expr.Helpers.loop_bottom]
    | ls -> Some ls )
  | _ -> None

let get_constrained_param_st lst =
  match lst with
  | _, {Program.out_block= Parameters; out_constrained_st= st; _} -> (
    match SizedType.get_dims_io st with
    | [] -> Some [Expr.Helpers.loop_bottom]
    | ls -> Some ls )
  | _ -> None

let pp_num_param ppf (dims : Expr.Typed.t list) =
  match dims with
  | [a] -> pf ppf "@[%a@]@," (list ~sep:pp_mul pp_expr) [a]
  | _ -> pf ppf "@[(%a)@]@," (list ~sep:pp_mul pp_expr) dims

(** Print the constructor of the model class.
 Read in data steps:
   1. context__.validate_dims() to verify the dimensions are correct at runtime.
   1. find vals_%s__ from context__.vals_%s(vident)
   1. keep track of pos__
   1. run checks on resulting vident
*)
let pp_ctor ppf p =
  let params =
    [ "stan::io::var_context& context__"; "unsigned int random_seed__ = 0"
    ; "std::ostream* pstream__ = nullptr" ] in
  pf ppf "%s(@[<hov 0>%a) : model_base_crtp(0) @]" p.Program.prog_name
    (list ~sep:comma string) params ;
  let data_idents = List.map ~f:fst p.input_vars |> String.Set.of_list in
  let pp_stmt_topdecl_size_only ppf (Stmt.Fixed.{pattern; meta} as s) =
    match pattern with
    | Decl {decl_id; decl_type; _} when decl_id <> "pos__" -> (
      match decl_type with
      | Sized st -> (
          Locations.pp_smeta ppf meta ;
          let is_input_data = Set.mem data_idents decl_id in
          match is_input_data with
          | true ->
              pp_validate_data ppf (decl_id, st) ;
              pp_assign_data ppf (decl_id, st, false)
          | false -> pp_assign_data ppf (decl_id, st, true) )
      | Unsized _ -> () )
    | _ -> pp_statement ppf s in
  pp_block ppf
    ( (fun ppf {Program.prog_name; prepare_data; output_vars; _} ->
        pf ppf "int current_statement__ = 0;@ " ;
        pf ppf "using local_scalar_t__ = double ;@ " ;
        pf ppf "boost::ecuyer1988 base_rng__ = @ " ;
        pf ppf "    stan::services::util::create_rng(random_seed__, 0);@ " ;
        pf ppf "%a@ " pp_unused "base_rng__" ;
        pf ppf "%a@ " pp_function__ (prog_name, prog_name) ;
        pf ppf
          "local_scalar_t__ \
           DUMMY_VAR__(std::numeric_limits<double>::quiet_NaN());@ " ;
        pf ppf "%a" pp_unused "DUMMY_VAR__" ;
        pp_located_error ppf
          (pp_block, (list ~sep:cut pp_stmt_topdecl_size_only, prepare_data)) ;
        cut ppf () ;
        let output_params =
          List.filter_map ~f:get_unconstrained_param_st output_vars in
        let pp_plus ppf () = pf ppf " + " in
        let pp_set_params ppf pars = (list ~sep:pp_plus pp_num_param) ppf pars in
        match output_params with
        | [] -> pf ppf "num_params_r__ = 0U;@,"
        | _ ->
            pf ppf "@[<hov 2>num_params_r__ = %a;@]@," pp_set_params
              output_params )
    , p )

let rec top_level_decls Stmt.Fixed.{pattern; _} =
  match pattern with
  | Decl d when d.decl_id <> "pos__" ->
      [(d.decl_id, Type.to_unsized d.decl_type)]
  | SList stmts -> List.concat_map ~f:top_level_decls stmts
  | _ -> []

(** Print the private data members of the model class *)
let pp_model_private ppf {Program.prepare_data; _} =
  let data_decls = List.concat_map ~f:top_level_decls prepare_data in
  (*Filter out Any data that is not an Eigen matrix*)
  let get_eigen_map (name, ut) =
    if UnsizedType.is_eigen_type ut && not (Transform_Mir.is_opencl_var name)
    then true
    else false in
  let eigen_map_decls = (List.filter ~f:get_eigen_map) data_decls in
  pf ppf "%a @ %a"
    (list ~sep:cut pp_data_decl)
    data_decls
    (list ~sep:cut pp_map_decl)
    eigen_map_decls

(** Print the signature and blocks of the model class methods.
  @param ppf A pretty printer
  @param rt The return type.
  @param name The method name.
  @param intro Anything that needs printed before the method body.
  @param outro Anything that needs printed after the method body.
  @param cv_attr Optional parameter to add method attributes.
  @param ppbody (?A pretty printer of the method's body)
 *)
let pp_method ppf rt name params intro ?(outro = nop)
    ?(cv_attr : string list = ["const"]) ppbody =
  pf ppf "@[<v 2>inline %s %s(@[<hov>@,%a@]) %a " rt name
    (list ~sep:comma string) params (list ~sep:cut string) cv_attr ;
  pf ppf "{@,%a@ " intro () ;
  ppbody ppf ;
  outro ppf () ;
  pf ppf "@,} // %s() @,@]" name

(** Print the [get_param_names] method of the model class
  @param ppf A pretty printer.
 *)
let pp_get_param_names ppf {Program.output_vars; _} =
  let add_param = fmt "%S" in
  let extract_name var = Mangle.remove_prefix (fst var) in
  pp_method ppf "void" "get_param_names"
    ["std::vector<std::string>& names__"]
    nop
    (fun ppf ->
      pf ppf "@[<hov 2>names__ = std::vector<std::string>{%a};@]@,"
        (list ~sep:comma add_param)
        (List.map ~f:extract_name output_vars) )
    ~cv_attr:["const"]

(** Print the [get_dims] method of the model class. *)
let pp_get_dims ppf {Program.output_vars; _} =
  let pp_cast ppf cast_dims =
    pf ppf "@[<hov 2>static_cast<size_t>(%a)@]@," pp_expr cast_dims in
  let pp_pack ppf inner_dims =
    pf ppf "std::vector<size_t>{@[<hov>@,%a@]}" (list ~sep:comma pp_cast)
      inner_dims in
  let pp_add_pack ppf dims = pf ppf "%a" pp_pack dims in
  let dim_list =
    List.(
      map ~f:(fun (_, {Program.out_constrained_st= st; _}) -> st) output_vars)
  in
  let pp_output_var ppf dims =
    (list ~sep:comma pp_add_pack) ppf List.(map ~f:SizedType.get_dims_io dims)
  in
  pp_method ppf "void" "get_dims"
    ["std::vector<std::vector<size_t>>& dimss__"]
    nop
    (fun ppf ->
      pf ppf "@[<hov 2>dimss__ = std::vector<std::vector<size_t>>{%a};@]@,"
        pp_output_var dim_list )
    ~cv_attr:["const"]

let pp_method_b ppf rt name params intro ?(outro = nop) ?(cv_attr = ["const"])
    body =
  pp_method ppf rt name params intro
    (fun ppf -> pp_located_error_b ppf body)
    ~outro ~cv_attr

(** Print the write_array method of the model class *)
let pp_write_array ppf {Program.prog_name; generate_quantities; _} =
  pf ppf
    "template <typename RNG, typename VecR, typename VecI, typename VecVar, @ \
     stan::require_vector_like_vt<std::is_floating_point, VecR>* = nullptr, @ \
     stan::require_vector_like_vt<std::is_integral, VecI>* = nullptr, @ \
     stan::require_std_vector_vt<std::is_floating_point, VecVar>* = nullptr> \
     @ " ;
  let params =
    [ "RNG& base_rng__"; "VecR& params_r__"; "VecI& params_i__"; "VecVar& vars__"
    ; "const bool emit_transformed_parameters__ = true"
    ; "const bool emit_generated_quantities__ = true"
    ; "std::ostream* pstream__ = nullptr" ] in
  let intro ppf () =
    pf ppf "%a@ %a@ %a" (list ~sep:cut string)
      [ "using local_scalar_t__ = double;"
      ; "stan::io::deserializer<local_scalar_t__> in__(params_r__, params_i__);"
      ; "stan::io::serializer<local_scalar_t__> out__(vars__);"
      ; "static constexpr bool propto__ = true;"; "(void) propto__;"
      ; "double lp__ = 0.0;"
      ; "(void) lp__;  // dummy to suppress unused var warning"
      ; "int current_statement__ = 0; "
      ; "stan::math::accumulator<double> lp_accum__;"
      ; "local_scalar_t__ \
         DUMMY_VAR__(std::numeric_limits<double>::quiet_NaN());"
      ; "constexpr bool jacobian__ = false;" ]
      pp_unused "DUMMY_VAR__" pp_function__ (prog_name, "write_array") in
  pp_method_b ppf "void" "write_array_impl" params intro generate_quantities

(** Prints the for loop for [constrained_param_names]
    and [unconstrained_param_names]
  @param index_ids Optional named parameter of a SizedType's dimensions
  @param ppf A pretty printer
  @param dims A list of the dimensions of a SizedType
  @param pp_body Pretty printer for the body of the loop.
 *)
let rec pp_for_loop_iteratee ?(index_ids = []) ppf (iteratee, dims, pp_body) =
  let iter d pp_body =
    let loopvar, gensym_exit = Common.Gensym.enter () in
    pp_for_loop ppf
      ( loopvar
      , Expr.Helpers.loop_bottom
      , d
      , pp_block
      , (pp_body, (iteratee, loopvar :: index_ids)) ) ;
    gensym_exit () in
  match dims with
  | [] -> pp_body ppf (iteratee, index_ids)
  | dim :: dims ->
      iter dim (fun ppf (i, idcs) ->
          pf ppf "@[%a @]" pp_block
            (pp_for_loop_iteratee ~index_ids:idcs, (i, dims, pp_body)) )

let emit_name ppf (name, idcs) =
  let name = Mangle.remove_prefix name in
  let to_string = fmt "std::to_string(%s)" in
  pf ppf "param_names__.emplace_back(std::string() + %a);"
    (list ~sep:(fun ppf () -> pf ppf " + '.' + ") string)
    (str "%S" name :: List.map ~f:(str "%a" to_string) idcs)

let emit_complex_name ppf (name, idcs) =
  let name = Mangle.remove_prefix name in
  let to_string = fmt "std::to_string(%s)" in
  pf ppf "@[param_names__.emplace_back(std::string() + %a);@]@,"
    (list ~sep:(fun ppf () -> pf ppf " + '.' + ") string)
    ((str "%S" name :: List.map ~f:(str "%a" to_string) idcs) @ ["\"real\""]) ;
  pf ppf "param_names__.emplace_back(std::string() + %a);"
    (list ~sep:(fun ppf () -> pf ppf " + '.' + ") string)
    ((str "%S" name :: List.map ~f:(str "%a" to_string) idcs) @ ["\"imag\""])

(** Print the [constrained_param_names] method of the model class. *)
let pp_constrained_param_names ppf {Program.output_vars; _} =
  let params =
    [ "std::vector<std::string>& param_names__"
    ; "bool emit_transformed_parameters__ = true"
    ; "bool emit_generated_quantities__ = true" ] in
  let paramvars, tparamvars, gqvars =
    List.partition3_map
      ~f:(function
        | id, {Program.out_block= Parameters; out_constrained_st= st; _} ->
            `Fst (id, st)
        | id, {out_block= TransformedParameters; out_constrained_st= st; _} ->
            `Snd (id, st)
        | id, {out_block= GeneratedQuantities; out_constrained_st= st; _} ->
            `Trd (id, st) )
      output_vars in
  let pp_param_names ppf (decl_id, st) =
    let gen_name =
      if SizedType.contains_complex st then emit_complex_name else emit_name
    in
    let dims = List.rev (SizedType.get_dims st) in
    pp_for_loop_iteratee ppf (decl_id, dims, gen_name) in
  pp_method ppf "void" "constrained_param_names" params nop
    (fun ppf ->
      (list ~sep:cut pp_param_names) ppf paramvars ;
      pf ppf "@,if (emit_transformed_parameters__) %a@," pp_block
        (list ~sep:cut pp_param_names, tparamvars) ;
      pf ppf "@,if (emit_generated_quantities__) %a@," pp_block
        (list ~sep:cut pp_param_names, gqvars) )
    ~cv_attr:["const"; "final"]

(** Print the [unconstrained_param_names] method of the model class.
  This is just a copy of constrained, I need to figure out which one is wrong
   and fix it eventually. From Bob,

   Off the top of my head, I think the four that change sizes
   from constrained to unconstrained are:

   simplex:  K -> (K - 1)
   covar_matrix:  K^2 -> (K choose 2) + K
   corr_matrix:  K^2 -> (K choose 2)
   cholesky_corr: (K choose 2) + K -> (K choose 2)

   cholesky_cov does not change size (it's (K choose 2) + K).
   Now that our unit vector uses the normal thing, that also doesn't
   change size.  The ordered types and constrained types don't
   change sizes either.
*)
let pp_unconstrained_param_names ppf {Program.output_vars; _} =
  let params =
    [ "std::vector<std::string>& param_names__"
    ; "bool emit_transformed_parameters__ = true"
    ; "bool emit_generated_quantities__ = true" ] in
  let paramvars, tparamvars, gqvars =
    List.partition3_map
      ~f:(function
        | id, {Program.out_block= Parameters; out_unconstrained_st= st; _} ->
            `Fst (id, st)
        | id, {out_block= TransformedParameters; out_unconstrained_st= st; _} ->
            `Snd (id, st)
        | id, {out_block= GeneratedQuantities; out_unconstrained_st= st; _} ->
            `Trd (id, st) )
      output_vars in
  let pp_param_names ppf (decl_id, st) =
    let pp_names =
      if SizedType.contains_complex st then emit_complex_name else emit_name
    in
    pp_for_loop_iteratee ppf
      (decl_id, List.rev (SizedType.get_dims st), pp_names) in
  let cv_attr = ["const"; "final"] in
  pp_method ppf "void" "unconstrained_param_names" params nop
    (fun ppf ->
      (list ~sep:cut pp_param_names) ppf paramvars ;
      pf ppf "@,if (emit_transformed_parameters__) %a@," pp_block
        (list ~sep:cut pp_param_names, tparamvars) ;
      pf ppf "@,if (emit_generated_quantities__) %a@," pp_block
        (list ~sep:cut pp_param_names, gqvars) )
    ~cv_attr

(** Print the [transform_inits] method of the model class *)
let pp_transform_inits_impl ppf {Program.transform_inits; _} =
  pf ppf
    "template <typename VecVar, typename VecI, @ \
     stan::require_std_vector_t<VecVar>* = nullptr, @ \
     stan::require_vector_like_vt<std::is_integral, VecI>* = nullptr> @ " ;
  let params =
    [ "VecVar& params_r__"; "VecI& params_i__"; "VecVar& vars__"
    ; "std::ostream* pstream__ = nullptr" ] in
  let intro ppf () =
    pf ppf "%a" (list ~sep:cut string)
      [ "using local_scalar_t__ = double;"
      ; "stan::io::deserializer<local_scalar_t__> in__(params_r__, params_i__);"
      ; "stan::io::serializer<local_scalar_t__> out__(vars__);"
      ; "int current_statement__ = 0;"
      ; "local_scalar_t__ \
         DUMMY_VAR__(std::numeric_limits<double>::quiet_NaN());" ] in
  let cv_attr = ["const"] in
  pp_method_b ppf "void" "transform_inits_impl" params intro transform_inits
    ~cv_attr

(** Print the [log_prob] method of the model class *)
let pp_log_prob ppf Program.{prog_name; log_prob; _} =
  pf ppf
    "@ template <bool propto__, bool jacobian__ , typename VecR, typename \
     VecI, @ stan::require_vector_like_t<VecR>* = nullptr, @ \
     stan::require_vector_like_vt<std::is_integral, VecI>* = nullptr> @ " ;
  let params =
    ["VecR& params_r__"; "VecI& params_i__"; "std::ostream* pstream__ = nullptr"]
  in
  let intro ppf () =
    pf ppf "%a@ %a@ %a" (list ~sep:cut string)
      [ "using T__ = stan::scalar_type_t<VecR>;"; "using local_scalar_t__ = T__;"
      ; "T__ lp__(0.0);"; "stan::math::accumulator<T__> lp_accum__;"
      ; "stan::io::deserializer<local_scalar_t__> in__(params_r__, params_i__);"
      ; "int current_statement__ = 0;"
      ; "local_scalar_t__ \
         DUMMY_VAR__(std::numeric_limits<double>::quiet_NaN());" ]
      pp_unused "DUMMY_VAR__" pp_function__ (prog_name, "log_prob") in
  let outro ppf () =
    pf ppf "@ lp_accum__.add(lp__);@ return lp_accum__.sum();" in
  let cv_attr = ["const"] in
  pp_method_b ppf "stan::scalar_type_t<VecR>" "log_prob_impl" params intro
    log_prob ~outro ~cv_attr

(** Print the body of the constrained and unconstrained sizedtype methods
 in the model class
 @param ppf A pretty printer
 @param method_name The name of the method to wrap the body in.
 @param outvars The parameters to gather the sizes for.
 *)
let pp_outvar_metadata ppf (method_name, outvars) =
  let json_str = Cpp_Json.out_var_interpolated_json_str outvars in
  let ppbody ppf = pf ppf "@[<hov 2>return std::string(%s);@]@," json_str in
  pp_method ppf "std::string" method_name [] nop ppbody ~cv_attr:["const"]

(** Print the [get_unconstrained_sizedtypes] method of the model class *)
let pp_unconstrained_types ppf {Program.output_vars; _} =
  let grab_unconstrained (name, {Program.out_unconstrained_st; out_block; _}) =
    (name, out_unconstrained_st, out_block) in
  let outvars = List.map ~f:grab_unconstrained output_vars in
  pp_outvar_metadata ppf ("get_unconstrained_sizedtypes", outvars)

(** Print the [get_constrained_sizedtypes] method of the model class *)
let pp_constrained_types ppf {Program.output_vars; _} =
  let grab_constrained (name, {Program.out_constrained_st; out_block; _}) =
    (name, out_constrained_st, out_block) in
  let outvars = List.map ~f:grab_constrained output_vars in
  pp_outvar_metadata ppf ("get_constrained_sizedtypes", outvars)

(** Print the generic method overloads needed in the model class. *)
let pp_overloads ppf {Program.output_vars; _} =
  (* An expression for the number of individual parameters in a list of output variables *)
  let num_outvars (outvars : Expr.Typed.t Program.outvar list) =
    Expr.Helpers.binop_list
      (List.map
         ~f:(fun outvar ->
           SizedType.num_elems_expr outvar.Program.out_constrained_st )
         outvars )
      Operator.Plus ~default:(Expr.Helpers.int 0) in
  (* The list of output variables that came from a particular block *)
  let block_outvars (block : Program.io_block) =
    List.filter_map output_vars
      ~f:(fun ((_ : string), (outvar : Expr.Typed.t Program.outvar)) ->
        if outvar.out_block = block then Some outvar else None ) in
  let num_gen_quantities = num_outvars (block_outvars GeneratedQuantities) in
  let num_params = num_outvars (block_outvars Parameters) in
  let num_transformed = num_outvars (block_outvars TransformedParameters) in
  pf ppf
    {|
    // Begin method overload boilerplate
    template <typename RNG>
    inline void write_array(RNG& base_rng,
                            Eigen::Matrix<double,Eigen::Dynamic,1>& params_r,
                            Eigen::Matrix<double,Eigen::Dynamic,1>& vars,
                            const bool emit_transformed_parameters = true,
                            const bool emit_generated_quantities = true,
                            std::ostream* pstream = nullptr) const {
      const size_t num_params__ = %a;
      const size_t num_transformed = %a;
      const size_t num_gen_quantities = %a;
      std::vector<double> vars_vec(num_params__
       + (emit_transformed_parameters * num_transformed)
       + (emit_generated_quantities * num_gen_quantities));
      std::vector<int> params_i;
      write_array_impl(base_rng, params_r, params_i, vars_vec,
          emit_transformed_parameters, emit_generated_quantities, pstream);
      vars = Eigen::Map<Eigen::Matrix<double,Eigen::Dynamic,1>>(
        vars_vec.data(), vars_vec.size());
    }

    template <typename RNG>
    inline void write_array(RNG& base_rng, std::vector<double>& params_r,
                            std::vector<int>& params_i,
                            std::vector<double>& vars,
                            bool emit_transformed_parameters = true,
                            bool emit_generated_quantities = true,
                            std::ostream* pstream = nullptr) const {
      const size_t num_params__ = %a;
      const size_t num_transformed = %a;
      const size_t num_gen_quantities = %a;
      vars.resize(num_params__
        + (emit_transformed_parameters * num_transformed)
        + (emit_generated_quantities * num_gen_quantities));
      write_array_impl(base_rng, params_r, params_i, vars, emit_transformed_parameters, emit_generated_quantities, pstream);
    }

    template <bool propto__, bool jacobian__, typename T_>
    inline T_ log_prob(Eigen::Matrix<T_,Eigen::Dynamic,1>& params_r,
                       std::ostream* pstream = nullptr) const {
      Eigen::Matrix<int, -1, 1> params_i;
      return log_prob_impl<propto__, jacobian__>(params_r, params_i, pstream);
    }

    template <bool propto__, bool jacobian__, typename T__>
    inline T__ log_prob(std::vector<T__>& params_r,
                        std::vector<int>& params_i,
                        std::ostream* pstream = nullptr) const {
      return log_prob_impl<propto__, jacobian__>(params_r, params_i, pstream);
    }


    inline void transform_inits(const stan::io::var_context& context,
                         Eigen::Matrix<double, Eigen::Dynamic, 1>& params_r,
                         std::ostream* pstream = nullptr) const final {
      std::vector<double> params_r_vec(params_r.size());
      std::vector<int> params_i;
      transform_inits(context, params_i, params_r_vec, pstream);
      params_r = Eigen::Map<Eigen::Matrix<double,Eigen::Dynamic,1>>(
        params_r_vec.data(), params_r_vec.size());
    }
|}
    pp_expr num_params pp_expr num_transformed pp_expr num_gen_quantities
    pp_expr num_params pp_expr num_transformed pp_expr num_gen_quantities

(** Print the [get_constrained_sizedtypes] method of the model class *)
let pp_transform_inits ppf {Program.output_vars; _} =
  let params =
    [ "const stan::io::var_context& context"; "std::vector<int>& params_i"
    ; "std::vector<double>& vars"; "std::ostream* pstream__ = nullptr" ] in
  let list_names ((stri : string), (Program.{out_block; _} : 'a Program.outvar))
      =
    match out_block with Parameters -> Some stri | _ -> None in
  let param_names = List.filter_map ~f:list_names output_vars in
  let list_len = List.length param_names in
  let constrained_params =
    List.filter_map ~f:get_constrained_param_st output_vars in
  let get_names ppf () =
    let add_param = fmt "%S" in
    pf ppf "@[<hov 2> constexpr std::array<const char*, %i> names__{%a};@]@,"
      list_len
      (list ~sep:comma add_param)
      (List.map ~f:Mangle.remove_prefix param_names) in
  let get_constrain_param_size_arr ppf () =
    match constrained_params with
    | [] ->
        pf ppf
          "@[<hov 2> const std::array<Eigen::Index, 0> \
           constrain_param_sizes__{};@]@,"
    | _ ->
        let pp_set_params ppf pars = (list ~sep:comma pp_num_param) ppf pars in
        pf ppf
          "@[<hov 2> const std::array<Eigen::Index, %i> \
           constrain_param_sizes__{%a};@]@,"
          list_len pp_set_params constrained_params in
  let get_constrained_param_size ppf () =
    pf ppf
      "@[<hov 2> const auto num_constrained_params__ = std::accumulate(@,\
      \ constrain_param_sizes__.begin(),@,\
       @ constrain_param_sizes__.end(), 0);@]@," in
  let pp_body ppf =
    pf ppf "%a" (list ~sep:cut string)
      [ " std::vector<double> params_r_flat__(num_constrained_params__);"
      ; " Eigen::Index size_iter__ = 0;"; " Eigen::Index flat_iter__ = 0;"
      ; " for (auto&& param_name__ : names__) {"
      ; "   const auto param_vec__ = context.vals_r(param_name__);"
      ; "   for (Eigen::Index i = 0; i < constrain_param_sizes__[size_iter__]; \
         ++i) {"; "     params_r_flat__[flat_iter__] = param_vec__[i];"
      ; "     ++flat_iter__;"; "   }"; "   ++size_iter__;"; " }"
      ; " vars.resize(num_params_r__);"
      ; " transform_inits_impl(params_r_flat__, params_i, vars, pstream__);" ]
  in
  let cv_attr = ["const"] in
  let intro ppf =
    pf ppf "%a %a %a" get_names () get_constrain_param_size_arr ()
      get_constrained_param_size in
  pp_method ppf "void" "transform_inits" params intro
    (fun ppf -> pp_body ppf)
    ~cv_attr

(** Print the public parts of the model class *)
let pp_model_public ppf p =
  pf ppf "@ %a" pp_ctor p ;
  pf ppf "@ %a" pp_log_prob p ;
  pf ppf "@ %a" pp_write_array p ;
  pf ppf "@ %a" pp_transform_inits_impl p ;
  (* Begin metadata methods *)
  pf ppf "@ %a" pp_get_param_names p ;
  (* Post-data metadata methods *)
  pf ppf "@ %a" pp_get_dims p ;
  pf ppf "@ %a" pp_constrained_param_names p ;
  pf ppf "@ %a" pp_unconstrained_param_names p ;
  pf ppf "@ %a" pp_constrained_types p ;
  pf ppf "@ %a" pp_unconstrained_types p ;
  (* Boilerplate *)
  pf ppf "@ %a" pp_overloads p ;
  pf ppf "@ %a" pp_transform_inits p

let model_prefix = "model_"

(** Print the full model class. *)
let pp_model ppf ({Program.prog_name; _} as p) =
  pf ppf "class %s final : public model_base_crtp<%s> {" prog_name prog_name ;
  pf ppf "@ @[<v 1>@ private:@ @[<v 1> %a@]@ " pp_model_private p ;
  pf ppf "@ public:@ @[<v 1> ~%s() { }" prog_name ;
  pf ppf "@ @ inline std::string model_name() const final { return \"%s\"; }"
    prog_name ;
  pf ppf
    {|

  inline std::vector<std::string> model_compile_info() const noexcept {
    return std::vector<std::string>{"stanc_version = %s", "stancflags = %s"};
  }
  |}
    "%%NAME%%3 %%VERSION%%" stanc_args_to_print ;
  pf ppf "@ %a@]@]@ };" pp_model_public p

let usings =
  {|
using stan::model::model_base_crtp;
using namespace stan::math;
|}

(** Create the model's namespace. *)
let namespace Program.{prog_name; _} = prog_name ^ "_namespace"

(** Find and register functiors used for map_rect. *)
let pp_register_map_rect_functors ppf p =
  let pp_register_functor ppf (i, f) =
    pf ppf "STAN_REGISTER_MAP_RECT(%d, %s::%s)" i (namespace p) f in
  pf ppf "@ %a"
    (list ~sep:cut pp_register_functor)
    (List.sort ~compare (Hashtbl.to_alist map_rect_calls))

let is_fun_used_with_variadic_fn variadic_fn_test p =
  let rec find_functors_expr accum Expr.Fixed.{pattern; _} =
    String.Set.union accum
      ( match pattern with
      | FunApp (StanLib (x, FnPlain, _), {pattern= Var f; _} :: _)
        when variadic_fn_test x ->
          String.Set.of_list [Utils.stdlib_distribution_name f]
      | x -> Expr.Fixed.Pattern.fold find_functors_expr accum x ) in
  let rec find_functors_stmt accum stmt =
    Stmt.Fixed.(
      Pattern.fold find_functors_expr find_functors_stmt accum stmt.pattern)
  in
  Program.fold find_functors_expr find_functors_stmt String.Set.empty p

let collect_functors_functions p =
  Hashtbl.clear functors ;
  let reduce_sum_fns =
    is_fun_used_with_variadic_fn Stan_math_signatures.is_reduce_sum_fn p in
  let variadic_ode_fns =
    is_fun_used_with_variadic_fn Stan_math_signatures.is_variadic_ode_fn p in
  let pp_fun_def_with_variadic_fn_list ppf fblock =
<<<<<<< HEAD
    (hovbox ~indent:2 pp_fun_def) ppf (fblock, reduce_sum_fns, variadic_ode_fns)
=======
    pp_fun_def ppf fblock
      (is_fun_used_with_variadic_fn Stan_math_signatures.is_reduce_sum_fn p)
      (is_fun_used_with_variadic_fn Stan_math_signatures.is_variadic_ode_fn p)
      (is_fun_used_with_variadic_fn Stan_math_signatures.is_variadic_dae_fn p)
>>>>>>> 6c2bc5e1
  in
  str "@[<v>%a@]"
    (list ~sep:cut pp_fun_def_with_variadic_fn_list)
    p.functions_block

(** Print the full C++ for the stan program. *)
let pp_prog ppf (p : Program.Typed.t) =
  (* First, do some transformations on the MIR itself before we begin printing it.*)
  let p, s = Locations.prepare_prog p in
  let fns_str = collect_functors_functions p in
  let pp_functor_decls ppf tbl =
    Hashtbl.iteri tbl ~f:(fun ~key ~data ->
        pf ppf "%astruct %s {@,@[<hov 2>%aconst;@]@.};@."
          (Fmt.option (fun ppf o -> pf ppf "%s" o))
          (Option.map ~f:(fun x -> x.template) (List.hd data))
          key
          (list ~sep:(any "const;@,") text)
          (List.map ~f:(fun x -> x.signature) data) ) in
  let pp_functors ppf tbl =
    Hashtbl.iter tbl ~f:(fun data ->
        List.iter data ~f:(fun {template; defn; _} ->
            pf ppf "%s@ %s@." template defn ) ) in
  pf ppf "@[<v>@ %s@ %s@ namespace %s {@ %s@ %a@ %a@ %s@ %a@ %a@ }@ @]" version
    includes (namespace p) usings Locations.pp_globals s pp_functor_decls
    functors fns_str pp_functors functors
    (if !standalone_functions then fun _ _ -> () else pp_model)
    p ;
  if !standalone_functions then
    pf ppf "@[<v>%a@ @]"
      (list ~sep:cut (pp_standalone_fun_def (namespace p)))
      p.functions_block
  else (
    pf ppf "@,using stan_model = %s_namespace::%s;@," p.prog_name p.prog_name ;
    pf ppf
      {|
#ifndef USING_R

// Boilerplate
stan::model::model_base& new_model(
        stan::io::var_context& data_context,
        unsigned int seed,
        std::ostream* msg_stream) {
  stan_model* m = new stan_model(data_context, seed, msg_stream);
  return *m;
}

stan::math::profile_map& get_stan_profile_data() {
  return %s_namespace::profiles__;
}

#endif
|}
      p.prog_name ;
    pf ppf "@[<v>%a@]" pp_register_map_rect_functors p )<|MERGE_RESOLUTION|>--- conflicted
+++ resolved
@@ -203,16 +203,11 @@
   Refactor this please - one idea might be to have different functions for
    printing user defined distributions vs rngs vs regular functions.
 *)
-<<<<<<< HEAD
 let pp_fun_def ppf
     ( Program.{fdrt; fdname; fdsuffix; fdargs; fdbody; _}
     , funs_used_in_reduce_sum
-    , funs_used_in_variadic_ode ) =
-=======
-let pp_fun_def ppf Program.{fdrt; fdname; fdsuffix; fdargs; fdbody; _}
-    funs_used_in_reduce_sum funs_used_in_variadic_ode funs_used_in_variadic_dae
-    =
->>>>>>> 6c2bc5e1
+    , funs_used_in_variadic_ode
+    , funs_used_in_variadic_dae ) =
   let extra, extra_templates =
     match fdsuffix with
     | Fun_kind.FnTarget -> (["lp__"; "lp_accum__"], ["T_lp__"; "T_lp_accum__"])
@@ -269,15 +264,10 @@
           match variadic with
           | `None -> functor_suffix
           | `ReduceSum -> reduce_sum_functor_suffix
-<<<<<<< HEAD
-          | `VariadicODE -> variadic_ode_functor_suffix in
+          | `VariadicODE -> variadic_ode_functor_suffix
+          | `VariadicDAE -> variadic_dae_functor_suffix in
         let functor_name = fdname ^ suffix in
         let template =
-=======
-          | `VariadicODE -> variadic_ode_functor_suffix
-          | `VariadicDAE -> variadic_dae_functor_suffix in
-        let pp_template_propto ppf () =
->>>>>>> 6c2bc5e1
           match (fdsuffix, variadic) with
           | FnLpdf _, `ReduceSum -> "template <bool propto__> "
           | _ -> "" in
@@ -313,15 +303,11 @@
       else if String.Set.mem funs_used_in_variadic_ode fdname then
         (* Produces the variadic ode functors that has the pstream argument
            as the third and not last argument *)
-<<<<<<< HEAD
         register_functor ([], fdargs, `VariadicODE)
-=======
-        pp_functor ppf ([], fdargs, `VariadicODE)
       else if String.Set.mem funs_used_in_variadic_dae fdname then
         (* Produces the variadic DAE functors that has the pstream argument
            as the fourth and not last argument *)
-        pp_functor ppf ([], fdargs, `VariadicDAE)
->>>>>>> 6c2bc5e1
+        register_functor ([], fdargs, `VariadicDAE)
 
 (** Creates functions outside the model namespaces which only call the ones
    inside the namespaces *)
@@ -976,16 +962,12 @@
     is_fun_used_with_variadic_fn Stan_math_signatures.is_reduce_sum_fn p in
   let variadic_ode_fns =
     is_fun_used_with_variadic_fn Stan_math_signatures.is_variadic_ode_fn p in
+  let variadic_dae_fns =
+    is_fun_used_with_variadic_fn Stan_math_signatures.is_variadic_dae_fn p in
   let pp_fun_def_with_variadic_fn_list ppf fblock =
-<<<<<<< HEAD
-    (hovbox ~indent:2 pp_fun_def) ppf (fblock, reduce_sum_fns, variadic_ode_fns)
-=======
-    pp_fun_def ppf fblock
-      (is_fun_used_with_variadic_fn Stan_math_signatures.is_reduce_sum_fn p)
-      (is_fun_used_with_variadic_fn Stan_math_signatures.is_variadic_ode_fn p)
-      (is_fun_used_with_variadic_fn Stan_math_signatures.is_variadic_dae_fn p)
->>>>>>> 6c2bc5e1
-  in
+    (hovbox ~indent:2 pp_fun_def)
+      ppf
+      (fblock, reduce_sum_fns, variadic_ode_fns, variadic_dae_fns) in
   str "@[<v>%a@]"
     (list ~sep:cut pp_fun_def_with_variadic_fn_list)
     p.functions_block
