--- conflicted
+++ resolved
@@ -110,13 +110,8 @@
 let pp_returntype ppf arg_types rt =
   let scalar = str "%a" pp_promoted_scalar arg_types in
   match rt with
-<<<<<<< HEAD
-  | Some ut when UnsizedType.contains_int ut ->
-      pf ppf "%a@ " pp_unsizedtype_custom_scalar ("int", ut)
-=======
   | Some ut when UnsizedType.is_int_type ut ->
       pf ppf "%a@," pp_unsizedtype_custom_scalar ("int", ut)
->>>>>>> 727c7624
   | Some ut -> pf ppf "%a@," pp_unsizedtype_custom_scalar (scalar, ut)
   | None -> pf ppf "void@,"
 
@@ -264,14 +259,11 @@
           match variadic with
           | `None -> functor_suffix
           | `ReduceSum -> reduce_sum_functor_suffix
-<<<<<<< HEAD
-          | `VariadicODE -> variadic_ode_functor_suffix
-        in
+          | `VariadicODE -> variadic_ode_functor_suffix in
         let template_propto =
           match (fdsuffix, variadic) with
           | FnLpdf _, `ReduceSum -> "template <bool propto__>"
-          | _ -> ""
-        in
+          | _ -> "" in
         let defn =
           strf "%a@ const@,{@.  return %a;@.}@." pp_sig
             ("operator()", false, variadic)
@@ -281,30 +273,10 @@
               | _ -> fdname )
             , str_args
               @ List.map ~f:(fun (_, name, _) -> name) args
-              @ extra @ ["pstream__"] )
-        in
+              @ extra @ ["pstream__"] ) in
         Hashtbl.add_multi functors ~key:(fdname ^ suffix)
-          ~data:(template_propto, defn)
-      in
+          ~data:(template_propto, defn) in
       register_functor ([], fdargs, `None) ;
-=======
-          | `VariadicODE -> variadic_ode_functor_suffix in
-        let pp_template_propto ppf () =
-          match (fdsuffix, variadic) with
-          | FnLpdf _, `ReduceSum -> pf ppf "template <bool propto__>@ "
-          | _ -> pf ppf "" in
-        pf ppf "@,@,%astruct %s%s {@,%a const @,{@,return %a;@,}@,};@,"
-          pp_template_propto () fdname suffix pp_sig
-          ("operator()", false, variadic)
-          pp_call_str
-          ( ( match fdsuffix with
-            | FnLpdf _ | FnTarget -> fdname ^ "<propto__>"
-            | _ -> fdname )
-          , str_args
-            @ List.map ~f:(fun (_, name, _) -> name) args
-            @ extra @ ["pstream__"] ) in
-      pp_functor ppf ([], fdargs, `None) ;
->>>>>>> 727c7624
       if String.Set.mem funs_used_in_reduce_sum fdname then
         (* Produces the reduce_sum functors that has the pstream argument
            as the third and not last argument *)
@@ -318,13 +290,8 @@
                 "Ill-formed reduce_sum call!" (fdargs : Program.fun_arg_decl)]
       else if String.Set.mem funs_used_in_variadic_ode fdname then
         (* Produces the variadic ode functors that has the pstream argument
-<<<<<<< HEAD
-        as the third and not last argument *)
+           as the third and not last argument *)
         register_functor ([], fdargs, `VariadicODE)
-=======
-           as the third and not last argument *)
-        pp_functor ppf ([], fdargs, `VariadicODE)
->>>>>>> 727c7624
 
 (** Creates functions outside the model namespaces which only call the ones
    inside the namespaces *)
@@ -987,8 +954,7 @@
         pf ppf "%astruct %s {@,@[<hov 2>%a@]@.};@."
           (Fmt.option (fun ppf o -> pf ppf "%s" o))
           (Option.map ~f:fst (List.hd data))
-          key (list ~sep:cut text) (List.map ~f:snd data) )
-  in
+          key (list ~sep:cut text) (List.map ~f:snd data) ) in
   let reduce_sum_struct_decls =
     String.Set.map
       ~f:(fun x ->
@@ -997,17 +963,9 @@
           ^ ";"
         else "struct " ^ x ^ reduce_sum_functor_suffix ^ ";" )
       (is_fun_used_with_variadic_fn Stan_math_signatures.is_reduce_sum_fn p)
-<<<<<<< HEAD
-    |> Set.elements |> String.concat ~sep:"\n"
-  in
+    |> Set.elements |> String.concat ~sep:"\n" in
   pf ppf "@[<v>@ %s@ %s@ namespace %s {@ %s@ %a@ %s@ %a@ %a@ %a@ }@ @]" version
-    includes (namespace p) usings Locations.pp_globals s
-    reduce_sum_struct_decls
-=======
-    |> Set.elements |> String.concat ~sep:"\n" in
-  pf ppf "@[<v>@ %s@ %s@ namespace %s {@ %s@ %a@ %s@ %a@ %a@ }@ @]" version
     includes (namespace p) usings Locations.pp_globals s reduce_sum_struct_decls
->>>>>>> 727c7624
     (list ~sep:cut pp_fun_def_with_variadic_fn_list)
     p.functions_block
     (if !standalone_functions then fun _ _ -> () else pp_registered_functors)
