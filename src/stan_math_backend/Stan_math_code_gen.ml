--- conflicted
+++ resolved
@@ -875,14 +875,9 @@
     List.filter_map ~f:get_constrained_param_st output_vars
   in
   let get_names ppf () =
-<<<<<<< HEAD
     let add_param = fmt "%S" in
     let extract_name var = Mangle.remove_prefix (fst var) in
-    pf ppf "@[<hov -1> constexpr std::array<const char*, %i> names__{%a};@,"
-=======
-    let add_param = fmt "%S@," in
     pf ppf "@[<hov 2> constexpr std::array<const char*, %i> names__{%a};@]@,"
->>>>>>> 763421b9
       list_len
       (list ~sep:comma add_param)
       (List.map ~f:extract_name output_vars)
