--- conflicted
+++ resolved
@@ -502,14 +502,9 @@
 and pp_compiler_internal_fn ad ut f ppf es =
   let pp_array_literal ut ppf es =
     pf ppf "std::vector<%a>{@,%a}" pp_unsizedtype_local (ad, ut)
-<<<<<<< HEAD
-      (list ~sep:comma (pp_promoted ad ut))
-      es in
+      (list ~sep:comma pp_expr) es in
   let pp_tuple_literal ppf es =
     pf ppf "std::make_tuple(@[%a@])" (list ~sep:comma pp_expr) es in
-=======
-      (list ~sep:comma pp_expr) es in
->>>>>>> 19be33f3
   match f with
   | Internal_fun.FnMakeArray ->
       let ut =
