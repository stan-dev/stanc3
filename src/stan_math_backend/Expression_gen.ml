open Core_kernel
open Middle
open Fmt

let ends_with suffix s = String.is_suffix ~suffix s
let starts_with prefix s = String.is_prefix ~prefix s

let functions_requiring_namespace =
  String.Set.of_list
    [ "e"; "pi"; "log2"; "log10"; "sqrt2"; "not_a_number"; "positive_infinity"
    ; "negative_infinity"; "machine_precision"; "abs"; "acos"; "acosh"; "asin"
    ; "asinh"; "atan"; "atanh"; "cbrt"; "ceil"; "cos"; "cosh"; "erf"; "erfc"
    ; "exp"; "exp2"; "expm1"; "fabs"; "floor"; "lgamma"; "log"; "log1p"; "log2"
    ; "log10"; "round"; "sin"; "sinh"; "sqrt"; "tan"; "tanh"; "tgamma"; "trunc"
    ; "fdim"; "fmax"; "fmin"; "hypot"; "fma" ]

let stan_namespace_qualify f =
  if Set.mem functions_requiring_namespace f then "stan::math::" ^ f else f

(* return true if the types of the two expression are the same *)
let types_match e1 e2 =
  UnsizedType.equal (Expr.Typed.type_of e1) (Expr.Typed.type_of e2)
  && UnsizedType.compare_autodifftype (Expr.Typed.adlevel_of e1)
       (Expr.Typed.adlevel_of e2)
     = 0

let is_stan_math f = ends_with "__" f || starts_with "stan::math::" f

(* retun true if the tpe of the expression is integer or real *)
let is_scalar e =
  match Expr.Typed.type_of e with UInt | UReal -> true | _ -> false

let is_matrix e = Expr.Typed.type_of e = UMatrix
let is_row_vector e = Expr.Typed.type_of e = URowVector
let pretty_print e = Fmt.to_to_string Expr.Typed.pp e

let pp_call ppf (name, pp_arg, args) =
  pf ppf "@[<hov 2>%s(@,%a)@]" name (list ~sep:comma pp_arg) args

let rec stantype_prim_str = function
  | UnsizedType.UInt -> "int"
  | UArray t -> stantype_prim_str t
  | _ -> "double"

let rec local_scalar ut ad =
  match (ut, ad) with
  | UnsizedType.UArray t, _ -> local_scalar t ad
  | _, UnsizedType.DataOnly | UInt, AutoDiffable -> stantype_prim_str ut
  | _, AutoDiffable -> "local_scalar_t__"

let minus_one e =
  { e with
    Expr.Fixed.pattern=
      FunApp
        ( StanLib (Operator.to_string Minus, FnPlain)
        , [e; Expr.Helpers.loop_bottom] ) }

let is_single_index = function Index.Single _ -> true | _ -> false

let dont_need_range_check = function
  | Index.Single Expr.Fixed.({pattern= Var id; _}) ->
      not (Utils.is_user_ident id)
  | _ -> false

let promote_adtype =
  List.fold
    ~f:(fun accum expr ->
      match Expr.Typed.adlevel_of expr with
      | AutoDiffable -> AutoDiffable
      | _ -> accum )
    ~init:UnsizedType.DataOnly

let promote_unsizedtype es =
  let rec fold_type accum mtype =
    match (accum, mtype) with
    | UnsizedType.UReal, _ -> UnsizedType.UReal
    | _, UnsizedType.UReal -> UReal
    | UArray t1, UArray t2 -> UArray (fold_type t1 t2)
    | _, mtype -> mtype
  in
  List.map es ~f:Expr.Typed.type_of
  |> List.reduce ~f:fold_type
  |> Option.value ~default:UReal

let%expect_test "promote_unsized" =
  let e mtype =
    Expr.{Fixed.pattern= Var "x"; meta= Typed.Meta.{empty with type_= mtype}}
  in
  let tests =
    [[e UInt; e UReal]; [e UReal; e UInt]; [e (UArray UInt); e (UArray UReal)]]
  in
  print_s
    [%sexp (tests |> List.map ~f:promote_unsizedtype : UnsizedType.t list)] ;
  [%expect {| (UReal UReal (UArray UReal)) |}]

let rec pp_unsizedtype_custom_scalar ppf (scalar, ut) =
  match ut with
  | UnsizedType.UInt | UReal -> string ppf scalar
  | UArray t ->
      pf ppf "std::vector<%a>" pp_unsizedtype_custom_scalar (scalar, t)
  | UMatrix -> pf ppf "Eigen::Matrix<%s, -1, -1>" scalar
  | URowVector -> pf ppf "Eigen::Matrix<%s, 1, -1>" scalar
  | UVector -> pf ppf "Eigen::Matrix<%s, -1, 1>" scalar
  | x -> raise_s [%message (x : UnsizedType.t) "not implemented yet"]

let pp_unsizedtype_custom_scalar_eigen_exprs ppf (scalar, ut) =
  match ut with
  | UnsizedType.UInt | UReal | UMatrix | URowVector | UVector ->
      string ppf scalar
  | UArray t ->
      (* Expressions are not accepted for arrays of Eigen::Matrix *)
      pf ppf "std::vector<%a>" pp_unsizedtype_custom_scalar (scalar, t)
  | x -> raise_s [%message (x : UnsizedType.t) "not implemented yet"]

let pp_unsizedtype_local ppf (adtype, ut) =
  let s = local_scalar ut adtype in
  pp_unsizedtype_custom_scalar ppf (s, ut)

let pp_expr_type ppf e =
  pp_unsizedtype_local ppf Expr.Typed.(adlevel_of e, type_of e)

let suffix_args = function
  | Fun_kind.FnRng -> ["base_rng__"]
  | FnTarget -> ["lp__"; "lp_accum__"]
  | FnPlain | FnLpdf _ -> []

let demangle_unnormalized_name udf suffix f =
  match suffix with
  | Fun_kind.FnLpdf true -> f ^ "<propto__>"
  | FnLpdf false -> f ^ "<false>"
  | FnTarget when udf -> f ^ "<propto__>"
  | _ -> f

let fn_renames =
  List.map
    ~f:(fun (k, v) -> (Internal_fun.to_string k, v))
    [ (Internal_fun.FnLength, "stan::math::size")
    ; (FnNegInf, "stan::math::negative_infinity")
    ; (FnResizeToMatch, "resize_to_match")
    ; (FnNaN, "std::numeric_limits<double>::quiet_NaN") ]
  |> String.Map.of_alist_exn

let map_rect_calls = Int.Table.create ()
let functor_suffix = "_functor__"
let reduce_sum_functor_suffix = "_rsfunctor__"
let variadic_ode_functor_suffix = "_odefunctor__"

let functor_suffix_select hof =
  match hof with
  | x when Stan_math_signatures.is_reduce_sum_fn x -> reduce_sum_functor_suffix
  | x when Stan_math_signatures.is_variadic_ode_fn x ->
      variadic_ode_functor_suffix
  | _ -> functor_suffix

let constraint_to_string = function
  | Transformation.Ordered -> Some "ordered"
  | PositiveOrdered -> Some "positive_ordered"
  | Simplex -> Some "simplex"
  | UnitVector -> Some "unit_vector"
  | CholeskyCorr -> Some "cholesky_factor_corr"
  | CholeskyCov -> Some "cholesky_factor_cov"
  | Correlation -> Some "corr_matrix"
  | Covariance -> Some "cov_matrix"
  | Lower _ -> Some "lb"
  | Upper _ -> Some "ub"
  | LowerUpper _ -> Some "lub"
  | Offset _ | Multiplier _ | OffsetMultiplier _ -> Some "offset_multiplier"
  | Identity -> None

let check_to_string = function
  | Transformation.Lower _ -> Some "greater_or_equal"
  | Upper _ -> Some "less_or_equal"
  | CholeskyCov -> Some "cholesky_factor"
  | LowerUpper _ ->
      raise_s [%message "LowerUpper is really two other checks tied together"]
  | Offset _ | Multiplier _ | OffsetMultiplier _ -> None
  | t -> constraint_to_string t

let default_multiplier = 1
let default_offset = 0

let transform_args = function
  | Transformation.Offset offset ->
      [offset; Expr.Helpers.int default_multiplier]
  | Multiplier multiplier -> [Expr.Helpers.int default_offset; multiplier]
  | transform ->
      Transformation.fold (fun args arg -> args @ [arg]) [] transform

let rec pp_index ppf = function
  | Index.All -> pf ppf "index_omni()"
  | Single e -> pf ppf "index_uni(%a)" pp_expr e
  | Upfrom e -> pf ppf "index_min(%a)" pp_expr e
  | Between (e_low, e_high) ->
      pf ppf "index_min_max(%a, %a)" pp_expr e_low pp_expr e_high
  | MultiIndex e -> pf ppf "index_multi(%a)" pp_expr e

and pp_indexes ppf = function
  | [] -> pf ppf ""
  | idxs -> pf ppf "@[<hov 2>%a@]" (list ~sep:comma pp_index) idxs

and pp_logical_op ppf op lhs rhs =
  pf ppf "(primitive_value(@,%a)@ %s@ primitive_value(@,%a))" pp_expr lhs op
    pp_expr rhs

and pp_unary ppf fm es = pf ppf fm pp_expr (List.hd_exn es)
and pp_binary ppf fm es = pf ppf fm pp_expr (first es) pp_expr (second es)

and pp_binary_f ppf f es =
  pf ppf "%s(@,%a,@ %a)" f pp_expr (first es) pp_expr (second es)

and first es = List.nth_exn es 0
and second es = List.nth_exn es 1

and pp_scalar_binary ppf scalar_fmt generic_fmt es =
  pp_binary ppf
    ( if is_scalar (first es) && is_scalar (second es) then scalar_fmt
    else generic_fmt )
    es

and gen_operator_app = function
  | Operator.Plus ->
      fun ppf es -> pp_scalar_binary ppf "(%a@ +@ %a)" "add(@,%a,@ %a)" es
  | PMinus ->
      fun ppf es ->
        pp_unary ppf
          (if is_scalar (List.hd_exn es) then "-%a" else "minus(@,%a)")
          es
  | PPlus -> fun ppf es -> pp_unary ppf "%a" es
  | Transpose ->
      fun ppf es ->
        pp_unary ppf
          (if is_scalar (List.hd_exn es) then "%a" else "transpose(@,%a)")
          es
  | PNot -> fun ppf es -> pp_unary ppf "logical_negation(@,%a)" es
  | Minus ->
      fun ppf es -> pp_scalar_binary ppf "(%a@ -@ %a)" "subtract(@,%a,@ %a)" es
  | Times ->
      fun ppf es -> pp_scalar_binary ppf "(%a@ *@ %a)" "multiply(@,%a,@ %a)" es
  | Divide | IntDivide ->
      fun ppf es ->
        if
          is_matrix (second es)
          && (is_matrix (first es) || is_row_vector (first es))
        then pp_binary_f ppf "mdivide_right" es
        else pp_scalar_binary ppf "(%a@ /@ %a)" "divide(@,%a,@ %a)" es
  | Modulo -> fun ppf es -> pp_binary_f ppf "modulus" es
  | LDivide -> fun ppf es -> pp_binary_f ppf "mdivide_left" es
  | And | Or ->
      raise_s [%message "And/Or should have been converted to an expression"]
  | EltTimes ->
      fun ppf es ->
        pp_scalar_binary ppf "(%a@ *@ %a)" "elt_multiply(@,%a,@ %a)" es
  | EltDivide ->
      fun ppf es ->
        pp_scalar_binary ppf "(%a@ /@ %a)" "elt_divide(@,%a,@ %a)" es
  | Pow -> fun ppf es -> pp_binary_f ppf "pow" es
  | EltPow -> fun ppf es -> pp_binary_f ppf "pow" es
  | Equals -> fun ppf es -> pp_binary_f ppf "logical_eq" es
  | NEquals -> fun ppf es -> pp_binary_f ppf "logical_neq" es
  | Less -> fun ppf es -> pp_binary_f ppf "logical_lt" es
  | Leq -> fun ppf es -> pp_binary_f ppf "logical_lte" es
  | Greater -> fun ppf es -> pp_binary_f ppf "logical_gt" es
  | Geq -> fun ppf es -> pp_binary_f ppf "logical_gte" es

and gen_misc_special_math_app f =
  match f with
  | "lmultiply" ->
      Some (fun ppf es -> pp_binary ppf "multiply_log(@,%a,@ %a)" es)
  | "lchoose" ->
      Some
        (fun ppf es -> pp_binary ppf "binomial_coefficient_log(@,%a,@ %a)" es)
  | "target" -> Some (fun ppf _ -> pf ppf "get_lp(lp__, lp_accum__)")
  | "get_lp" -> Some (fun ppf _ -> pf ppf "get_lp(lp__, lp_accum__)")
  | "max" | "min" ->
      Some
        (fun ppf es ->
          let f = match es with [_; _] -> "std::" ^ f | _ -> f in
          pp_call ppf (f, pp_expr, es) )
  | "ceil" ->
      let std_prefix_data_scalar f = function
        | [ Expr.({ Fixed.meta=
                      Typed.Meta.({adlevel= DataOnly; type_= UInt | UReal; _}); _
                  }) ] ->
            "std::" ^ f
        | _ -> f
      in
      Some
        (fun ppf es ->
          let f = std_prefix_data_scalar f es in
          pp_call ppf (f, pp_expr, es) )
  | f when Map.mem fn_renames f ->
      Some (fun ppf es -> pp_call ppf (Map.find_exn fn_renames f, pp_expr, es))
  | _ -> None

and read_data ut ppf es =
  let i_or_r =
    match ut with
    | UnsizedType.UArray UInt -> "i"
    | UArray UReal -> "r"
    | UInt | UReal | UVector | URowVector | UMatrix | UArray _ | UFun _
     |UMathLibraryFunction ->
        raise_s [%message "Can't ReadData of " (ut : UnsizedType.t)]
  in
  pf ppf "context__.vals_%s(%a)" i_or_r pp_expr (List.hd_exn es)

(* assumes everything well formed from parser checks *)
and gen_fun_app suffix ppf fname es =
  let default ppf es =
    let to_var s = Expr.{Fixed.pattern= Var s; meta= Typed.Meta.empty} in
    let convert_hof_vars = function
      | {Expr.Fixed.pattern= Var name; meta= {Expr.Typed.Meta.type_= UFun _; _}}
        as e ->
          { e with
            pattern=
              FunApp (StanLib (name ^ functor_suffix_select fname, FnPlain), [])
          }
      | e -> e
    in
    let converted_es = List.map ~f:convert_hof_vars es in
    let extra = suffix_args suffix |> List.map ~f:to_var in
    let is_hof_call = not (converted_es = es) in
    let msgs = "pstream__" |> to_var in
    (* Here, because these signatures are written in C++ such that they
       wanted to have optional arguments and piggyback on C++ default
       arguments and not write the necessary overloads, we have to
       reorder the arguments as pstream__ does not always come last
       in a way that is specific to the function name. If you are a C++
       developer please don't add more of these - just add the
       overloads.
    *)
    let fname, args =
      match (is_hof_call, fname, converted_es @ extra) with
      | true, "algebra_solver", f :: x :: y :: dat :: datint :: tl
       |true, "algebra_solver_newton", f :: x :: y :: dat :: datint :: tl ->
          (fname, f :: x :: y :: dat :: datint :: msgs :: tl)
      | true, "integrate_1d", f :: a :: b :: theta :: x_r :: x_i :: tl ->
          (fname, f :: a :: b :: theta :: x_r :: x_i :: msgs :: tl)
      | ( true
        , "integrate_ode_bdf"
        , f :: y0 :: t0 :: ts :: theta :: x :: x_int :: tl )
       |( true
        , "integrate_ode_adams"
        , f :: y0 :: t0 :: ts :: theta :: x :: x_int :: tl )
       |( true
        , "integrate_ode_rk45"
        , f :: y0 :: t0 :: ts :: theta :: x :: x_int :: tl ) ->
          (fname, f :: y0 :: t0 :: ts :: theta :: x :: x_int :: msgs :: tl)
      | ( true
        , x
        , {pattern= FunApp ((UserDefined (f, _) | StanLib (f, _)), _); _}
          :: grainsize :: container :: tl )
        when Stan_math_signatures.is_reduce_sum_fn x ->
          let chop_functor_suffix =
            String.chop_suffix_exn ~suffix:reduce_sum_functor_suffix
          in
          let propto_template =
            if Utils.is_distribution_name (chop_functor_suffix f) then
              if Utils.is_unnormalized_distribution (chop_functor_suffix f)
              then "<propto__>"
              else "<false>"
            else ""
          in
          let normalized_dist_functor =
            Utils.stdlib_distribution_name (chop_functor_suffix f)
            ^ reduce_sum_functor_suffix
          in
          ( strf "%s<%s%s>" fname normalized_dist_functor propto_template
          , grainsize :: container :: msgs :: tl )
      | true, x, f :: y0 :: t0 :: ts :: rel_tol :: abs_tol :: max_steps :: tl
        when Stan_math_signatures.is_variadic_ode_fn x
             && String.is_suffix fname
                  ~suffix:Stan_math_signatures.ode_tolerances_suffix ->
          ( fname
          , f :: y0 :: t0 :: ts :: rel_tol :: abs_tol :: max_steps :: msgs
            :: tl )
      | true, x, f :: y0 :: t0 :: ts :: tl
        when Stan_math_signatures.is_variadic_ode_fn x ->
          (fname, f :: y0 :: t0 :: ts :: msgs :: tl)
      | ( true
        , "map_rect"
        , {pattern= FunApp ((UserDefined (f, _) | StanLib (f, _)), _); _} :: tl
        ) ->
          let next_map_rect_id = Hashtbl.length map_rect_calls + 1 in
          Hashtbl.add_exn map_rect_calls ~key:next_map_rect_id ~data:f ;
          (strf "%s<%d, %s>" fname next_map_rect_id f, tl @ [msgs])
      | true, _, args -> (fname, args @ [msgs])
      | false, _, args -> (fname, args)
    in
    let fname =
      stan_namespace_qualify fname |> demangle_unnormalized_name false suffix
    in
    pp_call ppf (fname, pp_expr, args)
  in
  let pp =
    [ Option.map ~f:gen_operator_app (Operator.of_string_opt fname)
    ; gen_misc_special_math_app fname ]
    |> List.filter_opt |> List.hd |> Option.value ~default
  in
  pf ppf "@[<hov 2>%a@]" pp es

and pp_constrain_funapp constrain_or_un_str constraint_flavor ppf = function
  | var :: args ->
      pf ppf "@[<hov 2>stan::math::%s_%s(@,%a@])" constraint_flavor
        constrain_or_un_str (list ~sep:comma pp_expr) (var :: args)
  | es -> raise_s [%message "Bad constraint " (es : Expr.Typed.t list)]

and pp_user_defined_fun ppf (f, suffix, es) =
  let extra_args = suffix_args suffix @ ["pstream__"] in
  let sep = if List.is_empty es then "" else ", " in
  pf ppf "@[<hov 2>%s(@,%a%s)@]"
    (demangle_unnormalized_name true suffix f)
    (list ~sep:comma pp_expr) es
    (sep ^ String.concat ~sep:", " extra_args)

and pp_compiler_internal_fn ad ut f ppf es =
  let pp_array_literal ut ppf es =
    pf ppf "std::vector<%a>{@,%a}" pp_unsizedtype_local (ad, ut)
      (list ~sep:comma (pp_promoted ad ut))
      es
  in
  match f with
  | Internal_fun.FnMakeArray ->
      let ut =
        match ut with
        | UnsizedType.UArray ut -> ut
        | _ -> raise_s [%message "Array literal must have array type"]
      in
      pp_array_literal ut ppf es
  | FnMakeRowVec -> (
    match ut with
    | UnsizedType.URowVector ->
        let st = local_scalar ut (promote_adtype es) in
        if List.is_empty es then pf ppf "Eigen::Matrix<%s,1,-1>(0)" st
        else
          pf ppf "(Eigen::Matrix<%s,1,-1>(%d) <<@ %a).finished()" st
            (List.length es) (list ~sep:comma pp_expr) es
    | UMatrix ->
        pf ppf "stan::math::to_matrix(@,%a)" (pp_array_literal URowVector) es
    | _ ->
        raise_s
          [%message
            "Unexpected type for row vector literal" (ut : UnsizedType.t)] )
  | FnReadData -> read_data ut ppf es
  | FnReadDataSerializer ->
      pf ppf "@[<hov 2>in__.read<%a>(@,%a)@]" pp_unsizedtype_local
        (UnsizedType.AutoDiffable, ut)
<<<<<<< HEAD
        (list ~sep:comma pp_expr) es
  | FnReadParam {constrain; dims} -> (
      let constrain_opt = constraint_to_string constrain in
      match constrain_opt with
      | None ->
          pf ppf "@[<hov 2>in__.template read<%a>(@,%a)@]" pp_unsizedtype_local
            (UnsizedType.AutoDiffable, ut)
            (list ~sep:comma pp_expr) dims
      | Some constraint_string ->
          let constraint_args = transform_args constrain in
          let lp =
            Expr.Fixed.{pattern= Var "lp__"; meta= Expr.Typed.Meta.empty}
          in
          let args = constraint_args @ [lp] @ dims in
          pf ppf
            "@[<hov 2>in__.template read_constrain_%s<%a, jacobian__>(@,%a)@]"
            constraint_string pp_unsizedtype_local
            (UnsizedType.AutoDiffable, ut)
            (list ~sep:comma pp_expr) args )
  | FnDeepCopy -> gen_fun_app ppf "stan::model::deep_copy" es
  | _ -> gen_fun_app ppf (Internal_fun.to_string f) es
=======
        (Fmt.option Fmt.string) jacobian_param_opt (list ~sep:comma pp_expr) es
  | FnDeepCopy -> gen_fun_app FnPlain ppf "stan::model::deep_copy" es
  | _ -> gen_fun_app FnPlain ppf (Internal_fun.to_string f) es
>>>>>>> 7de91659

and pp_promoted ad ut ppf e =
  match e with
  | Expr.({Fixed.meta= {Typed.Meta.type_; adlevel; _}; _})
    when type_ = ut && adlevel = ad ->
      pp_expr ppf e
  | {pattern= FunApp (CompilerInternal Internal_fun.FnMakeArray, es); _} ->
      pp_compiler_internal_fn ad ut Internal_fun.FnMakeArray ppf es
  | _ ->
      pf ppf "stan::math::promote_scalar<%s>(@[<hov>%a@])" (local_scalar ut ad)
        pp_expr e

and pp_indexed ppf (vident, indices, pretty) =
  pf ppf "@[<hov 2>rvalue(@,%s,@ %S,@ %a)@]" vident pretty pp_indexes indices

and pp_indexed_simple ppf (obj, idcs) =
  let idx_minus_one = function
    | Index.Single e -> minus_one e
    | MultiIndex e | Between (e, _) | Upfrom e ->
        raise_s
          [%message
            "No non-Single indices allowed" ~obj
              (idcs : Expr.Typed.t Index.t list)
              (Expr.Typed.loc_of e : Location_span.t)]
    | All ->
        raise_s
          [%message
            "No non-Single indices allowed" ~obj
              (idcs : Expr.Typed.t Index.t list)]
  in
  pf ppf "%s%a" obj
    (fun ppf idcs ->
      match idcs with
      | [] -> ()
      | idcs -> pf ppf "[%a]" (list ~sep:(const string "][") pp_expr) idcs )
    (List.map ~f:idx_minus_one idcs)

and pp_expr ppf Expr.Fixed.({pattern; meta} as e) =
  match pattern with
  | Var s -> pf ppf "%s" s
  | Lit (Str, s) -> pf ppf "%S" s
  | Lit (_, s) -> pf ppf "%s" s
  | FunApp
      ( StanLib (op, _)
      , [ { meta= {type_= URowVector; _}
          ; pattern= FunApp (CompilerInternal FnMakeRowVec, es) } ] )
    when Operator.(Some Transpose = of_string_opt op) ->
      let st = local_scalar UVector (promote_adtype es) in
      if List.is_empty es then pf ppf "Eigen::Matrix<%s,-1,1>(0)" st
      else
        pf ppf "(Eigen::Matrix<%s,-1,1>(%d) <<@ %a).finished()" st
          (List.length es) (list ~sep:comma pp_expr) es
  | FunApp (StanLib (f, suffix), es) -> gen_fun_app suffix ppf f es
  | FunApp (CompilerInternal f, es) ->
      pp_compiler_internal_fn meta.adlevel meta.type_ f ppf es
      (* stan_namespace_qualify?  *)
  | FunApp (UserDefined (f, suffix), es) ->
      pp_user_defined_fun ppf (f, suffix, es)
  | EAnd (e1, e2) -> pp_logical_op ppf "&&" e1 e2
  | EOr (e1, e2) -> pp_logical_op ppf "||" e1 e2
  | TernaryIf (ec, et, ef) ->
      let promoted ppf (t, e) =
        pf ppf "stan::math::promote_scalar<%s>(%a)"
          Expr.Typed.(local_scalar (type_of t) (adlevel_of t))
          pp_expr e
      in
      let tform ppf = pf ppf "(@[<hov 2>@,%a@ ?@ %a@ :@ %a@])" in
      if types_match et ef then tform ppf pp_expr ec pp_expr et pp_expr ef
      else tform ppf pp_expr ec promoted (e, et) promoted (e, ef)
  | Indexed (e, []) -> pp_expr ppf e
  | Indexed (e, idx) -> (
    match e.pattern with
    | FunApp (CompilerInternal (FnReadParam _), _) -> pp_expr ppf e
    | FunApp (CompilerInternal FnReadData, _) ->
        pp_indexed_simple ppf (strf "%a" pp_expr e, idx)
    | _
      when List.for_all ~f:dont_need_range_check idx
           && not (UnsizedType.is_indexing_matrix (Expr.Typed.type_of e, idx))
      ->
        pp_indexed_simple ppf (strf "%a" pp_expr e, idx)
    | _ -> pp_indexed ppf (strf "%a" pp_expr e, idx, pretty_print e) )

(* these functions are just for testing *)
let dummy_locate pattern =
  Expr.(
    Fixed.
      { pattern
      ; meta=
          Typed.Meta.{type_= UInt; adlevel= DataOnly; loc= Location_span.empty}
      })

let pp_unlocated e = strf "%a" pp_expr (dummy_locate e)

let%expect_test "pp_expr1" =
  printf "%s" (pp_unlocated (Var "a")) ;
  [%expect {| a |}]

let%expect_test "pp_expr2" =
  printf "%s" (pp_unlocated (Lit (Str, "b"))) ;
  [%expect {| "b" |}]

let%expect_test "pp_expr3" =
  printf "%s" (pp_unlocated (Lit (Int, "112"))) ;
  [%expect {| 112 |}]

let%expect_test "pp_expr4" =
  printf "%s" (pp_unlocated (Lit (Int, "112"))) ;
  [%expect {| 112 |}]

let%expect_test "pp_expr5" =
  printf "%s" (pp_unlocated (FunApp (StanLib ("pi", FnPlain), []))) ;
  [%expect {| stan::math::pi() |}]

let%expect_test "pp_expr6" =
  printf "%s"
    (pp_unlocated
       (FunApp (StanLib ("sqrt", FnPlain), [dummy_locate (Lit (Int, "123"))]))) ;
  [%expect {| stan::math::sqrt(123) |}]

let%expect_test "pp_expr7" =
  printf "%s"
    (pp_unlocated
       (FunApp
          ( StanLib ("atan", FnPlain)
          , [dummy_locate (Lit (Int, "123")); dummy_locate (Lit (Real, "1.2"))]
          ))) ;
  [%expect {| stan::math::atan(123, 1.2) |}]

let%expect_test "pp_expr9" =
  printf "%s"
    (pp_unlocated
       (TernaryIf
          ( dummy_locate (Lit (Int, "1"))
          , dummy_locate (Lit (Real, "1.2"))
          , dummy_locate (Lit (Real, "2.3")) ))) ;
  [%expect {| (1 ? 1.2 : 2.3) |}]

let%expect_test "pp_expr10" =
  printf "%s" (pp_unlocated (Indexed (dummy_locate (Var "a"), [All]))) ;
  [%expect {| rvalue(a, "a", index_omni()) |}]

let%expect_test "pp_expr11" =
  printf "%s"
    (pp_unlocated
       (FunApp
          ( UserDefined ("poisson_rng", FnRng)
          , [dummy_locate (Lit (Int, "123"))] ))) ;
  [%expect {| poisson_rng(123, base_rng__, pstream__) |}]<|MERGE_RESOLUTION|>--- conflicted
+++ resolved
@@ -444,7 +444,6 @@
   | FnReadDataSerializer ->
       pf ppf "@[<hov 2>in__.read<%a>(@,%a)@]" pp_unsizedtype_local
         (UnsizedType.AutoDiffable, ut)
-<<<<<<< HEAD
         (list ~sep:comma pp_expr) es
   | FnReadParam {constrain; dims} -> (
       let constrain_opt = constraint_to_string constrain in
@@ -464,13 +463,8 @@
             constraint_string pp_unsizedtype_local
             (UnsizedType.AutoDiffable, ut)
             (list ~sep:comma pp_expr) args )
-  | FnDeepCopy -> gen_fun_app ppf "stan::model::deep_copy" es
-  | _ -> gen_fun_app ppf (Internal_fun.to_string f) es
-=======
-        (Fmt.option Fmt.string) jacobian_param_opt (list ~sep:comma pp_expr) es
   | FnDeepCopy -> gen_fun_app FnPlain ppf "stan::model::deep_copy" es
   | _ -> gen_fun_app FnPlain ppf (Internal_fun.to_string f) es
->>>>>>> 7de91659
 
 and pp_promoted ad ut ppf e =
   match e with
