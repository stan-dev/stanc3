--- conflicted
+++ resolved
@@ -119,7 +119,6 @@
 let pp_expr_type ppf e =
   pp_unsizedtype_local ppf Expr.Typed.(adlevel_of e, type_of e)
 
-<<<<<<< HEAD
 let suffix_args = function
   | Fun_kind.FnRng -> ["base_rng__"]
   | FnTarget -> ["lp__"; "lp_accum__"]
@@ -138,37 +137,6 @@
   | FnLpdf false -> f ^ ".template operator()<false>"
   | FnTarget -> f ^ ".template operator()<propto__>"
   | _ -> f
-=======
-let user_dist_suffices = ["_lpdf"; "_lpmf"; "_log"]
-
-let ends_with_any suffices s =
-  List.exists ~f:(fun suffix -> String.is_suffix ~suffix s) suffices
-
-let is_user_dist s =
-  ends_with_any user_dist_suffices s
-  && not (ends_with_any ["_cdf_log"; "_ccdf_log"] s)
-
-let is_user_lp s = ends_with "_lp" s
-
-let suffix_args f =
-  if ends_with "_rng" f then ["base_rng__"]
-  else if ends_with "_lp" f then ["lp__"; "lp_accum__"]
-  else []
-
-let demangle_unnormalized_name udf f =
-  if f = "multiply_log" || f = "binomial_coefficient_log" then f
-  else if Utils.is_unnormalized_distribution f || (udf && is_user_lp f) then
-    Utils.stdlib_distribution_name f ^ "<propto__>"
-  else if Utils.is_distribution_name f || (udf && is_user_dist f) then
-    f ^ "<false>"
-  else f
-
-let demangle_unnormalized_closure f =
-  if Utils.is_unnormalized_distribution f || is_user_lp f then
-    Utils.stdlib_distribution_name f ^ ".template operator()<propto__>"
-  else if Utils.is_distribution_name f then f ^ ".template operator()<false>"
-  else f
->>>>>>> 9fd3f9f1
 
 let fn_renames =
   List.map
@@ -191,37 +159,25 @@
       variadic_ode_functor_suffix
   | _ -> functor_suffix
 
-<<<<<<< HEAD
-=======
 let ode_adapter f =
   match Expr.(f.Fixed.meta.Typed.Meta.type_) with
   | UFun (args, rt, _) ->
-      { Expr.Fixed.meta= {f.meta with type_= UFun (args, rt, (FnPure, true))}
-      ; pattern= FunApp (StanLib, "stan::math::ode_closure_adapter", []) }
+      { Expr.Fixed.meta= {f.meta with type_= UFun (args, rt, (FnPlain, true))}
+      ; pattern= FunApp (StanLib ("stan::math::ode_closure_adapter", FnPlain), []) }
   | _ -> failwith "impossible"
 
->>>>>>> 9fd3f9f1
 let wrap_fn f =
   match Expr.(f.Fixed.meta.Typed.Meta.type_) with
   | UFun (args, rt, (suffix, false)) ->
       let wrapper =
         match suffix with
-<<<<<<< HEAD
         | FnPlain -> "from_lambda"
         | FnLpdf _ -> "lpdf_from_lambda"
-=======
-        | FnPure -> "from_lambda"
-        | FnLpdf -> "lpdf_from_lambda"
->>>>>>> 9fd3f9f1
         | FnRng -> "rng_from_lambda"
         | FnTarget -> "lp_from_lambda"
       in
       { Expr.Fixed.meta= {f.meta with type_= UFun (args, rt, (suffix, true))}
-<<<<<<< HEAD
       ; pattern= FunApp (StanLib (wrapper, FnPlain), [f]) }
-=======
-      ; pattern= FunApp (StanLib, wrapper, [f]) }
->>>>>>> 9fd3f9f1
   | _ -> f
 
 let rec pp_index ppf = function
@@ -345,11 +301,7 @@
 and gen_fun_app suffix ppf fname es =
   let default ppf es =
     let to_var s = Expr.{Fixed.pattern= Var s; meta= Typed.Meta.empty} in
-<<<<<<< HEAD
     let extra = suffix_args suffix |> List.map ~f:to_var in
-=======
-    let extra = suffix_args fname |> List.map ~f:to_var in
->>>>>>> 9fd3f9f1
     let msgs = "pstream__" |> to_var in
     (* Here, because these signatures are written in C++ such that they
        wanted to have optional arguments and piggyback on C++ default
@@ -396,7 +348,6 @@
         when Stan_math_signatures.is_variadic_ode_fn x
              && String.is_suffix fname
                   ~suffix:Stan_math_signatures.ode_tolerances_suffix
-<<<<<<< HEAD
              && not (Stan_math_signatures.variadic_ode_adjoint_fn = x) ->
           ( fname
           , wrap_fn f :: y0 :: t0 :: ts :: rel_tol :: abs_tol :: max_steps
@@ -405,16 +356,6 @@
         when Stan_math_signatures.is_variadic_ode_fn x
              && not (Stan_math_signatures.variadic_ode_adjoint_fn = x) ->
           (fname, wrap_fn f :: y0 :: t0 :: ts :: msgs :: tl)
-=======
-             && not (Stan_math_signatures.is_variadic_ode_adjoint_fn x) ->
-          ( fname
-          , ode_adapter f :: y0 :: t0 :: ts :: rel_tol :: abs_tol :: max_steps
-            :: msgs :: wrap_fn f :: tl )
-      | x, f :: y0 :: t0 :: ts :: tl
-        when Stan_math_signatures.is_variadic_ode_fn x
-             && not (Stan_math_signatures.is_variadic_ode_adjoint_fn x) ->
-          (fname, ode_adapter f :: y0 :: t0 :: ts :: msgs :: wrap_fn f :: tl)
->>>>>>> 9fd3f9f1
       | ( x
         , f
           :: y0
@@ -432,7 +373,6 @@
                                               :: solver_f :: solver_b :: tl )
         when Stan_math_signatures.variadic_ode_adjoint_fn = x ->
           ( fname
-<<<<<<< HEAD
           , wrap_fn f :: y0 :: t0 :: ts :: rel_tol :: abs_tol :: rel_tol_b
             :: abs_tol_b :: rel_tol_q :: abs_tol_q :: max_num_steps
             :: num_checkpoints :: interpolation_polynomial :: solver_f
@@ -443,14 +383,6 @@
           (fname, f :: y0 :: t0 :: ts :: msgs :: tl)
       | ( "map_rect"
         , {pattern= Var f; meta= {type_= UFun (_, _, (FnPlain, false)); _}}
-=======
-          , ode_adapter f :: y0 :: t0 :: ts :: rel_tol :: abs_tol :: rel_tol_b
-            :: abs_tol_b :: rel_tol_q :: abs_tol_q :: max_num_steps
-            :: num_checkpoints :: interpolation_polynomial :: solver_f
-            :: solver_b :: msgs :: wrap_fn f :: tl )
-      | ( "map_rect"
-        , {pattern= Var f; meta= {type_= UFun (_, _, (FnPure, false)); _}}
->>>>>>> 9fd3f9f1
           :: tl ) ->
           let f = f ^ functor_suffix_select fname in
           let next_map_rect_id = Hashtbl.length map_rect_calls + 1 in
@@ -476,36 +408,21 @@
         constrain_or_un_str (list ~sep:comma pp_expr) (var :: args)
   | es -> raise_s [%message "Bad constraint " (es : Expr.Typed.t list)]
 
-<<<<<<< HEAD
 and pp_user_defined_fun ppf (f, suffix, es) =
   let es = List.map ~f:wrap_fn es in
   let extra_args = suffix_args suffix @ ["pstream__"] in
-=======
-and pp_user_defined_fun ppf (f, es) =
-  let es = List.map ~f:wrap_fn es in
-  let extra_args = suffix_args f @ ["pstream__"] in
->>>>>>> 9fd3f9f1
   let sep = if List.is_empty es then "" else ", " in
   pf ppf "@[<hov 2>%s(@,%a%s)@]"
     (demangle_unnormalized_name true suffix f)
     (list ~sep:comma pp_expr) es
     (sep ^ String.concat ~sep:", " extra_args)
 
-<<<<<<< HEAD
 and pp_closure ppf (f, suffix, es) =
   let es = List.map ~f:wrap_fn es in
   let extra_args = suffix_args suffix @ ["pstream__"] in
   let sep = if List.is_empty es then "" else ", " in
   pf ppf "@[<hov 2>%s(%s@,%a)@]"
     (demangle_unnormalized_closure suffix f)
-=======
-and pp_closure ppf (f, es) =
-  let es = List.map ~f:wrap_fn es in
-  let extra_args = suffix_args f @ ["pstream__"] in
-  let sep = if List.is_empty es then "" else ", " in
-  pf ppf "@[<hov 2>%s(%s@,%a)@]"
-    (demangle_unnormalized_closure f)
->>>>>>> 9fd3f9f1
     (String.concat ~sep:", " extra_args ^ sep)
     (list ~sep:comma pp_expr) es
 
@@ -515,7 +432,6 @@
       (list ~sep:comma (pp_promoted ad ut))
       es
   in
-<<<<<<< HEAD
   match f with
   | Internal_fun.FnMakeClosure -> (
     match es with
@@ -525,17 +441,6 @@
         raise_s
           [%message "Missing closure constructor " (es : Expr.Typed.t list)] )
   | FnMakeArray ->
-=======
-  match Internal_fun.of_string_opt f with
-  | Some FnMakeClosure -> (
-    match es with
-    | {Expr.Fixed.pattern= Lit (Str, implname); _} :: args ->
-        gen_fun_app ppf (implname ^ "_make__") args
-    | _ ->
-        raise_s
-          [%message "Missing closure constructor " (es : Expr.Typed.t list)] )
-  | Some FnMakeArray ->
->>>>>>> 9fd3f9f1
       let ut =
         match ut with
         | UnsizedType.UArray ut -> ut
@@ -616,15 +521,8 @@
   | Var s -> (
     match meta.type_ with
     | UFun (_, _, (_, false)) -> pf ppf "%s%s()" s functor_suffix
-<<<<<<< HEAD
     | UFun (_, _, (FnLpdf propto, true)) ->
         let propto = if propto then "propto__" else "false" in
-=======
-    | UFun (_, _, (FnLpdf, true)) ->
-        let propto =
-          if Utils.is_unnormalized_distribution s then "propto__" else "false"
-        in
->>>>>>> 9fd3f9f1
         let s = Utils.normalized_name s in
         pf ppf "%s.template with_propto<%s>()" s propto
     | _ -> pf ppf "%s" s )
@@ -640,7 +538,6 @@
       else
         pf ppf "(Eigen::Matrix<%s,-1,1>(%d) <<@ %a).finished()" st
           (List.length es) (list ~sep:comma pp_expr) es
-<<<<<<< HEAD
   | FunApp (StanLib (f, suffix), es) -> gen_fun_app suffix ppf f es
   | FunApp (CompilerInternal f, es) ->
       pp_compiler_internal_fn meta.adlevel meta.type_ f ppf es
@@ -648,14 +545,6 @@
   | FunApp (UserDefined (f, suffix), es) ->
       pp_user_defined_fun ppf (f, suffix, es)
   | FunApp (Closure (f, suffix), es) -> pp_closure ppf (f, suffix, es)
-=======
-  | FunApp (StanLib, f, es) -> gen_fun_app ppf f es
-  | FunApp (CompilerInternal, f, es) ->
-      pp_compiler_internal_fn meta.adlevel meta.type_
-        (stan_namespace_qualify f) ppf es
-  | FunApp (UserDefined, f, es) -> pp_user_defined_fun ppf (f, es)
-  | FunApp (Closure, f, es) -> pp_closure ppf (f, es)
->>>>>>> 9fd3f9f1
   | EAnd (e1, e2) -> pp_logical_op ppf "&&" e1 e2
   | EOr (e1, e2) -> pp_logical_op ppf "||" e1 e2
   | TernaryIf (ec, et, ef) ->
