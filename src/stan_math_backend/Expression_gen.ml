--- conflicted
+++ resolved
@@ -26,7 +26,7 @@
 
 let is_stan_math f = ends_with "__" f || starts_with "stan::math::" f
 
-(* retun true if the type of the expression 
+(* retun true if the type of the expression
   is integer, real, or complex (e.g. not a container) *)
 let is_scalar e =
   match Expr.Typed.type_of e with
@@ -539,14 +539,9 @@
 and pp_expr ppf Expr.Fixed.({pattern; meta} as e) =
   match pattern with
   | Var s -> pf ppf "%s" s
-<<<<<<< HEAD
-  | Lit (Str, s) -> pf ppf "%S" s
+  | Lit (Str, s) -> pf ppf "\"%s\"" (Cpp_str.escaped s)
   | Lit (Imaginary, s) -> pf ppf "to_complex(0, %s)" s
   | Lit ((Real | Int), s) -> pf ppf "%s" s
-=======
-  | Lit (Str, s) -> pf ppf "\"%s\"" (Cpp_str.escaped s)
-  | Lit (_, s) -> pf ppf "%s" s
->>>>>>> 23b71514
   | FunApp
       ( StanLib (op, _, _)
       , [ { meta= {type_= URowVector; _}
