--- conflicted
+++ resolved
@@ -98,12 +98,8 @@
 
 let rec pp_unsizedtype_custom_scalar ppf (scalar, ut) =
   match ut with
-<<<<<<< HEAD
   | UnsizedType.UInt | UReal | UFun _ -> string ppf scalar
-=======
-  | UnsizedType.UInt | UReal -> string ppf scalar
   | UComplex -> pf ppf "std::complex<%s>" scalar
->>>>>>> c320318d
   | UArray t ->
       pf ppf "std::vector<%a>" pp_unsizedtype_custom_scalar (scalar, t)
   | UMatrix -> pf ppf "Eigen::Matrix<%s, -1, -1>" scalar
@@ -168,18 +164,19 @@
       variadic_ode_functor_suffix
   | _ -> functor_suffix
 
-<<<<<<< HEAD
 let ode_adapter f =
   match Expr.(f.Fixed.meta.Typed.Meta.type_) with
-  | UFun (args, rt, _) ->
-      { Expr.Fixed.meta= {f.meta with type_= UFun (args, rt, (FnPlain, true))}
+  | UFun (args, rt, _, _) ->
+      { Expr.Fixed.meta=
+          {f.meta with type_= UFun (args, rt, (FnPlain, true), AoS)}
       ; pattern=
-          FunApp (StanLib ("stan::math::ode_closure_adapter", FnPlain), []) }
+          FunApp (StanLib ("stan::math::ode_closure_adapter", FnPlain, AoS), [])
+      }
   | _ -> failwith "impossible"
 
 let wrap_fn f =
   match Expr.(f.Fixed.meta.Typed.Meta.type_) with
-  | UFun (args, rt, (suffix, false)) ->
+  | UFun (args, rt, (suffix, false), _) ->
       let wrapper =
         match suffix with
         | FnPlain -> "from_lambda"
@@ -188,10 +185,11 @@
         | FnRng -> "rng_from_lambda"
         | FnTarget -> "lp_from_lambda<propto__>"
       in
-      { Expr.Fixed.meta= {f.meta with type_= UFun (args, rt, (suffix, true))}
-      ; pattern= FunApp (StanLib (wrapper, FnPlain), [f]) }
+      { Expr.Fixed.meta=
+          {f.meta with type_= UFun (args, rt, (suffix, true), AoS)}
+      ; pattern= FunApp (StanLib (wrapper, FnPlain, AoS), [f]) }
   | _ -> f
-=======
+
 let constraint_to_string = function
   | Transformation.Ordered -> Some "ordered"
   | PositiveOrdered -> Some "positive_ordered"
@@ -225,7 +223,6 @@
   | Multiplier multiplier -> [Expr.Helpers.int default_offset; multiplier]
   | transform ->
       Transformation.fold (fun args arg -> args @ [arg]) [] transform
->>>>>>> c320318d
 
 let rec pp_index ppf = function
   | Index.All -> pf ppf "index_omni()"
@@ -346,24 +343,9 @@
   pf ppf "context__.vals_%s(%a)" i_or_r_or_c pp_expr (List.hd_exn es)
 
 (* assumes everything well formed from parser checks *)
-and gen_fun_app suffix ppf fname es mem_pattern =
+and gen_fun_app suffix ppf fname es _ =
   let default ppf es =
     let to_var s = Expr.{Fixed.pattern= Var s; meta= Typed.Meta.empty} in
-<<<<<<< HEAD
-=======
-    let convert_hof_vars = function
-      | {Expr.Fixed.pattern= Var name; meta= {Expr.Typed.Meta.type_= UFun _; _}}
-        as e ->
-          { e with
-            pattern=
-              FunApp
-                ( StanLib
-                    (name ^ functor_suffix_select fname, FnPlain, mem_pattern)
-                , [] ) }
-      | e -> e
-    in
-    let converted_es = List.map ~f:convert_hof_vars es in
->>>>>>> c320318d
     let extra = suffix_args suffix |> List.map ~f:to_var in
     let msgs = "pstream__" |> to_var in
     (* Here, because these signatures are written in C++ such that they
@@ -386,14 +368,8 @@
        |"integrate_ode_rk45", f :: y0 :: t0 :: ts :: theta :: x :: x_int :: tl
         ->
           (fname, f :: y0 :: t0 :: ts :: theta :: x :: x_int :: msgs :: tl)
-<<<<<<< HEAD
       | ( x
-        , {meta= {type_= UFun (_, _, (_, false)); _}; pattern= Var f}
-=======
-      | ( true
-        , x
-        , {pattern= FunApp ((UserDefined (f, _) | StanLib (f, _, _)), _); _}
->>>>>>> c320318d
+        , {meta= {type_= UFun (_, _, (_, false), _); _}; pattern= Var f}
           :: grainsize :: container :: tl )
         when Stan_math_signatures.is_reduce_sum_fn x ->
           let propto_template =
@@ -408,7 +384,7 @@
           ( strf "%s<%s%s>" fname normalized_dist_functor propto_template
           , grainsize :: container :: msgs :: tl )
       | ( x
-        , ({meta= {type_= UFun (_, _, (_, true)); _}; _} as f)
+        , ({meta= {type_= UFun (_, _, (_, true), _); _}; _} as f)
           :: grainsize :: container :: tl )
         when Stan_math_signatures.is_reduce_sum_fn x ->
           ( fname ^ "<stan::math::reduce_sum_closure_adapter>"
@@ -442,7 +418,6 @@
                                               :: solver_f :: solver_b :: tl )
         when Stan_math_signatures.variadic_ode_adjoint_fn = x ->
           ( fname
-<<<<<<< HEAD
           , ode_adapter f :: y0 :: t0 :: ts :: rel_tol :: abs_tol :: rel_tol_b
             :: abs_tol_b :: rel_tol_q :: abs_tol_q :: max_num_steps
             :: num_checkpoints :: interpolation_polynomial :: solver_f
@@ -452,19 +427,9 @@
              && not (Stan_math_signatures.variadic_ode_adjoint_fn = x) ->
           (fname, ode_adapter f :: y0 :: t0 :: ts :: msgs :: wrap_fn f :: tl)
       | ( "map_rect"
-        , {pattern= Var f; meta= {type_= UFun (_, _, (FnPlain, false)); _}}
+        , {pattern= Var f; meta= {type_= UFun (_, _, (FnPlain, false), _); _}}
           :: tl ) ->
           let f = f ^ functor_suffix_select fname in
-=======
-          , f :: y0 :: t0 :: ts :: rel_tol :: abs_tol :: rel_tol_b :: abs_tol_b
-            :: rel_tol_q :: abs_tol_q :: max_num_steps :: num_checkpoints
-            :: interpolation_polynomial :: solver_f :: solver_b :: msgs :: tl
-          )
-      | ( true
-        , "map_rect"
-        , {pattern= FunApp ((UserDefined (f, _) | StanLib (f, _, _)), _); _}
-          :: tl ) ->
->>>>>>> c320318d
           let next_map_rect_id = Hashtbl.length map_rect_calls + 1 in
           Hashtbl.add_exn map_rect_calls ~key:next_map_rect_id ~data:f ;
           (strf "%s<%d, %s>" fname next_map_rect_id f, tl @ [msgs])
@@ -515,7 +480,7 @@
   match f with
   | Internal_fun.FnMakeClosure -> (
     match (ut, es) with
-    | ( UnsizedType.UFun (args, _, (sfx, _))
+    | ( UnsizedType.UFun (args, _, (sfx, _), _)
       , {Expr.Fixed.pattern= Lit (Str, implname); _} :: captured ) -> (
         let c = if List.is_empty captured then "" else "," in
         match sfx with
@@ -589,8 +554,10 @@
             constraint_string pp_unsizedtype_local
             (UnsizedType.AutoDiffable, ut)
             (list ~sep:comma pp_expr) args )
-  | FnDeepCopy -> gen_fun_app FnPlain ppf "stan::model::deep_copy" es AoS
-  | _ -> gen_fun_app FnPlain ppf (Internal_fun.to_string f) es AoS
+  | FnDeepCopy ->
+      gen_fun_app FnPlain ppf "stan::model::deep_copy" es Common.Helpers.AoS
+  | _ ->
+      gen_fun_app FnPlain ppf (Internal_fun.to_string f) es Common.Helpers.AoS
 
 and pp_promoted ad ut ppf e =
   match e with
@@ -633,23 +600,17 @@
 
 and pp_expr ppf Expr.Fixed.({pattern; meta} as e) =
   match pattern with
-<<<<<<< HEAD
   | Var s -> (
     match meta.type_ with
-    | UFun (_, _, (_, false)) -> pf ppf "%s%s()" s functor_suffix
-    | UFun (_, _, (FnLpdf propto, true)) ->
+    | UFun (_, _, (_, false), _) -> pf ppf "%s%s()" s functor_suffix
+    | UFun (_, _, (FnLpdf propto, true), _) ->
         let propto = if propto then "propto__" else "false" in
         let s = Utils.normalized_name s in
         pf ppf "%s.template with_propto<%s>()" s propto
     | _ -> pf ppf "%s" s )
-  | Lit (Str, s) -> pf ppf "%S" s
-  | Lit (_, s) -> pf ppf "%s" s
-=======
-  | Var s -> pf ppf "%s" s
   | Lit (Str, s) -> pf ppf "\"%s\"" (Cpp_str.escaped s)
   | Lit (Imaginary, s) -> pf ppf "to_complex(0, %s)" s
   | Lit ((Real | Int), s) -> pf ppf "%s" s
->>>>>>> c320318d
   | FunApp
       ( StanLib (op, _, _)
       , [ { meta= {type_= URowVector; _}
