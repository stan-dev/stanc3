--- conflicted
+++ resolved
@@ -130,8 +130,7 @@
     if mem_pattern = Common.Helpers.SoA then
       pf ppf "@[<hov 2>stan::conditional_var_value_t<%s,@ @,%a>@]" scalar
         pp_unsizedtype_local (adtype, p_ut)
-    else pf ppf "%a" pp_unsizedtype_local (adtype, p_ut)
-  in
+    else pf ppf "%a" pp_unsizedtype_local (adtype, p_ut) in
   match ut with
   | UArray t ->
       pf ppf "@[<hov 2>std::vector<@,%a>@]" pp_possibly_var_decl
@@ -313,13 +312,10 @@
           pp_call ppf (f, pp_expr, es) )
   | f when Map.mem fn_renames f ->
       Some (fun ppf es -> pp_call ppf (Map.find_exn fn_renames f, pp_expr, es))
-  | "rep_matrix" | "rep_vector" | "rep_row_vector" | "append_row"
-   |"append_col"
+  | "rep_matrix" | "rep_vector" | "rep_row_vector" | "append_row" | "append_col"
     when mem_pattern = Common.Helpers.SoA -> (
-      let is_autodiffable
-          Expr.Fixed.({meta= Expr.Typed.Meta.({adlevel; _}); _}) =
-        adlevel = UnsizedType.AutoDiffable
-      in
+      let is_autodiffable Expr.Fixed.{meta= Expr.Typed.Meta.{adlevel; _}; _} =
+        adlevel = UnsizedType.AutoDiffable in
       match ret_type with
       | Some (UnsizedType.ReturnType t) ->
           Some
@@ -456,14 +452,8 @@
     pp_call ppf (fname, pp_expr, args) in
   let pp =
     [ Option.map ~f:gen_operator_app (Operator.of_string_opt fname)
-<<<<<<< HEAD
     ; gen_misc_special_math_app fname mem_pattern ret_type ]
-    |> List.filter_opt |> List.hd |> Option.value ~default
-  in
-=======
-    ; gen_misc_special_math_app fname ]
     |> List.filter_opt |> List.hd |> Option.value ~default in
->>>>>>> d11c0037
   pf ppf "@[<hov 2>%a@]" pp es
 
 and pp_constrain_funapp constrain_or_un_str constraint_flavor ppf = function
@@ -528,8 +518,10 @@
             Expr.Fixed.{pattern= Var "lp__"; meta= Expr.Typed.Meta.empty} in
           let args = constraint_args @ [lp] @ dims in
           pf ppf
-            "@[<hov 2>in__.template read_constrain_%s<@,%a,@ \
-             @,jacobian__>(@,%a)@]"
+            "@[<hov 2>in__.template read_constrain_%s<@,\
+             %a,@ @,\
+             jacobian__>(@,\
+             %a)@]"
             constraint_string pp_possibly_var_decl
             (UnsizedType.AutoDiffable, ut, mem_pattern)
             (list ~sep:comma pp_expr) args )
