open Core_kernel
open Middle
open Fmt

let ends_with suffix s = String.is_suffix ~suffix s
let starts_with prefix s = String.is_prefix ~prefix s

let functions_requiring_namespace =
  String.Set.of_list
    [ "e"; "pi"; "log2"; "log10"; "sqrt2"; "not_a_number"; "positive_infinity"
    ; "negative_infinity"; "machine_precision"; "abs"; "acos"; "acosh"; "asin"
    ; "asinh"; "atan"; "atanh"; "cbrt"; "ceil"; "cos"; "cosh"; "erf"; "erfc"
    ; "exp"; "exp2"; "expm1"; "fabs"; "floor"; "lgamma"; "log"; "log1p"; "log2"
    ; "log10"; "round"; "sin"; "sinh"; "sqrt"; "tan"; "tanh"; "tgamma"; "trunc"
    ; "fdim"; "fmax"; "fmin"; "hypot"; "fma" ]

let stan_namespace_qualify f =
  if Set.mem functions_requiring_namespace f then "stan::math::" ^ f else f

(* return true if the types of the two expression are the same *)
let types_match e1 e2 =
  UnsizedType.equal (Expr.Typed.type_of e1) (Expr.Typed.type_of e2)
  && UnsizedType.compare_autodifftype (Expr.Typed.adlevel_of e1)
       (Expr.Typed.adlevel_of e2)
     = 0

let is_stan_math f = ends_with "__" f || starts_with "stan::math::" f

(* retun true if the tpe of the expression is integer or real *)
let is_scalar e =
  match Expr.Typed.type_of e with UInt | UReal -> true | _ -> false

let is_matrix e = Expr.Typed.type_of e = UMatrix
let is_row_vector e = Expr.Typed.type_of e = URowVector
let pretty_print e = Fmt.to_to_string Expr.Typed.pp e

let pp_call ppf (name, pp_arg, args) =
  pf ppf "@[<hov 2>%s(@,%a)@]" name (list ~sep:comma pp_arg) args

let rec stantype_prim_str = function
  | UnsizedType.UInt -> "int"
  | UArray t -> stantype_prim_str t
  | _ -> "double"

let rec local_scalar ut ad =
  match (ut, ad) with
  | UnsizedType.UArray t, _ -> local_scalar t ad
  | _, UnsizedType.DataOnly | UInt, AutoDiffable -> stantype_prim_str ut
  | _, AutoDiffable -> "local_scalar_t__"

let minus_one e =
  { e with
    Expr.Fixed.pattern=
      FunApp (StanLib (Operator.to_string Minus), [e; Expr.Helpers.loop_bottom])
  }

let is_single_index = function Index.Single _ -> true | _ -> false

let dont_need_range_check = function
  | Index.Single Expr.Fixed.({pattern= Var id; _}) ->
      not (Utils.is_user_ident id)
  | _ -> false

let promote_adtype =
  List.fold
    ~f:(fun accum expr ->
      match Expr.Typed.adlevel_of expr with
      | AutoDiffable -> AutoDiffable
      | _ -> accum )
    ~init:UnsizedType.DataOnly

let promote_unsizedtype es =
  let rec fold_type accum mtype =
    match (accum, mtype) with
    | UnsizedType.UReal, _ -> UnsizedType.UReal
    | _, UnsizedType.UReal -> UReal
    | UArray t1, UArray t2 -> UArray (fold_type t1 t2)
    | _, mtype -> mtype
  in
  List.map es ~f:Expr.Typed.type_of
  |> List.reduce ~f:fold_type
  |> Option.value ~default:UReal

let%expect_test "promote_unsized" =
  let e mtype =
    Expr.{Fixed.pattern= Var "x"; meta= Typed.Meta.{empty with type_= mtype}}
  in
  let tests =
    [[e UInt; e UReal]; [e UReal; e UInt]; [e (UArray UInt); e (UArray UReal)]]
  in
  print_s
    [%sexp (tests |> List.map ~f:promote_unsizedtype : UnsizedType.t list)] ;
  [%expect {| (UReal UReal (UArray UReal)) |}]

let rec pp_unsizedtype_custom_scalar ppf (scalar, ut) =
  match ut with
  | UnsizedType.UInt | UReal -> string ppf scalar
  | UArray t ->
      pf ppf "std::vector<%a>" pp_unsizedtype_custom_scalar (scalar, t)
  | UMatrix -> pf ppf "Eigen::Matrix<%s, -1, -1>" scalar
  | URowVector -> pf ppf "Eigen::Matrix<%s, 1, -1>" scalar
  | UVector -> pf ppf "Eigen::Matrix<%s, -1, 1>" scalar
  | x -> raise_s [%message (x : UnsizedType.t) "not implemented yet"]

let pp_unsizedtype_custom_scalar_eigen_exprs ppf (scalar, ut) =
  match ut with
  | UnsizedType.UInt | UReal | UMatrix | URowVector | UVector ->
      string ppf scalar
  | UArray t ->
      (* Expressions are not accepted for arrays of Eigen::Matrix *)
      pf ppf "std::vector<%a>" pp_unsizedtype_custom_scalar (scalar, t)
  | x -> raise_s [%message (x : UnsizedType.t) "not implemented yet"]

let pp_unsizedtype_local ppf (adtype, ut) =
  let s = local_scalar ut adtype in
  pp_unsizedtype_custom_scalar ppf (s, ut)

let pp_expr_type ppf e =
  pp_unsizedtype_local ppf Expr.Typed.(adlevel_of e, type_of e)

let user_dist_suffices = ["_lpdf"; "_lpmf"; "_log"]

let ends_with_any suffices s =
  List.exists ~f:(fun suffix -> String.is_suffix ~suffix s) suffices

let is_user_dist s =
  ends_with_any user_dist_suffices s
  && not (ends_with_any ["_cdf_log"; "_ccdf_log"] s)

let is_user_lp s = ends_with "_lp" s

let suffix_args f =
  if ends_with "_rng" f then ["base_rng__"]
  else if ends_with "_lp" f then ["lp__"; "lp_accum__"]
  else []

let demangle_unnormalized_name udf f =
  if f = "multiply_log" || f = "binomial_coefficient_log" then f
  else if Utils.is_unnormalized_distribution f then
    Utils.stdlib_distribution_name f ^ "<propto__>"
  else if
    Utils.is_distribution_name f || (udf && (is_user_dist f || is_user_lp f))
  then f ^ "<false>"
  else f

let fn_renames =
  List.map
    ~f:(fun (k, v) -> (Internal_fun.to_string k, v))
    [ (Internal_fun.FnLength, "stan::math::size")
    ; (FnNegInf, "stan::math::negative_infinity")
    ; (FnResizeToMatch, "resize_to_match")
    ; (FnNaN, "std::numeric_limits<double>::quiet_NaN") ]
  |> String.Map.of_alist_exn

let map_rect_calls = Int.Table.create ()
let functor_suffix = "_functor__"
let reduce_sum_functor_suffix = "_rsfunctor__"
let variadic_ode_functor_suffix = "_odefunctor__"

let functor_suffix_select hof =
  match hof with
  | x when Stan_math_signatures.is_reduce_sum_fn x -> reduce_sum_functor_suffix
  | x when Stan_math_signatures.is_variadic_ode_fn x ->
      variadic_ode_functor_suffix
  | _ -> functor_suffix

let constraint_to_string = function
  | Transformation.Ordered -> Some "ordered"
  | PositiveOrdered -> Some "positive_ordered"
  | Simplex -> Some "simplex"
  | UnitVector -> Some "unit_vector"
  | CholeskyCorr -> Some "cholesky_factor_corr"
  | CholeskyCov -> Some "cholesky_factor_cov"
  | Correlation -> Some "corr_matrix"
  | Covariance -> Some "cov_matrix"
  | Lower _ -> Some "lb"
  | Upper _ -> Some "ub"
  | LowerUpper _ -> Some "lub"
  | Offset _ | Multiplier _ | OffsetMultiplier _ -> Some "offset_multiplier"
  | Identity -> None

let check_to_string = function
  | Transformation.Lower _ -> Some "greater_or_equal"
  | Upper _ -> Some "less_or_equal"
  | CholeskyCov -> Some "cholesky_factor"
  | LowerUpper _ ->
      raise_s [%message "LowerUpper is really two other checks tied together"]
  | Offset _ | Multiplier _ | OffsetMultiplier _ -> None
  | t -> constraint_to_string t

let default_multiplier = 1
let default_offset = 0

let transform_args = function
  | Transformation.Offset offset ->
      [offset; Expr.Helpers.int default_multiplier]
  | Multiplier multiplier -> [Expr.Helpers.int default_offset; multiplier]
  | transform ->
      Transformation.fold_transformation
        (fun args arg -> args @ [arg])
        [] transform

let rec pp_index ppf = function
  | Index.All -> pf ppf "index_omni()"
  | Single e -> pf ppf "index_uni(%a)" pp_expr e
  | Upfrom e -> pf ppf "index_min(%a)" pp_expr e
  | Between (e_low, e_high) ->
      pf ppf "index_min_max(%a, %a)" pp_expr e_low pp_expr e_high
  | MultiIndex e -> pf ppf "index_multi(%a)" pp_expr e

and pp_indexes ppf = function
  | [] -> pf ppf ""
  | idxs -> pf ppf "@[<hov 2>%a@]" (list ~sep:comma pp_index) idxs

and pp_logical_op ppf op lhs rhs =
  pf ppf "(primitive_value(@,%a)@ %s@ primitive_value(@,%a))" pp_expr lhs op
    pp_expr rhs

and pp_unary ppf fm es = pf ppf fm pp_expr (List.hd_exn es)
and pp_binary ppf fm es = pf ppf fm pp_expr (first es) pp_expr (second es)

and pp_binary_f ppf f es =
  pf ppf "%s(@,%a,@ %a)" f pp_expr (first es) pp_expr (second es)

and first es = List.nth_exn es 0
and second es = List.nth_exn es 1

and pp_scalar_binary ppf scalar_fmt generic_fmt es =
  pp_binary ppf
    ( if is_scalar (first es) && is_scalar (second es) then scalar_fmt
    else generic_fmt )
    es

and gen_operator_app = function
  | Operator.Plus ->
      fun ppf es -> pp_scalar_binary ppf "(%a@ +@ %a)" "add(@,%a,@ %a)" es
  | PMinus ->
      fun ppf es ->
        pp_unary ppf
          (if is_scalar (List.hd_exn es) then "-%a" else "minus(@,%a)")
          es
  | PPlus -> fun ppf es -> pp_unary ppf "%a" es
  | Transpose ->
      fun ppf es ->
        pp_unary ppf
          (if is_scalar (List.hd_exn es) then "%a" else "transpose(@,%a)")
          es
  | PNot -> fun ppf es -> pp_unary ppf "logical_negation(@,%a)" es
  | Minus ->
      fun ppf es -> pp_scalar_binary ppf "(%a@ -@ %a)" "subtract(@,%a,@ %a)" es
  | Times ->
      fun ppf es -> pp_scalar_binary ppf "(%a@ *@ %a)" "multiply(@,%a,@ %a)" es
  | Divide | IntDivide ->
      fun ppf es ->
        if
          is_matrix (second es)
          && (is_matrix (first es) || is_row_vector (first es))
        then pp_binary_f ppf "mdivide_right" es
        else pp_scalar_binary ppf "(%a@ /@ %a)" "divide(@,%a,@ %a)" es
  | Modulo -> fun ppf es -> pp_binary_f ppf "modulus" es
  | LDivide -> fun ppf es -> pp_binary_f ppf "mdivide_left" es
  | And | Or ->
      raise_s [%message "And/Or should have been converted to an expression"]
  | EltTimes ->
      fun ppf es ->
        pp_scalar_binary ppf "(%a@ *@ %a)" "elt_multiply(@,%a,@ %a)" es
  | EltDivide ->
      fun ppf es ->
        pp_scalar_binary ppf "(%a@ /@ %a)" "elt_divide(@,%a,@ %a)" es
  | Pow -> fun ppf es -> pp_binary_f ppf "pow" es
  | EltPow -> fun ppf es -> pp_binary_f ppf "pow" es
  | Equals -> fun ppf es -> pp_binary_f ppf "logical_eq" es
  | NEquals -> fun ppf es -> pp_binary_f ppf "logical_neq" es
  | Less -> fun ppf es -> pp_binary_f ppf "logical_lt" es
  | Leq -> fun ppf es -> pp_binary_f ppf "logical_lte" es
  | Greater -> fun ppf es -> pp_binary_f ppf "logical_gt" es
  | Geq -> fun ppf es -> pp_binary_f ppf "logical_gte" es

and gen_misc_special_math_app f =
  match f with
  | "lmultiply" ->
      Some (fun ppf es -> pp_binary ppf "multiply_log(@,%a,@ %a)" es)
  | "lchoose" ->
      Some
        (fun ppf es -> pp_binary ppf "binomial_coefficient_log(@,%a,@ %a)" es)
  | "target" -> Some (fun ppf _ -> pf ppf "get_lp(lp__, lp_accum__)")
  | "get_lp" -> Some (fun ppf _ -> pf ppf "get_lp(lp__, lp_accum__)")
  | "max" | "min" ->
      Some
        (fun ppf es ->
          let f = match es with [_; _] -> "std::" ^ f | _ -> f in
          pp_call ppf (f, pp_expr, es) )
  | "ceil" ->
      let std_prefix_data_scalar f = function
        | [ Expr.({ Fixed.meta=
                      Typed.Meta.({adlevel= DataOnly; type_= UInt | UReal; _}); _
                  }) ] ->
            "std::" ^ f
        | _ -> f
      in
      Some
        (fun ppf es ->
          let f = std_prefix_data_scalar f es in
          pp_call ppf (f, pp_expr, es) )
  | f when Map.mem fn_renames f ->
      Some (fun ppf es -> pp_call ppf (Map.find_exn fn_renames f, pp_expr, es))
  | _ -> None

and read_data ut ppf es =
  let i_or_r =
    match ut with
    | UnsizedType.UArray UInt -> "i"
    | UArray UReal -> "r"
    | UInt | UReal | UVector | URowVector | UMatrix | UArray _
     |UFun (_, _)
     |UMathLibraryFunction ->
        raise_s [%message "Can't ReadData of " (ut : UnsizedType.t)]
  in
  pf ppf "context__.vals_%s(%a)" i_or_r pp_expr (List.hd_exn es)

(* assumes everything well formed from parser checks *)
and gen_fun_app ppf fname es =
  let default ppf es =
    let to_var s = Expr.{Fixed.pattern= Var s; meta= Typed.Meta.empty} in
    let convert_hof_vars = function
      | {Expr.Fixed.pattern= Var name; meta= {Expr.Typed.Meta.type_= UFun _; _}}
        as e ->
          { e with
            pattern= FunApp (StanLib (name ^ functor_suffix_select fname), [])
          }
      | e -> e
    in
    let converted_es = List.map ~f:convert_hof_vars es in
    let extra = suffix_args fname |> List.map ~f:to_var in
    let is_hof_call = not (converted_es = es) in
    let msgs = "pstream__" |> to_var in
    (* Here, because these signatures are written in C++ such that they
       wanted to have optional arguments and piggyback on C++ default
       arguments and not write the necessary overloads, we have to
       reorder the arguments as pstream__ does not always come last
       in a way that is specific to the function name. If you are a C++
       developer please don't add more of these - just add the
       overloads.
    *)
    let fname, args =
      match (is_hof_call, fname, converted_es @ extra) with
      | true, "algebra_solver", f :: x :: y :: dat :: datint :: tl
       |true, "algebra_solver_newton", f :: x :: y :: dat :: datint :: tl ->
          (fname, f :: x :: y :: dat :: datint :: msgs :: tl)
      | true, "integrate_1d", f :: a :: b :: theta :: x_r :: x_i :: tl ->
          (fname, f :: a :: b :: theta :: x_r :: x_i :: msgs :: tl)
      | ( true
        , "integrate_ode_bdf"
        , f :: y0 :: t0 :: ts :: theta :: x :: x_int :: tl )
       |( true
        , "integrate_ode_adams"
        , f :: y0 :: t0 :: ts :: theta :: x :: x_int :: tl )
       |( true
        , "integrate_ode_rk45"
        , f :: y0 :: t0 :: ts :: theta :: x :: x_int :: tl ) ->
          (fname, f :: y0 :: t0 :: ts :: theta :: x :: x_int :: msgs :: tl)
      | ( true
        , x
        , {pattern= FunApp ((UserDefined f | StanLib f), _); _}
          :: grainsize :: container :: tl )
        when Stan_math_signatures.is_reduce_sum_fn x ->
          let chop_functor_suffix =
            String.chop_suffix_exn ~suffix:reduce_sum_functor_suffix
          in
          let propto_template =
            if Utils.is_distribution_name (chop_functor_suffix f) then
              if Utils.is_unnormalized_distribution (chop_functor_suffix f)
              then "<propto__>"
              else "<false>"
            else ""
          in
          let normalized_dist_functor =
            Utils.stdlib_distribution_name (chop_functor_suffix f)
            ^ reduce_sum_functor_suffix
          in
          ( strf "%s<%s%s>" fname normalized_dist_functor propto_template
          , grainsize :: container :: msgs :: tl )
      | true, x, f :: y0 :: t0 :: ts :: rel_tol :: abs_tol :: max_steps :: tl
        when Stan_math_signatures.is_variadic_ode_fn x
             && String.is_suffix fname
                  ~suffix:Stan_math_signatures.ode_tolerances_suffix ->
          ( fname
          , f :: y0 :: t0 :: ts :: rel_tol :: abs_tol :: max_steps :: msgs
            :: tl )
      | true, x, f :: y0 :: t0 :: ts :: tl
        when Stan_math_signatures.is_variadic_ode_fn x ->
          (fname, f :: y0 :: t0 :: ts :: msgs :: tl)
      | ( true
        , "map_rect"
        , {pattern= FunApp ((UserDefined f | StanLib f), _); _} :: tl ) ->
          let next_map_rect_id = Hashtbl.length map_rect_calls + 1 in
          Hashtbl.add_exn map_rect_calls ~key:next_map_rect_id ~data:f ;
          (strf "%s<%d, %s>" fname next_map_rect_id f, tl @ [msgs])
      | true, _, args -> (fname, args @ [msgs])
      | false, _, args -> (fname, args)
    in
    let fname =
      stan_namespace_qualify fname |> demangle_unnormalized_name false
    in
    pp_call ppf (fname, pp_expr, args)
  in
  let pp =
    [ Option.map ~f:gen_operator_app (Operator.of_string_opt fname)
    ; gen_misc_special_math_app fname ]
    |> List.filter_opt |> List.hd |> Option.value ~default
  in
  pf ppf "@[<hov 2>%a@]" pp es

and pp_constrain_funapp constrain_or_un_str constraint_flavor ppf = function
  | var :: args ->
      pf ppf "@[<hov 2>stan::math::%s_%s(@,%a@])" constraint_flavor
        constrain_or_un_str (list ~sep:comma pp_expr) (var :: args)
  | es -> raise_s [%message "Bad constraint " (es : Expr.Typed.t list)]

and pp_user_defined_fun ppf (f, es) =
  let extra_args = suffix_args f @ ["pstream__"] in
  let sep = if List.is_empty es then "" else ", " in
  pf ppf "@[<hov 2>%s(@,%a%s)@]"
    (demangle_unnormalized_name true f)
    (list ~sep:comma pp_expr) es
    (sep ^ String.concat ~sep:", " extra_args)

and pp_compiler_internal_fn ad ut f ppf es =
  let pp_array_literal ut ppf es =
    pf ppf "std::vector<%a>{@,%a}" pp_unsizedtype_local (ad, ut)
      (list ~sep:comma (pp_promoted ad ut))
      es
  in
  match f with
  | Internal_fun.FnMakeArray ->
      let ut =
        match ut with
        | UnsizedType.UArray ut -> ut
        | _ -> raise_s [%message "Array literal must have array type"]
      in
      pp_array_literal ut ppf es
  | FnMakeRowVec -> (
    match ut with
    | UnsizedType.URowVector ->
        let st = local_scalar ut (promote_adtype es) in
        if List.is_empty es then pf ppf "Eigen::Matrix<%s,1,-1>(0)" st
        else
          pf ppf "(Eigen::Matrix<%s,1,-1>(%d) <<@ %a).finished()" st
            (List.length es) (list ~sep:comma pp_expr) es
    | UMatrix ->
        pf ppf "stan::math::to_matrix(@,%a)" (pp_array_literal URowVector) es
    | _ ->
        raise_s
          [%message
            "Unexpected type for row vector literal" (ut : UnsizedType.t)] )
  | FnReadData -> read_data ut ppf es
  | FnReadDataSerializer ->
      pf ppf "@[<hov 2>in__.read<%a>(@,%a)@]" pp_unsizedtype_local
        (UnsizedType.AutoDiffable, ut)
        (list ~sep:comma pp_expr) es
<<<<<<< HEAD
  | FnReadParam {constrain_opt; dims} -> (
    match constrain_opt with
    | None ->
        pf ppf "@[<hov 2>in__.template read<%a>(@,%a)@]" pp_unsizedtype_local
          (UnsizedType.AutoDiffable, ut)
          (list ~sep:comma pp_expr) dims
    | Some (constraint_string, constraint_args) ->
        let lp =
          Expr.Fixed.{pattern= Var "lp__"; meta= Expr.Typed.Meta.empty}
        in
        let args = constraint_args @ [lp] @ dims in
        pf ppf
          "@[<hov 2>in__.template read_constrain_%s<%a, jacobian__>(@,%a)@]"
          constraint_string pp_unsizedtype_local
          (UnsizedType.AutoDiffable, ut)
          (list ~sep:comma pp_expr) args )
=======
  | FnReadParam {constrain; dims} -> (
      let constrain_opt = constraint_to_string constrain in
      match constrain_opt with
      | None ->
          pf ppf "@[<hov 2>in__.template read<%a>(@,%a)@]" pp_unsizedtype_local
            (UnsizedType.AutoDiffable, ut)
            (list ~sep:comma pp_expr) dims
      | Some constraint_string ->
          let constraint_args = transform_args constrain in
          let lp =
            Expr.Fixed.{pattern= Var "lp__"; meta= Expr.Typed.Meta.empty}
          in
          let args = constraint_args @ [lp] @ dims in
          pf ppf
            "@[<hov 2>in__.template read_constrain_%s<%a, jacobian__>(@,%a)@]"
            constraint_string pp_unsizedtype_local
            (UnsizedType.AutoDiffable, ut)
            (list ~sep:comma pp_expr) args )
>>>>>>> 8b6c9d6f
  | FnDeepCopy -> gen_fun_app ppf "stan::model::deep_copy" es
  | _ -> gen_fun_app ppf (Internal_fun.to_string f) es

and pp_promoted ad ut ppf e =
  match e with
  | Expr.({Fixed.meta= {Typed.Meta.type_; adlevel; _}; _})
    when type_ = ut && adlevel = ad ->
      pp_expr ppf e
  | {pattern= FunApp (CompilerInternal Internal_fun.FnMakeArray, es); _} ->
      pp_compiler_internal_fn ad ut Internal_fun.FnMakeArray ppf es
  | _ ->
      pf ppf "stan::math::promote_scalar<%s>(@[<hov>%a@])" (local_scalar ut ad)
        pp_expr e

and pp_indexed ppf (vident, indices, pretty) =
  pf ppf "@[<hov 2>rvalue(@,%s,@ %S,@ %a)@]" vident pretty pp_indexes indices

and pp_indexed_simple ppf (obj, idcs) =
  let idx_minus_one = function
    | Index.Single e -> minus_one e
    | MultiIndex e | Between (e, _) | Upfrom e ->
        raise_s
          [%message
            "No non-Single indices allowed" ~obj
              (idcs : Expr.Typed.t Index.t list)
              (Expr.Typed.loc_of e : Location_span.t)]
    | All ->
        raise_s
          [%message
            "No non-Single indices allowed" ~obj
              (idcs : Expr.Typed.t Index.t list)]
  in
  pf ppf "%s%a" obj
    (fun ppf idcs ->
      match idcs with
      | [] -> ()
      | idcs -> pf ppf "[%a]" (list ~sep:(const string "][") pp_expr) idcs )
    (List.map ~f:idx_minus_one idcs)

and pp_expr ppf Expr.Fixed.({pattern; meta} as e) =
  match pattern with
  | Var s -> pf ppf "%s" s
  | Lit (Str, s) -> pf ppf "%S" s
  | Lit (_, s) -> pf ppf "%s" s
  | FunApp
      ( StanLib op
      , [ { meta= {type_= URowVector; _}
          ; pattern= FunApp (CompilerInternal FnMakeRowVec, es) } ] )
    when Operator.(Some Transpose = of_string_opt op) ->
      let st = local_scalar UVector (promote_adtype es) in
      if List.is_empty es then pf ppf "Eigen::Matrix<%s,-1,1>(0)" st
      else
        pf ppf "(Eigen::Matrix<%s,-1,1>(%d) <<@ %a).finished()" st
          (List.length es) (list ~sep:comma pp_expr) es
  | FunApp (StanLib f, es) -> gen_fun_app ppf f es
  | FunApp (CompilerInternal f, es) ->
      pp_compiler_internal_fn meta.adlevel meta.type_ f ppf es
      (* stan_namespace_qualify?  *)
  | FunApp (UserDefined f, es) -> pp_user_defined_fun ppf (f, es)
  | EAnd (e1, e2) -> pp_logical_op ppf "&&" e1 e2
  | EOr (e1, e2) -> pp_logical_op ppf "||" e1 e2
  | TernaryIf (ec, et, ef) ->
      let promoted ppf (t, e) =
        pf ppf "stan::math::promote_scalar<%s>(%a)"
          Expr.Typed.(local_scalar (type_of t) (adlevel_of t))
          pp_expr e
      in
      let tform ppf = pf ppf "(@[<hov 2>@,%a@ ?@ %a@ :@ %a@])" in
      if types_match et ef then tform ppf pp_expr ec pp_expr et pp_expr ef
      else tform ppf pp_expr ec promoted (e, et) promoted (e, ef)
  | Indexed (e, []) -> pp_expr ppf e
  | Indexed (e, idx) -> (
    match e.pattern with
    | FunApp (CompilerInternal (FnReadParam _), _) -> pp_expr ppf e
    | FunApp (CompilerInternal FnReadData, _) ->
        pp_indexed_simple ppf (strf "%a" pp_expr e, idx)
    | _
      when List.for_all ~f:dont_need_range_check idx
           && not (UnsizedType.is_indexing_matrix (Expr.Typed.type_of e, idx))
      ->
        pp_indexed_simple ppf (strf "%a" pp_expr e, idx)
    | _ -> pp_indexed ppf (strf "%a" pp_expr e, idx, pretty_print e) )

(* these functions are just for testing *)
let dummy_locate pattern =
  Expr.(
    Fixed.
      { pattern
      ; meta=
          Typed.Meta.{type_= UInt; adlevel= DataOnly; loc= Location_span.empty}
      })

let pp_unlocated e = strf "%a" pp_expr (dummy_locate e)

let%expect_test "pp_expr1" =
  printf "%s" (pp_unlocated (Var "a")) ;
  [%expect {| a |}]

let%expect_test "pp_expr2" =
  printf "%s" (pp_unlocated (Lit (Str, "b"))) ;
  [%expect {| "b" |}]

let%expect_test "pp_expr3" =
  printf "%s" (pp_unlocated (Lit (Int, "112"))) ;
  [%expect {| 112 |}]

let%expect_test "pp_expr4" =
  printf "%s" (pp_unlocated (Lit (Int, "112"))) ;
  [%expect {| 112 |}]

let%expect_test "pp_expr5" =
  printf "%s" (pp_unlocated (FunApp (StanLib "pi", []))) ;
  [%expect {| stan::math::pi() |}]

let%expect_test "pp_expr6" =
  printf "%s"
    (pp_unlocated (FunApp (StanLib "sqrt", [dummy_locate (Lit (Int, "123"))]))) ;
  [%expect {| stan::math::sqrt(123) |}]

let%expect_test "pp_expr7" =
  printf "%s"
    (pp_unlocated
       (FunApp
          ( StanLib "atan"
          , [dummy_locate (Lit (Int, "123")); dummy_locate (Lit (Real, "1.2"))]
          ))) ;
  [%expect {| stan::math::atan(123, 1.2) |}]

let%expect_test "pp_expr9" =
  printf "%s"
    (pp_unlocated
       (TernaryIf
          ( dummy_locate (Lit (Int, "1"))
          , dummy_locate (Lit (Real, "1.2"))
          , dummy_locate (Lit (Real, "2.3")) ))) ;
  [%expect {| (1 ? 1.2 : 2.3) |}]

let%expect_test "pp_expr10" =
  printf "%s" (pp_unlocated (Indexed (dummy_locate (Var "a"), [All]))) ;
  [%expect {| rvalue(a, "a", index_omni()) |}]

let%expect_test "pp_expr11" =
  printf "%s"
    (pp_unlocated
       (FunApp (UserDefined "poisson_rng", [dummy_locate (Lit (Int, "123"))]))) ;
  [%expect {| poisson_rng(123, base_rng__, pstream__) |}]<|MERGE_RESOLUTION|>--- conflicted
+++ resolved
@@ -458,24 +458,6 @@
       pf ppf "@[<hov 2>in__.read<%a>(@,%a)@]" pp_unsizedtype_local
         (UnsizedType.AutoDiffable, ut)
         (list ~sep:comma pp_expr) es
-<<<<<<< HEAD
-  | FnReadParam {constrain_opt; dims} -> (
-    match constrain_opt with
-    | None ->
-        pf ppf "@[<hov 2>in__.template read<%a>(@,%a)@]" pp_unsizedtype_local
-          (UnsizedType.AutoDiffable, ut)
-          (list ~sep:comma pp_expr) dims
-    | Some (constraint_string, constraint_args) ->
-        let lp =
-          Expr.Fixed.{pattern= Var "lp__"; meta= Expr.Typed.Meta.empty}
-        in
-        let args = constraint_args @ [lp] @ dims in
-        pf ppf
-          "@[<hov 2>in__.template read_constrain_%s<%a, jacobian__>(@,%a)@]"
-          constraint_string pp_unsizedtype_local
-          (UnsizedType.AutoDiffable, ut)
-          (list ~sep:comma pp_expr) args )
-=======
   | FnReadParam {constrain; dims} -> (
       let constrain_opt = constraint_to_string constrain in
       match constrain_opt with
@@ -494,7 +476,6 @@
             constraint_string pp_unsizedtype_local
             (UnsizedType.AutoDiffable, ut)
             (list ~sep:comma pp_expr) args )
->>>>>>> 8b6c9d6f
   | FnDeepCopy -> gen_fun_app ppf "stan::model::deep_copy" es
   | _ -> gen_fun_app ppf (Internal_fun.to_string f) es
 
