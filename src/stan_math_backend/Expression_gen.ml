open Core_kernel
open Middle
open Fmt

let ends_with suffix s = String.is_suffix ~suffix s
let starts_with prefix s = String.is_prefix ~prefix s

let functions_requiring_namespace =
  String.Set.of_list
    [ "e"; "pi"; "log2"; "log10"; "sqrt2"; "not_a_number"; "positive_infinity"
    ; "negative_infinity"; "machine_precision"; "abs"; "acos"; "acosh"; "asin"
    ; "asinh"; "atan"; "atanh"; "cbrt"; "ceil"; "cos"; "cosh"; "erf"; "erfc"
    ; "exp"; "exp2"; "expm1"; "fabs"; "floor"; "lgamma"; "log"; "log1p"; "log2"
    ; "log10"; "round"; "sin"; "sinh"; "sqrt"; "tan"; "tanh"; "tgamma"; "trunc"
    ; "fdim"; "fmax"; "fmin"; "hypot"; "fma" ]

let stan_namespace_qualify f =
  if Set.mem functions_requiring_namespace f then "stan::math::" ^ f else f

(* return true if the types of the two expression are the same *)
let types_match e1 e2 =
  UnsizedType.equal (Expr.Typed.type_of e1) (Expr.Typed.type_of e2)
  && UnsizedType.compare_autodifftype (Expr.Typed.adlevel_of e1)
       (Expr.Typed.adlevel_of e2)
     = 0

let is_stan_math f = ends_with "__" f || starts_with "stan::math::" f

(* retun true if the tpe of the expression is integer or real *)
let is_scalar e =
  match Expr.Typed.type_of e with UInt | UReal -> true | _ -> false

let is_matrix e = Expr.Typed.type_of e = UMatrix
let is_row_vector e = Expr.Typed.type_of e = URowVector
let pretty_print e = Fmt.to_to_string Expr.Typed.pp e

let pp_call ppf (name, pp_arg, args) =
  pf ppf "@[<hov 2>%s(@,%a)@]" name (list ~sep:comma pp_arg) args

let rec stantype_prim_str = function
  | UnsizedType.UInt -> "int"
  | UArray t -> stantype_prim_str t
  | _ -> "double"

let rec local_scalar ut ad =
  match (ut, ad) with
  | UnsizedType.UArray t, _ -> local_scalar t ad
  | _, UnsizedType.DataOnly | UInt, AutoDiffable -> stantype_prim_str ut
  | _, AutoDiffable -> "local_scalar_t__"

let minus_one e =
  { e with
    Expr.Fixed.pattern=
      FunApp
        ( StanLib (Operator.to_string Minus, FnPlain)
        , [e; Expr.Helpers.loop_bottom] ) }

let is_single_index = function Index.Single _ -> true | _ -> false

let dont_need_range_check = function
  | Index.Single Expr.Fixed.({pattern= Var id; _}) ->
      not (Utils.is_user_ident id)
  | _ -> false

let promote_adtype =
  List.fold
    ~f:(fun accum expr ->
      match Expr.Typed.adlevel_of expr with
      | AutoDiffable -> AutoDiffable
      | _ -> accum )
    ~init:UnsizedType.DataOnly

let promote_unsizedtype es =
  let rec fold_type accum mtype =
    match (accum, mtype) with
    | UnsizedType.UReal, _ -> UnsizedType.UReal
    | _, UnsizedType.UReal -> UReal
    | UArray t1, UArray t2 -> UArray (fold_type t1 t2)
    | _, mtype -> mtype
  in
  List.map es ~f:Expr.Typed.type_of
  |> List.reduce ~f:fold_type
  |> Option.value ~default:UReal

let%expect_test "promote_unsized" =
  let e mtype =
    Expr.{Fixed.pattern= Var "x"; meta= Typed.Meta.{empty with type_= mtype}}
  in
  let tests =
    [[e UInt; e UReal]; [e UReal; e UInt]; [e (UArray UInt); e (UArray UReal)]]
  in
  print_s
    [%sexp (tests |> List.map ~f:promote_unsizedtype : UnsizedType.t list)] ;
  [%expect {| (UReal UReal (UArray UReal)) |}]

let rec pp_unsizedtype_custom_scalar ppf (scalar, ut) =
  match ut with
  | UnsizedType.UInt | UReal -> string ppf scalar
  | UArray t ->
      pf ppf "std::vector<%a>" pp_unsizedtype_custom_scalar (scalar, t)
  | UMatrix -> pf ppf "Eigen::Matrix<%s, -1, -1>" scalar
  | URowVector -> pf ppf "Eigen::Matrix<%s, 1, -1>" scalar
  | UVector -> pf ppf "Eigen::Matrix<%s, -1, 1>" scalar
  | x -> raise_s [%message (x : UnsizedType.t) "not implemented yet"]

let pp_unsizedtype_custom_scalar_eigen_exprs ppf (scalar, ut) =
  match ut with
  | UnsizedType.UInt | UReal | UMatrix | URowVector | UVector ->
      string ppf scalar
  | UArray t ->
      (* Expressions are not accepted for arrays of Eigen::Matrix *)
      pf ppf "std::vector<%a>" pp_unsizedtype_custom_scalar (scalar, t)
  | x -> raise_s [%message (x : UnsizedType.t) "not implemented yet"]

let pp_unsizedtype_local ppf (adtype, ut) =
  let s = local_scalar ut adtype in
  pp_unsizedtype_custom_scalar ppf (s, ut)

let pp_expr_type ppf e =
  pp_unsizedtype_local ppf Expr.Typed.(adlevel_of e, type_of e)

let suffix_args = function
  | Fun_kind.FnRng -> ["base_rng__"]
  | FnTarget -> ["lp__"; "lp_accum__"]
  | FnPlain | FnLpdf _ -> []

let demangle_unnormalized_name udf suffix f =
  match suffix with
  | Fun_kind.FnLpdf true -> f ^ "<propto__>"
  | FnLpdf false -> f ^ "<false>"
  | FnTarget when udf -> f ^ "<propto__>"
  | _ -> f

let fn_renames =
  List.map
    ~f:(fun (k, v) -> (Internal_fun.to_string k, v))
    [ (Internal_fun.FnLength, "stan::math::size")
    ; (FnNegInf, "stan::math::negative_infinity")
    ; (FnResizeToMatch, "resize_to_match")
    ; (FnNaN, "std::numeric_limits<double>::quiet_NaN") ]
  |> String.Map.of_alist_exn

let map_rect_calls = Int.Table.create ()
let functor_suffix = "_functor__"
let reduce_sum_functor_suffix = "_rsfunctor__"
let variadic_ode_functor_suffix = "_odefunctor__"

let functor_suffix_select hof =
  match hof with
  | x when Stan_math_signatures.is_reduce_sum_fn x -> reduce_sum_functor_suffix
  | x when Stan_math_signatures.is_variadic_ode_fn x ->
      variadic_ode_functor_suffix
  | _ -> functor_suffix

let rec pp_index ppf = function
  | Index.All -> pf ppf "index_omni()"
  | Single e -> pf ppf "index_uni(%a)" pp_expr e
  | Upfrom e -> pf ppf "index_min(%a)" pp_expr e
  | Between (e_low, e_high) ->
      pf ppf "index_min_max(%a, %a)" pp_expr e_low pp_expr e_high
  | MultiIndex e -> pf ppf "index_multi(%a)" pp_expr e

and pp_indexes ppf = function
  | [] -> pf ppf ""
  | idxs -> pf ppf "@[<hov 2>%a@]" (list ~sep:comma pp_index) idxs

and pp_logical_op ppf op lhs rhs =
  pf ppf "(primitive_value(@,%a)@ %s@ primitive_value(@,%a))" pp_expr lhs op
    pp_expr rhs

and pp_unary ppf fm es = pf ppf fm pp_expr (List.hd_exn es)
and pp_binary ppf fm es = pf ppf fm pp_expr (first es) pp_expr (second es)

and pp_binary_f ppf f es =
  pf ppf "%s(@,%a,@ %a)" f pp_expr (first es) pp_expr (second es)

and first es = List.nth_exn es 0
and second es = List.nth_exn es 1

and pp_scalar_binary ppf scalar_fmt generic_fmt es =
  pp_binary ppf
    ( if is_scalar (first es) && is_scalar (second es) then scalar_fmt
    else generic_fmt )
    es

and gen_operator_app = function
  | Operator.Plus ->
      fun ppf es -> pp_scalar_binary ppf "(%a@ +@ %a)" "add(@,%a,@ %a)" es
  | PMinus ->
      fun ppf es ->
        pp_unary ppf
          (if is_scalar (List.hd_exn es) then "-%a" else "minus(@,%a)")
          es
  | PPlus -> fun ppf es -> pp_unary ppf "%a" es
  | Transpose ->
      fun ppf es ->
        pp_unary ppf
          (if is_scalar (List.hd_exn es) then "%a" else "transpose(@,%a)")
          es
  | PNot -> fun ppf es -> pp_unary ppf "logical_negation(@,%a)" es
  | Minus ->
      fun ppf es -> pp_scalar_binary ppf "(%a@ -@ %a)" "subtract(@,%a,@ %a)" es
  | Times ->
      fun ppf es -> pp_scalar_binary ppf "(%a@ *@ %a)" "multiply(@,%a,@ %a)" es
  | Divide | IntDivide ->
      fun ppf es ->
        if
          is_matrix (second es)
          && (is_matrix (first es) || is_row_vector (first es))
        then pp_binary_f ppf "mdivide_right" es
        else pp_scalar_binary ppf "(%a@ /@ %a)" "divide(@,%a,@ %a)" es
  | Modulo -> fun ppf es -> pp_binary_f ppf "modulus" es
  | LDivide -> fun ppf es -> pp_binary_f ppf "mdivide_left" es
  | And | Or ->
      raise_s [%message "And/Or should have been converted to an expression"]
  | EltTimes ->
      fun ppf es ->
        pp_scalar_binary ppf "(%a@ *@ %a)" "elt_multiply(@,%a,@ %a)" es
  | EltDivide ->
      fun ppf es ->
        pp_scalar_binary ppf "(%a@ /@ %a)" "elt_divide(@,%a,@ %a)" es
  | Pow -> fun ppf es -> pp_binary_f ppf "pow" es
  | EltPow -> fun ppf es -> pp_binary_f ppf "pow" es
  | Equals -> fun ppf es -> pp_binary_f ppf "logical_eq" es
  | NEquals -> fun ppf es -> pp_binary_f ppf "logical_neq" es
  | Less -> fun ppf es -> pp_binary_f ppf "logical_lt" es
  | Leq -> fun ppf es -> pp_binary_f ppf "logical_lte" es
  | Greater -> fun ppf es -> pp_binary_f ppf "logical_gt" es
  | Geq -> fun ppf es -> pp_binary_f ppf "logical_gte" es

and gen_misc_special_math_app f =
  match f with
  | "lmultiply" ->
      Some (fun ppf es -> pp_binary ppf "multiply_log(@,%a,@ %a)" es)
  | "lchoose" ->
      Some
        (fun ppf es -> pp_binary ppf "binomial_coefficient_log(@,%a,@ %a)" es)
  | "target" -> Some (fun ppf _ -> pf ppf "get_lp(lp__, lp_accum__)")
  | "get_lp" -> Some (fun ppf _ -> pf ppf "get_lp(lp__, lp_accum__)")
  | "max" | "min" ->
      Some
        (fun ppf es ->
          let f = match es with [_; _] -> "std::" ^ f | _ -> f in
          pp_call ppf (f, pp_expr, es) )
  | "ceil" ->
      let std_prefix_data_scalar f = function
        | [ Expr.({ Fixed.meta=
                      Typed.Meta.({adlevel= DataOnly; type_= UInt | UReal; _}); _
                  }) ] ->
            "std::" ^ f
        | _ -> f
      in
      Some
        (fun ppf es ->
          let f = std_prefix_data_scalar f es in
          pp_call ppf (f, pp_expr, es) )
  | f when Map.mem fn_renames f ->
      Some (fun ppf es -> pp_call ppf (Map.find_exn fn_renames f, pp_expr, es))
  | _ -> None

and read_data ut ppf es =
  let i_or_r =
    match ut with
    | UnsizedType.UArray UInt -> "i"
    | UArray UReal -> "r"
    | UInt | UReal | UVector | URowVector | UMatrix | UArray _ | UFun _
     |UMathLibraryFunction ->
        raise_s [%message "Can't ReadData of " (ut : UnsizedType.t)]
  in
  pf ppf "context__.vals_%s(%a)" i_or_r pp_expr (List.hd_exn es)

(* assumes everything well formed from parser checks *)
and gen_fun_app suffix ppf fname es =
  let default ppf es =
    let to_var s = Expr.{Fixed.pattern= Var s; meta= Typed.Meta.empty} in
    let convert_hof_vars = function
      | {Expr.Fixed.pattern= Var name; meta= {Expr.Typed.Meta.type_= UFun _; _}}
        as e ->
          { e with
            pattern=
              FunApp (StanLib (name ^ functor_suffix_select fname, FnPlain), [])
          }
      | e -> e
    in
    let converted_es = List.map ~f:convert_hof_vars es in
    let extra = suffix_args suffix |> List.map ~f:to_var in
    let is_hof_call = not (converted_es = es) in
    let msgs = "pstream__" |> to_var in
    (* Here, because these signatures are written in C++ such that they
       wanted to have optional arguments and piggyback on C++ default
       arguments and not write the necessary overloads, we have to
       reorder the arguments as pstream__ does not always come last
       in a way that is specific to the function name. If you are a C++
       developer please don't add more of these - just add the
       overloads.
    *)
    let fname, args =
      match (is_hof_call, fname, converted_es @ extra) with
      | true, "algebra_solver", f :: x :: y :: dat :: datint :: tl
       |true, "algebra_solver_newton", f :: x :: y :: dat :: datint :: tl ->
          (fname, f :: x :: y :: dat :: datint :: msgs :: tl)
      | true, "integrate_1d", f :: a :: b :: theta :: x_r :: x_i :: tl ->
          (fname, f :: a :: b :: theta :: x_r :: x_i :: msgs :: tl)
      | ( true
        , "integrate_ode_bdf"
        , f :: y0 :: t0 :: ts :: theta :: x :: x_int :: tl )
       |( true
        , "integrate_ode_adams"
        , f :: y0 :: t0 :: ts :: theta :: x :: x_int :: tl )
       |( true
        , "integrate_ode_rk45"
        , f :: y0 :: t0 :: ts :: theta :: x :: x_int :: tl ) ->
          (fname, f :: y0 :: t0 :: ts :: theta :: x :: x_int :: msgs :: tl)
      | ( true
        , x
        , {pattern= FunApp ((UserDefined (f, _) | StanLib (f, _)), _); _}
          :: grainsize :: container :: tl )
        when Stan_math_signatures.is_reduce_sum_fn x ->
          let chop_functor_suffix =
            String.chop_suffix_exn ~suffix:reduce_sum_functor_suffix
          in
          let propto_template =
            if Utils.is_distribution_name (chop_functor_suffix f) then
              if Utils.is_unnormalized_distribution (chop_functor_suffix f)
              then "<propto__>"
              else "<false>"
            else ""
          in
          let normalized_dist_functor =
            Utils.stdlib_distribution_name (chop_functor_suffix f)
            ^ reduce_sum_functor_suffix
          in
          ( strf "%s<%s%s>" fname normalized_dist_functor propto_template
          , grainsize :: container :: msgs :: tl )
      | true, x, f :: y0 :: t0 :: ts :: rel_tol :: abs_tol :: max_steps :: tl
        when Stan_math_signatures.is_variadic_ode_fn x
             && String.is_suffix fname
                  ~suffix:Stan_math_signatures.ode_tolerances_suffix
             && not(Stan_math_signatures.is_variadic_ode_adjoint_fn x) ->
          ( fname
          , f :: y0 :: t0 :: ts :: rel_tol :: abs_tol :: max_steps :: msgs
            :: tl )
      | true, x, f :: y0 :: t0 :: ts :: tl
        when Stan_math_signatures.is_variadic_ode_fn x
             && not(Stan_math_signatures.is_variadic_ode_adjoint_fn x) ->
          (fname, f :: y0 :: t0 :: ts :: msgs :: tl)
      | ( true
<<<<<<< HEAD
        , x
        , f
          :: y0
             :: t0
                :: ts
                   :: rel_tol
                      :: abs_tol
                         :: rel_tol_b
                            :: abs_tol_b
                               :: rel_tol_q
                                  :: abs_tol_q
                                     :: max_num_steps
                                        :: num_checkpoints
                                           :: interpolation_polynomial
                                              :: solver_f :: solver_b :: tl )
        when Stan_math_signatures.is_variadic_ode_adjoint_fn x ->
          ( fname
          , f :: y0 :: t0 :: ts :: rel_tol :: abs_tol :: rel_tol_b :: abs_tol_b
            :: rel_tol_q :: abs_tol_q :: max_num_steps :: num_checkpoints
            :: interpolation_polynomial :: solver_f :: solver_b :: msgs :: tl
          )
      | true, "map_rect", {pattern= FunApp (_, f, _); _} :: tl ->
=======
        , "map_rect"
        , {pattern= FunApp ((UserDefined (f, _) | StanLib (f, _)), _); _} :: tl
        ) ->
>>>>>>> 7de91659
          let next_map_rect_id = Hashtbl.length map_rect_calls + 1 in
          Hashtbl.add_exn map_rect_calls ~key:next_map_rect_id ~data:f ;
          (strf "%s<%d, %s>" fname next_map_rect_id f, tl @ [msgs])
      | true, _, args -> (fname, args @ [msgs])
      | false, _, args -> (fname, args)
    in
    let fname =
      stan_namespace_qualify fname |> demangle_unnormalized_name false suffix
    in
    pp_call ppf (fname, pp_expr, args)
  in
  let pp =
    [ Option.map ~f:gen_operator_app (Operator.of_string_opt fname)
    ; gen_misc_special_math_app fname ]
    |> List.filter_opt |> List.hd |> Option.value ~default
  in
  pf ppf "@[<hov 2>%a@]" pp es

and pp_constrain_funapp constrain_or_un_str constraint_flavor ppf = function
  | var :: args ->
      pf ppf "@[<hov 2>stan::math::%s_%s(@,%a@])" constraint_flavor
        constrain_or_un_str (list ~sep:comma pp_expr) (var :: args)
  | es -> raise_s [%message "Bad constraint " (es : Expr.Typed.t list)]

and pp_user_defined_fun ppf (f, suffix, es) =
  let extra_args = suffix_args suffix @ ["pstream__"] in
  let sep = if List.is_empty es then "" else ", " in
  pf ppf "@[<hov 2>%s(@,%a%s)@]"
    (demangle_unnormalized_name true suffix f)
    (list ~sep:comma pp_expr) es
    (sep ^ String.concat ~sep:", " extra_args)

and pp_compiler_internal_fn ad ut f ppf es =
  let pp_array_literal ut ppf es =
    pf ppf "std::vector<%a>{@,%a}" pp_unsizedtype_local (ad, ut)
      (list ~sep:comma (pp_promoted ad ut))
      es
  in
  match f with
  | Internal_fun.FnMakeArray ->
      let ut =
        match ut with
        | UnsizedType.UArray ut -> ut
        | _ -> raise_s [%message "Array literal must have array type"]
      in
      pp_array_literal ut ppf es
  | FnMakeRowVec -> (
    match ut with
    | UnsizedType.URowVector ->
        let st = local_scalar ut (promote_adtype es) in
        if List.is_empty es then pf ppf "Eigen::Matrix<%s,1,-1>(0)" st
        else
          pf ppf "(Eigen::Matrix<%s,1,-1>(%d) <<@ %a).finished()" st
            (List.length es) (list ~sep:comma pp_expr) es
    | UMatrix ->
        pf ppf "stan::math::to_matrix(@,%a)" (pp_array_literal URowVector) es
    | _ ->
        raise_s
          [%message
            "Unexpected type for row vector literal" (ut : UnsizedType.t)] )
  | FnConstrain flavor -> pp_constrain_funapp "constrain" flavor ppf es
  | FnUnconstrain flavor -> pp_constrain_funapp "free" flavor ppf es
  | FnReadData -> read_data ut ppf es
  | FnReadParam constraint_opt ->
      let constraint_suffix_opt =
        Option.map
          ~f:(fun constraint_string -> "_constrain_" ^ constraint_string)
          constraint_opt
      in
      let jacobian_param_opt =
        Option.map ~f:(fun _ -> ", jacobian__") constraint_opt
      in
      pf ppf "@[<hov 2>in__.template read%a<%a%a>(@,%a)@]"
        (Fmt.option Fmt.string) constraint_suffix_opt pp_unsizedtype_local
        (UnsizedType.AutoDiffable, ut)
        (Fmt.option Fmt.string) jacobian_param_opt (list ~sep:comma pp_expr) es
  | FnDeepCopy -> gen_fun_app FnPlain ppf "stan::model::deep_copy" es
  | _ -> gen_fun_app FnPlain ppf (Internal_fun.to_string f) es

and pp_promoted ad ut ppf e =
  match e with
  | Expr.({Fixed.meta= {Typed.Meta.type_; adlevel; _}; _})
    when type_ = ut && adlevel = ad ->
      pp_expr ppf e
  | {pattern= FunApp (CompilerInternal Internal_fun.FnMakeArray, es); _} ->
      pp_compiler_internal_fn ad ut Internal_fun.FnMakeArray ppf es
  | _ ->
      pf ppf "stan::math::promote_scalar<%s>(@[<hov>%a@])" (local_scalar ut ad)
        pp_expr e

and pp_indexed ppf (vident, indices, pretty) =
  pf ppf "@[<hov 2>rvalue(@,%s,@ %S,@ %a)@]" vident pretty pp_indexes indices

and pp_indexed_simple ppf (obj, idcs) =
  let idx_minus_one = function
    | Index.Single e -> minus_one e
    | MultiIndex e | Between (e, _) | Upfrom e ->
        raise_s
          [%message
            "No non-Single indices allowed" ~obj
              (idcs : Expr.Typed.t Index.t list)
              (Expr.Typed.loc_of e : Location_span.t)]
    | All ->
        raise_s
          [%message
            "No non-Single indices allowed" ~obj
              (idcs : Expr.Typed.t Index.t list)]
  in
  pf ppf "%s%a" obj
    (fun ppf idcs ->
      match idcs with
      | [] -> ()
      | idcs -> pf ppf "[%a]" (list ~sep:(const string "][") pp_expr) idcs )
    (List.map ~f:idx_minus_one idcs)

and pp_expr ppf Expr.Fixed.({pattern; meta} as e) =
  match pattern with
  | Var s -> pf ppf "%s" s
  | Lit (Str, s) -> pf ppf "%S" s
  | Lit (_, s) -> pf ppf "%s" s
  | FunApp
      ( StanLib (op, _)
      , [ { meta= {type_= URowVector; _}
          ; pattern= FunApp (CompilerInternal FnMakeRowVec, es) } ] )
    when Operator.(Some Transpose = of_string_opt op) ->
      let st = local_scalar UVector (promote_adtype es) in
      if List.is_empty es then pf ppf "Eigen::Matrix<%s,-1,1>(0)" st
      else
        pf ppf "(Eigen::Matrix<%s,-1,1>(%d) <<@ %a).finished()" st
          (List.length es) (list ~sep:comma pp_expr) es
  | FunApp (StanLib (f, suffix), es) -> gen_fun_app suffix ppf f es
  | FunApp (CompilerInternal f, es) ->
      pp_compiler_internal_fn meta.adlevel meta.type_ f ppf es
      (* stan_namespace_qualify?  *)
  | FunApp (UserDefined (f, suffix), es) ->
      pp_user_defined_fun ppf (f, suffix, es)
  | EAnd (e1, e2) -> pp_logical_op ppf "&&" e1 e2
  | EOr (e1, e2) -> pp_logical_op ppf "||" e1 e2
  | TernaryIf (ec, et, ef) ->
      let promoted ppf (t, e) =
        pf ppf "stan::math::promote_scalar<%s>(%a)"
          Expr.Typed.(local_scalar (type_of t) (adlevel_of t))
          pp_expr e
      in
      let tform ppf = pf ppf "(@[<hov 2>@,%a@ ?@ %a@ :@ %a@])" in
      if types_match et ef then tform ppf pp_expr ec pp_expr et pp_expr ef
      else tform ppf pp_expr ec promoted (e, et) promoted (e, ef)
  | Indexed (e, []) -> pp_expr ppf e
  | Indexed (e, idx) -> (
    match e.pattern with
    | FunApp (CompilerInternal (FnReadParam _), _) -> pp_expr ppf e
    | FunApp (CompilerInternal FnReadData, _) ->
        pp_indexed_simple ppf (strf "%a" pp_expr e, idx)
    | _
      when List.for_all ~f:dont_need_range_check idx
           && not (UnsizedType.is_indexing_matrix (Expr.Typed.type_of e, idx))
      ->
        pp_indexed_simple ppf (strf "%a" pp_expr e, idx)
    | _ -> pp_indexed ppf (strf "%a" pp_expr e, idx, pretty_print e) )

(* these functions are just for testing *)
let dummy_locate pattern =
  Expr.(
    Fixed.
      { pattern
      ; meta=
          Typed.Meta.{type_= UInt; adlevel= DataOnly; loc= Location_span.empty}
      })

let pp_unlocated e = strf "%a" pp_expr (dummy_locate e)

let%expect_test "pp_expr1" =
  printf "%s" (pp_unlocated (Var "a")) ;
  [%expect {| a |}]

let%expect_test "pp_expr2" =
  printf "%s" (pp_unlocated (Lit (Str, "b"))) ;
  [%expect {| "b" |}]

let%expect_test "pp_expr3" =
  printf "%s" (pp_unlocated (Lit (Int, "112"))) ;
  [%expect {| 112 |}]

let%expect_test "pp_expr4" =
  printf "%s" (pp_unlocated (Lit (Int, "112"))) ;
  [%expect {| 112 |}]

let%expect_test "pp_expr5" =
  printf "%s" (pp_unlocated (FunApp (StanLib ("pi", FnPlain), []))) ;
  [%expect {| stan::math::pi() |}]

let%expect_test "pp_expr6" =
  printf "%s"
    (pp_unlocated
       (FunApp (StanLib ("sqrt", FnPlain), [dummy_locate (Lit (Int, "123"))]))) ;
  [%expect {| stan::math::sqrt(123) |}]

let%expect_test "pp_expr7" =
  printf "%s"
    (pp_unlocated
       (FunApp
          ( StanLib ("atan", FnPlain)
          , [dummy_locate (Lit (Int, "123")); dummy_locate (Lit (Real, "1.2"))]
          ))) ;
  [%expect {| stan::math::atan(123, 1.2) |}]

let%expect_test "pp_expr9" =
  printf "%s"
    (pp_unlocated
       (TernaryIf
          ( dummy_locate (Lit (Int, "1"))
          , dummy_locate (Lit (Real, "1.2"))
          , dummy_locate (Lit (Real, "2.3")) ))) ;
  [%expect {| (1 ? 1.2 : 2.3) |}]

let%expect_test "pp_expr10" =
  printf "%s" (pp_unlocated (Indexed (dummy_locate (Var "a"), [All]))) ;
  [%expect {| rvalue(a, "a", index_omni()) |}]

let%expect_test "pp_expr11" =
  printf "%s"
    (pp_unlocated
       (FunApp
          ( UserDefined ("poisson_rng", FnRng)
          , [dummy_locate (Lit (Int, "123"))] ))) ;
  [%expect {| poisson_rng(123, base_rng__, pstream__) |}]<|MERGE_RESOLUTION|>--- conflicted
+++ resolved
@@ -336,16 +336,15 @@
         when Stan_math_signatures.is_variadic_ode_fn x
              && String.is_suffix fname
                   ~suffix:Stan_math_signatures.ode_tolerances_suffix
-             && not(Stan_math_signatures.is_variadic_ode_adjoint_fn x) ->
+             && not (Stan_math_signatures.is_variadic_ode_adjoint_fn x) ->
           ( fname
           , f :: y0 :: t0 :: ts :: rel_tol :: abs_tol :: max_steps :: msgs
             :: tl )
       | true, x, f :: y0 :: t0 :: ts :: tl
         when Stan_math_signatures.is_variadic_ode_fn x
-             && not(Stan_math_signatures.is_variadic_ode_adjoint_fn x) ->
+             && not (Stan_math_signatures.is_variadic_ode_adjoint_fn x) ->
           (fname, f :: y0 :: t0 :: ts :: msgs :: tl)
       | ( true
-<<<<<<< HEAD
         , x
         , f
           :: y0
@@ -367,12 +366,10 @@
             :: rel_tol_q :: abs_tol_q :: max_num_steps :: num_checkpoints
             :: interpolation_polynomial :: solver_f :: solver_b :: msgs :: tl
           )
-      | true, "map_rect", {pattern= FunApp (_, f, _); _} :: tl ->
-=======
+      | ( true
         , "map_rect"
         , {pattern= FunApp ((UserDefined (f, _) | StanLib (f, _)), _); _} :: tl
         ) ->
->>>>>>> 7de91659
           let next_map_rect_id = Hashtbl.length map_rect_calls + 1 in
           Hashtbl.add_exn map_rect_calls ~key:next_map_rect_id ~data:f ;
           (strf "%s<%d, %s>" fname next_map_rect_id f, tl @ [msgs])
