--- conflicted
+++ resolved
@@ -138,20 +138,12 @@
 let variadic_functor_suffix x = sprintf "_variadic%d_functor__" x
 
 let functor_suffix_select hof =
-<<<<<<< HEAD
-  match hof with
-  | x when Stan_math_library.is_reduce_sum_fn x -> reduce_sum_functor_suffix
-  | x when Stan_math_library.is_variadic_ode_fn x -> variadic_ode_functor_suffix
-  | x when Stan_math_library.is_variadic_dae_fn x -> variadic_dae_functor_suffix
-  | _ -> functor_suffix
-=======
-  match Hashtbl.find Stan_math_signatures.stan_math_variadic_signatures hof with
+  match Hashtbl.find Stan_math_library.variadic_signatures hof with
   | Some {required_fn_args; _} ->
       variadic_functor_suffix (List.length required_fn_args)
-  | None when Stan_math_signatures.is_reduce_sum_fn hof ->
+  | None when Stan_math_library.is_reduce_sum_fn hof ->
       reduce_sum_functor_suffix
   | None -> functor_suffix
->>>>>>> 7d221fe1
 
 let constraint_to_string = function
   | Transformation.Ordered -> Some "ordered"
@@ -356,62 +348,12 @@
               ^ reduce_sum_functor_suffix in
             ( Fmt.str "%s<%s%s>" fname normalized_dist_functor propto_template
             , grainsize :: container :: msgs :: tl )
-<<<<<<< HEAD
-        | x, f :: y0 :: t0 :: ts :: rel_tol :: abs_tol :: max_steps :: tl
-          when Stan_math_library.is_variadic_ode_fn x
-               && String.is_suffix fname
-                    ~suffix:Stan_math_library.ode_tolerances_suffix
-               && not (Stan_math_library.variadic_ode_adjoint_fn = x) ->
-            ( fname
-            , f :: y0 :: t0 :: ts :: rel_tol :: abs_tol :: max_steps :: msgs
-              :: tl )
-        | x, f :: y0 :: t0 :: ts :: tl
-          when Stan_math_library.is_variadic_ode_fn x
-               && not (Stan_math_library.variadic_ode_adjoint_fn = x) ->
-            (fname, f :: y0 :: t0 :: ts :: msgs :: tl)
-        | ( x
-          , f
-            :: y0
-               :: t0
-                  :: ts
-                     :: rel_tol
-                        :: abs_tol
-                           :: rel_tol_b
-                              :: abs_tol_b
-                                 :: rel_tol_q
-                                    :: abs_tol_q
-                                       :: max_num_steps
-                                          :: num_checkpoints
-                                             :: interpolation_polynomial
-                                                :: solver_f :: solver_b :: tl )
-          when Stan_math_library.variadic_ode_adjoint_fn = x ->
-            ( fname
-            , f :: y0 :: t0 :: ts :: rel_tol :: abs_tol :: rel_tol_b
-              :: abs_tol_b :: rel_tol_q :: abs_tol_q :: max_num_steps
-              :: num_checkpoints :: interpolation_polynomial :: solver_f
-              :: solver_b :: msgs :: tl )
-        | ( x
-          , f :: yy0 :: yp0 :: t0 :: ts :: rel_tol :: abs_tol :: max_steps :: tl
-          )
-          when Stan_math_library.is_variadic_dae_fn x
-               && String.is_suffix fname
-                    ~suffix:Stan_math_library.dae_tolerances_suffix ->
-            ( fname
-            , f :: yy0 :: yp0 :: t0 :: ts :: rel_tol :: abs_tol :: max_steps
-              :: msgs :: tl )
-        | x, f :: yy0 :: yp0 :: t0 :: ts :: tl
-          when Stan_math_library.is_variadic_dae_fn x ->
-            (fname, f :: yy0 :: yp0 :: t0 :: ts :: msgs :: tl)
-=======
-        | _, _
-          when Stan_math_signatures.is_stan_math_variadic_function_name fname ->
-            let Stan_math_signatures.{control_args; _} =
-              Hashtbl.find_exn
-                Stan_math_signatures.stan_math_variadic_signatures fname in
+        | _, _ when Stan_math_library.is_variadic_function_name fname ->
+            let Frontend.Std_library_utils.{control_args; _} =
+              Hashtbl.find_exn Stan_math_library.variadic_signatures fname in
             let hd, tl =
               List.split_n converted_es (List.length control_args + 1) in
             (fname, hd @ (msgs :: tl))
->>>>>>> 7d221fe1
         | ( "map_rect"
           , {pattern= FunApp ((UserDefined (f, _) | StanLib (f, _, _)), _); _}
             :: tl ) ->
