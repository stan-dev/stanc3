open Core_kernel
open Core_kernel.Poly
open Middle
open Fmt

let ends_with suffix s = String.is_suffix ~suffix s
let starts_with prefix s = String.is_prefix ~prefix s

let stan_namespace_qualify f =
  if String.is_suffix ~suffix:"functor__" f || String.contains f ':' then f
  else "stan::math::" ^ f

(* return true if the types of the two expression are the same *)
let types_match e1 e2 =
  UnsizedType.equal (Expr.Typed.type_of e1) (Expr.Typed.type_of e2)
  && UnsizedType.compare_autodifftype (Expr.Typed.adlevel_of e1)
       (Expr.Typed.adlevel_of e2)
     = 0

let is_stan_math f = ends_with "__" f || starts_with "stan::math::" f

(* retun true if the type of the expression
   is integer, real, or complex (e.g. not a container) *)
let is_scalar e =
  match Expr.Typed.type_of e with UInt | UReal | UComplex -> true | _ -> false

let is_matrix e = Expr.Typed.type_of e = UMatrix
let is_row_vector e = Expr.Typed.type_of e = URowVector
let pretty_print e = Fmt.to_to_string Expr.Typed.pp e

let pp_call ppf (name, pp_arg, args) =
  pf ppf "@[<hov 2>%s(@,%a)@]" name (list ~sep:comma pp_arg) args

let rec stantype_prim_str = function
  | UnsizedType.UInt -> "int"
  | UArray t -> stantype_prim_str t
  | _ -> "double"

let rec local_scalar ut ad =
  match (ut, ad) with
  | UnsizedType.UArray t, _ -> local_scalar t ad
  | _, UnsizedType.DataOnly | UInt, AutoDiffable -> stantype_prim_str ut
  | _, AutoDiffable -> "local_scalar_t__"

let minus_one e =
  { e with
    Expr.Fixed.pattern=
      FunApp
        ( StanLib (Operator.to_string Minus, FnPlain, AoS)
        , [e; Expr.Helpers.loop_bottom] ) }

let is_single_index = function Index.Single _ -> true | _ -> false

let dont_need_range_check = function
  | Index.Single Expr.Fixed.{pattern= Var id; _} -> not (Utils.is_user_ident id)
  | _ -> false

let promote_adtype =
  List.fold
    ~f:(fun accum expr ->
      match Expr.Typed.adlevel_of expr with
      | AutoDiffable -> AutoDiffable
      | _ -> accum )
    ~init:UnsizedType.DataOnly

let promote_unsizedtype es =
  let rec fold_type accum mtype =
    match (accum, mtype) with
    | UnsizedType.UReal, _ -> UnsizedType.UReal
    | _, UnsizedType.UReal -> UReal
    | UArray t1, UArray t2 -> UArray (fold_type t1 t2)
    | _, mtype -> mtype in
  List.map es ~f:Expr.Typed.type_of
  |> List.reduce ~f:fold_type
  |> Option.value ~default:UReal

let%expect_test "promote_unsized" =
  let e mtype =
    Expr.{Fixed.pattern= Var "x"; meta= Typed.Meta.{empty with type_= mtype}}
  in
  let tests =
    [[e UInt; e UReal]; [e UReal; e UInt]; [e (UArray UInt); e (UArray UReal)]]
  in
  print_s
    [%sexp (tests |> List.map ~f:promote_unsizedtype : UnsizedType.t list)] ;
  [%expect {| (UReal UReal (UArray UReal)) |}]

let rec pp_unsizedtype_custom_scalar ppf (scalar, ut) =
  match ut with
  | UnsizedType.UInt | UReal -> string ppf scalar
  | UComplex -> pf ppf "std::complex<%s>" scalar
  | UArray t -> pf ppf "std::vector<%a>" pp_unsizedtype_custom_scalar (scalar, t)
  | UMatrix -> pf ppf "Eigen::Matrix<%s, -1, -1>" scalar
  | URowVector -> pf ppf "Eigen::Matrix<%s, 1, -1>" scalar
  | UVector -> pf ppf "Eigen::Matrix<%s, -1, 1>" scalar
  | UMathLibraryFunction | UFun _ ->
      Common.FatalError.fatal_error_msg
        [%message "Function types not implemented"]

let pp_unsizedtype_custom_scalar_eigen_exprs ppf (scalar, ut) =
  match ut with
  | UnsizedType.UInt | UReal | UMatrix | URowVector | UVector ->
      string ppf scalar
  | UComplex -> pf ppf "std::complex<%s>" scalar
  | UArray t ->
      (* Expressions are not accepted for arrays of Eigen::Matrix *)
      pf ppf "std::vector<%a>" pp_unsizedtype_custom_scalar (scalar, t)
  | UMathLibraryFunction | UFun _ ->
      Common.FatalError.fatal_error_msg
        [%message "Function types not implemented"]

let pp_unsizedtype_local ppf (adtype, ut) =
  let s = local_scalar ut adtype in
  pp_unsizedtype_custom_scalar ppf (s, ut)

let pp_expr_type ppf e =
  pp_unsizedtype_local ppf Expr.Typed.(adlevel_of e, type_of e)

let rec pp_possibly_var_decl ppf (adtype, ut, mem_pattern) =
  let scalar = local_scalar ut adtype in
  let pp_var_decl ppf p_ut =
    if mem_pattern = Common.Helpers.SoA && adtype = UnsizedType.AutoDiffable
    then
      pf ppf "@[<hov 2>stan::conditional_var_value_t<%s,@ @,%a>@]" scalar
        pp_unsizedtype_local (adtype, p_ut)
    else pf ppf "%a" pp_unsizedtype_local (adtype, p_ut) in
  match ut with
  | UArray t ->
      pf ppf "@[<hov 2>std::vector<@,%a>@]" pp_possibly_var_decl
        (adtype, t, mem_pattern)
  | UMatrix | UVector | URowVector -> pf ppf "%a" pp_var_decl ut
  | UReal | UInt | UComplex -> pf ppf "%a" pp_unsizedtype_local (adtype, ut)
  | x -> raise_s [%message (x : UnsizedType.t) "not implemented yet"]

let suffix_args = function
  | Fun_kind.FnRng -> ["base_rng__"]
  | FnTarget -> ["lp__"; "lp_accum__"]
  | FnPlain | FnLpdf _ -> []

let demangle_unnormalized_name udf suffix f =
  match suffix with
  | Fun_kind.FnLpdf true -> f ^ "<propto__>"
  | FnLpdf false -> f ^ "<false>"
  | FnTarget when udf -> f ^ "<propto__>"
  | _ -> f

let fn_renames =
  List.map
    ~f:(fun (k, v) -> (Internal_fun.to_string k, v))
    [ (Internal_fun.FnLength, "stan::math::size")
    ; (FnNegInf, "stan::math::negative_infinity")
    ; (FnResizeToMatch, "stan::math::resize_to_match")
    ; (FnNaN, "std::numeric_limits<double>::quiet_NaN") ]
  |> String.Map.of_alist_exn

let map_rect_calls = Int.Table.create ()
let functor_suffix = "_functor__"
let reduce_sum_functor_suffix = "_rsfunctor__"
let variadic_ode_functor_suffix = "_odefunctor__"

let functor_suffix_select hof =
  match hof with
  | x when Stan_math_signatures.is_reduce_sum_fn x -> reduce_sum_functor_suffix
  | x when Stan_math_signatures.is_variadic_ode_fn x ->
      variadic_ode_functor_suffix
  | _ -> functor_suffix

let constraint_to_string = function
  | Transformation.Ordered -> Some "ordered"
  | PositiveOrdered -> Some "positive_ordered"
  | Simplex -> Some "simplex"
  | UnitVector -> Some "unit_vector"
  | CholeskyCorr -> Some "cholesky_factor_corr"
  | CholeskyCov -> Some "cholesky_factor_cov"
  | Correlation -> Some "corr_matrix"
  | Covariance -> Some "cov_matrix"
  | Lower _ -> Some "lb"
  | Upper _ -> Some "ub"
  | LowerUpper _ -> Some "lub"
  | Offset _ | Multiplier _ | OffsetMultiplier _ -> Some "offset_multiplier"
  | Identity -> None

let check_to_string = function
  | Transformation.Lower _ -> Some "greater_or_equal"
  | Upper _ -> Some "less_or_equal"
  | CholeskyCov -> Some "cholesky_factor"
  | LowerUpper _ ->
      Common.FatalError.fatal_error_msg
        [%message "LowerUpper is really two other checks tied together"]
  | Offset _ | Multiplier _ | OffsetMultiplier _ -> None
  | t -> constraint_to_string t

let default_multiplier = 1
let default_offset = 0

let transform_args = function
  | Transformation.Offset offset -> [offset; Expr.Helpers.int default_multiplier]
  | Multiplier multiplier -> [Expr.Helpers.int default_offset; multiplier]
  | transform -> Transformation.fold (fun args arg -> args @ [arg]) [] transform

let rec pp_index ppf = function
  | Index.All -> pf ppf "stan::model::index_omni()"
  | Single e -> pf ppf "stan::model::index_uni(%a)" pp_expr e
  | Upfrom e -> pf ppf "stan::model::index_min(%a)" pp_expr e
  | Between (e_low, e_high) ->
      pf ppf "stan::model::index_min_max(%a, %a)" pp_expr e_low pp_expr e_high
  | MultiIndex e -> pf ppf "stan::model::index_multi(%a)" pp_expr e

and pp_indexes ppf = function
  | [] -> pf ppf ""
  | idxs -> pf ppf "@[<hov 2>%a@]" (list ~sep:comma pp_index) idxs

and pp_logical_op ppf op lhs rhs =
  pf ppf
    "(stan::math::primitive_value(@,%a)@ %s@ stan::math::primitive_value(@,%a))"
    pp_expr lhs op pp_expr rhs

and pp_unary ppf fm es = pf ppf fm pp_expr (List.hd_exn es)

and pp_binary_op ppf op es =
  pf ppf "(%a@ %s@ %a)" pp_expr (first es) op pp_expr (second es)

and pp_binary_f ppf f es =
  pf ppf "%s(@,%a,@ %a)" f pp_expr (first es) pp_expr (second es)

and first es = List.nth_exn es 0
and second es = List.nth_exn es 1

and pp_scalar_binary ppf op fn es =
  if is_scalar (first es) && is_scalar (second es) then pp_binary_op ppf op es
  else pp_binary_f ppf fn es

<<<<<<< HEAD
and gen_operator_app op_expr =
  match op_expr with
  | Operator.Plus ->
      fun ppf es -> pp_scalar_binary ppf "(%a@ +@ %a)" "add(@,%a,@ %a)" es
=======
and gen_operator_app op ppf es =
  match op with
  | Operator.Plus -> pp_scalar_binary ppf "+" "stan::math::add" es
>>>>>>> 727c7624
  | PMinus ->
      pp_unary ppf
        (if is_scalar (List.hd_exn es) then "-%a" else "stan::math::minus(@,%a)")
        es
  | PPlus -> pp_unary ppf "%a" es
  | Transpose ->
      pp_unary ppf
        ( if is_scalar (List.hd_exn es) then "%a"
        else "stan::math::transpose(@,%a)" )
        es
  | PNot -> pp_unary ppf "stan::math::logical_negation(@,%a)" es
  | Minus -> pp_scalar_binary ppf "-" "stan::math::subtract" es
  | Times -> pp_scalar_binary ppf "*" "stan::math::multiply" es
  | Divide | IntDivide ->
      if
        is_matrix (second es)
        && (is_matrix (first es) || is_row_vector (first es))
      then pp_binary_f ppf "stan::math::mdivide_right" es
      else pp_scalar_binary ppf "/" "stan::math::divide" es
  | Modulo -> pp_binary_f ppf "stan::math::modulus" es
  | LDivide -> pp_binary_f ppf "stan::math::mdivide_left" es
  | And | Or ->
      Common.FatalError.fatal_error_msg
        [%message "And/Or should have been converted to an expression"]
  | EltTimes -> pp_scalar_binary ppf "*" "stan::math::elt_multiply" es
  | EltDivide -> pp_scalar_binary ppf "/" "stan::math::elt_divide" es
  | Pow -> pp_binary_f ppf "stan::math::pow" es
  | EltPow -> pp_binary_f ppf "stan::math::pow" es
  | Equals -> pp_binary_f ppf "stan::math::logical_eq" es
  | NEquals -> pp_binary_f ppf "stan::math::logical_neq" es
  | Less -> pp_binary_f ppf "stan::math::logical_lt" es
  | Leq -> pp_binary_f ppf "stan::math::logical_lte" es
  | Greater -> pp_binary_f ppf "stan::math::logical_gt" es
  | Geq -> pp_binary_f ppf "stan::math::logical_gte" es

and gen_misc_special_math_app (f : string)
    (mem_pattern : Common.Helpers.mem_pattern)
    (ret_type : UnsizedType.returntype option) =
  match f with
  | "lmultiply" ->
      Some (fun ppf es -> pp_binary_f ppf "stan::math::multiply_log" es)
  | "lchoose" ->
      Some
        (fun ppf es -> pp_binary_f ppf "stan::math::binomial_coefficient_log" es)
  | "target" -> Some (fun ppf _ -> pf ppf "stan::math::get_lp(lp__, lp_accum__)")
  | "get_lp" -> Some (fun ppf _ -> pf ppf "stan::math::get_lp(lp__, lp_accum__)")
  | f when Map.mem fn_renames f ->
      Some (fun ppf es -> pp_call ppf (Map.find_exn fn_renames f, pp_expr, es))
  | "rep_matrix" | "rep_vector" | "rep_row_vector" | "append_row" | "append_col"
    when mem_pattern = Common.Helpers.SoA -> (
      let is_autodiffable Expr.Fixed.{meta= Expr.Typed.Meta.{adlevel; _}; _} =
        adlevel = UnsizedType.AutoDiffable in
      match ret_type with
      | Some (UnsizedType.ReturnType t) ->
          Some
            (fun ppf es ->
              match List.exists ~f:is_autodiffable es with
              | true ->
                  pf ppf "%s<%a>(@,%a)" f pp_possibly_var_decl
                    (UnsizedType.AutoDiffable, t, mem_pattern)
                    (list ~sep:comma pp_expr) es
              | false -> pf ppf "%s(@,%a)" f (list ~sep:comma pp_expr) es )
      | Some Void -> None
      | None -> None )
  | _ -> None

and read_data ut ppf es =
  let i_or_r_or_c =
    match ut with
    | UnsizedType.UArray UInt -> "i"
    | UArray UReal -> "r"
    | UArray UComplex -> "c"
    | UInt | UReal | UComplex | UVector | URowVector | UMatrix | UArray _
     |UFun _ | UMathLibraryFunction ->
        Common.FatalError.fatal_error_msg
          [%message "Can't ReadData of " (ut : UnsizedType.t)] in
  pf ppf "context__.vals_%s(%a)" i_or_r_or_c pp_expr (List.hd_exn es)

(* assumes everything well formed from parser checks *)
and gen_fun_app suffix ppf fname es mem_pattern
    (ret_type : UnsizedType.returntype option) =
  let default ppf es =
    let to_var s = Expr.{Fixed.pattern= Var s; meta= Typed.Meta.empty} in
    let convert_hof_vars = function
      | {Expr.Fixed.pattern= Var name; meta= {Expr.Typed.Meta.type_= UFun _; _}}
        as e ->
          { e with
            pattern=
              FunApp
                ( StanLib
                    (name ^ functor_suffix_select fname, FnPlain, mem_pattern)
                , [] ) }
      | e -> e in
    let converted_es = List.map ~f:convert_hof_vars es in
    let extra = suffix_args suffix |> List.map ~f:to_var in
    let is_hof_call = not (converted_es = es) in
    let msgs = "pstream__" |> to_var in
    (* Here, because these signatures are written in C++ such that they
       wanted to have optional arguments and piggyback on C++ default
       arguments and not write the necessary overloads, we have to
       reorder the arguments as pstream__ does not always come last
       in a way that is specific to the function name. If you are a C++
       developer please don't add more of these - just add the
       overloads.
    *)
    let fname, args =
      match (is_hof_call, fname, converted_es @ extra) with
      | true, "algebra_solver", f :: x :: y :: dat :: datint :: tl
       |true, "algebra_solver_newton", f :: x :: y :: dat :: datint :: tl ->
          (fname, f :: x :: y :: dat :: datint :: msgs :: tl)
      | true, "integrate_1d", f :: a :: b :: theta :: x_r :: x_i :: tl ->
          (fname, f :: a :: b :: theta :: x_r :: x_i :: msgs :: tl)
      | ( true
        , "integrate_ode_bdf"
        , f :: y0 :: t0 :: ts :: theta :: x :: x_int :: tl )
       |( true
        , "integrate_ode_adams"
        , f :: y0 :: t0 :: ts :: theta :: x :: x_int :: tl )
       |( true
        , "integrate_ode_rk45"
        , f :: y0 :: t0 :: ts :: theta :: x :: x_int :: tl ) ->
          (fname, f :: y0 :: t0 :: ts :: theta :: x :: x_int :: msgs :: tl)
      | ( true
        , x
        , {pattern= FunApp ((UserDefined (f, _) | StanLib (f, _, _)), _); _}
          :: grainsize :: container :: tl )
        when Stan_math_signatures.is_reduce_sum_fn x ->
          let chop_functor_suffix =
            String.chop_suffix_exn ~suffix:reduce_sum_functor_suffix in
          let propto_template =
            if Utils.is_distribution_name (chop_functor_suffix f) then
              if Utils.is_unnormalized_distribution (chop_functor_suffix f) then
                "<propto__>"
              else "<false>"
            else "" in
          let normalized_dist_functor =
            Utils.stdlib_distribution_name (chop_functor_suffix f)
            ^ reduce_sum_functor_suffix in
          ( str "%s<%s%s>" fname normalized_dist_functor propto_template
          , grainsize :: container :: msgs :: tl )
      | true, x, f :: y0 :: t0 :: ts :: rel_tol :: abs_tol :: max_steps :: tl
        when Stan_math_signatures.is_variadic_ode_fn x
             && String.is_suffix fname
                  ~suffix:Stan_math_signatures.ode_tolerances_suffix
             && not (Stan_math_signatures.variadic_ode_adjoint_fn = x) ->
          ( fname
          , f :: y0 :: t0 :: ts :: rel_tol :: abs_tol :: max_steps :: msgs :: tl
          )
      | true, x, f :: y0 :: t0 :: ts :: tl
        when Stan_math_signatures.is_variadic_ode_fn x
             && not (Stan_math_signatures.variadic_ode_adjoint_fn = x) ->
          (fname, f :: y0 :: t0 :: ts :: msgs :: tl)
      | ( true
        , x
        , f
          :: y0
             :: t0
                :: ts
                   :: rel_tol
                      :: abs_tol
                         :: rel_tol_b
                            :: abs_tol_b
                               :: rel_tol_q
                                  :: abs_tol_q
                                     :: max_num_steps
                                        :: num_checkpoints
                                           :: interpolation_polynomial
                                              :: solver_f :: solver_b :: tl )
        when Stan_math_signatures.variadic_ode_adjoint_fn = x ->
          ( fname
          , f :: y0 :: t0 :: ts :: rel_tol :: abs_tol :: rel_tol_b :: abs_tol_b
            :: rel_tol_q :: abs_tol_q :: max_num_steps :: num_checkpoints
            :: interpolation_polynomial :: solver_f :: solver_b :: msgs :: tl )
      | ( true
        , "map_rect"
        , {pattern= FunApp ((UserDefined (f, _) | StanLib (f, _, _)), _); _}
          :: tl ) ->
          let next_map_rect_id = Hashtbl.length map_rect_calls + 1 in
          Hashtbl.add_exn map_rect_calls ~key:next_map_rect_id ~data:f ;
          (str "%s<%d, %s>" fname next_map_rect_id f, tl @ [msgs])
      | true, _, args -> (fname, args @ [msgs])
      | false, _, args -> (fname, args) in
    let fname =
      stan_namespace_qualify fname |> demangle_unnormalized_name false suffix
    in
    pp_call ppf (fname, pp_expr, args) in
  let pp =
    [ Option.map ~f:gen_operator_app (Operator.of_string_opt fname)
    ; gen_misc_special_math_app fname mem_pattern ret_type ]
    |> List.filter_opt |> List.hd |> Option.value ~default in
  pf ppf "@[<hov 2>%a@]" pp es

and pp_user_defined_fun ppf (f, suffix, es) =
  let extra_args = suffix_args suffix @ ["pstream__"] in
  let sep = if List.is_empty es then "" else ", " in
  pf ppf "@[<hov 2>%s(@,%a%s)@]"
    (demangle_unnormalized_name true suffix f)
    (list ~sep:comma pp_expr) es
    (sep ^ String.concat ~sep:", " extra_args)

and pp_compiler_internal_fn ad ut f ppf es =
  let pp_array_literal ut ppf es =
    pf ppf "std::vector<%a>{@,%a}" pp_unsizedtype_local (ad, ut)
      (list ~sep:comma (pp_promoted ad ut))
      es in
  match f with
  | Internal_fun.FnMakeArray ->
      let ut =
        match ut with
        | UnsizedType.UArray ut -> ut
        | _ ->
            Common.FatalError.fatal_error_msg
              [%message
                "Array literal must have array type but found "
                  (ut : UnsizedType.t)] in
      pp_array_literal ut ppf es
  | FnMakeRowVec -> (
    match ut with
    | UnsizedType.URowVector ->
        let st = local_scalar ut (promote_adtype es) in
        if List.is_empty es then pf ppf "Eigen::Matrix<%s,1,-1>(0)" st
        else
          pf ppf "(Eigen::Matrix<%s,1,-1>(%d) <<@ %a).finished()" st
            (List.length es) (list ~sep:comma pp_expr) es
    | UMatrix ->
        pf ppf "stan::math::to_matrix(@,%a)" (pp_array_literal URowVector) es
    | _ ->
        Common.FatalError.fatal_error_msg
          [%message
            "Unexpected type for row vector literal" (ut : UnsizedType.t)] )
  | FnReadData -> read_data ut ppf es
  | FnReadDataSerializer ->
      pf ppf "@[<hov 2>in__.read<@,%a>()@]" pp_unsizedtype_local
        (UnsizedType.AutoDiffable, UnsizedType.UReal)
  | FnReadParam {constrain; dims; mem_pattern} -> (
      let constrain_opt = constraint_to_string constrain in
      match constrain_opt with
      | None ->
          pf ppf "@[<hov 2>in__.template read<@,%a>(@,%a)@]"
            pp_possibly_var_decl
            (UnsizedType.AutoDiffable, ut, mem_pattern)
            (list ~sep:comma pp_expr) dims
      | Some constraint_string ->
          let constraint_args = transform_args constrain in
          let lp =
            Expr.Fixed.{pattern= Var "lp__"; meta= Expr.Typed.Meta.empty} in
          let args = constraint_args @ [lp] @ dims in
          pf ppf
            "@[<hov 2>in__.template read_constrain_%s<@,\
             %a,@ @,\
             jacobian__>(@,\
             %a)@]"
            constraint_string pp_possibly_var_decl
            (UnsizedType.AutoDiffable, ut, mem_pattern)
            (list ~sep:comma pp_expr) args )
  | FnDeepCopy ->
      gen_fun_app FnPlain ppf "stan::model::deep_copy" es Common.Helpers.AoS
        (Some UnsizedType.Void)
  | _ ->
      gen_fun_app FnPlain ppf (Internal_fun.to_string f) es Common.Helpers.AoS
        (Some UnsizedType.Void)

and pp_promoted ad ut ppf e =
  match e with
  | Expr.{Fixed.meta= {Typed.Meta.type_; adlevel; _}; _}
    when type_ = ut && adlevel = ad ->
      pp_expr ppf e
  | {pattern= FunApp (CompilerInternal Internal_fun.FnMakeArray, es); _} ->
      pp_compiler_internal_fn ad ut Internal_fun.FnMakeArray ppf es
  | _ -> (
    match ut with
    | UnsizedType.UComplex -> pf ppf "@[<hov>%a@]" pp_expr e
    | _ ->
        pf ppf "stan::math::promote_scalar<%s>(@[<hov>%a@])"
          (local_scalar ut ad) pp_expr e )

and pp_indexed ppf (vident, indices, pretty) =
  pf ppf "@[<hov 2>stan::model::rvalue(@,%s,@ %S,@ %a)@]" vident pretty
    pp_indexes indices

and pp_indexed_simple ppf (obj, idcs) =
  let idx_minus_one = function
    | Index.Single e -> minus_one e
    | MultiIndex e | Between (e, _) | Upfrom e ->
        Common.FatalError.fatal_error_msg
          [%message
            "No non-Single indices allowed" ~obj
              (idcs : Expr.Typed.t Index.t list)
              (Expr.Typed.loc_of e : Location_span.t)]
    | All ->
        Common.FatalError.fatal_error_msg
          [%message
            "No non-Single indices allowed" ~obj
              (idcs : Expr.Typed.t Index.t list)] in
  pf ppf "%s%a" obj
    (fun ppf idcs ->
      match idcs with
      | [] -> ()
      | idcs -> pf ppf "[%a]" (list ~sep:(const string "][") pp_expr) idcs )
    (List.map ~f:idx_minus_one idcs)

and pp_expr ppf Expr.Fixed.({pattern; meta} as e) =
  match pattern with
  | Var s -> pf ppf "%s" s
  | Lit (Str, s) -> pf ppf "\"%s\"" (Cpp_str.escaped s)
  | Lit (Imaginary, s) -> pf ppf "stan::math::to_complex(0, %s)" s
  | Lit ((Real | Int), s) -> pf ppf "%s" s
  | FunApp
      ( StanLib (op, _, _)
      , [ { meta= {type_= URowVector; _}
          ; pattern= FunApp (CompilerInternal FnMakeRowVec, es) } ] )
    when Operator.(Some Transpose = of_string_opt op) ->
      let st = local_scalar UVector (promote_adtype es) in
      if List.is_empty es then pf ppf "Eigen::Matrix<%s,-1,1>(0)" st
      else
        pf ppf "(Eigen::Matrix<%s,-1,1>(%d) <<@ %a).finished()" st
          (List.length es) (list ~sep:comma pp_expr) es
  | FunApp (StanLib (f, suffix, mem_pattern), es) ->
      let fun_args = List.map ~f:Expr.Typed.fun_arg es in
      let ret_type = Stan_math_signatures.stan_math_returntype f fun_args in
      gen_fun_app suffix ppf f es mem_pattern ret_type
  | FunApp (CompilerInternal f, es) ->
      pp_compiler_internal_fn meta.adlevel meta.type_ f ppf es
  | FunApp (UserDefined (f, suffix), es) ->
      pp_user_defined_fun ppf (f, suffix, es)
  | EAnd (e1, e2) -> pp_logical_op ppf "&&" e1 e2
  | EOr (e1, e2) -> pp_logical_op ppf "||" e1 e2
  | TernaryIf (ec, et, ef) ->
      let promoted ppf (t, e) =
        pf ppf "stan::math::promote_scalar<%s>(%a)"
          Expr.Typed.(local_scalar (type_of t) (adlevel_of t))
          pp_expr e in
      let tform ppf = pf ppf "(@[<hov 2>@,%a@ ?@ %a@ :@ %a@])" in
      let eval_pp ppf a =
        if UnsizedType.is_eigen_type meta.type_ then
          pf ppf "stan::math::eval(%a)" pp_expr a
        else pf ppf "%a" pp_expr a in
      if types_match et ef then tform ppf pp_expr ec eval_pp et eval_pp ef
      else tform ppf eval_pp ec promoted (e, et) promoted (e, ef)
  | Indexed (e, []) -> pp_expr ppf e
  | Indexed (e, idx) -> (
    match e.pattern with
    | FunApp (CompilerInternal (FnReadParam _), _) -> pp_expr ppf e
    | FunApp (CompilerInternal FnReadData, _) ->
        pp_indexed_simple ppf (str "%a" pp_expr e, idx)
    | _
      when List.for_all ~f:dont_need_range_check idx
           && not (UnsizedType.is_indexing_matrix (Expr.Typed.type_of e, idx))
      ->
        pp_indexed_simple ppf (str "%a" pp_expr e, idx)
    | _ -> pp_indexed ppf (str "%a" pp_expr e, idx, pretty_print e) )

(* these functions are just for testing *)
let dummy_locate pattern =
  Expr.(
    Fixed.
      { pattern
      ; meta=
          Typed.Meta.{type_= UInt; adlevel= DataOnly; loc= Location_span.empty}
      })

let pp_unlocated e = str "%a" pp_expr (dummy_locate e)

let%expect_test "pp_expr1" =
  printf "%s" (pp_unlocated (Var "a")) ;
  [%expect {| a |}]

let%expect_test "pp_expr2" =
  printf "%s" (pp_unlocated (Lit (Str, "b"))) ;
  [%expect {| "b" |}]

let%expect_test "pp_expr3" =
  printf "%s" (pp_unlocated (Lit (Int, "112"))) ;
  [%expect {| 112 |}]

let%expect_test "pp_expr4" =
  printf "%s" (pp_unlocated (Lit (Int, "112"))) ;
  [%expect {| 112 |}]

let%expect_test "pp_expr5" =
  printf "%s" (pp_unlocated (FunApp (StanLib ("pi", FnPlain, AoS), []))) ;
  [%expect {| stan::math::pi() |}]

let%expect_test "pp_expr6" =
  printf "%s"
    (pp_unlocated
       (FunApp
          (StanLib ("sqrt", FnPlain, AoS), [dummy_locate (Lit (Int, "123"))]) ) ) ;
  [%expect {| stan::math::sqrt(123) |}]

let%expect_test "pp_expr7" =
  printf "%s"
    (pp_unlocated
       (FunApp
          ( StanLib ("atan", FnPlain, AoS)
          , [dummy_locate (Lit (Int, "123")); dummy_locate (Lit (Real, "1.2"))]
          ) ) ) ;
  [%expect {| stan::math::atan(123, 1.2) |}]

let%expect_test "pp_expr9" =
  printf "%s"
    (pp_unlocated
       (TernaryIf
          ( dummy_locate (Lit (Int, "1"))
          , dummy_locate (Lit (Real, "1.2"))
          , dummy_locate (Lit (Real, "2.3")) ) ) ) ;
  [%expect {| (1 ? 1.2 : 2.3) |}]

let%expect_test "pp_expr10" =
  printf "%s" (pp_unlocated (Indexed (dummy_locate (Var "a"), [All]))) ;
  [%expect {| stan::model::rvalue(a, "a", stan::model::index_omni()) |}]

let%expect_test "pp_expr11" =
  printf "%s"
    (pp_unlocated
       (FunApp
          (UserDefined ("poisson_rng", FnRng), [dummy_locate (Lit (Int, "123"))])
       ) ) ;
  [%expect {| poisson_rng(123, base_rng__, pstream__) |}]<|MERGE_RESOLUTION|>--- conflicted
+++ resolved
@@ -230,16 +230,9 @@
   if is_scalar (first es) && is_scalar (second es) then pp_binary_op ppf op es
   else pp_binary_f ppf fn es
 
-<<<<<<< HEAD
-and gen_operator_app op_expr =
-  match op_expr with
-  | Operator.Plus ->
-      fun ppf es -> pp_scalar_binary ppf "(%a@ +@ %a)" "add(@,%a,@ %a)" es
-=======
 and gen_operator_app op ppf es =
   match op with
   | Operator.Plus -> pp_scalar_binary ppf "+" "stan::math::add" es
->>>>>>> 727c7624
   | PMinus ->
       pp_unary ppf
         (if is_scalar (List.hd_exn es) then "-%a" else "stan::math::minus(@,%a)")
