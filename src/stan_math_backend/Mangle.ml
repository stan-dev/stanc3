--- conflicted
+++ resolved
@@ -1,4 +1,3 @@
-<<<<<<< HEAD
 (** Mangle variables which are C++ reserved words into
     valid C++ identifiers.
 
@@ -13,8 +12,6 @@
     the lexer won't allow this in a user-created variable.
 *)
 
-=======
->>>>>>> 69b60a10
 open Core_kernel
 
 let kwrds_prefix = "_stan_"
