--- conflicted
+++ resolved
@@ -221,7 +221,6 @@
   | Program.CholeskyCorr | Correlation | Covariance -> constrain_get_dims st
   | _ -> SizedType.get_dims st
 
-<<<<<<< HEAD
 let data_serializer_read loc Program.({out_constrained_st; out_trans; _}) =
   let ut = SizedType.to_unsized out_constrained_st in
   let dims = read_constrain_dims out_trans out_constrained_st in
@@ -230,24 +229,6 @@
     Helpers.(
       internal_funapp FnReadDataSerializer dims
         Typed.Meta.{emeta with type_= ut}))
-=======
-(* let data_serializer_read loc Program.({out_constrained_st= cst; out_trans; _})
- *   =
- *   let ut = SizedType.to_unsized cst in
- *   let emeta = Expr.Typed.Meta.create ~loc ~type_:ut ~adlevel:AutoDiffable () in
- *   let transform_args = transform_args out_trans in
- *   Expr.Fixed.{
- *     meta = {emeta with type_= ut}
- *   ; pattern = Pattern.FunApp (CompilerInternal (FnReadDataSerializer ), transform_args @ read_constrain_dims out_trans cst)
- *   } *)
-
-let data_serializer_read loc outvar =
-  let ut = SizedType.to_unsized outvar.Program.out_constrained_st in
-  let emeta = Expr.Typed.Meta.create ~loc ~type_:ut ~adlevel:AutoDiffable () in
-  Expr.(
-    Helpers.(internal_funapp FnReadDataSerializer [])
-      Typed.Meta.{emeta with type_= ut})
->>>>>>> 0474b300
 
 (* let data_unconstrain_read loc Program.({out_constrained_st= cst; out_trans; _})
  *     =
