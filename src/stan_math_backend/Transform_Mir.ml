open Core_kernel
open Middle

let use_opencl = ref false

let opencl_trigger_restrictions =
  String.Map.of_alist_exn
    [ ( "bernoulli_lpmf"
      , [ [ (0, UnsizedType.DataOnly, UnsizedType.UArray UnsizedType.UInt)
          ; (1, UnsizedType.DataOnly, UnsizedType.UReal) ] ] )
    ; ( "bernoulli_logit_glm_lpmf"
      , [ (* Array of conditions under which we do not want to move to OpenCL *)
          [(1, UnsizedType.DataOnly, UnsizedType.URowVector)]
        (* Argument 1 (0-based indexing) is a row vector *)
         ] )
    ; ( "categorical_logit_glm_lpmf"
      , [[(1, UnsizedType.DataOnly, UnsizedType.URowVector)]] )
    ; ( "exponential_lpdf"
      , [ [ (0, UnsizedType.AutoDiffable, UnsizedType.UVector)
          ; (1, UnsizedType.DataOnly, UnsizedType.UReal) ] ] )
    ; ( "neg_binomial_2_log_glm_lpmf"
      , [[(1, UnsizedType.DataOnly, UnsizedType.URowVector)]] )
    ; ( "normal_id_glm_lpdf"
      , [[(1, UnsizedType.DataOnly, UnsizedType.URowVector)]] )
    ; ( "ordered_logistic_glm_lpmf"
      , [[(1, UnsizedType.DataOnly, UnsizedType.URowVector)]] )
    ; ( "poisson_log_glm_lpmf"
      , [[(1, UnsizedType.DataOnly, UnsizedType.URowVector)]] )
    ; ( "std_normal_lpdf"
      , [[(0, UnsizedType.AutoDiffable, UnsizedType.UVector)]] )
    ; ( "uniform_lpdf"
      , [ [ (0, UnsizedType.AutoDiffable, UnsizedType.UVector)
          ; (1, UnsizedType.DataOnly, UnsizedType.UReal)
          ; (1, UnsizedType.DataOnly, UnsizedType.UReal) ] ] ) ]

let opencl_supported_functions =
  [ "bernoulli_lpmf"; "bernoulli_logit_lpmf"; "bernoulli_logit_glm_lpmf"
  ; "beta_lpdf"; "beta_proportion_lpdf"; "binomial_lpmf"
  ; "categorical_logit_glm_lpmf"; "cauchy_lpdf"; "chi_square_lpdf"
  ; "double_exponential_lpdf"; "exp_mod_normal_lpdf"; "exponential_lpdf"
  ; "frechet_lpdf"; "gamma_lpdf"; "gumbel_lpdf"; "inv_chi_square_lpdf"
  ; "inv_gamma_lpdf"; "logistic_lpdf"; "lognormal_lpdf"; "neg_binomial_lpmf"
  ; "neg_binomial_2_lpmf"; "neg_binomial_2_log_lpmf"
  ; "neg_binomial_2_log_glm_lpmf"; "normal_lpdf"; "normal_id_glm_lpdf"
  ; "ordered_logistic_glm_lpmf"; "pareto_lpdf"; "pareto_type_2_lpdf"
  ; "poisson_lpmf"; "poisson_log_lpmf"; "poisson_log_glm_lpmf"; "rayleigh_lpdf"
  ; "scaled_inv_chi_square_lpdf"; "skew_normal_lpdf"; "std_normal_lpdf"
  ; "student_t_lpdf"; "uniform_lpdf"; "weibull_lpdf" ]
  |> String.Set.of_list

let opencl_suffix = "_opencl__"

let to_matrix_cl e =
  Expr.Fixed.{e with pattern= FunApp (StanLib ("to_matrix_cl", FnPlain), [e])}

let rec switch_expr_to_opencl available_cl_vars (Expr.Fixed.({pattern; _}) as e)
    =
  let is_avail = List.mem available_cl_vars ~equal:( = ) in
  let to_cl (Expr.Fixed.({pattern; meta= {Expr.Typed.Meta.type_; _}}) as e) =
    match (pattern, type_) with
    | Var s, _ when is_avail s ->
        Expr.Fixed.{e with pattern= Var (s ^ opencl_suffix)}
    | _, UnsizedType.(UInt | UReal) -> e
    | _, _ -> to_matrix_cl e
  in
  let check_type args (i, ad, t) =
    let arg = List.nth_exn args i in
    Expr.Typed.type_of arg = t
    && UnsizedType.autodifftype_can_convert (Expr.Typed.adlevel_of arg) ad
  in
  let is_restricted args =
    List.exists ~f:(List.for_all ~f:(check_type args))
  in
  let maybe_map_args args req_args =
    match req_args with
    | Some x when is_restricted args x -> args
    | None | Some _ -> List.map args ~f:to_cl
  in
  let is_fn_opencl_supported f = Set.mem opencl_supported_functions f in
  match pattern with
  | FunApp (StanLib (f, sfx), args) when is_fn_opencl_supported f ->
      let trigger = Map.find opencl_trigger_restrictions f in
      {e with pattern= FunApp (StanLib (f, sfx), maybe_map_args args trigger)}
  | x ->
      { e with
        pattern=
          Expr.Fixed.Pattern.map (switch_expr_to_opencl available_cl_vars) x }

let rec base_type = function
  | SizedType.SArray (t, _) -> base_type t
  | SVector _ | SRowVector _ | SMatrix _ -> UnsizedType.UReal
  | x -> SizedType.to_unsized x

let pos = "pos__"

let data_read smeta (decl_id, st) =
  let unsized = SizedType.to_unsized st in
  let scalar = base_type st in
  let flat_type = UnsizedType.UArray scalar in
  let decl_var =
    { Expr.Fixed.pattern= Var decl_id
    ; meta= Expr.Typed.Meta.{loc= smeta; type_= unsized; adlevel= DataOnly} }
  in
  let swrap stmt = {Stmt.Fixed.pattern= stmt; meta= smeta} in
  let pos_var = {Expr.Fixed.pattern= Var pos; meta= Expr.Typed.Meta.empty} in
  let readfnapp var =
    Expr.Helpers.internal_funapp FnReadData
      [{var with pattern= Lit (Str, decl_id)}]
      Expr.Typed.Meta.{var.meta with type_= flat_type}
  in
  match unsized with
  | UInt | UReal | UComplex ->
      [ Assignment
          ( (decl_id, unsized, [])
          , { Expr.Fixed.pattern=
                Indexed (readfnapp decl_var, [Single Expr.Helpers.loop_bottom])
            ; meta= {decl_var.meta with type_= unsized} } )
        |> swrap ]
  | UArray UInt | UArray UReal ->
      [Assignment ((decl_id, flat_type, []), readfnapp decl_var) |> swrap]
  | UFun _ | UMathLibraryFunction ->
      raise_s [%message "Cannot read a function type."]
  | UVector | URowVector | UMatrix | UArray _ ->
      let decl, assign, flat_var =
        let decl_id = decl_id ^ "_flat__" in
        ( Stmt.Fixed.Pattern.Decl
            { decl_adtype= AutoDiffable
            ; decl_id
            ; decl_type= Unsized flat_type
            ; initialize= false }
          |> swrap
        , Assignment ((decl_id, flat_type, []), readfnapp decl_var) |> swrap
        , { Expr.Fixed.pattern= Var decl_id
          ; meta=
              Expr.Typed.Meta.{loc= smeta; type_= flat_type; adlevel= DataOnly}
          } )
      in
      let bodyfn var =
        let pos_increment =
          [ Assignment ((pos, UInt, []), Expr.Helpers.(binop pos_var Plus one))
            |> swrap ]
        in
        let read_indexed _ =
          { Expr.Fixed.pattern= Indexed (flat_var, [Single pos_var])
          ; meta= Expr.Typed.Meta.{flat_var.meta with type_= scalar} }
        in
        SList
          ( Stmt.Helpers.assign_indexed (SizedType.to_unsized st) decl_id smeta
              read_indexed var
          :: pos_increment )
        |> swrap
      in
      let pos_reset =
        Stmt.Fixed.Pattern.Assignment
          ((pos, UInt, []), Expr.Helpers.loop_bottom)
        |> swrap
      in
      [ Block
          [ decl; assign; pos_reset
          ; Stmt.Helpers.for_scalar_inv st bodyfn decl_var smeta ]
        |> swrap ]

(*
  Get the dimension expressions that are expected by constrain/unconstrain
  functions for a sized type.

  For constrains that return square / lower triangular matrices the C++
  only wants one of the matrix dimensions.
*)
let read_constrain_dims constrain_transform st =
  let rec constrain_get_dims st =
    match st with
    | SizedType.SInt | SReal -> []
    | SVector d | SRowVector d -> [d]
    | SMatrix (_, dim2) -> [dim2]
    | SArray (t, dim) -> dim :: constrain_get_dims t
  in
  match constrain_transform with
  | Transformation.CholeskyCorr | Correlation | Covariance ->
      constrain_get_dims st
  | _ -> SizedType.get_dims st

let data_serializer_read loc out_constrained_st =
  let ut = SizedType.to_unsized out_constrained_st in
  let dims = SizedType.get_dims out_constrained_st in
  let emeta = Expr.Typed.Meta.create ~loc ~type_:ut ~adlevel:AutoDiffable () in
  Expr.(
    Helpers.(
      internal_funapp FnReadDataSerializer dims
        Typed.Meta.{emeta with type_= ut}))

let param_read smeta
    (decl_id, Program.({out_constrained_st= cst; out_block; out_trans; _})) =
  if not (out_block = Parameters) then []
  else
    let ut = SizedType.to_unsized cst in
<<<<<<< HEAD
    let decl_var =
      Expr.Fixed.
        { pattern= Var decl_id
        ; meta=
            Expr.Typed.Meta.create ~loc:smeta ~type_:ut ~adlevel:AutoDiffable
              () }
    in
    let transform_args = transform_args out_trans in
    (*
      For constrains that return square / lower triangular matrices the C++
      only wants one of the matrix dimensions.
    *)
    let rec constrain_get_dims st =
      match st with
      | SizedType.SInt | SReal | SComplex -> []
      | SVector d | SRowVector d -> [d]
      | SMatrix (_, dim2) -> [dim2]
      | SArray (t, dim) -> dim :: constrain_get_dims t
    in
    let read_constrain_dims constrain_transform st =
      match constrain_transform with
      | Program.CholeskyCorr | Correlation | Covariance ->
          constrain_get_dims st
      | _ -> SizedType.get_dims st
=======
    let emeta =
      Expr.Typed.Meta.create ~loc:smeta ~type_:ut ~adlevel:AutoDiffable ()
>>>>>>> 4e907d58
    in
    let dims = read_constrain_dims out_trans cst in
    let read =
      Expr.(
        Helpers.(
          internal_funapp
            (FnReadParam {constrain= out_trans; dims})
            []
            Typed.Meta.{emeta with type_= ut}))
    in
    [ Stmt.Fixed.
        {pattern= Pattern.Assignment ((decl_id, ut, []), read); meta= smeta} ]

let escape_name str =
  str
  |> String.substr_replace_all ~pattern:"." ~with_:"_"
  |> String.substr_replace_all ~pattern:"-" ~with_:"_"

(* Make sure that all if-while-and-for bodies are safely wrapped in a block in such a way that we can insert a location update before.
   The blocks make sure that the program with the inserted location update is still well-formed C++ though.
*)
let rec ensure_body_in_block (Stmt.Fixed.({pattern; _}) as stmt) =
  let in_block stmt =
    let pattern =
      Stmt.Fixed.(
        match stmt.pattern with
        | Block l | SList l -> Pattern.Block l
        | _ -> Block [stmt])
    in
    {stmt with pattern}
  in
  let ensure_body_in_block_base pattern =
    Stmt.Fixed.Pattern.(
      match pattern with
      | IfElse (_, _, _) | While (_, _) | For _ -> map Fn.id in_block pattern
      | _ -> pattern)
  in
  let pattern =
    ensure_body_in_block_base
      Stmt.Fixed.(Pattern.map Fn.id ensure_body_in_block pattern)
  in
  {stmt with pattern}

let rec flatten_slists_list ls =
  let flatten_slist stmt =
    Stmt.Fixed.(match stmt.pattern with SList ls -> ls | _ -> [stmt])
  in
  let rec flatten_slists_stmt stmt =
    let pattern =
      Stmt.Fixed.(
        match stmt.pattern with
        | Block ls ->
            Pattern.Block
              (List.concat_map
                 ~f:(Fn.compose flatten_slist flatten_slists_stmt)
                 ls)
        | pattern -> Pattern.map Fn.id flatten_slists_stmt pattern)
    in
    {stmt with pattern}
  in
  List.concat_map ls ~f:(fun stmt ->
      Stmt.Fixed.(
        match stmt.pattern with
        | SList ls -> flatten_slists_list ls
        | _ -> [stmt]) )
  |> List.map ~f:flatten_slists_stmt

let%expect_test "Flatten slists" =
  let e pattern = Expr.Fixed.{meta= (); pattern} in
  let s pattern = Stmt.Fixed.{meta= (); pattern} in
  let stmt =
    Stmt.Fixed.Pattern.(
      [ SList
          [ Block
              [ SList
                  [ While (e (Var "hi"), Block [SList [Break |> s] |> s] |> s)
                    |> s ]
                |> s ]
            |> s ]
        |> s ]
      |> flatten_slists_list)
  in
  print_s [%sexp (stmt : (unit, unit) Stmt.Fixed.t list)] ;
  [%expect
    {|
    (((pattern
       (Block
        (((pattern
           (While ((pattern (Var hi)) (meta ()))
            ((pattern (Block (((pattern Break) (meta ()))))) (meta ()))))
          (meta ())))))
      (meta ()))) |}]

let add_reads vars mkread stmts =
  let var_names = String.Map.of_alist_exn vars in
  let add_read_to_decl (Stmt.Fixed.({pattern; meta}) as stmt) =
    match pattern with
    | Decl {decl_id; _} when Map.mem var_names decl_id ->
        stmt :: mkread meta (decl_id, Map.find_exn var_names decl_id)
    | _ -> [stmt]
  in
  List.concat_map ~f:add_read_to_decl stmts

let gen_write ?(unconstrain = false)
    (decl_id, Program.({out_constrained_st; out_trans; _})) =
  let decl_var =
    { Expr.Fixed.pattern= Var decl_id
    ; meta=
        Expr.Typed.Meta.
          { loc= Location_span.empty
          ; type_= SizedType.to_unsized out_constrained_st
          ; adlevel= DataOnly } }
  in
  Stmt.Helpers.internal_nrfunapp
    (FnWriteParam
       {unconstrain_opt= Option.some_if unconstrain out_trans; var= decl_var})
    [] Location_span.empty

(**
 * Generate write instructions for unconstrained types. For scalars,
 *  matrices, vectors, and arrays with one dimension we can write
 *  these directly, but for arrays of arrays/vectors/matrices we
 *  need to use for_scalar_inv to write them in "column major order"
 *)
let gen_unconstrained_write (decl_id, Program.({out_constrained_st; _})) =
  if SizedType.is_recursive_container out_constrained_st then
    let bodyfn var =
      Stmt.Helpers.internal_nrfunapp
        (FnWriteParam {unconstrain_opt= None; var})
        [var] Location_span.empty
    in
    let meta =
      { Expr.Typed.Meta.empty with
        type_= SizedType.to_unsized out_constrained_st }
    in
    let expr = Expr.Fixed.{meta; pattern= Var decl_id} in
    Stmt.Helpers.for_scalar_inv out_constrained_st bodyfn expr
      Location_span.empty
  else
    let decl_var =
      { Expr.Fixed.pattern= Var decl_id
      ; meta=
          Expr.Typed.Meta.
            { loc= Location_span.empty
            ; type_= SizedType.to_unsized out_constrained_st
            ; adlevel= DataOnly } }
    in
    Stmt.Helpers.internal_nrfunapp
      (FnWriteParam {unconstrain_opt= None; var= decl_var})
      [] Location_span.empty

(* Statements to read, unconstrain and assign a parameter then write it back *)
let data_unconstrain_transform smeta (decl_id, outvar) =
  [ Stmt.Fixed.
      { pattern=
          Decl
            { decl_adtype= UnsizedType.AutoDiffable
            ; decl_id
            ; decl_type= Type.Sized outvar.Program.out_constrained_st
            ; initialize= true }
      ; meta= smeta }
  ; (let nonarray_st, array_dims =
       SizedType.get_array_dims outvar.Program.out_constrained_st
     in
     Stmt.Helpers.mk_nested_for (List.rev array_dims)
       (fun loopvars ->
         Stmt.Fixed.
           { meta= smeta
           ; pattern=
               Assignment
                 ( ( decl_id
                   , SizedType.to_unsized nonarray_st
                   , List.map ~f:(fun e -> Index.Single e) (List.rev loopvars)
                   )
                 , data_serializer_read smeta nonarray_st ) } )
       smeta)
  ; gen_write ~unconstrain:true (decl_id, outvar) ]

let rec contains_var_expr is_vident accum Expr.Fixed.({pattern; _}) =
  accum
  ||
  match pattern with
  | Var v when is_vident v -> true
  | pattern ->
      Expr.Fixed.Pattern.fold (contains_var_expr is_vident) false pattern

let fn_name_map =
  String.Map.of_alist_exn [("integrate_ode", "integrate_ode_rk45")]

let rec map_fn_names s =
  let rec map_fn_names_expr e =
    let pattern =
      Expr.Fixed.(
        match e.pattern with
        | FunApp (StanLib (f, sfx), a) when Map.mem fn_name_map f ->
            Pattern.FunApp (StanLib (Map.find_exn fn_name_map f, sfx), a)
        | expr -> Pattern.map map_fn_names_expr expr)
    in
    {e with pattern}
  in
  let stmt =
    Stmt.Fixed.(
      match s.pattern with
      | NRFunApp (StanLib (f, sfx), a) when Map.mem fn_name_map f ->
          Pattern.NRFunApp (StanLib (Map.find_exn fn_name_map f, sfx), a)
      | stmt -> Pattern.map map_fn_names_expr map_fn_names stmt)
  in
  {s with pattern= stmt}

let rec insert_before f to_insert = function
  | [] -> to_insert
  | hd :: tl ->
      if f hd then to_insert @ (hd :: tl)
      else hd :: insert_before f to_insert tl

let is_opencl_var = String.is_suffix ~suffix:opencl_suffix

let rec collect_vars_expr is_target accum Expr.Fixed.({pattern; _}) =
  Set.union accum
    ( match pattern with
    | Var s when is_target s -> String.Set.of_list [s]
    | x ->
        Expr.Fixed.Pattern.fold
          (collect_vars_expr is_target)
          String.Set.empty x )

let collect_opencl_vars s =
  let rec go accum s =
    Stmt.Fixed.(
      Pattern.fold (collect_vars_expr is_opencl_var) go accum s.pattern)
  in
  go String.Set.empty s

let%expect_test "collect vars expr" =
  let mkvar s = Expr.{Fixed.pattern= Var s; meta= Typed.Meta.empty} in
  let args = List.map ~f:mkvar ["y"; "x_opencl__"; "z"; "w_opencl__"] in
  let fnapp =
    Expr.
      { Fixed.pattern= FunApp (StanLib ("print", FnPlain), args)
      ; meta= Typed.Meta.empty }
  in
  Stmt.Fixed.{pattern= TargetPE fnapp; meta= Location_span.empty}
  |> collect_opencl_vars |> String.Set.sexp_of_t |> print_s ;
  [%expect {| (w_opencl__ x_opencl__) |}]

let%expect_test "insert before" =
  let l = [1; 2; 3; 4; 5; 6] |> insert_before (( = ) 6) [999] in
  [%sexp (l : int list)] |> print_s ;
  [%expect {| (1 2 3 4 5 999 6) |}]

let map_prog_stmt_lists f (p : ('a, 'b) Program.t) =
  { p with
    Program.prepare_data= f p.prepare_data
  ; log_prob= f p.log_prob
  ; generate_quantities= f p.generate_quantities
  ; transform_inits= f p.transform_inits }

let trans_prog (p : Program.Typed.t) =
  let p = Program.map Fn.id map_fn_names p in
  let init_pos =
    [ Stmt.Fixed.Pattern.Decl
        { decl_adtype= DataOnly
        ; decl_id= pos
        ; decl_type= Sized SInt
        ; initialize= true }
    ; Assignment ((pos, UInt, []), Expr.Helpers.loop_bottom) ]
    |> List.map ~f:(fun pattern ->
           Stmt.Fixed.{pattern; meta= Location_span.empty} )
  in
  let param_writes, tparam_writes, gq_writes =
    List.map p.output_vars ~f:(fun (name, outvar) ->
        (outvar.Program.out_block, gen_unconstrained_write (name, outvar)) )
    |> List.partition3_map ~f:(fun (b, x) ->
           match b with
           | Parameters -> `Fst x
           | TransformedParameters -> `Snd x
           | GeneratedQuantities -> `Trd x )
  in
  let tparam_start stmt =
    Stmt.Fixed.(
      match stmt.pattern with
      | IfElse (cond, _, _)
        when contains_var_expr
               (( = ) "emit_transformed_parameters__")
               false cond ->
          true
      | _ -> false)
  in
  let gq_start Stmt.Fixed.({pattern; _}) =
    match pattern with
    | IfElse
        ( { pattern=
              FunApp (_, [{pattern= Var "emit_generated_quantities__"; _}]); _
          }
        , _
        , _ ) ->
        true
    | _ -> false
  in
  let translate_to_open_cl stmts =
    if !use_opencl then
      let decl Stmt.Fixed.({pattern; _}) =
        match pattern with
        | Decl {decl_type= Sized (SInt | SReal); _} -> None
        | Decl {decl_id; _} -> Some decl_id
        | _ -> None
      in
      let data_var_idents = List.filter_map ~f:decl p.prepare_data in
      let switch_expr = switch_expr_to_opencl data_var_idents in
      let rec trans_stmt_to_opencl s =
        Stmt.Fixed.
          { s with
            pattern= Pattern.map switch_expr trans_stmt_to_opencl s.pattern }
      in
      List.map stmts ~f:trans_stmt_to_opencl
    else stmts
  in
  let tparam_writes_cond =
    match tparam_writes with
    | [] -> []
    | _ ->
        [ Stmt.Fixed.
            { pattern=
                IfElse
                  ( Expr.
                      { Fixed.pattern= Var "emit_transformed_parameters__"
                      ; meta= Typed.Meta.empty }
                  , {pattern= SList tparam_writes; meta= Location_span.empty}
                  , None )
            ; meta= Location_span.empty } ]
  in
  let generate_quantities =
    ( p.generate_quantities
    |> add_reads p.output_vars param_read
    |> translate_to_open_cl
    |> insert_before tparam_start param_writes
    |> insert_before gq_start tparam_writes_cond )
    @ gq_writes
  in
  let log_prob =
    p.log_prob |> add_reads p.output_vars param_read |> translate_to_open_cl
  in
  let opencl_vars =
    String.Set.union_list
      (List.concat_map
         ~f:(List.map ~f:collect_opencl_vars)
         [log_prob; generate_quantities])
    |> String.Set.to_list
  in
  let maybe_add_opencl_events_clear =
    let event_clear_stmt x =
      Stmt.Fixed.
        { pattern= NRFunApp (CompilerInternal (FnReadWriteEventsOpenCL x), [])
        ; meta= Location_span.empty }
    in
    List.map ~f:event_clear_stmt opencl_vars
  in
  let to_matrix_cl_stmts =
    List.concat_map opencl_vars ~f:(fun vident ->
        let vident_sans_opencl =
          String.chop_suffix_exn ~suffix:opencl_suffix vident
        in
        let type_of_input_var =
          match
            List.Assoc.find p.input_vars vident_sans_opencl ~equal:String.equal
          with
          | Some st -> SizedType.to_unsized st
          | None -> UnsizedType.UMatrix
        in
        [ Stmt.Fixed.
            { pattern=
                Decl
                  { decl_adtype= DataOnly
                  ; decl_id= vident
                  ; decl_type= Type.Unsized type_of_input_var
                  ; initialize= true }
            ; meta= Location_span.empty }
        ; { pattern=
              Assignment
                ( (vident, type_of_input_var, [])
                , to_matrix_cl
                    { pattern= Var vident_sans_opencl
                    ; meta= Expr.Typed.Meta.empty } )
          ; meta= Location_span.empty } ] )
  in
  let p =
    { p with
      log_prob= log_prob @ maybe_add_opencl_events_clear
    ; prog_name= escape_name p.prog_name
    ; prepare_data=
        init_pos
        @ (p.prepare_data |> add_reads p.input_vars data_read)
        @ to_matrix_cl_stmts
    ; transform_inits=
        init_pos
        @ List.concat_map
            ~f:(data_unconstrain_transform Location_span.empty)
            (List.filter
               ~f:(fun (_, ov) -> ov.Program.out_block = Parameters)
               p.output_vars)
    ; generate_quantities }
  in
  Program.(
    p
    |> map Fn.id ensure_body_in_block
    |> map_prog_stmt_lists flatten_slists_list)<|MERGE_RESOLUTION|>--- conflicted
+++ resolved
@@ -170,7 +170,7 @@
 let read_constrain_dims constrain_transform st =
   let rec constrain_get_dims st =
     match st with
-    | SizedType.SInt | SReal -> []
+    | SizedType.SInt | SReal | SComplex -> []
     | SVector d | SRowVector d -> [d]
     | SMatrix (_, dim2) -> [dim2]
     | SArray (t, dim) -> dim :: constrain_get_dims t
@@ -194,35 +194,8 @@
   if not (out_block = Parameters) then []
   else
     let ut = SizedType.to_unsized cst in
-<<<<<<< HEAD
-    let decl_var =
-      Expr.Fixed.
-        { pattern= Var decl_id
-        ; meta=
-            Expr.Typed.Meta.create ~loc:smeta ~type_:ut ~adlevel:AutoDiffable
-              () }
-    in
-    let transform_args = transform_args out_trans in
-    (*
-      For constrains that return square / lower triangular matrices the C++
-      only wants one of the matrix dimensions.
-    *)
-    let rec constrain_get_dims st =
-      match st with
-      | SizedType.SInt | SReal | SComplex -> []
-      | SVector d | SRowVector d -> [d]
-      | SMatrix (_, dim2) -> [dim2]
-      | SArray (t, dim) -> dim :: constrain_get_dims t
-    in
-    let read_constrain_dims constrain_transform st =
-      match constrain_transform with
-      | Program.CholeskyCorr | Correlation | Covariance ->
-          constrain_get_dims st
-      | _ -> SizedType.get_dims st
-=======
     let emeta =
       Expr.Typed.Meta.create ~loc:smeta ~type_:ut ~adlevel:AutoDiffable ()
->>>>>>> 4e907d58
     in
     let dims = read_constrain_dims out_trans cst in
     let read =
