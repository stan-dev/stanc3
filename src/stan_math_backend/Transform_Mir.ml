--- conflicted
+++ resolved
@@ -211,7 +211,6 @@
 
 let pos = "pos__"
 
-<<<<<<< HEAD
 let munge_tuple_name name =
   Str.global_replace (Str.regexp_string ".") "_dot_" name
 
@@ -228,11 +227,11 @@
     @param origin_type The type of the flat variable for this call, if one exists.
       In situations where this is an array of tuples still, this type is unused.
   *)
-let rec var_context_read_inside_tuple enclosing_tuple_name origin_type smeta
-    ((decl_id_lval : 'a Stmt.Fixed.Pattern.lvalue), st) =
-=======
-let var_context_read (decl_id, smeta, st) =
->>>>>>> fbd7cfd2
+let rec var_context_read_inside_tuple enclosing_tuple_name origin_type
+    ((decl_id_lval : 'a Stmt.Fixed.Pattern.lvalue), _, st) =
+  let smeta =
+    (* avoid a bunch of redundant current_statement assigns *)
+    Location_span.empty in
   let unsized = SizedType.to_unsized st in
   let scalar = base_type st in
   let flat_type = UnsizedType.UArray scalar in
@@ -283,15 +282,16 @@
       let sub_sts =
         List.mapi
           ~f:(fun iter x ->
-            (Stmt.Fixed.Pattern.LTupleProjection (decl_id_lval, iter + 1), x) )
+            ( Stmt.Fixed.Pattern.LTupleProjection (decl_id_lval, iter + 1)
+            , smeta
+            , x ) )
           get_subtypes in
       let enclosing_names =
         List.mapi
           ~f:(fun i _ -> enclosing_tuple_name ^ "." ^ string_of_int (i + 1))
           get_subtypes in
       List.map2_exn
-        ~f:(fun name sts ->
-          var_context_read_inside_tuple name origin_type smeta sts )
+        ~f:(fun name sts -> var_context_read_inside_tuple name origin_type sts)
         enclosing_names sub_sts
       |> List.concat
   | UArray _ when UnsizedType.contains_tuple unsized ->
@@ -346,8 +346,7 @@
                               var_context_read_inside_tuple io_name
                                 (UnsizedType.wind_array_type
                                    (SizedType.to_unsized st, List.length dims) )
-                                smeta
-                                (Pattern.LVariable temp_name, st) )
+                                (Pattern.LVariable temp_name, smeta, st) )
                             tuple_component_names tuple_types
                         |> List.concat )
                       @ final_assignment loopvars ) } )
@@ -396,8 +395,8 @@
           ]
         |> swrap ]
 
-let rec var_context_read ?origin ?name smeta
-    ((decl_id_lval : 'a Stmt.Fixed.Pattern.lvalue), st) =
+let rec var_context_read ?origin ?name
+    ((decl_id_lval : 'a Stmt.Fixed.Pattern.lvalue), smeta, st) =
   let unsized = SizedType.to_unsized st in
   let scalar = base_type st in
   let flat_type = UnsizedType.UArray scalar in
@@ -439,9 +438,11 @@
       let sub_sts =
         List.mapi
           ~f:(fun iter x ->
-            (Stmt.Fixed.Pattern.LTupleProjection (decl_id_lval, iter + 1), x) )
+            ( Stmt.Fixed.Pattern.LTupleProjection (decl_id_lval, iter + 1)
+            , smeta
+            , x ) )
           get_subtypes in
-      List.concat_map ~f:(var_context_read smeta) sub_sts
+      List.concat_map ~f:var_context_read sub_sts
   | UArray _ when UnsizedType.contains_tuple unsized ->
       (* The IO format for tuples is complicated in this case.
          Therefore, we need to do the following
@@ -539,8 +540,7 @@
                               var_context_read_inside_tuple io_name
                                 (UnsizedType.wind_array_type
                                    (SizedType.to_unsized st, List.length dims) )
-                                smeta
-                                (Pattern.LVariable temp_name, st) )
+                                (Pattern.LVariable temp_name, smeta, st) )
                             tuple_component_names tuple_types
                         |> List.concat )
                       @ final_assignment loopvars ) } )
@@ -621,14 +621,10 @@
     Helpers.(
       internal_funapp FnReadDeserializer dims Typed.Meta.{emeta with type_= ut}))
 
-<<<<<<< HEAD
-let param_deserializer_read smeta
-    (decl_id_lval, Program.{out_constrained_st= cst; out_block; out_trans; _}) =
-=======
 let param_deserializer_read
-    (decl_id, smeta, Program.{out_constrained_st= cst; out_block; out_trans; _})
-    =
->>>>>>> fbd7cfd2
+    ( decl_id_lval
+    , smeta
+    , Program.{out_constrained_st= cst; out_block; out_trans; _} ) =
   if not (out_block = Parameters) then []
   else
     let basic_read (cst, out_trans) =
@@ -761,15 +757,8 @@
   let add_read_to_decl (Stmt.Fixed.{pattern; _} as stmt) =
     match pattern with
     | Decl {decl_id; _} when Map.mem var_names decl_id ->
-<<<<<<< HEAD
-        stmt
-        :: mkread meta
-             ( Stmt.Fixed.Pattern.LVariable decl_id
-             , Map.find_exn var_names decl_id )
-=======
         let loc, out = Map.find_exn var_names decl_id in
-        stmt :: mkread (decl_id, loc, out)
->>>>>>> fbd7cfd2
+        stmt :: mkread (Stmt.Fixed.Pattern.LVariable decl_id, loc, out)
     | _ -> [stmt] in
   List.concat_map ~f:add_read_to_decl stmts
 
@@ -824,9 +813,7 @@
   need to write them in "column major order"
  *)
 let param_unconstrained_serializer_write
-<<<<<<< HEAD
-    (decl_id, Program.{out_constrained_st; _}) =
-  let smeta = Stmt.Located.Meta.empty in
+    (decl_id, smeta, Program.{out_constrained_st; _}) =
   let rec write (var, st) =
     match st with
     | SizedType.STuple sts ->
@@ -865,38 +852,8 @@
 
 (** Reads in parameters from a var_context, the same way as is done in the constructor,
      and then writes out the unconstrained versions *)
-let var_context_unconstrain_transform smeta (decl_id, outvar) =
+let var_context_unconstrain_transform (decl_id, smeta, outvar) =
   let st = outvar.Program.out_constrained_st in
-=======
-    (decl_id, loc, Program.{out_constrained_st; _}) =
-  if SizedType.is_recursive_container out_constrained_st then
-    let bodyfn var =
-      Stmt.Helpers.internal_nrfunapp
-        (FnWriteParam {unconstrain_opt= None; var})
-        [var] Location_span.empty in
-    let meta =
-      { Expr.Typed.Meta.empty with
-        type_= SizedType.to_unsized out_constrained_st
-      ; loc } in
-    let expr = Expr.Fixed.{meta; pattern= Var decl_id} in
-    Stmt.Helpers.for_scalar_inv out_constrained_st bodyfn expr
-      Location_span.empty
-  else
-    let decl_var =
-      { Expr.Fixed.pattern= Var decl_id
-      ; meta=
-          Expr.Typed.Meta.
-            { loc= Location_span.empty
-            ; type_= SizedType.to_unsized out_constrained_st
-            ; adlevel= DataOnly } } in
-    Stmt.Helpers.internal_nrfunapp
-      (FnWriteParam {unconstrain_opt= None; var= decl_var})
-      [] Location_span.empty
-
-(** Reads in parameters from a var_context, the same way as is done in the constructor,
-     and then writes out the unconstrained versions *)
-let var_context_unconstrain_transform (decl_id, smeta, outvar) =
->>>>>>> fbd7cfd2
   Stmt.Fixed.
     { pattern=
         Decl
@@ -907,23 +864,13 @@
           ; decl_type= Type.Sized st
           ; initialize= true }
     ; meta= smeta }
-<<<<<<< HEAD
-  :: var_context_read smeta (LVariable decl_id, st)
+  :: var_context_read (LVariable decl_id, smeta, st)
   @ param_serializer_write ~unconstrain:true (decl_id, outvar)
 
 (** Reads in parameters from a serializer and then writes out the unconstrained versions *)
-let array_unconstrain_transform smeta (decl_id, outvar) =
+let array_unconstrain_transform (decl_id, smeta, outvar) =
   let decl =
     Stmt.Fixed.
-=======
-  :: var_context_read (decl_id, smeta, outvar.Program.out_constrained_st)
-  @ [param_serializer_write ~unconstrain:true (decl_id, outvar)]
-
-(** Reads in parameters from a serializer and then writes out the unconstrained versions *)
-let array_unconstrain_transform (decl_id, smeta, outvar) =
-  let out_constrained_st = outvar.Program.out_constrained_st in
-  [ Stmt.Fixed.
->>>>>>> fbd7cfd2
       { pattern=
           Decl
             { decl_adtype=
@@ -1072,16 +1019,9 @@
     |> List.map ~f:(fun pattern ->
            Stmt.Fixed.{pattern; meta= Location_span.empty} ) in
   let param_writes, tparam_writes, gq_writes =
-<<<<<<< HEAD
     List.map p.output_vars ~f:param_unconstrained_serializer_write
-    |> List.map2_exn p.output_vars ~f:(fun (_, outvar) writes ->
-           ( outvar.Program.out_block
-           , Stmt.Fixed.{pattern= SList writes; meta= Location_span.empty} ) )
-=======
-    List.map p.output_vars ~f:(fun (name, loc, outvar) ->
-        ( outvar.Program.out_block
-        , param_unconstrained_serializer_write (name, loc, outvar) ) )
->>>>>>> fbd7cfd2
+    |> List.map2_exn p.output_vars ~f:(fun (_, meta, outvar) writes ->
+           (outvar.Program.out_block, Stmt.Fixed.{pattern= SList writes; meta}) )
     |> List.partition3_map ~f:(fun (b, x) ->
            match b with
            | Parameters -> `Fst x
