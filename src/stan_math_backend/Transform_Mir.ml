--- conflicted
+++ resolved
@@ -211,16 +211,15 @@
 
 let pos = "pos__"
 
-<<<<<<< HEAD
 let munge_tuple_name name =
   Str.global_replace (Str.regexp_string ".") "_dot_" name
 
 let make_tuple_temp name = munge_tuple_name name ^ "_temp__"
 
-(** This function is essentially copied from [data_read],
+(** This function is essentially copied from [var_context_read],
     but rather than calling ReadDataFn, this indexes
     into the flattened versions of the tuple data
-    created by [data_read] when it encounters an array of tuples
+    created by [var_context_read] when it encounters an array of tuples
 
     @param enclosing_tuple_name The name (in the sense of [Stmt.Helpers.get_lhs_name])
       of the element of the tuple this recursive call is handling. This is
@@ -228,11 +227,8 @@
     @param origin_type The type of the flat variable for this call, if one exists.
       In situations where this is an array of tuples still, this type is unused.
   *)
-let rec data_read_inside_tuple enclosing_tuple_name origin_type smeta
+let rec var_context_read_inside_tuple enclosing_tuple_name origin_type smeta
     ((decl_id_lval : 'a Stmt.Fixed.Pattern.lvalue), st) =
-=======
-let var_context_read smeta (decl_id, st) =
->>>>>>> d639c9b6
   let unsized = SizedType.to_unsized st in
   let scalar = base_type st in
   let flat_type = UnsizedType.UArray scalar in
@@ -290,13 +286,14 @@
           ~f:(fun i _ -> enclosing_tuple_name ^ "." ^ string_of_int (i + 1))
           get_subtypes in
       List.map2_exn
-        ~f:(fun name sts -> data_read_inside_tuple name origin_type smeta sts)
+        ~f:(fun name sts ->
+          var_context_read_inside_tuple name origin_type smeta sts )
         enclosing_names sub_sts
       |> List.concat
   | UArray _ when UnsizedType.contains_tuple unsized ->
-      let nonarray_st, dims = SizedType.get_container_dims st in
+      let tupl, dims = SizedType.get_array_dims st in
       let tuple_component_names, tuple_types =
-        match nonarray_st with
+        match tupl with
         | STuple sts ->
             ( List.mapi
                 ~f:(fun i _ ->
@@ -342,7 +339,7 @@
                       ( ( List.map2_exn
                             ~f:(fun io_name st ->
                               let temp_name = make_tuple_temp io_name in
-                              data_read_inside_tuple io_name
+                              var_context_read_inside_tuple io_name
                                 (UnsizedType.wind_array_type
                                    (SizedType.to_unsized st, List.length dims) )
                                 smeta
@@ -395,7 +392,7 @@
           ]
         |> swrap ]
 
-let rec data_read ?origin ?name smeta
+let rec var_context_read ?origin ?name smeta
     ((decl_id_lval : 'a Stmt.Fixed.Pattern.lvalue), st) =
   let unsized = SizedType.to_unsized st in
   let scalar = base_type st in
@@ -440,26 +437,26 @@
           ~f:(fun iter x ->
             (Stmt.Fixed.Pattern.LTupleProjection (decl_id_lval, iter + 1), x) )
           get_subtypes in
-      List.concat_map ~f:(data_read smeta) sub_sts
+      List.concat_map ~f:(var_context_read smeta) sub_sts
   | UArray _ when UnsizedType.contains_tuple unsized ->
       (* The IO format for tuples is complicated in this case.
          Therefore, we need to do the following
          1. Make "_flat__" decls for everything
          2. Declare a temp for each item of this tuple
          3. in a loop:
-           i. call [data_read_inside_tuple] with the temp variable as the destination
+           i. call [var_context_read_inside_tuple] with the temp variable as the destination
              this function does essentially the same things recursively, but it doesn't create
              more "_flat__" variables for deeper nested arrays-of-tuples.
            ii. assign those temps (forwarding as tuple) to this variable, properly indexed.
       *)
-      let nonarray_st, dims = SizedType.get_container_dims st in
+      let tupl, dims = SizedType.get_array_dims st in
       let flat_decls =
         (* Here we need to go recursively all the way down the tuple *)
         let flat_io_names =
           UnsizedType.enumerate_tuple_names_io decl_id
-            (SizedType.to_unsized nonarray_st) in
+            (SizedType.to_unsized tupl) in
         let flat_vars = List.map ~f:flat_name flat_io_names in
-        let flat_types = SizedType.flatten_tuple_io nonarray_st in
+        let flat_types = SizedType.flatten_tuple_io tupl in
         List.map3_exn
           ~f:(fun variable_name io_name st ->
             let typ = SizedType.to_unsized st in
@@ -490,9 +487,9 @@
           flat_vars flat_io_names flat_types
         |> List.concat in
       (* from now on, we only care about things at this level,
-         calling [data_read_inside_tuple] *)
+         calling [var_context_read_inside_tuple] *)
       let tuple_component_names, tuple_types =
-        match nonarray_st with
+        match tupl with
         | STuple sts ->
             ( List.mapi ~f:(fun i _ -> decl_id ^ "." ^ string_of_int (i + 1)) sts
             , sts )
@@ -535,7 +532,7 @@
                       ( ( List.map2_exn
                             ~f:(fun io_name st ->
                               let temp_name = make_tuple_temp io_name in
-                              data_read_inside_tuple io_name
+                              var_context_read_inside_tuple io_name
                                 (UnsizedType.wind_array_type
                                    (SizedType.to_unsized st, List.length dims) )
                                 smeta
@@ -620,13 +617,8 @@
     Helpers.(
       internal_funapp FnReadDeserializer dims Typed.Meta.{emeta with type_= ut}))
 
-<<<<<<< HEAD
-let param_read smeta
+let param_deserializer_read smeta
     (decl_id_lval, Program.{out_constrained_st= cst; out_block; out_trans; _}) =
-=======
-let param_deserializer_read smeta
-    (decl_id, Program.{out_constrained_st= cst; out_block; out_trans; _}) =
->>>>>>> d639c9b6
   if not (out_block = Parameters) then []
   else
     let rec read_expr (cst, out_trans) =
@@ -658,7 +650,7 @@
         | _ -> false in
       match cst with
       | SizedType.SArray _ when SizedType.contains_tuple cst ->
-          let nonarray_st, array_dims = SizedType.get_container_dims cst in
+          let tupl, array_dims = SizedType.get_array_dims cst in
           [ Stmt.Helpers.mk_nested_for (List.rev array_dims)
               (fun loopvars ->
                 Stmt.Fixed.
@@ -671,7 +663,7 @@
                                , List.map
                                    ~f:(fun e -> Index.Single e)
                                    (List.rev loopvars) )
-                           , nonarray_st
+                           , tupl
                            , out_trans ) ) } )
               smeta ]
       | SizedType.STuple _ when contains_nested_tuple_arr cst ->
@@ -788,7 +780,7 @@
           |> List.map2_exn ~f:(fun t (v, st) -> (v, st, t)) ts in
         List.concat_map ~f:write sub_sts
     | true, SArray _, TupleTransformation _ ->
-        let nonarray_st, array_dims = SizedType.get_container_dims st in
+        let tupl, array_dims = SizedType.get_array_dims st in
         [ Stmt.Helpers.mk_nested_for (List.rev array_dims)
             (fun loopvars ->
               Stmt.Fixed.
@@ -800,7 +792,7 @@
                              (List.map
                                 ~f:(fun e -> Index.Single e)
                                 (List.rev loopvars) )
-                         , nonarray_st
+                         , tupl
                          , trans ) ) } )
             Stmt.Located.Meta.empty ]
     | true, _, _ ->
@@ -826,12 +818,8 @@
   these directly, but for arrays of arrays/vectors/matrices we
   need to write them in "column major order"
  *)
-<<<<<<< HEAD
-let gen_unconstrained_write (decl_id, Program.{out_constrained_st; _}) =
-  (* TUPLE MAYBE: to make things like standalone GQ/unconstraining from a row of draws easier,
-     we may need to do something where we change the order tuples are printed to group
-     indicies better
-  *)
+let param_unconstrained_serializer_write
+    (decl_id, Program.{out_constrained_st; _}) =
   let smeta = Stmt.Located.Meta.empty in
   let rec write (var, st) =
     match st with
@@ -842,7 +830,7 @@
             sts in
         List.concat_map ~f:write sub_sts
     | _ when SizedType.is_recursive_container st ->
-        let nonarray_st, array_dims = SizedType.get_container_dims st in
+        let nonarray_st, array_dims = SizedType.get_array_dims st in
         [ Stmt.Helpers.mk_nested_for (List.rev array_dims)
             (fun loopvars ->
               Stmt.Fixed.
@@ -869,85 +857,47 @@
           ; adlevel= DataOnly } } in
   write (var, out_constrained_st)
 
-(** Statements to read, unconstrain and assign a parameter then write it back *)
-let data_unconstrain_transform smeta (decl_id, outvar) : Stmt.Located.t list =
-  let decl =
-    Stmt.Fixed.
-=======
-let param_unconstrained_serializer_write
-    (decl_id, Program.{out_constrained_st; _}) =
-  if SizedType.is_recursive_container out_constrained_st then
-    let bodyfn var =
-      Stmt.Helpers.internal_nrfunapp
-        (FnWriteParam {unconstrain_opt= None; var})
-        [var] Location_span.empty in
-    let meta =
-      {Expr.Typed.Meta.empty with type_= SizedType.to_unsized out_constrained_st}
-    in
-    let expr = Expr.Fixed.{meta; pattern= Var decl_id} in
-    Stmt.Helpers.for_scalar_inv out_constrained_st bodyfn expr
-      Location_span.empty
-  else
-    let decl_var =
-      { Expr.Fixed.pattern= Var decl_id
-      ; meta=
-          Expr.Typed.Meta.
-            { loc= Location_span.empty
-            ; type_= SizedType.to_unsized out_constrained_st
-            ; adlevel= DataOnly } } in
-    Stmt.Helpers.internal_nrfunapp
-      (FnWriteParam {unconstrain_opt= None; var= decl_var})
-      [] Location_span.empty
-
 (** Reads in parameters from a var_context, the same way as is done in the constructor,
      and then writes out the unconstrained versions *)
 let var_context_unconstrain_transform smeta (decl_id, outvar) =
+  let st = outvar.Program.out_constrained_st in
   Stmt.Fixed.
     { pattern=
         Decl
-          { decl_adtype= UnsizedType.AutoDiffable
+          { decl_adtype=
+              UnsizedType.fill_adtype_for_type AutoDiffable
+                (SizedType.to_unsized st)
           ; decl_id
-          ; decl_type= Type.Sized outvar.Program.out_constrained_st
+          ; decl_type= Type.Sized st
           ; initialize= true }
     ; meta= smeta }
-  :: var_context_read smeta (decl_id, outvar.Program.out_constrained_st)
-  @ [param_serializer_write ~unconstrain:true (decl_id, outvar)]
+  :: var_context_read smeta (LVariable decl_id, st)
+  @ param_serializer_write ~unconstrain:true (decl_id, outvar)
 
 (** Reads in parameters from a serializer and then writes out the unconstrained versions *)
 let array_unconstrain_transform smeta (decl_id, outvar) =
-  let out_constrained_st = outvar.Program.out_constrained_st in
-  [ Stmt.Fixed.
->>>>>>> d639c9b6
+  let decl =
+    Stmt.Fixed.
       { pattern=
           Decl
             { decl_adtype=
                 UnsizedType.fill_adtype_for_type AutoDiffable
                   (SizedType.to_unsized outvar.Program.out_constrained_st)
             ; decl_id
-            ; decl_type= Type.Sized out_constrained_st
+            ; decl_type= Type.Sized outvar.Program.out_constrained_st
             ; initialize= true }
-<<<<<<< HEAD
       ; meta= smeta } in
   let rec read (lval, st) =
     match st with
-    | SizedType.SInt | SReal | SComplex ->
-        [ Stmt.Fixed.
-            { meta= smeta
-            ; pattern=
-                Assignment
-                  ( lval
-                  , outvar.Program.out_constrained_st |> SizedType.inner_type
-                    |> SizedType.to_unsized
-                  , data_serializer_read smeta st ) } ]
-    | STuple sts ->
+    | SizedType.STuple sts ->
         let sub_sts =
           List.mapi
             ~f:(fun iter x ->
               (Stmt.Fixed.Pattern.LTupleProjection (lval, iter + 1), x) )
             sts in
         List.concat_map ~f:read sub_sts
-    | _ ->
-        let nonarray_st, array_dims = SizedType.get_container_dims st in
+    | _ when SizedType.contains_tuple st ->
+        let tupl, array_dims = SizedType.get_array_dims st in
         [ Stmt.Helpers.mk_nested_for (List.rev array_dims)
             (fun loopvars ->
               Stmt.Fixed.
@@ -960,37 +910,36 @@
                              , List.map
                                  ~f:(fun e -> Index.Single e)
                                  (List.rev loopvars) )
-                         , nonarray_st ) ) } )
-            smeta ] in
-  (decl :: read (LVariable decl_id, outvar.Program.out_constrained_st))
-  @ gen_write ~unconstrain:true (decl_id, outvar)
-=======
-      ; meta= smeta }
-  ; ( if SizedType.is_recursive_container out_constrained_st then
-      let nonarray_st, array_dims =
-        SizedType.get_array_dims out_constrained_st in
-      Stmt.Helpers.mk_nested_for (List.rev array_dims)
-        (fun loopvars ->
-          Stmt.Fixed.
+                         , tupl ) ) } )
+            smeta ]
+    | _ when SizedType.is_recursive_container st ->
+        (* non-tuple containing array *)
+        let nonarray_st, array_dims = SizedType.get_array_dims st in
+        [ Stmt.Helpers.mk_nested_for (List.rev array_dims)
+            (fun loopvars ->
+              Stmt.Fixed.
+                { meta= smeta
+                ; pattern=
+                    Assignment
+                      ( LIndexed
+                          ( lval
+                          , List.map
+                              ~f:(fun e -> Index.Single e)
+                              (List.rev loopvars) )
+                      , SizedType.to_unsized nonarray_st
+                      , plain_deserializer_read smeta
+                          (SizedType.internal_scalar nonarray_st) ) } )
+            smeta ]
+    | _ ->
+        [ Stmt.Fixed.
             { meta= smeta
             ; pattern=
                 Assignment
-                  ( ( decl_id
-                    , SizedType.to_unsized nonarray_st
-                    , List.map ~f:(fun e -> Index.Single e) (List.rev loopvars)
-                    )
-                  , plain_deserializer_read smeta
-                      (SizedType.internal_scalar nonarray_st) ) } )
-        smeta
-    else
-      Stmt.Fixed.
-        { meta= smeta
-        ; pattern=
-            Assignment
-              ( (decl_id, SizedType.to_unsized out_constrained_st, [])
-              , plain_deserializer_read smeta out_constrained_st ) } )
-  ; param_serializer_write ~unconstrain:true (decl_id, outvar) ]
->>>>>>> d639c9b6
+                  ( lval
+                  , SizedType.to_unsized st
+                  , plain_deserializer_read smeta st ) } ] in
+  (decl :: read (LVariable decl_id, outvar.Program.out_constrained_st))
+  @ param_serializer_write ~unconstrain:true (decl_id, outvar)
 
 let rec contains_var_expr is_vident accum Expr.Fixed.{pattern; _} =
   accum
@@ -1077,16 +1026,10 @@
     |> List.map ~f:(fun pattern ->
            Stmt.Fixed.{pattern; meta= Location_span.empty} ) in
   let param_writes, tparam_writes, gq_writes =
-<<<<<<< HEAD
-    List.map p.output_vars ~f:gen_unconstrained_write
+    List.map p.output_vars ~f:param_unconstrained_serializer_write
     |> List.map2_exn p.output_vars ~f:(fun (_, outvar) writes ->
            ( outvar.Program.out_block
            , Stmt.Fixed.{pattern= SList writes; meta= Location_span.empty} ) )
-=======
-    List.map p.output_vars ~f:(fun (name, outvar) ->
-        ( outvar.Program.out_block
-        , param_unconstrained_serializer_write (name, outvar) ) )
->>>>>>> d639c9b6
     |> List.partition3_map ~f:(fun (b, x) ->
            match b with
            | Parameters -> `Fst x
