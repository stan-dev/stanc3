--- conflicted
+++ resolved
@@ -165,29 +165,6 @@
           ; Stmt.Helpers.for_scalar_inv st bodyfn decl_var smeta ]
         |> swrap ]
 
-<<<<<<< HEAD
-=======
-(*
-  Get the dimension expressions that are expected by constrain/unconstrain
-  functions for a sized type.
-
-  For constrains that return square / lower triangular matrices the C++
-  only wants one of the matrix dimensions.
-*)
-let read_constrain_dims constrain_transform st =
-  let rec constrain_get_dims st =
-    match st with
-    | SizedType.SInt | SReal | SComplex -> []
-    | SVector (_, d) | SRowVector (_, d) -> [d]
-    | SMatrix (_, _, dim2) -> [dim2]
-    | SArray (t, dim) -> dim :: constrain_get_dims t
-  in
-  match constrain_transform with
-  | Transformation.CholeskyCorr | Correlation | Covariance ->
-      constrain_get_dims st
-  | _ -> SizedType.get_dims st
-
->>>>>>> 41f78705
 let data_serializer_read loc out_constrained_st =
   let ut = SizedType.to_unsized out_constrained_st in
   let dims = SizedType.get_dims_io out_constrained_st in
