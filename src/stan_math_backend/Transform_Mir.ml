--- conflicted
+++ resolved
@@ -213,7 +213,6 @@
   | Transformation.CholeskyCorr | Correlation | Covariance -> constrain_get_dims st
   | _ -> SizedType.get_dims st
 
-<<<<<<< HEAD
 let data_serializer_read loc Program.({out_constrained_st; out_trans; _}) =
   let ut = SizedType.to_unsized out_constrained_st in
   let dims = read_constrain_dims out_trans out_constrained_st in
@@ -222,24 +221,6 @@
     Helpers.(
       internal_funapp FnReadDataSerializer dims
         Typed.Meta.{emeta with type_= ut}))
-=======
-(* let data_serializer_read loc Program.({out_constrained_st= cst; out_trans; _})
- *   =
- *   let ut = SizedType.to_unsized cst in
- *   let emeta = Expr.Typed.Meta.create ~loc ~type_:ut ~adlevel:AutoDiffable () in
- *   let transform_args = transform_args out_trans in
- *   Expr.Fixed.{
- *     meta = {emeta with type_= ut}
- *   ; pattern = Pattern.FunApp (CompilerInternal (FnReadDataSerializer ), transform_args @ read_constrain_dims out_trans cst)
- *   } *)
-
-let data_serializer_read loc outvar =
-  let ut = SizedType.to_unsized outvar.Program.out_constrained_st in
-  let emeta = Expr.Typed.Meta.create ~loc ~type_:ut ~adlevel:AutoDiffable () in
-  Expr.(
-    Helpers.(internal_funapp FnReadDataSerializer [])
-      Typed.Meta.{emeta with type_= ut})
->>>>>>> 0474b300
 
 (* let data_unconstrain_read loc Program.({out_constrained_st= cst; out_trans; _})
  *     =
@@ -262,7 +243,7 @@
       Expr.Typed.Meta.create ~loc:smeta ~type_:ut ~adlevel:AutoDiffable ()
     in
     let transform_args = transform_args out_trans in
-    let constrain_string_opt = constraint_to_string out_trans Constrain in
+    let constrain_string_opt = constraint_to_string out_trans in
     let constrain_opt =
       Option.map ~f:(fun s -> (s, transform_args)) constrain_string_opt
     in
@@ -271,14 +252,6 @@
       Expr.(
         Helpers.(
           internal_funapp
-<<<<<<< HEAD
-            (FnReadParam (constraint_to_string out_trans))
-            ( transform_args
-            @ ( if out_trans = Identity then []
-              else [{Expr.Fixed.pattern= Var "lp__"; meta= emeta}] )
-            @ read_constrain_dims out_trans cst ))
-          Typed.Meta.{emeta with type_= ut})
-=======
             (FnReadParam {constrain_opt; dims})
             []
             (* ( transform_args
@@ -286,7 +259,6 @@
              *   else [{Expr.Fixed.pattern= Var "lp__"; meta= emeta}] )
              * @ read_constrain_dims out_trans cst )) *)
             Typed.Meta.{emeta with type_= ut}))
->>>>>>> 0474b300
     in
     [ Stmt.Fixed.
         {pattern= Pattern.Assignment ((decl_id, ut, []), read); meta= smeta} ]
@@ -419,13 +391,8 @@
           ; type_= SizedType.to_unsized out_constrained_st
           ; adlevel= DataOnly } }
   in
-<<<<<<< HEAD
-  let constraint_opt =
+  let unconstrain_string_opt =
     if unconstrain then constraint_to_string out_trans else None
-=======
-  let unconstrain_string_opt =
-    if unconstrain then constraint_to_string out_trans Unconstrain else None
->>>>>>> 0474b300
   in
   let unconstrain_opt =
     Option.map unconstrain_string_opt ~f:(fun s ->
