open Core_kernel
open Middle

let use_opencl = ref false

let opencl_trigger_restrictions =
  String.Map.of_alist_exn
    [ ( "bernoulli_lpmf"
      , [ [ (0, UnsizedType.DataOnly, UnsizedType.UArray UnsizedType.UInt)
          ; (1, UnsizedType.DataOnly, UnsizedType.UReal) ] ] )
    ; ( "bernoulli_logit_glm_lpmf"
      , [ (* Array of conditions under which we do not want to move to OpenCL *)
          [(1, UnsizedType.DataOnly, UnsizedType.URowVector)]
        (* Argument 1 (0-based indexing) is a row vector *)
         ] )
    ; ( "categorical_logit_glm_lpmf"
      , [[(1, UnsizedType.DataOnly, UnsizedType.URowVector)]] )
    ; ( "exponential_lpdf"
      , [ [ (0, UnsizedType.AutoDiffable, UnsizedType.UVector)
          ; (1, UnsizedType.DataOnly, UnsizedType.UReal) ] ] )
    ; ( "neg_binomial_2_log_glm_lpmf"
      , [[(1, UnsizedType.DataOnly, UnsizedType.URowVector)]] )
    ; ( "normal_id_glm_lpdf"
      , [[(1, UnsizedType.DataOnly, UnsizedType.URowVector)]] )
    ; ( "ordered_logistic_glm_lpmf"
      , [[(1, UnsizedType.DataOnly, UnsizedType.URowVector)]] )
    ; ( "poisson_log_glm_lpmf"
      , [[(1, UnsizedType.DataOnly, UnsizedType.URowVector)]] )
    ; ( "std_normal_lpdf"
      , [[(0, UnsizedType.AutoDiffable, UnsizedType.UVector)]] )
    ; ( "uniform_lpdf"
      , [ [ (0, UnsizedType.AutoDiffable, UnsizedType.UVector)
          ; (1, UnsizedType.DataOnly, UnsizedType.UReal)
          ; (1, UnsizedType.DataOnly, UnsizedType.UReal) ] ] ) ]

let opencl_supported_functions =
  [ "bernoulli_lpmf"; "bernoulli_logit_lpmf"; "bernoulli_logit_glm_lpmf"
  ; "beta_lpdf"; "beta_proportion_lpdf"; "binomial_lpmf"
  ; "categorical_logit_glm_lpmf"; "cauchy_lpdf"; "chi_square_lpdf"
  ; "double_exponential_lpdf"; "exp_mod_normal_lpdf"; "exponential_lpdf"
  ; "frechet_lpdf"; "gamma_lpdf"; "gumbel_lpdf"; "inv_chi_square_lpdf"
  ; "inv_gamma_lpdf"; "logistic_lpdf"; "lognormal_lpdf"; "neg_binomial_lpmf"
  ; "neg_binomial_2_lpmf"; "neg_binomial_2_log_lpmf"
  ; "neg_binomial_2_log_glm_lpmf"; "normal_lpdf"; "normal_id_glm_lpdf"
  ; "ordered_logistic_glm_lpmf"; "pareto_lpdf"; "pareto_type_2_lpdf"
  ; "poisson_lpmf"; "poisson_log_lpmf"; "poisson_log_glm_lpmf"; "rayleigh_lpdf"
  ; "scaled_inv_chi_square_lpdf"; "skew_normal_lpdf"; "std_normal_lpdf"
  ; "student_t_lpdf"; "uniform_lpdf"; "weibull_lpdf" ]
  |> String.Set.of_list

let opencl_suffix = "_opencl__"

let to_matrix_cl e =
  Expr.Fixed.
    {e with pattern= FunApp (StanLib ("to_matrix_cl", FnPlain, AoS), [e])}

let rec switch_expr_to_opencl available_cl_vars (Expr.Fixed.({pattern; _}) as e)
    =
  let is_avail = List.mem available_cl_vars ~equal:( = ) in
  let to_cl (Expr.Fixed.({pattern; meta= {Expr.Typed.Meta.type_; _}}) as e) =
    match (pattern, type_) with
    | Var s, _ when is_avail s ->
        Expr.Fixed.{e with pattern= Var (s ^ opencl_suffix)}
    | _, UnsizedType.(UInt | UReal) -> e
    | _, _ -> to_matrix_cl e
  in
  let check_type args (i, ad, t) =
    let arg = List.nth_exn args i in
    Expr.Typed.type_of arg = t
    && UnsizedType.autodifftype_can_convert (Expr.Typed.adlevel_of arg) ad
  in
  let is_restricted args =
    List.exists ~f:(List.for_all ~f:(check_type args))
  in
  let maybe_map_args args req_args =
    match req_args with
    | Some x when is_restricted args x -> args
    | None | Some _ -> List.map args ~f:to_cl
  in
  let is_fn_opencl_supported f = Set.mem opencl_supported_functions f in
  match pattern with
  | FunApp (StanLib (f, sfx, mem_pattern), args) when is_fn_opencl_supported f
    ->
      let trigger = Map.find opencl_trigger_restrictions f in
      { e with
        pattern=
          FunApp (StanLib (f, sfx, mem_pattern), maybe_map_args args trigger)
      }
  | x ->
      { e with
        pattern=
          Expr.Fixed.Pattern.map (switch_expr_to_opencl available_cl_vars) x }

let rec base_type = function
  | SizedType.SArray (t, _) -> base_type t
  | SVector _ | SRowVector _ | SMatrix _ -> UnsizedType.UReal
  | x -> SizedType.to_unsized x

let pos = "pos__"

let data_read smeta (decl_id, st) =
  let unsized = SizedType.to_unsized st in
  let scalar = base_type st in
  let flat_type = UnsizedType.UArray scalar in
  let decl_var =
    { Expr.Fixed.pattern= Var decl_id
    ; meta= Expr.Typed.Meta.{loc= smeta; type_= unsized; adlevel= DataOnly} }
  in
  let swrap stmt = {Stmt.Fixed.pattern= stmt; meta= smeta} in
  let pos_var = {Expr.Fixed.pattern= Var pos; meta= Expr.Typed.Meta.empty} in
  let readfnapp var =
    Expr.Helpers.internal_funapp FnReadData
      [{var with pattern= Lit (Str, decl_id)}]
      Expr.Typed.Meta.{var.meta with type_= flat_type}
  in
  match unsized with
  | UInt | UReal | UComplex ->
      [ Assignment
          ( (decl_id, unsized, [])
          , { Expr.Fixed.pattern=
                Indexed (readfnapp decl_var, [Single Expr.Helpers.loop_bottom])
            ; meta= {decl_var.meta with type_= unsized} } )
        |> swrap ]
  | UArray UInt | UArray UReal ->
      [Assignment ((decl_id, flat_type, []), readfnapp decl_var) |> swrap]
  | UFun _ | UMathLibraryFunction ->
      raise_s [%message "Cannot read a function type."]
  | UVector | URowVector | UMatrix | UArray _ ->
      let decl, assign, flat_var =
        let decl_id = decl_id ^ "_flat__" in
        ( Stmt.Fixed.Pattern.Decl
            { decl_adtype= AutoDiffable
            ; decl_id
            ; decl_type= Unsized flat_type
            ; initialize= false }
          |> swrap
        , Assignment ((decl_id, flat_type, []), readfnapp decl_var) |> swrap
        , { Expr.Fixed.pattern= Var decl_id
          ; meta=
              Expr.Typed.Meta.{loc= smeta; type_= flat_type; adlevel= DataOnly}
          } )
      in
      let bodyfn var =
        let pos_increment =
          [ Assignment ((pos, UInt, []), Expr.Helpers.(binop pos_var Plus one))
            |> swrap ]
        in
        let read_indexed _ =
          { Expr.Fixed.pattern= Indexed (flat_var, [Single pos_var])
          ; meta= Expr.Typed.Meta.{flat_var.meta with type_= scalar} }
        in
        SList
          ( Stmt.Helpers.assign_indexed (SizedType.to_unsized st) decl_id smeta
              read_indexed var
          :: pos_increment )
        |> swrap
      in
      let pos_reset =
        Stmt.Fixed.Pattern.Assignment
          ((pos, UInt, []), Expr.Helpers.loop_bottom)
        |> swrap
      in
      [ Block
          [ decl; assign; pos_reset
          ; Stmt.Helpers.for_scalar_inv st bodyfn decl_var smeta ]
        |> swrap ]

(*
  Get the dimension expressions that are expected by constrain/unconstrain
  functions for a sized type.

  For constrains that return square / lower triangular matrices the C++
  only wants one of the matrix dimensions.
*)
let read_constrain_dims constrain_transform st =
  let rec constrain_get_dims st =
    match st with
<<<<<<< HEAD
    | SizedType.SInt | SReal | SComplex -> []
    | SVector d | SRowVector d -> [d]
    | SMatrix (_, dim2) -> [dim2]
=======
    | SizedType.SInt | SReal -> []
    | SVector (_, d) | SRowVector (_, d) -> [d]
    | SMatrix (_, _, dim2) -> [dim2]
>>>>>>> 766bbf10
    | SArray (t, dim) -> dim :: constrain_get_dims t
  in
  match constrain_transform with
  | Transformation.CholeskyCorr | Correlation | Covariance ->
      constrain_get_dims st
  | _ -> SizedType.get_dims st

let data_serializer_read loc out_constrained_st =
  let ut = SizedType.to_unsized out_constrained_st in
  let dims = SizedType.get_dims out_constrained_st in
  let emeta = Expr.Typed.Meta.create ~loc ~type_:ut ~adlevel:AutoDiffable () in
  Expr.(
    Helpers.(
      internal_funapp FnReadDataSerializer dims
        Typed.Meta.{emeta with type_= ut}))

let param_read smeta
    (decl_id, Program.({out_constrained_st= cst; out_block; out_trans; _})) =
  if not (out_block = Parameters) then []
  else
    let ut = SizedType.to_unsized cst in
    let emeta =
      Expr.Typed.Meta.create ~loc:smeta ~type_:ut ~adlevel:AutoDiffable ()
    in
    let dims = read_constrain_dims out_trans cst in
    let read =
      Expr.(
        Helpers.(
          internal_funapp
            (FnReadParam
               { constrain= out_trans
               ; dims
               ; mem_pattern= SizedType.get_mem_pattern cst })
            []
            Typed.Meta.{emeta with type_= ut}))
    in
    [ Stmt.Fixed.
        {pattern= Pattern.Assignment ((decl_id, ut, []), read); meta= smeta} ]

let escape_name str =
  str
  |> String.substr_replace_all ~pattern:"." ~with_:"_"
  |> String.substr_replace_all ~pattern:"-" ~with_:"_"

(* Make sure that all if-while-and-for bodies are safely wrapped in a block in such a way that we can insert a location update before.
   The blocks make sure that the program with the inserted location update is still well-formed C++ though.
*)
let rec ensure_body_in_block (Stmt.Fixed.({pattern; _}) as stmt) =
  let in_block stmt =
    let pattern =
      Stmt.Fixed.(
        match stmt.pattern with
        | Block l | SList l -> Pattern.Block l
        | _ -> Block [stmt])
    in
    {stmt with pattern}
  in
  let ensure_body_in_block_base pattern =
    Stmt.Fixed.Pattern.(
      match pattern with
      | IfElse (_, _, _) | While (_, _) | For _ -> map Fn.id in_block pattern
      | _ -> pattern)
  in
  let pattern =
    ensure_body_in_block_base
      Stmt.Fixed.(Pattern.map Fn.id ensure_body_in_block pattern)
  in
  {stmt with pattern}

let rec flatten_slists_list ls =
  let flatten_slist stmt =
    Stmt.Fixed.(match stmt.pattern with SList ls -> ls | _ -> [stmt])
  in
  let rec flatten_slists_stmt stmt =
    let pattern =
      Stmt.Fixed.(
        match stmt.pattern with
        | Block ls ->
            Pattern.Block
              (List.concat_map
                 ~f:(Fn.compose flatten_slist flatten_slists_stmt)
                 ls)
        | pattern -> Pattern.map Fn.id flatten_slists_stmt pattern)
    in
    {stmt with pattern}
  in
  List.concat_map ls ~f:(fun stmt ->
      Stmt.Fixed.(
        match stmt.pattern with
        | SList ls -> flatten_slists_list ls
        | _ -> [stmt]) )
  |> List.map ~f:flatten_slists_stmt

let%expect_test "Flatten slists" =
  let e pattern = Expr.Fixed.{meta= (); pattern} in
  let s pattern = Stmt.Fixed.{meta= (); pattern} in
  let stmt =
    Stmt.Fixed.Pattern.(
      [ SList
          [ Block
              [ SList
                  [ While (e (Var "hi"), Block [SList [Break |> s] |> s] |> s)
                    |> s ]
                |> s ]
            |> s ]
        |> s ]
      |> flatten_slists_list)
  in
  print_s [%sexp (stmt : (unit, unit) Stmt.Fixed.t list)] ;
  [%expect
    {|
    (((pattern
       (Block
        (((pattern
           (While ((pattern (Var hi)) (meta ()))
            ((pattern (Block (((pattern Break) (meta ()))))) (meta ()))))
          (meta ())))))
      (meta ()))) |}]

let add_reads vars mkread stmts =
  let var_names = String.Map.of_alist_exn vars in
  let add_read_to_decl (Stmt.Fixed.({pattern; meta}) as stmt) =
    match pattern with
    | Decl {decl_id; _} when Map.mem var_names decl_id ->
        stmt :: mkread meta (decl_id, Map.find_exn var_names decl_id)
    | _ -> [stmt]
  in
  List.concat_map ~f:add_read_to_decl stmts

let gen_write ?(unconstrain = false)
    (decl_id, Program.({out_constrained_st; out_trans; _})) =
  let decl_var =
    { Expr.Fixed.pattern= Var decl_id
    ; meta=
        Expr.Typed.Meta.
          { loc= Location_span.empty
          ; type_= SizedType.to_unsized out_constrained_st
          ; adlevel= DataOnly } }
  in
  Stmt.Helpers.internal_nrfunapp
    (FnWriteParam
       {unconstrain_opt= Option.some_if unconstrain out_trans; var= decl_var})
    [] Location_span.empty

(**
 * Generate write instructions for unconstrained types. For scalars,
 *  matrices, vectors, and arrays with one dimension we can write
 *  these directly, but for arrays of arrays/vectors/matrices we
 *  need to use for_scalar_inv to write them in "column major order"
 *)
let gen_unconstrained_write (decl_id, Program.({out_constrained_st; _})) =
  if SizedType.is_recursive_container out_constrained_st then
    let bodyfn var =
      Stmt.Helpers.internal_nrfunapp
        (FnWriteParam {unconstrain_opt= None; var})
        [var] Location_span.empty
    in
    let meta =
      { Expr.Typed.Meta.empty with
        type_= SizedType.to_unsized out_constrained_st }
    in
    let expr = Expr.Fixed.{meta; pattern= Var decl_id} in
    Stmt.Helpers.for_scalar_inv out_constrained_st bodyfn expr
      Location_span.empty
  else
    let decl_var =
      { Expr.Fixed.pattern= Var decl_id
      ; meta=
          Expr.Typed.Meta.
            { loc= Location_span.empty
            ; type_= SizedType.to_unsized out_constrained_st
            ; adlevel= DataOnly } }
    in
    Stmt.Helpers.internal_nrfunapp
      (FnWriteParam {unconstrain_opt= None; var= decl_var})
      [] Location_span.empty

(* Statements to read, unconstrain and assign a parameter then write it back *)
let data_unconstrain_transform smeta (decl_id, outvar) =
  [ Stmt.Fixed.
      { pattern=
          Decl
            { decl_adtype= UnsizedType.AutoDiffable
            ; decl_id
            ; decl_type= Type.Sized outvar.Program.out_constrained_st
            ; initialize= true }
      ; meta= smeta }
  ; (let nonarray_st, array_dims =
       SizedType.get_array_dims outvar.Program.out_constrained_st
     in
     Stmt.Helpers.mk_nested_for (List.rev array_dims)
       (fun loopvars ->
         Stmt.Fixed.
           { meta= smeta
           ; pattern=
               Assignment
                 ( ( decl_id
                   , SizedType.to_unsized nonarray_st
                   , List.map ~f:(fun e -> Index.Single e) (List.rev loopvars)
                   )
                 , data_serializer_read smeta nonarray_st ) } )
       smeta)
  ; gen_write ~unconstrain:true (decl_id, outvar) ]

let rec contains_var_expr is_vident accum Expr.Fixed.({pattern; _}) =
  accum
  ||
  match pattern with
  | Var v when is_vident v -> true
  | pattern ->
      Expr.Fixed.Pattern.fold (contains_var_expr is_vident) false pattern

let fn_name_map =
  String.Map.of_alist_exn [("integrate_ode", "integrate_ode_rk45")]

let rec map_fn_names s =
  let rec map_fn_names_expr e =
    let pattern =
      Expr.Fixed.(
        match e.pattern with
        | FunApp (StanLib (f, sfx, mem_pattern), a) when Map.mem fn_name_map f
          ->
            Pattern.FunApp
              (StanLib (Map.find_exn fn_name_map f, sfx, mem_pattern), a)
        | expr -> Pattern.map map_fn_names_expr expr)
    in
    {e with pattern}
  in
  let stmt =
    Stmt.Fixed.(
      match s.pattern with
      | NRFunApp (StanLib (f, sfx, mem_pattern), a) when Map.mem fn_name_map f
        ->
          Pattern.NRFunApp
            (StanLib (Map.find_exn fn_name_map f, sfx, mem_pattern), a)
      | stmt -> Pattern.map map_fn_names_expr map_fn_names stmt)
  in
  {s with pattern= stmt}

let rec insert_before f to_insert = function
  | [] -> to_insert
  | hd :: tl ->
      if f hd then to_insert @ (hd :: tl)
      else hd :: insert_before f to_insert tl

let is_opencl_var = String.is_suffix ~suffix:opencl_suffix

let rec collect_vars_expr is_target accum Expr.Fixed.({pattern; _}) =
  Set.union accum
    ( match pattern with
    | Var s when is_target s -> String.Set.of_list [s]
    | x ->
        Expr.Fixed.Pattern.fold
          (collect_vars_expr is_target)
          String.Set.empty x )

let collect_opencl_vars s =
  let rec go accum s =
    Stmt.Fixed.(
      Pattern.fold (collect_vars_expr is_opencl_var) go accum s.pattern)
  in
  go String.Set.empty s

let%expect_test "collect vars expr" =
  let mkvar s = Expr.{Fixed.pattern= Var s; meta= Typed.Meta.empty} in
  let args = List.map ~f:mkvar ["y"; "x_opencl__"; "z"; "w_opencl__"] in
  let fnapp =
    Expr.
      { Fixed.pattern= FunApp (StanLib ("print", FnPlain, AoS), args)
      ; meta= Typed.Meta.empty }
  in
  Stmt.Fixed.{pattern= TargetPE fnapp; meta= Location_span.empty}
  |> collect_opencl_vars |> String.Set.sexp_of_t |> print_s ;
  [%expect {| (w_opencl__ x_opencl__) |}]

let%expect_test "insert before" =
  let l = [1; 2; 3; 4; 5; 6] |> insert_before (( = ) 6) [999] in
  [%sexp (l : int list)] |> print_s ;
  [%expect {| (1 2 3 4 5 999 6) |}]

let map_prog_stmt_lists f (p : ('a, 'b) Program.t) =
  { p with
    Program.prepare_data= f p.prepare_data
  ; log_prob= f p.log_prob
  ; generate_quantities= f p.generate_quantities
  ; transform_inits= f p.transform_inits }

let trans_prog (p : Program.Typed.t) =
  let p = Program.map Fn.id map_fn_names p in
  let init_pos =
    [ Stmt.Fixed.Pattern.Decl
        { decl_adtype= DataOnly
        ; decl_id= pos
        ; decl_type= Sized SInt
        ; initialize= true }
    ; Assignment ((pos, UInt, []), Expr.Helpers.loop_bottom) ]
    |> List.map ~f:(fun pattern ->
           Stmt.Fixed.{pattern; meta= Location_span.empty} )
  in
  let param_writes, tparam_writes, gq_writes =
    List.map p.output_vars ~f:(fun (name, outvar) ->
        (outvar.Program.out_block, gen_unconstrained_write (name, outvar)) )
    |> List.partition3_map ~f:(fun (b, x) ->
           match b with
           | Parameters -> `Fst x
           | TransformedParameters -> `Snd x
           | GeneratedQuantities -> `Trd x )
  in
  let tparam_start stmt =
    Stmt.Fixed.(
      match stmt.pattern with
      | IfElse (cond, _, _)
        when contains_var_expr
               (( = ) "emit_transformed_parameters__")
               false cond ->
          true
      | _ -> false)
  in
  let gq_start Stmt.Fixed.({pattern; _}) =
    match pattern with
    | IfElse
        ( { pattern=
              FunApp (_, [{pattern= Var "emit_generated_quantities__"; _}]); _
          }
        , _
        , _ ) ->
        true
    | _ -> false
  in
  let translate_to_open_cl stmts =
    if !use_opencl then
      let decl Stmt.Fixed.({pattern; _}) =
        match pattern with
        | Decl {decl_type= Sized (SInt | SReal); _} -> None
        | Decl {decl_id; _} -> Some decl_id
        | _ -> None
      in
      let data_var_idents = List.filter_map ~f:decl p.prepare_data in
      let switch_expr = switch_expr_to_opencl data_var_idents in
      let rec trans_stmt_to_opencl s =
        Stmt.Fixed.
          { s with
            pattern= Pattern.map switch_expr trans_stmt_to_opencl s.pattern }
      in
      List.map stmts ~f:trans_stmt_to_opencl
    else stmts
  in
  let tparam_writes_cond =
    match tparam_writes with
    | [] -> []
    | _ ->
        [ Stmt.Fixed.
            { pattern=
                IfElse
                  ( Expr.
                      { Fixed.pattern= Var "emit_transformed_parameters__"
                      ; meta= Typed.Meta.empty }
                  , {pattern= SList tparam_writes; meta= Location_span.empty}
                  , None )
            ; meta= Location_span.empty } ]
  in
  let generate_quantities =
    ( p.generate_quantities
    |> add_reads p.output_vars param_read
    |> translate_to_open_cl
    |> insert_before tparam_start param_writes
    |> insert_before gq_start tparam_writes_cond )
    @ gq_writes
  in
  let log_prob =
    p.log_prob |> add_reads p.output_vars param_read |> translate_to_open_cl
  in
  let opencl_vars =
    String.Set.union_list
      (List.concat_map
         ~f:(List.map ~f:collect_opencl_vars)
         [log_prob; generate_quantities])
    |> String.Set.to_list
  in
  let maybe_add_opencl_events_clear =
    let event_clear_stmt x =
      Stmt.Fixed.
        { pattern= NRFunApp (CompilerInternal (FnReadWriteEventsOpenCL x), [])
        ; meta= Location_span.empty }
    in
    List.map ~f:event_clear_stmt opencl_vars
  in
  let to_matrix_cl_stmts =
    List.concat_map opencl_vars ~f:(fun vident ->
        let vident_sans_opencl =
          String.chop_suffix_exn ~suffix:opencl_suffix vident
        in
        let type_of_input_var =
          match
            List.Assoc.find p.input_vars vident_sans_opencl ~equal:String.equal
          with
          | Some st -> SizedType.to_unsized st
          | None -> UnsizedType.UMatrix
        in
        [ Stmt.Fixed.
            { pattern=
                Decl
                  { decl_adtype= DataOnly
                  ; decl_id= vident
                  ; decl_type= Type.Unsized type_of_input_var
                  ; initialize= true }
            ; meta= Location_span.empty }
        ; { pattern=
              Assignment
                ( (vident, type_of_input_var, [])
                , to_matrix_cl
                    { pattern= Var vident_sans_opencl
                    ; meta= Expr.Typed.Meta.empty } )
          ; meta= Location_span.empty } ] )
  in
  let p =
    { p with
      log_prob= log_prob @ maybe_add_opencl_events_clear
    ; prog_name= escape_name p.prog_name
    ; prepare_data=
        init_pos
        @ (p.prepare_data |> add_reads p.input_vars data_read)
        @ to_matrix_cl_stmts
    ; transform_inits=
        init_pos
        @ List.concat_map
            ~f:(data_unconstrain_transform Location_span.empty)
            (List.filter
               ~f:(fun (_, ov) -> ov.Program.out_block = Parameters)
               p.output_vars)
    ; generate_quantities }
  in
  Program.(
    p
    |> map Fn.id ensure_body_in_block
    |> map_prog_stmt_lists flatten_slists_list)<|MERGE_RESOLUTION|>--- conflicted
+++ resolved
@@ -175,15 +175,9 @@
 let read_constrain_dims constrain_transform st =
   let rec constrain_get_dims st =
     match st with
-<<<<<<< HEAD
     | SizedType.SInt | SReal | SComplex -> []
-    | SVector d | SRowVector d -> [d]
-    | SMatrix (_, dim2) -> [dim2]
-=======
-    | SizedType.SInt | SReal -> []
     | SVector (_, d) | SRowVector (_, d) -> [d]
     | SMatrix (_, _, dim2) -> [dim2]
->>>>>>> 766bbf10
     | SArray (t, dim) -> dim :: constrain_get_dims t
   in
   match constrain_transform with
