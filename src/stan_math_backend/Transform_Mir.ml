open Core_kernel
open Middle

let pos = "pos__"

let add_pos_reset ({stmt; smeta} as s) =
  match stmt with
  | For {body; _} when contains_fn (string_of_internal_fn FnReadData) body ->
      [{stmt= Assignment ((pos, []), loop_bottom); smeta}; s]
  | _ -> [s]

let rec invert_read_fors ({stmt; smeta} as s) =
  let rec unwind s =
    match s.stmt with
    | For {loopvar; lower; upper; body= {stmt= Block [body]; _}} ->
        let final, args = unwind body in
        (final, (loopvar, lower, upper) :: args)
    | _ -> (s, [])
  in
  match stmt with
  | For {body; _}
    when contains_fn (string_of_internal_fn FnReadData) body
         || contains_fn (string_of_internal_fn FnWriteParam) body ->
      let final, args = unwind s in
      List.fold ~init:final
        ~f:(fun accum (loopvar, lower, upper) ->
          let sw stmt = {smeta; stmt} in
          For {loopvar; lower; upper; body= sw (Block [accum])} |> sw )
        args
  | _ -> {stmt= map_statement Fn.id invert_read_fors stmt; smeta}

let%expect_test "invert write fors" =
  mock_for 8
    (mock_for 9
       { stmt=
           NRFunApp (CompilerInternal, string_of_internal_fn FnWriteParam, [])
       ; smeta= no_span })
  |> invert_read_fors
  |> Fmt.strf "%a" Pretty.pp_stmt_loc
  |> print_endline ;
  [%expect
    {|
    for(lv in 0:9) { for(lv in 0:8) {
                       FnWriteParam__();
                     }
    } |}]

let rec use_pos_in_readdata {stmt; smeta} =
  let swrap stmt = {stmt; smeta} in
  match stmt with
  | Block
      [ { stmt=
            Assignment
              ( lhs
              , { expr=
                    Indexed
                      ( ( {expr= FunApp (CompilerInternal, f, _); emeta} as
                        fnapp )
                      , _ ); _ } ); _ } ]
    when internal_fn_of_string f = Some FnReadData ->
      let pos_var = {expr= Var pos; emeta= internal_meta} in
      [ Assignment (lhs, {expr= Indexed (fnapp, [Single pos_var]); emeta})
      ; Assignment ((pos, []), binop pos_var Plus (mir_int 1)) ]
      |> List.map ~f:swrap |> Block |> swrap
  | x -> {stmt= map_statement Fn.id use_pos_in_readdata x; smeta}

let%expect_test "xform_readdata" =
  let idx v = Single {expr= Var v; emeta= internal_meta} in
  let read = internal_funapp FnReadData [] internal_meta in
  let idcs = [idx "i"; idx "j"; idx "k"] in
  let indexed = {expr= Indexed (read, idcs); emeta= internal_meta} in
  mock_for 7
    (mock_for 8
       (mock_for 9 {stmt= Assignment (("v", idcs), indexed); smeta= no_span}))
  |> use_pos_in_readdata
  |> Fmt.strf "@[<h>%a@]" Pretty.pp_stmt_loc
  |> print_endline ;
  [%expect
    {|
    for(lv in 0:7) { for(lv in 0:8) {
                       for(lv in 0:9) {
                         v[i, j, k] = FnReadData__()[pos__];
                         pos__ = (pos__ + 1);
                       }
                     } } |}]

let escape_name str =
  str
  |> String.substr_replace_all ~pattern:"." ~with_:"_"
  |> String.substr_replace_all ~pattern:"-" ~with_:"_"

let rec add_jacobians {stmt; smeta} =
  match stmt with
  | Assignment (lhs, {expr= FunApp (CompilerInternal, f, args); emeta})
    when internal_fn_of_string f = Some FnConstrain ->
      let var n = {expr= Var n; emeta= internal_meta} in
      let assign rhs = {stmt= Assignment (lhs, rhs); smeta} in
      { stmt=
          IfElse
            ( var "jacobian__"
            , assign
                {expr= FunApp (CompilerInternal, f, args @ [var "lp__"]); emeta}
            , Some (assign {expr= FunApp (CompilerInternal, f, args); emeta})
            )
      ; smeta }
  | _ -> {stmt= map_statement Fn.id add_jacobians stmt; smeta}

<<<<<<< HEAD
let rec add_read_data_vestigial_indices {stmt; smeta} =
  match stmt with
  | Assignment (lhs, {expr= FunApp (CompilerInternal, f, _) as expr; emeta})
    when internal_fn_of_string f = Some FnReadData ->
      let with_vestigial_idx =
        {expr= Indexed ({expr; emeta}, [Single loop_bottom]); emeta}
      in
      {stmt= Assignment (lhs, with_vestigial_idx); smeta}
  | _ -> {stmt= map_statement Fn.id add_read_data_vestigial_indices stmt; smeta}
=======
(* Make sure that all statements are safely wrapped in a block in such a way that we can insert a location update before.
     Note that this should not change the semantics as we are only inserting blocks around the whole body of a for-, while- or if-body.
     These are already local scopes.
     The blocks make sure that the program with the inserted location update is still well-formed C++ though.
   *)
let rec ensure_body_in_block {stmt; smeta} =
  let in_block {stmt; smeta} =
    { stmt=
        ( match stmt with
        | Block l | SList l -> Block l
        | stmt -> Block [{stmt; smeta}] )
    ; smeta }
  in
  let ensure_body_in_block_base stmt =
    match stmt with
    | IfElse (_, _, _) | While (_, _) | For _ ->
        map_statement (fun x -> x) in_block stmt
    | _ -> stmt
  in
  { stmt=
      ensure_body_in_block_base
        (map_statement (fun x -> x) ensure_body_in_block stmt)
  ; smeta }
>>>>>>> 34a083b3

let trans_prog p =
  let fix_data_reads = function
    | {stmt; smeta} :: stmts ->
        { stmt=
            Decl {decl_adtype= DataOnly; decl_id= pos; decl_type= Sized SInt}
        ; smeta }
        :: {stmt; smeta} :: stmts
        |> List.map ~f:invert_read_fors
        |> List.concat_map ~f:add_pos_reset
        |> List.map ~f:use_pos_in_readdata
        |> List.map ~f:add_read_data_vestigial_indices
    | [] -> []
  in
  let p =
    { p with
      log_prob= List.map ~f:add_jacobians p.log_prob
    ; prog_name= escape_name p.prog_name
    ; prepare_data= fix_data_reads p.prepare_data
    ; generate_quantities= List.map ~f:invert_read_fors p.generate_quantities
    ; transform_inits= fix_data_reads p.transform_inits }
  in
  map_prog Fn.id ensure_body_in_block p<|MERGE_RESOLUTION|>--- conflicted
+++ resolved
@@ -105,7 +105,6 @@
       ; smeta }
   | _ -> {stmt= map_statement Fn.id add_jacobians stmt; smeta}
 
-<<<<<<< HEAD
 let rec add_read_data_vestigial_indices {stmt; smeta} =
   match stmt with
   | Assignment (lhs, {expr= FunApp (CompilerInternal, f, _) as expr; emeta})
@@ -115,7 +114,7 @@
       in
       {stmt= Assignment (lhs, with_vestigial_idx); smeta}
   | _ -> {stmt= map_statement Fn.id add_read_data_vestigial_indices stmt; smeta}
-=======
+
 (* Make sure that all statements are safely wrapped in a block in such a way that we can insert a location update before.
      Note that this should not change the semantics as we are only inserting blocks around the whole body of a for-, while- or if-body.
      These are already local scopes.
@@ -139,7 +138,6 @@
       ensure_body_in_block_base
         (map_statement (fun x -> x) ensure_body_in_block stmt)
   ; smeta }
->>>>>>> 34a083b3
 
 let trans_prog p =
   let fix_data_reads = function
