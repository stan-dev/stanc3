--- conflicted
+++ resolved
@@ -322,12 +322,8 @@
                     (SizedType.to_unsized t)
               ; decl_id= make_tuple_temp name
               ; decl_type= Sized t
-<<<<<<< HEAD
               ; decl_annotations= []
-              ; initialize= true }
-=======
               ; initialize= Default }
->>>>>>> 0ea83bba
             |> swrap)
           tuple_component_names tuple_types in
       let loop =
@@ -374,12 +370,8 @@
             { decl_adtype= AutoDiffable
             ; decl_id= decl_id_flat
             ; decl_type= Unsized flat_type
-<<<<<<< HEAD
             ; decl_annotations= []
-            ; initialize= true }
-=======
             ; initialize= Default }
->>>>>>> 0ea83bba
           |> swrap
         , Assignment (Stmt.Helpers.lvariable decl_id_flat, flat_type, origin)
           |> swrap
@@ -483,12 +475,8 @@
                 { decl_adtype= AutoDiffable
                 ; decl_id= variable_name
                 ; decl_type= Unsized array_type
-<<<<<<< HEAD
                 ; decl_annotations= []
-                ; initialize= true }
-=======
                 ; initialize= Default }
->>>>>>> 0ea83bba
               |> swrap_noloc
             ; Assignment
                 ( Stmt.Helpers.lvariable variable_name
@@ -499,12 +487,8 @@
                 { decl_adtype= DataOnly
                 ; decl_id= variable_name ^ "pos__"
                 ; decl_type= Unsized UInt
-<<<<<<< HEAD
                 ; decl_annotations= []
-                ; initialize= true }
-=======
                 ; initialize= Default }
->>>>>>> 0ea83bba
               |> swrap_noloc
             ; Stmt.Fixed.Pattern.Assignment
                 ( Stmt.Helpers.lvariable (variable_name ^ "pos__")
@@ -532,12 +516,8 @@
                     (SizedType.to_unsized t)
               ; decl_id= make_tuple_temp name
               ; decl_type= Sized t
-<<<<<<< HEAD
               ; decl_annotations= []
-              ; initialize= true }
-=======
               ; initialize= Default }
->>>>>>> 0ea83bba
             |> swrap_noloc)
           tuple_component_names tuple_types in
       let loop =
@@ -584,12 +564,8 @@
             { decl_adtype= AutoDiffable
             ; decl_id= decl_id_flat
             ; decl_type= Unsized flat_type
-<<<<<<< HEAD
             ; decl_annotations= []
-            ; initialize= false }
-=======
             ; initialize= Uninit }
->>>>>>> 0ea83bba
           |> swrap
         , Assignment
             ( Stmt.Helpers.lvariable decl_id_flat
@@ -915,13 +891,9 @@
                 (SizedType.to_unsized st)
           ; decl_id
           ; decl_type= Type.Sized st
-<<<<<<< HEAD
           ; decl_annotations=
               outvar.out_annotations (* TODO annotations: correct? *)
-          ; initialize= true }
-=======
           ; initialize= Default }
->>>>>>> 0ea83bba
     ; meta= smeta }
   :: var_context_read_internal (Stmt.Helpers.lvariable decl_id, smeta, st)
   @ param_serializer_write ~unconstrain:true (decl_id, outvar)
@@ -937,13 +909,9 @@
                   (SizedType.to_unsized outvar.Program.out_constrained_st)
             ; decl_id
             ; decl_type= Type.Sized outvar.Program.out_constrained_st
-<<<<<<< HEAD
             ; decl_annotations=
                 outvar.out_annotations (* TODO annotations: correct? *)
-            ; initialize= true }
-=======
             ; initialize= Default }
->>>>>>> 0ea83bba
       ; meta= smeta } in
   let rec read (lval, st) =
     match st with
@@ -1083,12 +1051,8 @@
         { decl_adtype= DataOnly
         ; decl_id= pos
         ; decl_type= Sized SInt
-<<<<<<< HEAD
         ; decl_annotations= []
-        ; initialize= true }
-=======
         ; initialize= Default }
->>>>>>> 0ea83bba
     ; Assignment (Stmt.Helpers.lvariable pos, UInt, Expr.Helpers.loop_bottom) ]
     |> List.map ~f:(fun pattern ->
            Stmt.Fixed.{pattern; meta= Location_span.empty}) in
@@ -1206,12 +1170,8 @@
                   { decl_adtype= DataOnly
                   ; decl_id= vident
                   ; decl_type= Type.Unsized type_of_input_var
-<<<<<<< HEAD
                   ; decl_annotations= [] (* TODO improve/rethink opencl pass *)
-                  ; initialize= true }
-=======
                   ; initialize= Default }
->>>>>>> 0ea83bba
             ; meta= Location_span.empty }
         ; { pattern=
               Assignment
