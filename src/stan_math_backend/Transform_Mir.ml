--- conflicted
+++ resolved
@@ -198,30 +198,13 @@
     let emeta =
       Expr.Typed.Meta.create ~loc:smeta ~type_:ut ~adlevel:AutoDiffable ()
     in
-<<<<<<< HEAD
-    let transform_args = transform_args out_trans in
-    let constrain_string_opt = constraint_to_string out_trans Constrain in
-    let constrain_opt =
-      Option.map ~f:(fun s -> (s, transform_args)) constrain_string_opt
-    in
-=======
->>>>>>> 8b6c9d6f
     let dims = read_constrain_dims out_trans cst in
     let read =
       Expr.(
         Helpers.(
           internal_funapp
-<<<<<<< HEAD
-            (FnReadParam {constrain_opt; dims})
-            []
-            (* ( transform_args
-             * @ ( if out_trans = Identity then []
-             *   else [{Expr.Fixed.pattern= Var "lp__"; meta= emeta}] )
-             * @ read_constrain_dims out_trans cst )) *)
-=======
             (FnReadParam {constrain= out_trans; dims})
             []
->>>>>>> 8b6c9d6f
             Typed.Meta.{emeta with type_= ut}))
     in
     [ Stmt.Fixed.
@@ -327,26 +310,12 @@
           ; type_= SizedType.to_unsized out_constrained_st
           ; adlevel= DataOnly } }
   in
-<<<<<<< HEAD
-  let unconstrain_string_opt =
-    if unconstrain then constraint_to_string out_trans Unconstrain else None
-  in
-  let unconstrain_opt =
-    Option.map unconstrain_string_opt ~f:(fun s ->
-        ( s
-        , transform_args out_trans
-          @ read_constrain_dims out_trans out_constrained_st ) )
-  in
-  Stmt.Helpers.internal_nrfunapp
-    (FnWriteParam {unconstrain_opt; var= decl_var})
-=======
   let dims = read_constrain_dims out_trans out_constrained_st in
   Stmt.Helpers.internal_nrfunapp
     (FnWriteParam
        { unconstrain_opt= Option.some_if unconstrain out_trans
        ; dims
        ; var= decl_var })
->>>>>>> 8b6c9d6f
     [] Location_span.empty
 
 (* Statements to read, unconstrain and assign a parameter then write it back *)
