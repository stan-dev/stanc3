--- conflicted
+++ resolved
@@ -241,33 +241,6 @@
       ~body:[FunDef functor_decl] () in
   (fd, functors |> List.map ~f:register_functor)
 
-<<<<<<< HEAD
-let is_fun_used_with_reduce_sum (p : Program.Numbered.t) =
-  let rec find_functors_expr accum Expr.Fixed.{pattern; _} =
-    String.Set.union accum
-      ( match pattern with
-      | FunApp (StanLib (x, FnPlain, _), {pattern= Var f; _} :: _)
-        when Stan_math_library.is_reduce_sum_fn x ->
-          String.Set.of_list [Utils.stdlib_distribution_name f]
-      | x -> Expr.Fixed.Pattern.fold find_functors_expr accum x ) in
-  let rec find_functors_stmt accum stmt =
-    Stmt.Fixed.(
-      Pattern.fold find_functors_expr find_functors_stmt accum stmt.pattern)
-  in
-  Program.fold find_functors_expr find_functors_stmt String.Set.empty p
-
-let get_variadic_requirements (p : Program.Numbered.t) =
-  let rec find_functors_expr accum Expr.Fixed.{pattern; _} =
-    match pattern with
-    | FunApp (StanLib (x, FnPlain, _), {pattern= Var f; _} :: _) -> (
-      match Hashtbl.find Stan_math_library.variadic_signatures x with
-      | Some {required_fn_args; _} ->
-          Map.add_multi accum
-            ~key:(Utils.stdlib_distribution_name f)
-            ~data:(List.length required_fn_args)
-      | _ -> Expr.Fixed.Pattern.fold find_functors_expr accum pattern )
-    | _ -> Expr.Fixed.Pattern.fold find_functors_expr accum pattern in
-=======
 let get_functor_requirements (p : Program.Numbered.t) =
   let open Expr.Fixed in
   let rec find_functors_expr init = function
@@ -282,7 +255,6 @@
           | e -> find_functors_expr accum e in
         List.fold ~init ~f args
     | {pattern; _} -> Pattern.fold find_functors_expr init pattern in
->>>>>>> 1c5a68d3
   let rec find_functors_stmt accum stmt =
     Stmt.Fixed.(
       Pattern.fold find_functors_expr find_functors_stmt accum stmt.pattern)
