--- conflicted
+++ resolved
@@ -51,11 +51,7 @@
 
 1. [Lex](src/frontend/lexer.mll) the Stan language into tokens.
 1. [Parse](src/frontend/parser.mly) Stan language into AST that represents the syntax quite closely and aides in development of pretty-printers and linters. `stanc --debug-ast` to print this out.
-<<<<<<< HEAD
 1. Typecheck & add type information [Typechecker.ml](src/frontend/Typechecker.ml).  `stanc --debug-decorated-ast`
-=======
-1. Typecheck & add type information [Semantic_check.ml](src/frontend/Semantic_check.ml).  `stanc --debug-decorated-ast`
->>>>>>> 17dd97b6
 1. [Lower](src/frontend/Ast_to_Mir.ml) into [Middle Intermediate Representation](src/middle/Mir.ml) (AST -> MIR) `stanc --debug-mir` (or `--debug-mir-pretty`)
 1. Analyze & optimize (MIR -> MIR)
 1. Backend MIR transform (MIR -> MIR) [Transform_Mir.ml](src/stan_math_backend/Transform_Mir.ml)  `stanc --debug-transformed-mir`
