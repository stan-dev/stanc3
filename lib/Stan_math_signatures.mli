--- conflicted
+++ resolved
@@ -2,11 +2,7 @@
 
 open Ast
 
-<<<<<<< HEAD
-val get_stan_math_function_return_type_opt :
-=======
 val stan_math_returntype :
->>>>>>> b98f92d6
   string -> typed_expression list -> Mir.returntype option
 (** Get an optional return type for a Stan Math library function, given its name and argument types. *)
 
