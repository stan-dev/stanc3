--- conflicted
+++ resolved
@@ -61,7 +61,6 @@
   | Continue
   | Return of expr
   | Skip
-<<<<<<< HEAD
   | IfElse of expr * 'l statement * 'l statement option
   | While of expr * 'l statement
   | For of
@@ -70,12 +69,6 @@
       ; upper: expr
       ; body: 'l statement }
   | Block of 'l statement list
-=======
-  | IfElse of expr * statement * statement option
-  | While of expr * statement
-  | For of {init: statement; cond: expr; step: statement; body: statement}
-  | Block of statement list
->>>>>>> 5d060a8a
   | Decl of vardecl * expr option
 [@@deriving sexp, hash]
 
