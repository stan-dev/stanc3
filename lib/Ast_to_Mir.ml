open Core_kernel
open Mir

(* XXX fix exn *)
let unwrap_return_exn = function
  | Some (ReturnType ut) -> ut
  | x -> raise_s [%message "Unexpected return type " (x : returntype option)]

let rec op_to_funapp op args =
  { expr= FunApp (Ast.string_of_operator op, trans_exprs args)
  ; emeta=
      { mtype= Semantic_check.operator_return_type op args |> unwrap_return_exn
      ; mloc= Ast.expr_loc_lub args
      ; madlevel= Ast.expr_ad_lub args } }

<<<<<<< HEAD
and trans_expr {Ast.expr; Ast.emeta} =
  let texpr_type = emeta.Ast.type_
  and texpr_loc = emeta.loc
  and texpr_adlevel = emeta.ad_level in
  match expr with
=======
and trans_expr
    { Ast.expr_typed
    ; expr_typed_type= mtype
    ; expr_typed_loc= mloc
    ; expr_typed_ad_level= madlevel } =
  match expr_typed with
>>>>>>> 16aacf42
  | Ast.Paren x -> trans_expr x
  | BinOp (lhs, op, rhs) -> op_to_funapp op [lhs; rhs]
  | PrefixOp (op, e) | Ast.PostfixOp (e, op) -> op_to_funapp op [e]
  | _ ->
<<<<<<< HEAD
      let texpr =
        match expr with
=======
      let expr =
        match expr_typed with
>>>>>>> 16aacf42
        | Ast.TernaryIf (cond, ifb, elseb) ->
            TernaryIf (trans_expr cond, trans_expr ifb, trans_expr elseb)
        | Variable {name; _} -> Var name
        | IntNumeral x -> Lit (Int, x)
        | RealNumeral x -> Lit (Real, x)
        | FunApp ({name; _}, args) | Ast.CondDistApp ({name; _}, args) ->
            FunApp (name, trans_exprs args)
        | GetLP | GetTarget -> Var "target"
        | ArrayExpr eles ->
            FunApp (string_of_internal_fn FnMakeArray, trans_exprs eles)
        | RowVectorExpr eles ->
            FunApp (string_of_internal_fn FnMakeRowVec, trans_exprs eles)
        | Indexed (lhs, indices) ->
            Indexed (trans_expr lhs, List.map ~f:trans_idx indices)
        | Paren _ | BinOp _ | PrefixOp _ | PostfixOp _ ->
            raise_s [%message "Impossible!"]
      in
      {expr; emeta= {mtype; mloc; madlevel}}

and trans_idx = function
  | Ast.All -> All
  | Ast.Upfrom e -> Upfrom (trans_expr e)
  | Ast.Downfrom e -> Downfrom (trans_expr e)
  | Ast.Between (lb, ub) -> Between (trans_expr lb, trans_expr ub)
  | Ast.Single e -> (
    match e.emeta.type_ with
    | UInt -> Single (trans_expr e)
    | UArray _ -> MultiIndex (trans_expr e)
    | _ ->
        raise_s
          [%message "Expecting int or array" (e.emeta.type_ : unsizedtype)] )

and trans_exprs = List.map ~f:trans_expr

let trans_sizedtype = map_sizedtype trans_expr

let neg_inf =
  { expr= FunApp (string_of_internal_fn FnNegInf, [])
  ; emeta= {mtype= UReal; mloc= no_span; madlevel= DataOnly} }

let trans_arg (adtype, ut, ident) = (adtype, ident.Ast.name, ut)

let truncate_dist ast_obs t =
<<<<<<< HEAD
  let trunc cond_op (x : Ast.typed_expression) y =
    let meta = x.Ast.emeta in
    let sloc = meta.Ast.loc in
    { sloc
=======
  let trunc cond_op x y =
    let smeta = x.Ast.expr_typed_loc in
    { smeta
>>>>>>> 16aacf42
    ; stmt=
        IfElse
          ( op_to_funapp cond_op [ast_obs; x]
          , {smeta; stmt= TargetPE neg_inf}
          , y ) }
  in
  match t with
  | Ast.NoTruncate -> []
  | TruncateUpFrom lb -> [trunc Ast.Less lb None]
  | TruncateDownFrom ub -> [trunc Ast.Greater ub None]
  | TruncateBetween (lb, ub) ->
      [trunc Ast.Less lb (Some (trunc Ast.Greater ub None))]

let unquote s =
  if s.[0] = '"' && s.[String.length s - 1] = '"' then
    String.drop_suffix (String.drop_prefix s 1) 1
  else s

(* hack(sean): strings aren't real
   XXX add UString to MIR and maybe AST.
*)
let mkstring mloc s =
  {expr= Lit (Str, s); emeta= {mtype= UReal; mloc; madlevel= DataOnly}}

let trans_printables mloc (ps : Ast.typed_expression Ast.printable list) =
  List.map
    ~f:(function
      | Ast.PString s -> mkstring mloc (unquote s)
      | Ast.PExpr e -> trans_expr e)
    ps

(** [add_index expression index] returns an expression that (additionally)
    indexes into the input [expression] by [index].*)
let add_int_index e i =
  let mtype =
    Semantic_check.inferred_unsizedtype_of_indexed e.emeta.mloc e.emeta.mtype
      [(i, UInt)]
  in
  let mir_i = trans_idx i in
  let expr =
    match e.expr with
    | Var _ -> Indexed (e, [mir_i])
    | Indexed (e, indices) -> Indexed (e, indices @ [mir_i])
    | _ -> raise_s [%message "These should go away with Ryan's LHS"]
  in
  {expr; emeta= {e.emeta with mtype}}

(** [mkfor] returns a MIR For statement that iterates over the given expression
    [iteratee]. *)
let mkfor bodyfn iteratee smeta =
  let idx s =
<<<<<<< HEAD
    Ast.Single
      (Ast.mk_typed_expression
         ~expr:(Ast.Variable {name= s; id_loc= sloc})
         ~loc:sloc ~type_:UInt ~ad_level:DataOnly)
=======
    let expr_typed = Ast.Variable {name= s; id_loc= smeta} in
    Ast.Single
      { Ast.expr_typed_loc= smeta
      ; expr_typed
      ; expr_typed_ad_level= DataOnly
      ; expr_typed_type= UInt }
>>>>>>> 16aacf42
  in
  let loopvar, reset = Util.gensym_enter () in
  let lower = {expr= Lit (Int, "0"); emeta= internal_meta} in
  let upper =
    { expr= FunApp (string_of_internal_fn FnLength, [iteratee])
    ; emeta= internal_meta }
  in
  let stmt = Block [bodyfn (add_int_index iteratee (idx loopvar))] in
  reset () ;
  {stmt= For {loopvar; lower; upper; body= {stmt; smeta}}; smeta}

(** [for_scalar unsizedtype...] generates a For statement that loops
    over the scalars in the underlying [unsizedtype].

    We can call [bodyfn] directly on scalars, make a direct For loop
    around Eigen types, or for Arrays we call mkfor but inserting a
    recursive call into the [bodyfn] that will operate on the nested
    type. In this way we recursively create for loops that loop over
    the outermost layers first.
*)
let rec for_scalar bodyfn var smeta =
  match var.emeta.mtype with
  | UInt | UReal -> bodyfn var
  | UVector | URowVector | UMatrix -> mkfor bodyfn var smeta
  | UArray _ -> mkfor (fun e -> for_scalar bodyfn e smeta) var smeta
  | UFun _ | UMathLibraryFunction ->
      raise_s [%message "Can't for over " (var : mtype_loc_ad with_expr)]

(** [for_eigen unsizedtype...] generates a For statement that loops
    over the eigen types in the underlying [unsizedtype]; i.e. just iterating
    overarrays and running bodyfn on any eign types found within.

    We can call [bodyfn] directly on scalars and Eigen types;
    for Arrays we call mkfor but insert a
    recursive call into the [bodyfn] that will operate on the nested
    type. In this way we recursively create for loops that loop over
    the outermost layers first.
*)
let rec for_eigen bodyfn var smeta =
  match var.emeta.mtype with
  | UInt | UReal | UVector | URowVector | UMatrix -> bodyfn var
  | UArray _ -> mkfor (fun e -> for_eigen bodyfn e smeta) var smeta
  | UFun _ | UMathLibraryFunction ->
      raise_s [%message "Can't for over " (var : expr_typed_located)]

(* These types signal the context for a declaration during statement translation.
   They are only interpreted by trans_decl.*)
type readaction = ReadData | ReadParam [@@deriving sexp]
type constrainaction = Check | Constrain | Unconstrain [@@deriving sexp]

let constrainaction_fname c =
  string_of_internal_fn
    ( match c with
    | Check -> FnCheck
    | Constrain -> FnConstrain
    | Unconstrain -> FnUnconstrain )

type decl_context =
  { dread: readaction option
  ; dconstrain: constrainaction option
  ; dadlevel: autodifftype }

let rec unsizedtype_to_string = function
  | UMatrix -> "matrix"
  | UVector -> "vector"
  | URowVector -> "row_vector"
  | UReal -> "real"
  | UInt -> "int"
  | UArray t -> unsizedtype_to_string t
  | t ->
      raise_s
        [%message "Another place where it's weird to get " (t : unsizedtype)]

(* Well, when you put it like this it does seem a little crazy *)
let constraint_to_string t (c : constrainaction) =
  match t with
  | Ast.Ordered -> "ordered"
  | PositiveOrdered -> "positive_ordered"
  | Simplex -> "simplex"
  | UnitVector -> "unit_vector"
  | CholeskyCorr -> "cholesky_factor_corr"
  | CholeskyCov -> "cholesky_factor"
  | Correlation -> "corr_matrix"
  | Covariance -> "cov_matrix"
  | Lower _ -> (
    match c with
    | Check -> "greater_or_equal"
    | Constrain | Unconstrain -> "lb" )
  | Upper _ -> (
    match c with Check -> "less_or_equal" | Constrain | Unconstrain -> "ub" )
  | LowerUpper _ -> (
    match c with
    | Check ->
        raise_s
          [%message "LowerUpper is really two other checks tied together"]
    | Constrain | Unconstrain -> "lub" )
  | Offset _ | Multiplier _ | OffsetMultiplier _ -> (
    match c with Check -> "" | Constrain | Unconstrain -> "offset_multiplier" )
  | Identity -> ""

let constraint_forl = function
  | Ast.Identity | Offset _ | Ast.Multiplier _ | Ast.OffsetMultiplier _
   |Lower _ | Upper _ | LowerUpper _ ->
      for_scalar
  | Ordered | PositiveOrdered | Simplex | UnitVector | CholeskyCorr
   |CholeskyCov | Correlation | Covariance ->
      for_eigen

let extract_constraint_args = function
  | Ast.Lower a | Upper a | Offset a | Multiplier a -> [a]
  | LowerUpper (a1, a2) | OffsetMultiplier (a1, a2) -> [a1; a2]
  | Ordered | PositiveOrdered | Simplex | UnitVector | CholeskyCorr
   |CholeskyCov | Correlation | Covariance | Identity ->
      []

let rec gen_check decl_type decl_id decl_trans smeta adlevel =
  let forl = constraint_forl decl_trans in
  let chk fn args =
    let mtype = remove_size decl_type in
    forl
      (fun id ->
        { stmt=
            NRFunApp
              (string_of_internal_fn FnCheck, fn :: id :: trans_exprs args)
        ; smeta } )
      {expr= Var decl_id; emeta= {mtype; mloc= smeta; madlevel= adlevel}}
      smeta
  in
  let constraint_str =
    mkstring smeta (constraint_to_string decl_trans Check)
  in
  let args = extract_constraint_args decl_trans in
  match decl_trans with
  | Identity | Offset _ | Multiplier _ | OffsetMultiplier (_, _) -> []
  | LowerUpper (lb, ub) ->
      gen_check decl_type decl_id (Ast.Lower lb) smeta adlevel
      @ gen_check decl_type decl_id (Ast.Upper ub) smeta adlevel
  | _ -> [chk constraint_str args]

(* use nested funapp for each call to read_data with just the name and size? *)
let gen_constraint dconstrain t arg =
  let mkstring = mkstring arg.emeta.mloc in
  match Option.map ~f:(constraint_to_string t) dconstrain with
  | None | Some "" -> arg
  | Some constraint_str ->
      let dc = Option.value_exn dconstrain in
      let fname = constrainaction_fname dc in
      let args =
        arg :: mkstring constraint_str
        :: mkstring (unsizedtype_to_string arg.emeta.mtype)
        :: trans_exprs (extract_constraint_args t)
      in
      {expr= FunApp (fname, args); emeta= arg.emeta}

let rec base_type = function
  | SArray (t, _) -> base_type t
  | SVector _ | SRowVector _ | SMatrix _ -> UReal
  | x -> remove_size x

<<<<<<< HEAD
let expr_to_lhs {texpr; _} =
  let throw () =
    raise_s
      [%message "Was expecting LHS, got " (texpr : expr_typed_located expr)]
  in
  match texpr with
  | Var v -> (v, [])
  | Indexed (v, indices) ->
      ((match v.texpr with Var v -> v | _ -> throw ()), indices)
  | _ -> throw ()

let mkparamread id var dconstrain sizedtype transform sloc =
=======
let expr_to_lhs {expr; _} =
  let throw () =
    raise_s
      [%message "Was expecting LHS, got " (expr : expr_typed_located expr)]
  in
  match expr with
  | Var v -> (v, [])
  | Indexed (v, indices) ->
      ((match v.expr with Var v -> v | _ -> throw ()), indices)
  | _ -> throw ()

let mkparamread id var dconstrain sizedtype transform smeta =
>>>>>>> 16aacf42
  let read_base var =
    { expr=
        FunApp (string_of_internal_fn FnReadParam, [mkstring var.emeta.mloc id])
    ; emeta= {var.emeta with mtype= base_type sizedtype} }
  in
  let vident, indices = expr_to_lhs var in
  let constrain var =
    { stmt=
        Assignment
          ( (vident, indices)
          , gen_constraint dconstrain transform (read_base var) )
<<<<<<< HEAD
    ; sloc }
=======
    ; smeta }
>>>>>>> 16aacf42
  in
  for_eigen constrain var smeta

let mkdataread id var sizedtype smeta =
  let read_base var =
    { expr=
        FunApp (string_of_internal_fn FnReadData, [mkstring var.emeta.mloc id])
    ; emeta= {var.emeta with mtype= base_type sizedtype} }
  in
  let vident, indices = expr_to_lhs var in
  let read_assign var =
<<<<<<< HEAD
    {stmt= Assignment ((vident, indices), read_base var); sloc}
  in
  for_scalar read_assign var sloc
=======
    {stmt= Assignment ((vident, indices), read_base var); smeta}
  in
  for_scalar read_assign var smeta
>>>>>>> 16aacf42

let trans_decl {dread; dconstrain; dadlevel} smeta sizedtype transform
    identifier initial_value =
  let with_smeta stmt = {stmt; smeta} in
  let decl_id = identifier.Ast.name in
  let rhs = Option.map ~f:trans_expr initial_value in
<<<<<<< HEAD
  let assign rhs = {stmt= Assignment ((decl_id, []), rhs); sloc} in
=======
  let assign rhs = {stmt= Assignment ((decl_id, []), rhs); smeta} in
>>>>>>> 16aacf42
  let decl_type = trans_sizedtype sizedtype in
  let decl_var =
    { expr= Var decl_id
    ; emeta= {mtype= remove_size sizedtype; madlevel= dadlevel; mloc= smeta} }
  in
  let read_stmt =
    match (dread, dconstrain) with
    | Some ReadData, Some Check -> mkdataread decl_id decl_var decl_type smeta
    | Some ReadParam, Some Constrain | Some ReadParam, Some Unconstrain ->
        mkparamread decl_id decl_var dconstrain decl_type transform smeta
    | None, _ -> Option.value_map ~default:{stmt= Skip; smeta} ~f:assign rhs
    | _ ->
        raise_s
          [%message
            "unexpected dread, constrain combo: "
              ((dread, dconstrain) : readaction option * constrainaction option)]
  in
  let decl_adtype =
    match rhs with
    | Some {emeta= {madlevel; _}; _} -> madlevel
    | None -> dadlevel
  in
  let decl = Decl {decl_adtype; decl_id; decl_type} |> with_smeta in
  let checks =
    (* XXX checks should be performed after assignment as NRFunApp*)
    match dconstrain with
    | Some Check -> gen_check decl_type decl_id transform smeta dadlevel
    | _ -> []
  in
  decl :: read_stmt :: checks
  |> List.filter ~f:(function {stmt= Skip; _} -> false | _ -> true)

let unwrap_block = function
  | [({stmt= Block _; _} as b)] -> b
  | x -> raise_s [%message "Expecting a block, not" (x : stmt_loc list)]

<<<<<<< HEAD
let rec trans_stmt declc (ts : Ast.typed_statement) =
  let stmt_typed = ts.stmt and sloc = ts.smeta.loc in
=======
let rec trans_stmt declc {Ast.stmt_typed; stmt_typed_loc= smeta; _} =
>>>>>>> 16aacf42
  let trans_stmt = trans_stmt {declc with dread= None; dconstrain= None} in
  let trans_single_stmt s = trans_stmt s |> List.hd_exn in
  let swrap stmt = [{stmt; smeta}] in
  let mloc = smeta in
  match stmt_typed with
  | Ast.Assignment {assign_indices; assign_rhs; assign_identifier; assign_op}
    ->
      let wrap_expr expr_typed =
<<<<<<< HEAD
        Ast.mk_typed_expression ~expr:expr_typed ~loc:sloc
          ~ad_level:assign_rhs.emeta.ad_level ~type_:assign_rhs.emeta.type_
=======
        { Ast.expr_typed_loc= smeta
        ; expr_typed_ad_level= assign_rhs.expr_typed_ad_level
        ; expr_typed_type= assign_rhs.expr_typed_type
        ; expr_typed }
>>>>>>> 16aacf42
      in
      let assignee = wrap_expr @@ Ast.Variable assign_identifier in
      let assignee =
        match assign_indices with
        | [] -> assignee
        | lst -> wrap_expr @@ Ast.Indexed (assignee, lst)
      in
      let rhs =
        match assign_op with
        | Ast.Assign | Ast.ArrowAssign -> trans_expr assign_rhs
        | Ast.OperatorAssign op -> op_to_funapp op [assignee; assign_rhs]
      in
      Assignment
        ((assign_identifier.name, List.map ~f:trans_idx assign_indices), rhs)
      |> swrap
  | Ast.NRFunApp ({name; _}, args) ->
      NRFunApp (name, trans_exprs args) |> swrap
  | Ast.IncrementLogProb e | Ast.TargetPE e -> TargetPE (trans_expr e) |> swrap
  | Ast.Tilde {arg; distribution; args; truncation} ->
      let add_dist =
        (* XXX distribution name suffix? *)
        (* XXX Reminder to differentiate between tilde, which drops constants, and
             vanilla target +=, which doesn't. Can use _unnormalized or something.*)
        TargetPE
          { expr= FunApp (distribution.name, trans_exprs (arg :: args))
          ; emeta= {mloc; madlevel= Ast.expr_ad_lub (arg :: args); mtype= UReal}
          }
      in
      truncate_dist arg truncation @ [{smeta; stmt= add_dist}]
  | Ast.Print ps ->
      NRFunApp (string_of_internal_fn FnPrint, trans_printables smeta ps)
      |> swrap
  | Ast.Reject ps ->
      NRFunApp (string_of_internal_fn FnReject, trans_printables smeta ps)
      |> swrap
  | Ast.IfThenElse (cond, ifb, elseb) ->
      IfElse
        ( trans_expr cond
        , trans_single_stmt ifb
        , Option.map ~f:trans_single_stmt elseb )
      |> swrap
  | Ast.While (cond, body) ->
      While (trans_expr cond, trans_single_stmt body) |> swrap
  | Ast.For {loop_variable; lower_bound; upper_bound; loop_body} ->
      For
        { loopvar= loop_variable.Ast.name
        ; lower= trans_expr lower_bound
        ; upper= trans_expr upper_bound
        ; body= trans_single_stmt loop_body }
      |> swrap
  | Ast.ForEach (loopvar, iteratee, body) ->
      let newsym = Util.gensym () in
      let wrap expr = {expr; emeta= {mloc; mtype= UInt; madlevel= DataOnly}} in
      let iteratee = trans_expr iteratee
      and indexing_var = wrap (Var newsym) in
      let assign_loopvar =
        Assignment
          ( (loopvar.name, [])
          , Indexed (iteratee, [Single indexing_var]) |> wrap )
      in
      let assign_loopvar = {stmt= assign_loopvar; smeta} in
      let body =
        match trans_single_stmt body with
        | {stmt= Block body_stmts; smeta} ->
            {stmt= Block (assign_loopvar :: body_stmts); smeta}
        | {stmt; smeta} -> {stmt= Block [assign_loopvar; {stmt; smeta}]; smeta}
      in
      For
        (* XXX Do loops in MIR actually start at 1? *)
        { loopvar= newsym
        ; lower= wrap @@ Lit (Int, "0")
        ; upper= wrap @@ FunApp (string_of_internal_fn FnLength, [iteratee])
        ; body }
      |> swrap
  | Ast.FunDef {returntype; funname; arguments; body} ->
      let fdbody = trans_stmt body |> unwrap_block in
      let fdrt =
        match returntype with Void -> None | ReturnType ut -> Some ut
      in
      let fdargs = List.map ~f:trans_arg arguments in
      FunDef {fdrt; fdname= funname.name; fdargs; fdbody} |> swrap
  | Ast.VarDecl
      {sizedtype; transformation; identifier; initial_value; is_global} ->
      ignore is_global ;
      trans_decl declc smeta sizedtype transformation identifier initial_value
  | Ast.Block stmts -> Block (List.concat_map ~f:trans_stmt stmts) |> swrap
  | Ast.Return e -> Return (Some (trans_expr e)) |> swrap
  | Ast.ReturnVoid -> Return None |> swrap
  | Ast.Break -> Break |> swrap
  | Ast.Continue -> Continue |> swrap
  | Ast.Skip -> Skip |> swrap

let trans_prog filename
    { Ast.functionblock
    ; datablock
    ; transformeddatablock
    ; parametersblock
    ; transformedparametersblock
    ; modelblock
    ; generatedquantitiesblock } : typed_prog =
  (*
     1. prepare_params: add read_param calls (same call should constrain?)
          maybe read(constrained()), constrain(read()), or read("constraint", ...)
     1. prepare_params: add tparams 's; add checks
     2. transform_inits: add read_param calls (same call should unconstrain?)
     3. prepare_data: add read_data calls and checks
     4. prepare_data: add tdata 's and checks
     5. add write() calls to generate_quantities for params, tparams...
             shit these are conditional depending on the flag.
             add the flag to the call to write?
           apparently tdata aren't written anywhere

     during code gen:
     get_param_names: scan prepare_params for Decl at top level
     constrained_param_names: needs to tell between tparams and gqs and not
     unconstrained param names: same, but also some funky
        adjustments for unconstrained space: ???
*)
  let map f list_op = Option.value ~default:[] list_op |> List.concat_map ~f in
  let grab_names_sizes paramblock block =
    let get_name_size s =
      match s.Ast.stmt with
      | Ast.VarDecl {sizedtype; identifier; _} ->
          Some (identifier.name, (trans_sizedtype sizedtype, paramblock))
      | _ -> None
    in
    List.map ~f:get_name_size (Option.value ~default:[] block)
  in
  let output_vars =
    [ grab_names_sizes Parameters parametersblock
    ; grab_names_sizes TransformedParameters transformedparametersblock
    ; grab_names_sizes GeneratedQuantities generatedquantitiesblock ]
    |> List.concat |> List.filter_opt
  and input_vars = grab_names_sizes Data datablock |> List.filter_opt in
  let prepare_data =
    map
      (trans_stmt
         {dread= Some ReadData; dconstrain= Some Check; dadlevel= DataOnly})
      datablock
    @ map
        (trans_stmt {dread= None; dconstrain= Some Check; dadlevel= DataOnly})
        transformeddatablock
  in
  let prepare_params =
    map
      (trans_stmt
         { dread= Some ReadParam
         ; dconstrain= Some Constrain
         ; dadlevel= AutoDiffable })
      parametersblock
    @ map
        (trans_stmt
           {dread= None; dconstrain= Some Check; dadlevel= AutoDiffable})
        transformedparametersblock
  in
  let modelb =
    map
      (trans_stmt {dread= None; dconstrain= None; dadlevel= AutoDiffable})
      modelblock
  in
  let log_prob =
    prepare_params
    @
    match modelb with
    | [] -> []
    | hd :: _ -> [{stmt= Block modelb; smeta= hd.smeta}]
  in
  let generate_quantities =
    prepare_params
    @ map
        (trans_stmt {dread= None; dconstrain= Some Check; dadlevel= DataOnly})
        generatedquantitiesblock
  in
  let transform_inits =
    map
      (trans_stmt
         { dread= Some ReadParam
         ; dconstrain= Some Unconstrain
         ; dadlevel= DataOnly })
      parametersblock
  in
  { functions_block=
      (* Should this be AutoDiffable for functions here?*)
      map
        (trans_stmt {dread= None; dconstrain= None; dadlevel= AutoDiffable})
        functionblock
  ; input_vars
  ; prepare_data
  ; log_prob
  ; generate_quantities
  ; transform_inits
  ; output_vars
  ; prog_name= !Semantic_check.model_name
  ; prog_path= filename }

(*===================== tests =========================================*)

let mir_from_string s =
  Parse.parse_string Parser.Incremental.program s
  |> Semantic_check.semantic_check_program |> trans_prog ""

let%expect_test "Prefix-Op-Example" =
  let mir =
    mir_from_string
      {|
        model {
          int i;
          if (i < -1)
            print("Badger");
        }
      |}
  in
  let op = mir.log_prob in
  print_s [%sexp (op : Mir.stmt_loc list)] ;
  (* Perhaps this is producing too many nested lists. XXX*)
  [%expect
    {|
      ((Block
        ((Decl (decl_adtype AutoDiffable) (decl_id i) (decl_type SInt))
         (IfElse (FunApp Less__ ((Var i) (FunApp PMinus__ ((Lit Int 1)))))
          (NRFunApp FnPrint__ ((Lit Str Badger))) ())))) |}]

let%expect_test "read data" =
  let m = mir_from_string "data { matrix[10, 20] mat[5]; }" in
  print_s [%sexp (m.prepare_data : stmt_loc list)] ;
  [%expect
    {|
    ((Decl (decl_adtype DataOnly) (decl_id mat)
      (decl_type (SArray (SMatrix (Lit Int 10) (Lit Int 20)) (Lit Int 5))))
     (For (loopvar sym1__) (lower (Lit Int 0))
      (upper (FunApp FnLength__ ((Var mat))))
      (body
       (Block
        ((For (loopvar sym2__) (lower (Lit Int 0))
          (upper
           (FunApp FnLength__ ((Indexed (Var mat) ((Single (Var sym1__)))))))
          (body
           (Block ((Assignment (mat ()) (FunApp FnReadData__ ((Lit Str mat))))))))))))) |}]

let%expect_test "read param" =
  let m = mir_from_string "parameters { matrix<lower=0>[10, 20] mat[5]; }" in
  print_s [%sexp (m.log_prob : stmt_loc list)] ;
  [%expect
    {|
    ((Decl (decl_adtype AutoDiffable) (decl_id mat)
      (decl_type (SArray (SMatrix (Lit Int 10) (Lit Int 20)) (Lit Int 5))))
     (For (loopvar sym1__) (lower (Lit Int 0))
      (upper (FunApp FnLength__ ((Var mat))))
      (body
       (Block
        ((Assignment (mat ())
          (FunApp FnConstrain__
           ((FunApp FnReadParam__ ((Lit Str mat))) (Lit Str lb) (Lit Str real)
            (Lit Int 0))))))))) |}]

let%expect_test "gen quant" =
  let m =
    mir_from_string "generated quantities { matrix<lower=0>[10, 20] mat[5]; }"
  in
  print_s [%sexp (m.generate_quantities : stmt_loc list)] ;
  [%expect
    {|
    ((Decl (decl_adtype DataOnly) (decl_id mat)
      (decl_type (SArray (SMatrix (Lit Int 10) (Lit Int 20)) (Lit Int 5))))
     (For (loopvar sym1__) (lower (Lit Int 0))
      (upper (FunApp FnLength__ ((Var mat))))
      (body
       (Block
        ((For (loopvar sym2__) (lower (Lit Int 0))
          (upper
           (FunApp FnLength__ ((Indexed (Var mat) ((Single (Var sym1__)))))))
          (body
           (Block
            ((NRFunApp FnCheck__
              ((Lit Str greater_or_equal)
               (Indexed (Var mat) ((Single (Var sym1__)) (Single (Var sym2__))))
               (Lit Int 0)))))))))))) |}]<|MERGE_RESOLUTION|>--- conflicted
+++ resolved
@@ -13,31 +13,17 @@
       ; mloc= Ast.expr_loc_lub args
       ; madlevel= Ast.expr_ad_lub args } }
 
-<<<<<<< HEAD
 and trans_expr {Ast.expr; Ast.emeta} =
-  let texpr_type = emeta.Ast.type_
-  and texpr_loc = emeta.loc
-  and texpr_adlevel = emeta.ad_level in
+  let mtype = emeta.Ast.type_
+  and mloc = emeta.loc
+  and madlevel = emeta.ad_level in
   match expr with
-=======
-and trans_expr
-    { Ast.expr_typed
-    ; expr_typed_type= mtype
-    ; expr_typed_loc= mloc
-    ; expr_typed_ad_level= madlevel } =
-  match expr_typed with
->>>>>>> 16aacf42
   | Ast.Paren x -> trans_expr x
   | BinOp (lhs, op, rhs) -> op_to_funapp op [lhs; rhs]
   | PrefixOp (op, e) | Ast.PostfixOp (e, op) -> op_to_funapp op [e]
   | _ ->
-<<<<<<< HEAD
-      let texpr =
+      let expr =
         match expr with
-=======
-      let expr =
-        match expr_typed with
->>>>>>> 16aacf42
         | Ast.TernaryIf (cond, ifb, elseb) ->
             TernaryIf (trans_expr cond, trans_expr ifb, trans_expr elseb)
         | Variable {name; _} -> Var name
@@ -81,16 +67,9 @@
 let trans_arg (adtype, ut, ident) = (adtype, ident.Ast.name, ut)
 
 let truncate_dist ast_obs t =
-<<<<<<< HEAD
   let trunc cond_op (x : Ast.typed_expression) y =
-    let meta = x.Ast.emeta in
-    let sloc = meta.Ast.loc in
-    { sloc
-=======
-  let trunc cond_op x y =
-    let smeta = x.Ast.expr_typed_loc in
+    let smeta = x.Ast.emeta.loc in
     { smeta
->>>>>>> 16aacf42
     ; stmt=
         IfElse
           ( op_to_funapp cond_op [ast_obs; x]
@@ -142,19 +121,10 @@
     [iteratee]. *)
 let mkfor bodyfn iteratee smeta =
   let idx s =
-<<<<<<< HEAD
     Ast.Single
       (Ast.mk_typed_expression
-         ~expr:(Ast.Variable {name= s; id_loc= sloc})
-         ~loc:sloc ~type_:UInt ~ad_level:DataOnly)
-=======
-    let expr_typed = Ast.Variable {name= s; id_loc= smeta} in
-    Ast.Single
-      { Ast.expr_typed_loc= smeta
-      ; expr_typed
-      ; expr_typed_ad_level= DataOnly
-      ; expr_typed_type= UInt }
->>>>>>> 16aacf42
+         ~expr:(Ast.Variable {name= s; id_loc= smeta})
+         ~loc:smeta ~type_:UInt ~ad_level:DataOnly)
   in
   let loopvar, reset = Util.gensym_enter () in
   let lower = {expr= Lit (Int, "0"); emeta= internal_meta} in
@@ -314,20 +284,6 @@
   | SVector _ | SRowVector _ | SMatrix _ -> UReal
   | x -> remove_size x
 
-<<<<<<< HEAD
-let expr_to_lhs {texpr; _} =
-  let throw () =
-    raise_s
-      [%message "Was expecting LHS, got " (texpr : expr_typed_located expr)]
-  in
-  match texpr with
-  | Var v -> (v, [])
-  | Indexed (v, indices) ->
-      ((match v.texpr with Var v -> v | _ -> throw ()), indices)
-  | _ -> throw ()
-
-let mkparamread id var dconstrain sizedtype transform sloc =
-=======
 let expr_to_lhs {expr; _} =
   let throw () =
     raise_s
@@ -340,7 +296,6 @@
   | _ -> throw ()
 
 let mkparamread id var dconstrain sizedtype transform smeta =
->>>>>>> 16aacf42
   let read_base var =
     { expr=
         FunApp (string_of_internal_fn FnReadParam, [mkstring var.emeta.mloc id])
@@ -352,11 +307,7 @@
         Assignment
           ( (vident, indices)
           , gen_constraint dconstrain transform (read_base var) )
-<<<<<<< HEAD
-    ; sloc }
-=======
     ; smeta }
->>>>>>> 16aacf42
   in
   for_eigen constrain var smeta
 
@@ -368,26 +319,16 @@
   in
   let vident, indices = expr_to_lhs var in
   let read_assign var =
-<<<<<<< HEAD
-    {stmt= Assignment ((vident, indices), read_base var); sloc}
-  in
-  for_scalar read_assign var sloc
-=======
     {stmt= Assignment ((vident, indices), read_base var); smeta}
   in
   for_scalar read_assign var smeta
->>>>>>> 16aacf42
 
 let trans_decl {dread; dconstrain; dadlevel} smeta sizedtype transform
     identifier initial_value =
   let with_smeta stmt = {stmt; smeta} in
   let decl_id = identifier.Ast.name in
   let rhs = Option.map ~f:trans_expr initial_value in
-<<<<<<< HEAD
-  let assign rhs = {stmt= Assignment ((decl_id, []), rhs); sloc} in
-=======
   let assign rhs = {stmt= Assignment ((decl_id, []), rhs); smeta} in
->>>>>>> 16aacf42
   let decl_type = trans_sizedtype sizedtype in
   let decl_var =
     { expr= Var decl_id
@@ -424,12 +365,8 @@
   | [({stmt= Block _; _} as b)] -> b
   | x -> raise_s [%message "Expecting a block, not" (x : stmt_loc list)]
 
-<<<<<<< HEAD
 let rec trans_stmt declc (ts : Ast.typed_statement) =
-  let stmt_typed = ts.stmt and sloc = ts.smeta.loc in
-=======
-let rec trans_stmt declc {Ast.stmt_typed; stmt_typed_loc= smeta; _} =
->>>>>>> 16aacf42
+  let stmt_typed = ts.stmt and smeta = ts.smeta.loc in
   let trans_stmt = trans_stmt {declc with dread= None; dconstrain= None} in
   let trans_single_stmt s = trans_stmt s |> List.hd_exn in
   let swrap stmt = [{stmt; smeta}] in
@@ -438,15 +375,8 @@
   | Ast.Assignment {assign_indices; assign_rhs; assign_identifier; assign_op}
     ->
       let wrap_expr expr_typed =
-<<<<<<< HEAD
-        Ast.mk_typed_expression ~expr:expr_typed ~loc:sloc
+        Ast.mk_typed_expression ~expr:expr_typed ~loc:smeta
           ~ad_level:assign_rhs.emeta.ad_level ~type_:assign_rhs.emeta.type_
-=======
-        { Ast.expr_typed_loc= smeta
-        ; expr_typed_ad_level= assign_rhs.expr_typed_ad_level
-        ; expr_typed_type= assign_rhs.expr_typed_type
-        ; expr_typed }
->>>>>>> 16aacf42
       in
       let assignee = wrap_expr @@ Ast.Variable assign_identifier in
       let assignee =
