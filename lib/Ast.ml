--- conflicted
+++ resolved
@@ -248,11 +248,8 @@
 
 (** Typed programs (after type checking) *)
 type typed_program = typed_statement program [@@deriving sexp, compare, map]
-<<<<<<< HEAD
-=======
 
 (*========================== Helper functions ===============================*)
->>>>>>> b98f92d6
 
 (** Forgetful function from typed to untyped expressions *)
 let rec untyped_expression_of_typed_expression {expr_typed; expr_typed_loc; _}
