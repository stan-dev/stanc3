open Core_kernel
open Frontend
open Analysis_and_optimization.Optimize
open Middle
open Common
open Analysis_and_optimization.Mir_utils

let reset_and_mir_of_string s =
  Gensym.reset_danger_use_cautiously () ;
  Frontend_utils.typed_ast_of_string_exn s |> Ast_to_Mir.trans_prog ""

let%expect_test "map_rec_stmt_loc" =
  let mir =
    reset_and_mir_of_string
      {|
      model {
        print(24);
        if (13) {
          print(244);
          if (24) {
            print(24);
          }
        }
      }
      |}
  in
  let f = function
    | Stmt.Fixed.Pattern.NRFunApp (CompilerInternal FnPrint, [s]) ->
        Stmt.Fixed.Pattern.NRFunApp (CompilerInternal FnPrint, [s; s])
    | x -> x in
  let mir = Program.map Fn.id (map_rec_stmt_loc f) mir in
  Fmt.str "@[<v>%a@]" Program.Typed.pp mir |> print_endline ;
  [%expect
    {|
      log_prob {
        {
          FnPrint__(24, 24);
          if(13) {
            FnPrint__(244, 244);
            if(24) {
              FnPrint__(24, 24);
            }
          }
        }
      }

      generate_quantities {
        if(PNot__(emit_transformed_parameters__ || emit_generated_quantities__)) return;
        if(PNot__(emit_generated_quantities__)) return;
      } |}]

let%expect_test "map_rec_state_stmt_loc" =
  let mir =
    reset_and_mir_of_string
      {|
      model {
        print(24);
        if (13) {
          print(244);
          if (24) {
            print(24);
          }
        }
      }
      |}
  in
  let f i = function
    | Stmt.Fixed.Pattern.NRFunApp (CompilerInternal FnPrint, [s]) ->
        Stmt.Fixed.Pattern.(NRFunApp (CompilerInternal FnPrint, [s; s]), i + 1)
    | x -> (x, i) in
  let mir_stmt, num =
    (map_rec_state_stmt_loc f 0)
      Stmt.Fixed.{pattern= SList mir.log_prob; meta= Location_span.empty} in
  let mir = {mir with log_prob= [mir_stmt]} in
  Fmt.str "@[<v>%a@]" Program.Typed.pp mir |> print_endline ;
  print_endline (string_of_int num) ;
  [%expect
    {|
      log_prob {
        {
          FnPrint__(24, 24);
          if(13) {
            FnPrint__(244, 244);
            if(24) {
              FnPrint__(24, 24);
            }
          }
        }
      }

      generate_quantities {
        if(PNot__(emit_transformed_parameters__ || emit_generated_quantities__)) return;
        if(PNot__(emit_generated_quantities__)) return;
      }



      3 |}]

let%expect_test "inline functions" =
  let mir =
    reset_and_mir_of_string
      {|
      functions {
        void f(int x, matrix y) {
          print(x);
          print(y);
        }
        real g(int z) {
          return z^2;
        }
      }
      model {
        f(3, [[3,2],[4,6]]);
        reject(g(53));
      }
      |}
  in
  let mir = function_inlining mir in
  Fmt.str "@[<v>%a@]" Program.Typed.pp mir |> print_endline ;
  [%expect
    {|
      functions {
        void f(int x, matrix y) {
          {
            FnPrint__(x);
            FnPrint__(y);
          }
        }
        real g(int z) {
          {
            return (z ^ 2);
          }
        }
      }



      log_prob {
        {
          {
            FnPrint__(3);
            FnPrint__(FnMakeRowVec__(FnMakeRowVec__(promote(3, real),
                      promote(2, real)), FnMakeRowVec__(promote(4, real),
                      promote(6, real))));
          }
          real inline_g_return_sym2__;
          {
            inline_g_return_sym2__ = (53 ^ 2);
          }
          FnReject__(inline_g_return_sym2__);
        }
      }

      generate_quantities {
        if(emit_transformed_parameters__) ; else {

        }
        if(PNot__(emit_transformed_parameters__ || emit_generated_quantities__)) return;
        if(PNot__(emit_generated_quantities__)) return;
      } |}]

let%expect_test "inline functions 2" =
  let mir =
    reset_and_mir_of_string
      {|
      functions {
        void f() {
        }
        void g() {
          f();
        }
      }
      generated quantities {
        g();
      }
      |}
  in
  let mir = function_inlining mir in
  Fmt.str "@[<v>%a@]" Program.Typed.pp mir |> print_endline ;
  [%expect
    {|
      functions {
        void f() {
          {

          }
        }
        void g() {
          {
            f();
          }
        }
      }




      generate_quantities {
        if(emit_transformed_parameters__) ; else {

        }
        if(PNot__(emit_transformed_parameters__ || emit_generated_quantities__)) return;
        if(PNot__(emit_generated_quantities__)) return;
        {
          {

          }
        }
      } |}]

let%expect_test "list collapsing" =
  let mir =
    reset_and_mir_of_string
      {|
      functions {
        void f(int x, matrix y) {
          print(x);
          print(y);
        }
        real g(int z) {
          return z^2;
        }
      }
      model {
        f(3, [[3,2],[4,6]]);
        reject(g(53));
      }
      |}
  in
  let mir = function_inlining mir in
  let mir = list_collapsing mir in
  print_s [%sexp (mir : Middle.Program.Typed.t)] ;
  [%expect
    {|
    ((functions_block
      (((fdrt ()) (fdname f) (fdsuffix FnPlain)
        (fdargs ((AutoDiffable x UInt) (AutoDiffable y UMatrix)))
        (fdbody
         (((pattern
            (Block
             (((pattern
                (NRFunApp (CompilerInternal FnPrint)
                 (((pattern (Var x))
                   (meta ((type_ UInt) (loc <opaque>) (adlevel DataOnly)))))))
               (meta <opaque>))
              ((pattern
                (NRFunApp (CompilerInternal FnPrint)
                 (((pattern (Var y))
                   (meta ((type_ UMatrix) (loc <opaque>) (adlevel AutoDiffable)))))))
               (meta <opaque>)))))
           (meta <opaque>))))
        (fdloc <opaque>))
       ((fdrt (UReal)) (fdname g) (fdsuffix FnPlain)
        (fdargs ((AutoDiffable z UInt)))
        (fdbody
         (((pattern
            (Block
             (((pattern
                (Return
                 (((pattern
                    (FunApp (StanLib Pow__ FnPlain AoS)
                     (((pattern (Var z))
                       (meta ((type_ UInt) (loc <opaque>) (adlevel DataOnly))))
                      ((pattern (Lit Int 2))
                       (meta ((type_ UInt) (loc <opaque>) (adlevel DataOnly)))))))
                   (meta ((type_ UReal) (loc <opaque>) (adlevel DataOnly)))))))
               (meta <opaque>)))))
           (meta <opaque>))))
        (fdloc <opaque>))))
     (input_vars ()) (prepare_data ())
     (log_prob
      (((pattern
         (Block
          (((pattern
             (Block
              (((pattern
                 (NRFunApp (CompilerInternal FnPrint)
                  (((pattern (Lit Int 3))
                    (meta ((type_ UInt) (loc <opaque>) (adlevel DataOnly)))))))
                (meta <opaque>))
               ((pattern
                 (NRFunApp (CompilerInternal FnPrint)
                  (((pattern
                     (FunApp (CompilerInternal FnMakeRowVec)
                      (((pattern
                         (FunApp (CompilerInternal FnMakeRowVec)
<<<<<<< HEAD
                          (((pattern (Lit Int 3))
                            (meta
                             ((type_ UInt) (loc <opaque>) (adlevel DataOnly))))
                           ((pattern (Lit Int 2))
                            (meta
                             ((type_ UInt) (loc <opaque>) (adlevel DataOnly)))))))
                        (meta
                         ((type_ URowVector) (loc <opaque>) (adlevel DataOnly))))
                       ((pattern
                         (FunApp (CompilerInternal FnMakeRowVec)
                          (((pattern (Lit Int 4))
                            (meta
                             ((type_ UInt) (loc <opaque>) (adlevel DataOnly))))
                           ((pattern (Lit Int 6))
=======
                          (((pattern
                             (FunApp (CompilerInternal FnMakeRowVec)
                              (((pattern
                                 (Promotion
                                  ((pattern (Lit Int 3))
                                   (meta
                                    ((type_ UInt) (loc <opaque>)
                                     (adlevel DataOnly))))
                                  UReal DataOnly))
                                (meta
                                 ((type_ UReal) (loc <opaque>)
                                  (adlevel DataOnly))))
                               ((pattern
                                 (Promotion
                                  ((pattern (Lit Int 2))
                                   (meta
                                    ((type_ UInt) (loc <opaque>)
                                     (adlevel DataOnly))))
                                  UReal DataOnly))
                                (meta
                                 ((type_ UReal) (loc <opaque>)
                                  (adlevel DataOnly)))))))
                            (meta
                             ((type_ URowVector) (loc <opaque>)
                              (adlevel DataOnly))))
                           ((pattern
                             (FunApp (CompilerInternal FnMakeRowVec)
                              (((pattern
                                 (Promotion
                                  ((pattern (Lit Int 4))
                                   (meta
                                    ((type_ UInt) (loc <opaque>)
                                     (adlevel DataOnly))))
                                  UReal DataOnly))
                                (meta
                                 ((type_ UReal) (loc <opaque>)
                                  (adlevel DataOnly))))
                               ((pattern
                                 (Promotion
                                  ((pattern (Lit Int 6))
                                   (meta
                                    ((type_ UInt) (loc <opaque>)
                                     (adlevel DataOnly))))
                                  UReal DataOnly))
                                (meta
                                 ((type_ UReal) (loc <opaque>)
                                  (adlevel DataOnly)))))))
>>>>>>> 23a0c3ed
                            (meta
                             ((type_ UInt) (loc <opaque>) (adlevel DataOnly)))))))
                        (meta
                         ((type_ URowVector) (loc <opaque>) (adlevel DataOnly)))))))
                    (meta ((type_ UMatrix) (loc <opaque>) (adlevel DataOnly)))))))
                (meta <opaque>)))))
            (meta <opaque>))
           ((pattern
             (Decl (decl_adtype AutoDiffable) (decl_id inline_g_return_sym2__)
              (decl_type (Unsized UReal)) (initialize true)))
            (meta <opaque>))
           ((pattern
             (Block
              (((pattern
                 (Assignment (inline_g_return_sym2__ UReal ())
                  ((pattern
                    (FunApp (StanLib Pow__ FnPlain AoS)
                     (((pattern (Lit Int 53))
                       (meta ((type_ UInt) (loc <opaque>) (adlevel DataOnly))))
                      ((pattern (Lit Int 2))
                       (meta ((type_ UInt) (loc <opaque>) (adlevel DataOnly)))))))
                   (meta ((type_ UReal) (loc <opaque>) (adlevel DataOnly))))))
                (meta <opaque>)))))
            (meta <opaque>))
           ((pattern
             (NRFunApp (CompilerInternal FnReject)
              (((pattern (Var inline_g_return_sym2__))
                (meta ((type_ UReal) (loc <opaque>) (adlevel AutoDiffable)))))))
            (meta <opaque>)))))
        (meta <opaque>))))
     (generate_quantities
      (((pattern
         (IfElse
          ((pattern (Var emit_transformed_parameters__))
           (meta ((type_ UInt) (loc <opaque>) (adlevel DataOnly))))
          ((pattern Skip) (meta <opaque>))
          (((pattern (Block ())) (meta <opaque>)))))
        (meta <opaque>))
       ((pattern
         (IfElse
          ((pattern
            (FunApp (StanLib PNot__ FnPlain AoS)
             (((pattern
                (EOr
                 ((pattern (Var emit_transformed_parameters__))
                  (meta ((type_ UInt) (loc <opaque>) (adlevel DataOnly))))
                 ((pattern (Var emit_generated_quantities__))
                  (meta ((type_ UInt) (loc <opaque>) (adlevel DataOnly))))))
               (meta ((type_ UInt) (loc <opaque>) (adlevel DataOnly)))))))
           (meta ((type_ UInt) (loc <opaque>) (adlevel DataOnly))))
          ((pattern (Return ())) (meta <opaque>)) ()))
        (meta <opaque>))
       ((pattern
         (IfElse
          ((pattern
            (FunApp (StanLib PNot__ FnPlain AoS)
             (((pattern (Var emit_generated_quantities__))
               (meta ((type_ UInt) (loc <opaque>) (adlevel DataOnly)))))))
           (meta ((type_ UInt) (loc <opaque>) (adlevel DataOnly))))
          ((pattern (Return ())) (meta <opaque>)) ()))
        (meta <opaque>))))
     (transform_inits ()) (output_vars ()) (prog_name "") (prog_path ""))
    |}]

let%expect_test "do not inline recursive functions" =
  let mir =
    reset_and_mir_of_string
      {|
      functions {
        real g(int z);
        real g(int z) {
          return z^2;
        }
      }
      model {
        reject(g(53));
      }
      |}
  in
  let mir = function_inlining mir in
  Fmt.str "@[<v>%a@]" Program.Typed.pp mir |> print_endline ;
  [%expect
    {|
      functions {
        real g(int z) {
          ;
        }
        real g(int z) {
          {
            return (z ^ 2);
          }
        }
      }



      log_prob {
        {
          FnReject__(g(53));
        }
      }

      generate_quantities {
        if(emit_transformed_parameters__) ; else {

        }
        if(PNot__(emit_transformed_parameters__ || emit_generated_quantities__)) return;
        if(PNot__(emit_generated_quantities__)) return;
      } |}]

let%expect_test "inline function in for loop" =
  let mir =
    reset_and_mir_of_string
      {|
      functions {
        int f(int z) {
          print("f");
          return 42;
        }
        int g(int z) {
          print("g");
          return z + 24;
        }
      }
      model {
        for (i in f(2) : g(3)) print("body");
      }
      |}
  in
  let mir = function_inlining mir in
  Fmt.str "@[<v>%a@]" Program.Typed.pp mir |> print_endline ;
  [%expect
    {|
      functions {
        int f(int z) {
          {
            FnPrint__("f");
            return 42;
          }
        }
        int g(int z) {
          {
            FnPrint__("g");
            return (z + 24);
          }
        }
      }



      log_prob {
        {
          int inline_f_return_sym1__;
          int inline_g_return_sym3__;
          {
            FnPrint__("f");
            inline_f_return_sym1__ = 42;
          }
          {
            FnPrint__("g");
            inline_g_return_sym3__ = (3 + 24);
          }
          for(i in inline_f_return_sym1__:inline_g_return_sym3__) {
            {
              FnPrint__("body");
            }
            {
              FnPrint__("g");
              inline_g_return_sym3__ = (3 + 24);
            }
          }
        }
      }

      generate_quantities {
        if(emit_transformed_parameters__) ; else {

        }
        if(PNot__(emit_transformed_parameters__ || emit_generated_quantities__)) return;
        if(PNot__(emit_generated_quantities__)) return;
      } |}]

(* TODO: check test results from here *)

let%expect_test "inline function in for loop 2" =
  let mir =
    reset_and_mir_of_string
      {|
      functions {
        int f(int z) {
          print("f");
          return 42;
        }
        int g(int z) {
          print("g");
          return f(z) + 24;
        }
      }
      model {
        for (i in f(2) : g(3)) print("body");
      }
      |}
  in
  let mir = function_inlining mir in
  Fmt.str "@[<v>%a@]" Program.Typed.pp mir |> print_endline ;
  [%expect
    {|
      functions {
        int f(int z) {
          {
            FnPrint__("f");
            return 42;
          }
        }
        int g(int z) {
          {
            FnPrint__("g");
            return (f(z) + 24);
          }
        }
      }



      log_prob {
        {
          int inline_f_return_sym5__;
          int inline_g_return_sym7__;
          {
            FnPrint__("f");
            inline_f_return_sym5__ = 42;
          }
          {
            FnPrint__("g");
            int inline_g_inline_f_return_sym3___sym8__;
            {
              FnPrint__("f");
              inline_g_inline_f_return_sym3___sym8__ = 42;
            }
            inline_g_return_sym7__ = (inline_g_inline_f_return_sym3___sym8__ + 24);
          }
          for(i in inline_f_return_sym5__:inline_g_return_sym7__) {
            {
              FnPrint__("body");
            }
            {
              FnPrint__("g");
              int inline_g_inline_f_return_sym3___sym8__;
              {
                FnPrint__("f");
                inline_g_inline_f_return_sym3___sym8__ = 42;
              }
              inline_g_return_sym7__ = (inline_g_inline_f_return_sym3___sym8__ + 24);
            }
          }
        }
      }

      generate_quantities {
        if(emit_transformed_parameters__) ; else {

        }
        if(PNot__(emit_transformed_parameters__ || emit_generated_quantities__)) return;
        if(PNot__(emit_generated_quantities__)) return;
      } |}]

let%expect_test "inline function in while loop" =
  let mir =
    reset_and_mir_of_string
      {|
      functions {
        int f(int z) {
          print("f");
          return 42;
        }
        int g(int z) {
          print("g");
          return z + 24;
        }
      }
      model {
        while (g(3)) print("body");
      }
      |}
  in
  let mir = function_inlining mir in
  Fmt.str "@[<v>%a@]" Program.Typed.pp mir |> print_endline ;
  [%expect
    {|
      functions {
        int f(int z) {
          {
            FnPrint__("f");
            return 42;
          }
        }
        int g(int z) {
          {
            FnPrint__("g");
            return (z + 24);
          }
        }
      }



      log_prob {
        {
          int inline_g_return_sym1__;
          {
            FnPrint__("g");
            inline_g_return_sym1__ = (3 + 24);
          }
          while(inline_g_return_sym1__) {
            FnPrint__("body");
            {
              FnPrint__("g");
              inline_g_return_sym1__ = (3 + 24);
            }
          }
        }
      }

      generate_quantities {
        if(emit_transformed_parameters__) ; else {

        }
        if(PNot__(emit_transformed_parameters__ || emit_generated_quantities__)) return;
        if(PNot__(emit_generated_quantities__)) return;
      } |}]

let%expect_test "inline function in if then else" =
  let mir =
    reset_and_mir_of_string
      {|
      functions {
        int f(int z) {
          print("f");
          return 42;
        }
        int g(int z) {
          print("g");
          return z + 24;
        }
      }
      model {
        if (g(3)) print("body");
      }
      |}
  in
  let mir = function_inlining mir in
  Fmt.str "@[<v>%a@]" Program.Typed.pp mir |> print_endline ;
  [%expect
    {|
      functions {
        int f(int z) {
          {
            FnPrint__("f");
            return 42;
          }
        }
        int g(int z) {
          {
            FnPrint__("g");
            return (z + 24);
          }
        }
      }



      log_prob {
        {
          int inline_g_return_sym1__;
          {
            FnPrint__("g");
            inline_g_return_sym1__ = (3 + 24);
          }
          if(inline_g_return_sym1__) FnPrint__("body");
        }
      }

      generate_quantities {
        if(emit_transformed_parameters__) ; else {

        }
        if(PNot__(emit_transformed_parameters__ || emit_generated_quantities__)) return;
        if(PNot__(emit_generated_quantities__)) return;
      }

    |}]

let%expect_test "inline function in ternary if " =
  let mir =
    reset_and_mir_of_string
      {|
      functions {
        int f(int z) {
          print("f");
          return 42;
        }
        int g(int z) {
          print("g");
          return z + 24;
        }
        int h(int z) {
          print("h");
          return z + 4;
        }
      }
      model {
        print(f(2) ? g(3) : h(4));
      }
      |}
  in
  let mir = function_inlining mir in
  Fmt.str "@[<v>%a@]" Program.Typed.pp mir |> print_endline ;
  [%expect
    {|
      functions {
        int f(int z) {
          {
            FnPrint__("f");
            return 42;
          }
        }
        int g(int z) {
          {
            FnPrint__("g");
            return (z + 24);
          }
        }
        int h(int z) {
          {
            FnPrint__("h");
            return (z + 4);
          }
        }
      }



      log_prob {
        {
          int inline_f_return_sym1__;
          int inline_g_return_sym3__;
          int inline_h_return_sym5__;
          {
            FnPrint__("f");
            inline_f_return_sym1__ = 42;
          }
          if(inline_f_return_sym1__) {
            {
              FnPrint__("g");
              inline_g_return_sym3__ = (3 + 24);
            }
          } else {
            {
              FnPrint__("h");
              inline_h_return_sym5__ = (4 + 4);
            }
          }
          FnPrint__(inline_f_return_sym1__ ?inline_g_return_sym3__:
                    inline_h_return_sym5__);
        }
      }

      generate_quantities {
        if(emit_transformed_parameters__) ; else {

        }
        if(PNot__(emit_transformed_parameters__ || emit_generated_quantities__)) return;
        if(PNot__(emit_generated_quantities__)) return;
      } |}]

let%expect_test "inline function multiple returns " =
  let mir =
    reset_and_mir_of_string
      {|
      functions {
        int f(int z) {
          if (2) {
            print("f");
            return 42;
          }
          return 6;
        }
      }
      model {
        print(f(2));
      }
      |}
  in
  let mir = function_inlining mir in
  Fmt.str "@[<v>%a@]" Program.Typed.pp mir |> print_endline ;
  [%expect
    {|
      functions {
        int f(int z) {
          {
            if(2) {
              FnPrint__("f");
              return 42;
            }
            return 6;
          }
        }
      }



      log_prob {
        {
          int inline_f_return_sym1__;
          data int inline_f_early_ret_check_sym2__;
          inline_f_early_ret_check_sym2__ = 0;
          for(inline_f_iterator_sym3__ in 1:1) {
            if(2) {
              FnPrint__("f");
              inline_f_early_ret_check_sym2__ = 1;
              inline_f_return_sym1__ = 42;
              break;
            }
            inline_f_early_ret_check_sym2__ = 1;
            inline_f_return_sym1__ = 6;
            break;
          }
          FnPrint__(inline_f_return_sym1__);
        }
      }

      generate_quantities {
        if(emit_transformed_parameters__) ; else {

        }
        if(PNot__(emit_transformed_parameters__ || emit_generated_quantities__)) return;
        if(PNot__(emit_generated_quantities__)) return;
      } |}]

let%expect_test "inline function indices " =
  let mir =
    reset_and_mir_of_string
      {|
      functions {
        int f(int z) {
          print(z);
          return 42;
        }
      }
      model {
        array[2, 2] int a;
        print(a[f(1), f(2)]);
      }
      |}
  in
  let mir = function_inlining mir in
  Fmt.str "@[<v>%a@]" Program.Typed.pp mir |> print_endline ;
  [%expect
    {|
      functions {
        int f(int z) {
          {
            FnPrint__(z);
            return 42;
          }
        }
      }



      log_prob {
        {
          array[array[int, 2], 2] a;
          int inline_f_return_sym3__;
          int inline_f_return_sym1__;
          {
            FnPrint__(2);
            inline_f_return_sym3__ = 42;
          }
          {
            FnPrint__(1);
            inline_f_return_sym1__ = 42;
          }
          FnPrint__(a[inline_f_return_sym1__, inline_f_return_sym3__]);
        }
      }

      generate_quantities {
        if(emit_transformed_parameters__) ; else {

        }
        if(PNot__(emit_transformed_parameters__ || emit_generated_quantities__)) return;
        if(PNot__(emit_generated_quantities__)) return;
      } |}]

let%expect_test "inline function and " =
  let mir =
    reset_and_mir_of_string
      {|
      functions {
        int f(int z) {
          print(z);
          return 42;
        }
      }
      model {
        print(f(1) && f(2));
      }
      |}
  in
  (* TODO: these declarations are still in the wrong place *)
  let mir = function_inlining mir in
  Fmt.str "@[<v>%a@]" Program.Typed.pp mir |> print_endline ;
  [%expect
    {|
      functions {
        int f(int z) {
          {
            FnPrint__(z);
            return 42;
          }
        }
      }



      log_prob {
        {
          int inline_f_return_sym1__;
          int inline_f_return_sym3__;
          {
            FnPrint__(1);
            inline_f_return_sym1__ = 42;
          }
          if(inline_f_return_sym1__) {
            {
              FnPrint__(2);
              inline_f_return_sym3__ = 42;
            }
          }
          FnPrint__(inline_f_return_sym1__ && inline_f_return_sym3__);
        }
      }

      generate_quantities {
        if(emit_transformed_parameters__) ; else {

        }
        if(PNot__(emit_transformed_parameters__ || emit_generated_quantities__)) return;
        if(PNot__(emit_generated_quantities__)) return;
      } |}]

let%expect_test "inline function or " =
  let mir =
    reset_and_mir_of_string
      {|
      functions {
        int f(int z) {
          print(z);
          return 42;
        }
      }
      model {
        print(f(1) || f(2));
      }
      |}
  in
  let mir = function_inlining mir in
  Fmt.str "@[<v>%a@]" Program.Typed.pp mir |> print_endline ;
  [%expect
    {|
      functions {
        int f(int z) {
          {
            FnPrint__(z);
            return 42;
          }
        }
      }



      log_prob {
        {
          int inline_f_return_sym1__;
          int inline_f_return_sym3__;
          {
            FnPrint__(1);
            inline_f_return_sym1__ = 42;
          }
          if(inline_f_return_sym1__) ; else {
            {
              FnPrint__(2);
              inline_f_return_sym3__ = 42;
            }
          }
          FnPrint__(inline_f_return_sym1__ || inline_f_return_sym3__);
        }
      }

      generate_quantities {
        if(emit_transformed_parameters__) ; else {

        }
        if(PNot__(emit_transformed_parameters__ || emit_generated_quantities__)) return;
        if(PNot__(emit_generated_quantities__)) return;
      } |}]

let%expect_test "unroll nested loop" =
  let mir =
    reset_and_mir_of_string
      {|      model {
                for (i in 1:2)
                  for (j in 3:4)
                    print(i, j);
                   }
      |}
  in
  let mir = static_loop_unrolling mir in
  Fmt.str "@[<v>%a@]" Program.Typed.pp mir |> print_endline ;
  [%expect
    {|
      log_prob {
        {
          {
            {
              FnPrint__(1, 3);
            }
            {
              FnPrint__(1, 4);
            }
          }
          {
            {
              FnPrint__(2, 3);
            }
            {
              FnPrint__(2, 4);
            }
          }
        }
      }

      generate_quantities {
        if(PNot__(emit_transformed_parameters__ || emit_generated_quantities__)) return;
        if(PNot__(emit_generated_quantities__)) return;
      } |}]

let%expect_test "unroll nested loop 2" =
  let mir =
    reset_and_mir_of_string
      {|      model {
                for (i in 1:2)
                  for (j in i:4)
                    for (k in j:9)
                       print(i, j, k);
                   }
      |}
  in
  let mir = static_loop_unrolling mir in
  Fmt.str "@[<v>%a@]" Program.Typed.pp mir |> print_endline ;
  [%expect
    {|
      log_prob {
        {
          {
            {
              {
                FnPrint__(1, 1, 1);
              }
              {
                FnPrint__(1, 1, 2);
              }
              {
                FnPrint__(1, 1, 3);
              }
              {
                FnPrint__(1, 1, 4);
              }
              {
                FnPrint__(1, 1, 5);
              }
              {
                FnPrint__(1, 1, 6);
              }
              {
                FnPrint__(1, 1, 7);
              }
              {
                FnPrint__(1, 1, 8);
              }
              {
                FnPrint__(1, 1, 9);
              }
            }
            {
              {
                FnPrint__(1, 2, 2);
              }
              {
                FnPrint__(1, 2, 3);
              }
              {
                FnPrint__(1, 2, 4);
              }
              {
                FnPrint__(1, 2, 5);
              }
              {
                FnPrint__(1, 2, 6);
              }
              {
                FnPrint__(1, 2, 7);
              }
              {
                FnPrint__(1, 2, 8);
              }
              {
                FnPrint__(1, 2, 9);
              }
            }
            {
              {
                FnPrint__(1, 3, 3);
              }
              {
                FnPrint__(1, 3, 4);
              }
              {
                FnPrint__(1, 3, 5);
              }
              {
                FnPrint__(1, 3, 6);
              }
              {
                FnPrint__(1, 3, 7);
              }
              {
                FnPrint__(1, 3, 8);
              }
              {
                FnPrint__(1, 3, 9);
              }
            }
            {
              {
                FnPrint__(1, 4, 4);
              }
              {
                FnPrint__(1, 4, 5);
              }
              {
                FnPrint__(1, 4, 6);
              }
              {
                FnPrint__(1, 4, 7);
              }
              {
                FnPrint__(1, 4, 8);
              }
              {
                FnPrint__(1, 4, 9);
              }
            }
          }
          {
            {
              {
                FnPrint__(2, 2, 2);
              }
              {
                FnPrint__(2, 2, 3);
              }
              {
                FnPrint__(2, 2, 4);
              }
              {
                FnPrint__(2, 2, 5);
              }
              {
                FnPrint__(2, 2, 6);
              }
              {
                FnPrint__(2, 2, 7);
              }
              {
                FnPrint__(2, 2, 8);
              }
              {
                FnPrint__(2, 2, 9);
              }
            }
            {
              {
                FnPrint__(2, 3, 3);
              }
              {
                FnPrint__(2, 3, 4);
              }
              {
                FnPrint__(2, 3, 5);
              }
              {
                FnPrint__(2, 3, 6);
              }
              {
                FnPrint__(2, 3, 7);
              }
              {
                FnPrint__(2, 3, 8);
              }
              {
                FnPrint__(2, 3, 9);
              }
            }
            {
              {
                FnPrint__(2, 4, 4);
              }
              {
                FnPrint__(2, 4, 5);
              }
              {
                FnPrint__(2, 4, 6);
              }
              {
                FnPrint__(2, 4, 7);
              }
              {
                FnPrint__(2, 4, 8);
              }
              {
                FnPrint__(2, 4, 9);
              }
            }
          }
        }
      }

      generate_quantities {
        if(PNot__(emit_transformed_parameters__ || emit_generated_quantities__)) return;
        if(PNot__(emit_generated_quantities__)) return;
      } |}]

let%expect_test "unroll nested loop 3" =
  let mir =
    reset_and_mir_of_string
      {|      model {
                for (i in 1:2)
                  for (j in i:4)
                    for (k in j:i+j)
                       print(i, j, k);
                   }
      |}
  in
  let mir = static_loop_unrolling mir in
  Fmt.str "@[<v>%a@]" Program.Typed.pp mir |> print_endline ;
  [%expect
    {|
      log_prob {
        {
          {
            {
              {
                FnPrint__(1, 1, 1);
              }
              {
                FnPrint__(1, 1, 2);
              }
            }
            {
              {
                FnPrint__(1, 2, 2);
              }
              {
                FnPrint__(1, 2, 3);
              }
            }
            {
              {
                FnPrint__(1, 3, 3);
              }
              {
                FnPrint__(1, 3, 4);
              }
            }
            {
              {
                FnPrint__(1, 4, 4);
              }
              {
                FnPrint__(1, 4, 5);
              }
            }
          }
          {
            {
              {
                FnPrint__(2, 2, 2);
              }
              {
                FnPrint__(2, 2, 3);
              }
              {
                FnPrint__(2, 2, 4);
              }
            }
            {
              {
                FnPrint__(2, 3, 3);
              }
              {
                FnPrint__(2, 3, 4);
              }
              {
                FnPrint__(2, 3, 5);
              }
            }
            {
              {
                FnPrint__(2, 4, 4);
              }
              {
                FnPrint__(2, 4, 5);
              }
              {
                FnPrint__(2, 4, 6);
              }
            }
          }
        }
      }

      generate_quantities {
        if(PNot__(emit_transformed_parameters__ || emit_generated_quantities__)) return;
        if(PNot__(emit_generated_quantities__)) return;
      } |}]

let%expect_test "unroll nested loop with break" =
  let mir =
    reset_and_mir_of_string
      {|      model {
                for (i in 1:2)
                  for (j in 3:4) {
                    print(i);
                    break;
                  }
              }
      |}
  in
  let mir = static_loop_unrolling mir in
  Fmt.str "@[<v>%a@]" Program.Typed.pp mir |> print_endline ;
  [%expect
    {|
      log_prob {
        {
          {
            for(j in 3:4) {
              FnPrint__(1);
              break;
            }
          }
          {
            for(j in 3:4) {
              FnPrint__(2);
              break;
            }
          }
        }
      }

      generate_quantities {
        if(PNot__(emit_transformed_parameters__ || emit_generated_quantities__)) return;
        if(PNot__(emit_generated_quantities__)) return;
      } |}]

let%expect_test "constant propagation" =
  let mir =
    reset_and_mir_of_string
      {|
      transformed data {
        int i;
        i = 42;
        int j;
        j = 2 + i;
      }
      model {
        for (x in 1:i) {
          print(i + j);
        }
      }
      |}
  in
  let mir = constant_propagation mir in
  Fmt.str "@[<v>%a@]" Program.Typed.pp mir |> print_endline ;
  [%expect
    {|
    prepare_data {
      data int i;
      i = 42;
      data int j;
      j = (2 + 42);
    }

    log_prob {
      {
        for(x in 1:42) {
          FnPrint__((42 + 44));
        }
      }
    }

    generate_quantities {
      if(PNot__(emit_transformed_parameters__ || emit_generated_quantities__)) return;
      if(PNot__(emit_generated_quantities__)) return;
    } |}]

let%expect_test "constant propagation, local scope" =
  let mir =
    reset_and_mir_of_string
      {|
      transformed data {
        int i;
        i = 42;
        {
          int j;
          j = 2;
        }
      }
      model {
        int j;
        for (x in 1:i) {
          print(i + j);
        }
      }
      |}
  in
  let mir = constant_propagation mir in
  Fmt.str "@[<v>%a@]" Program.Typed.pp mir |> print_endline ;
  [%expect
    {|
    prepare_data {
      data int i;
      i = 42;
      {
        data int j;
        j = 2;
      }
    }

    log_prob {
      {
        int j;
        for(x in 1:42) {
          FnPrint__((42 + j));
        }
      }
    }

    generate_quantities {
      if(PNot__(emit_transformed_parameters__ || emit_generated_quantities__)) return;
      if(PNot__(emit_generated_quantities__)) return;
    } |}]

let%expect_test "constant propagation, model block local scope" =
  let mir =
    reset_and_mir_of_string
      {|
      model {
        int i;
        i = 42;
        int j;
        j = 2;
      }
      generated quantities {
        int i;
        int j;
        for (x in 1:i) {
          print(i + j);
        }
      }
      |}
  in
  let mir = constant_propagation mir in
  Fmt.str "@[<v>%a@]" Program.Typed.pp mir |> print_endline ;
  [%expect
    {|
    log_prob {
      {
        int i;
        i = 42;
        int j;
        j = 2;
      }
    }

    generate_quantities {
      if(PNot__(emit_transformed_parameters__ || emit_generated_quantities__)) return;
      if(PNot__(emit_generated_quantities__)) return;
      data int i;
      data int j;
      for(x in 1:i) {
        FnPrint__((i + j));
      }
    }


    output_vars {
      generated_quantities int i; //int
      generated_quantities int j; //int
    } |}]

let%expect_test "expression propagation" =
  let mir =
    reset_and_mir_of_string
      {|
      transformed data {
        int i;
        int j;
        j = 2 + i;
      }
      model {
        for (x in 1:i) {
          print(i + j);
        }
      }
      |}
  in
  let mir = expression_propagation mir in
  Fmt.str "@[<v>%a@]" Program.Typed.pp mir |> print_endline ;
  [%expect
    {|
      prepare_data {
        data int i;
        data int j;
        j = (2 + i);
      }

      log_prob {
        {
          for(x in 1:i) {
            FnPrint__((i + (2 + i)));
          }
        }
      }

      generate_quantities {
        if(PNot__(emit_transformed_parameters__ || emit_generated_quantities__)) return;
        if(PNot__(emit_generated_quantities__)) return;
      } |}]

let%expect_test "copy propagation" =
  let mir =
    reset_and_mir_of_string
      {|
      model {
        int i;
        int j;
        j = i;
        int k;
        k = 2 * j;
        for (x in 1:i) {
          print(i + j + k);
        }
      }
      |}
  in
  let mir = copy_propagation mir in
  Fmt.str "@[<v>%a@]" Program.Typed.pp mir |> print_endline ;
  [%expect
    {|
      log_prob {
        {
          int i;
          int j;
          j = i;
          int k;
          k = (2 * i);
          for(x in 1:i) {
            FnPrint__(((i + i) + k));
          }
        }
      }

      generate_quantities {
        if(PNot__(emit_transformed_parameters__ || emit_generated_quantities__)) return;
        if(PNot__(emit_generated_quantities__)) return;
      } |}]

let%expect_test "dead code elimination" =
  let mir =
    reset_and_mir_of_string
      {|
      transformed data {
        array[2] int i;
        i[1] = 2;
        i = {3, 2};
        array[2] int j;
        j = {3, 2};
        j[1] = 2;
      }
      model {
        print(i);
        print(j);
      }
      |}
  in
  let mir = dead_code_elimination mir in
  Fmt.str "@[<v>%a@]" Program.Typed.pp mir |> print_endline ;
  [%expect
    {|
      prepare_data {
        data array[int, 2] i;
        i[1] = 2;
        i = FnMakeArray__(3, 2);
        data array[int, 2] j;
        j = FnMakeArray__(3, 2);
        j[1] = 2;
      }

      log_prob {
        {
          FnPrint__(i);
          FnPrint__(j);
        }
      }

      generate_quantities {
        if(PNot__(emit_transformed_parameters__ || emit_generated_quantities__)) return;
        if(PNot__(emit_generated_quantities__)) return;
      } |}]

let%expect_test "dead code elimination decl" =
  let mir =
    reset_and_mir_of_string
      {|
      model {
        int i;
        i = 4;
      }
      generated quantities {
        {
          int i;
          print(i);
        }
      }
      |}
  in
  let mir = dead_code_elimination mir in
  Fmt.str "@[<v>%a@]" Program.Typed.pp mir |> print_endline ;
  [%expect
    {|
      log_prob {
        {
          int i;
        }
      }

      generate_quantities {
        if(PNot__(emit_transformed_parameters__ || emit_generated_quantities__)) return;
        if(PNot__(emit_generated_quantities__)) return;
        {
          data int i;
          FnPrint__(i);
        }
      } |}]

let%expect_test "dead code elimination, for loop" =
  let mir =
    reset_and_mir_of_string
      {|
      model {
        int i;
        print(i);
        for (j in 3:5);
      }
      |}
  in
  let mir = dead_code_elimination mir in
  Fmt.str "@[<v>%a@]" Program.Typed.pp mir |> print_endline ;
  [%expect
    {|
      log_prob {
        {
          int i;
          FnPrint__(i);
        }
      }

      generate_quantities {
        if(PNot__(emit_transformed_parameters__ || emit_generated_quantities__)) return;
        if(PNot__(emit_generated_quantities__)) return;
      } |}]

let%expect_test "dead code elimination, while loop" =
  let mir =
    reset_and_mir_of_string
      {|
      model {
        int i;
        print(i);
        while (0) {
          print(13);
        };
        while (1) {
        }
      }
      |}
  in
  let mir = dead_code_elimination mir in
  Fmt.str "@[<v>%a@]" Program.Typed.pp mir |> print_endline ;
  [%expect
    {|
      log_prob {
        {
          int i;
          FnPrint__(i);
          while(1) ;
        }
      }

      generate_quantities {
        if(PNot__(emit_transformed_parameters__ || emit_generated_quantities__)) return;
        if(PNot__(emit_generated_quantities__)) return;
      } |}]

let%expect_test "dead code elimination, if then" =
  let mir =
    reset_and_mir_of_string
      {|
      model {
        int i;
        print(i);
        if (1) {
          print("hello");
        } else {
          print("goodbye");
        }
        if (0) {
          print("hello");
        } else {
          print("goodbye");
        }
        if (i) {

        } else {

        }
      }
      |}
  in
  let mir = dead_code_elimination mir in
  Fmt.str "@[<v>%a@]" Program.Typed.pp mir |> print_endline ;
  [%expect
    {|
      log_prob {
        {
          int i;
          FnPrint__(i);
          {
            FnPrint__("hello");
          }
          {
            FnPrint__("goodbye");
          }
        }
      }

      generate_quantities {
        if(PNot__(emit_transformed_parameters__ || emit_generated_quantities__)) return;
        if(PNot__(emit_generated_quantities__)) return;
      } |}]

let%expect_test "dead code elimination, nested" =
  let mir =
    reset_and_mir_of_string
      {|
      model {
        int i;
        print(i);
        for (j in 3:5) {
          for (k in 34:2);
        }
      }
      |}
  in
  let mir = dead_code_elimination mir in
  Fmt.str "@[<v>%a@]" Program.Typed.pp mir |> print_endline ;
  [%expect
    {|
      log_prob {
        {
          int i;
          FnPrint__(i);
        }
      }

      generate_quantities {
        if(PNot__(emit_transformed_parameters__ || emit_generated_quantities__)) return;
        if(PNot__(emit_generated_quantities__)) return;
      } |}]

let%expect_test "partial evaluation" =
  let mir =
    reset_and_mir_of_string
      {|
      model {
        if (1 > 2) {
          int i;
          print(1+2);
          print(i + (1+2));
          print(log(1-i));
        }
      }
      |}
  in
  let mir = partial_evaluation mir in
  Fmt.str "@[<v>%a@]" Program.Typed.pp mir |> print_endline ;
  [%expect
    {|
      log_prob {
        {
          if(0) {
            int i;
            FnPrint__(3);
            FnPrint__((i + 3));
            FnPrint__(log1m(i));
          }
        }
      }

      generate_quantities {
        if(PNot__(emit_transformed_parameters__ || emit_generated_quantities__)) return;
        if(PNot__(emit_generated_quantities__)) return;
      } |}]

let%expect_test "partial evaluate reject" =
  let mir =
    reset_and_mir_of_string
      {|
      model {
        int x = 5 %/% 0;
      }
      |} in
  let mir = partial_evaluation mir in
  Fmt.str "@[<v>%a@]" Program.Typed.pp mir |> print_endline ;
  [%expect
    {|
      log_prob {
        {
          int x;
          FnReject__("Integer division by zero");
        }
      }

      generate_quantities {
        if(PNot__(emit_transformed_parameters__ || emit_generated_quantities__)) return;
        if(PNot__(emit_generated_quantities__)) return;
      } |}]

let%expect_test "try partially evaluate" =
  let mir =
    reset_and_mir_of_string
      {|
      model {
        real x;
        real y;
        vector[2] a;
        vector[2] b;
        print(log(exp(x)-exp(y)));
        print(log(exp(a)-exp(b)));
      }
      |}
  in
  let mir = partial_evaluation mir in
  Fmt.str "@[<v>%a@]" Program.Typed.pp mir |> print_endline ;
  [%expect
    {|
      log_prob {
        {
          real x;
          real y;
          vector[2] a;
          vector[2] b;
          FnPrint__(log_diff_exp(x, y));
          FnPrint__(log_diff_exp(a, b));
        }
      }

      generate_quantities {
        if(PNot__(emit_transformed_parameters__ || emit_generated_quantities__)) return;
        if(PNot__(emit_generated_quantities__)) return;
      } |}]

let%expect_test "partially evaluate with equality check" =
  let mir =
    reset_and_mir_of_string
      {|
      model {
        vector[2] x;
        vector[2] y;
        print(dot_product(x, x));
        print(dot_product(x, y));
      }
      |}
  in
  let mir = partial_evaluation mir in
  Fmt.str "@[<v>%a@]" Program.Typed.pp mir |> print_endline ;
  [%expect
    {|
      log_prob {
        {
          vector[2] x;
          vector[2] y;
          FnPrint__(dot_self(x));
          FnPrint__(dot_product(x, y));
        }
      }

      generate_quantities {
        if(PNot__(emit_transformed_parameters__ || emit_generated_quantities__)) return;
        if(PNot__(emit_generated_quantities__)) return;
      } |}]

let%expect_test "partially evaluate functions" =
  let mir =
    reset_and_mir_of_string
      {|
parameters {
    matrix[3, 2] x_matrix;
    matrix[2, 4] y_matrix;
    matrix[4, 2] z_matrix;
    vector[2] x_vector;
    vector[3] y_vector;
    cov_matrix[2] x_cov;
    real theta_u;
    real phi_u;
}
model {
    real theta = 34.;
    real phi = 5.;
    real x;
    int i = 23;
    int j = 32;
    array[3] int y_arr = {32, 2, 35};
    target += +i;
    target += -i;
    target += !i;
    target += +theta;
    target += -theta;
    target += i+j;
    target += i-j;
    target += i*j;
    target += i%/%j;
    target += i==j;
    target += i!=j;
    target += i<j;
    target += i<=j;
    target += i>j;
    target += i>=j;
    target += i && j;
    target += i || j;
    target += theta + phi;
    target += theta - phi;
    target += theta * phi;
    target += theta / phi;
    target += theta == phi;
    target += theta != phi;
    target += theta <= phi;
    target += theta < phi;
    target += theta > phi;
    target += theta >= phi;
    target += theta && phi;
    target += theta || phi;
    target += bernoulli_lpmf(y_arr| inv_logit(theta + x_matrix * x_vector));
    target += bernoulli_lpmf(y_arr| inv_logit(x_matrix * x_vector + theta));
    target += bernoulli_lpmf(y_arr| inv_logit(x_matrix * x_vector));
    target += bernoulli_lupmf(y_arr| inv_logit(theta + x_matrix * x_vector));
    target += bernoulli_lupmf(y_arr| inv_logit(x_matrix * x_vector + theta));
    target += bernoulli_lupmf(y_arr| inv_logit(x_matrix * x_vector));
    target += bernoulli_logit_lpmf(y_arr| (theta + x_matrix * x_vector));
    target += bernoulli_logit_lpmf(y_arr| (x_matrix * x_vector + theta));
    target += bernoulli_logit_lpmf(y_arr| (x_matrix * x_vector));
    target += bernoulli_logit_lupmf(y_arr| (theta + x_matrix * x_vector));
    target += bernoulli_logit_lupmf(y_arr| (x_matrix * x_vector + theta));
    target += bernoulli_logit_lupmf(y_arr| (x_matrix * x_vector));
    target += bernoulli_lpmf(y_arr| inv_logit(x_vector));
    target += bernoulli_lupmf(y_arr| inv_logit(x_vector));
    target += binomial_lpmf(y_arr| j, inv_logit(x_vector));
    target += binomial_lupmf(y_arr| j, inv_logit(x_vector));
    target += categorical_lpmf(y_arr| inv_logit(x_vector));
    target += categorical_lupmf(y_arr| inv_logit(x_vector));
    target += columns_dot_product(x_matrix, x_matrix);
    target += dot_product(x_vector, x_vector);
    target += inv(sqrt(x_vector));
    target += inv(square(x_vector));
    target += log(1 - exp(x_vector));
    target += log(1 - inv_logit(x_vector));
    target += log(1 - x_matrix);
    target += log(1. - exp(x_vector));
    target += log(1. - inv_logit(x_vector));
    target += log(1. - x_matrix);
    target += log(1 + exp(x_vector));
    target += log(1 + x_matrix);
    target += log(fabs(determinant(x_matrix)));
    target += log(exp(theta) - exp(theta));
    target += log(falling_factorial(phi, i));
    target += log(rising_factorial(phi, i));
    target += log(inv_logit(theta));
    target += log(softmax(x_vector));
    target += log(sum(exp(x_vector)));
    target += log(exp(theta_u) + exp(phi_u));
    target += multi_normal_lpdf(x_vector| x_vector, inverse(x_cov));
    target += multi_normal_lupdf(x_vector| x_vector, inverse(x_cov));
    target += neg_binomial_2_lpmf(y_arr| exp(theta + x_matrix * x_vector), phi);
    target += neg_binomial_2_lpmf(y_arr| exp(x_matrix * x_vector + theta), phi);
    target += neg_binomial_2_lpmf(y_arr| exp(x_matrix * x_vector), phi);
    target += neg_binomial_2_lupmf(y_arr| exp(theta + x_matrix * x_vector), phi);
    target += neg_binomial_2_lupmf(y_arr| exp(x_matrix * x_vector + theta), phi);
    target += neg_binomial_2_lupmf(y_arr| exp(x_matrix * x_vector), phi);
    target += neg_binomial_2_log_lpmf(y_arr| (theta + x_matrix * x_vector), phi);
    target += neg_binomial_2_log_lpmf(y_arr| (x_matrix * x_vector + theta), phi);
    target += neg_binomial_2_log_lpmf(y_arr| (x_matrix * x_vector), phi);
    target += neg_binomial_2_log_lupmf(y_arr| (theta + x_matrix * x_vector), phi);
    target += neg_binomial_2_log_lupmf(y_arr| (x_matrix * x_vector + theta), phi);
    target += neg_binomial_2_log_lupmf(y_arr| (x_matrix * x_vector), phi);
    target += neg_binomial_2_lpmf(y_arr| exp(theta), phi);
    target += neg_binomial_2_lupmf(y_arr| exp(theta), phi);
    target += normal_lpdf(y_vector| theta + x_matrix * x_vector, phi);
    target += normal_lpdf(y_vector| x_matrix * x_vector + theta, phi);
    target += normal_lpdf(y_vector| x_matrix * x_vector, phi);
    target += normal_lupdf(y_vector| theta + x_matrix * x_vector, phi);
    target += normal_lupdf(y_vector| x_matrix * x_vector + theta, phi);
    target += normal_lupdf(y_vector| x_matrix * x_vector, phi);
    target += poisson_lpmf(y_arr| exp(theta + x_matrix * x_vector));
    target += poisson_lpmf(y_arr| exp(x_matrix * x_vector + theta));
    target += poisson_lpmf(y_arr| exp(x_matrix * x_vector));
    target += poisson_lupmf(y_arr| exp(theta + x_matrix * x_vector));
    target += poisson_lupmf(y_arr| exp(x_matrix * x_vector + theta));
    target += poisson_lupmf(y_arr| exp(x_matrix * x_vector));
    target += poisson_log_lpmf(y_arr| (theta + x_matrix * x_vector));
    target += poisson_log_lpmf(y_arr| (x_matrix * x_vector + theta));
    target += poisson_log_lpmf(y_arr| (x_matrix * x_vector));
    target += poisson_log_lupmf(y_arr| (theta + x_matrix * x_vector));
    target += poisson_log_lupmf(y_arr| (x_matrix * x_vector + theta));
    target += poisson_log_lupmf(y_arr| (x_matrix * x_vector));
    target += poisson_lpmf(y_arr| exp(x_vector));
    target += poisson_lupmf(y_arr| exp(x_vector));
    target += pow(2, theta);
    target += pow(theta, 2);
    target += pow(theta, 0.5);
    target += pow(theta, 1./2.);
    target += pow(theta, 1/2.);
    target += pow(theta, 1./2);
    target += square(sd(x_vector));
    target += sqrt(2);
    target += sum(square(x_vector - y_vector));
    target += sum(diagonal(x_matrix));
    target += trace(x_matrix * transpose(y_matrix) * z_matrix * y_matrix);
    target += trace(quad_form(y_matrix, z_matrix));
    target += 1 - erf(x_vector);
    target += 1. - erf(x_vector);
    target += 1 - erfc(x_vector);
    target += 1. - erfc(x_vector);
    target += exp(x_vector) - 1;
    target += exp(x_vector) - 1.;
    target += 1 - gamma_p(theta, phi);
    target += 1. - gamma_p(theta, phi);
    target += 1 - gamma_q(theta, phi);
    target += 1. - gamma_q(theta, phi);
    target += matrix_exp(theta * x_matrix) * y_matrix;
    target += matrix_exp(x_matrix * theta) * y_matrix;
    target += matrix_exp(x_matrix) * y_matrix;
    target += phi * log(theta);
    target += log(theta) * phi;
    target += diag_matrix(x_vector) * x_cov * diag_matrix(x_vector);
    target += diag_matrix(x_vector) * (x_cov * diag_matrix(x_vector));
    target += transpose(x_vector) * x_cov * x_vector;
    target += transpose(x_vector) * (x_cov * x_vector);
    target += diag_matrix(x_vector) * x_cov;
    target += x_cov * diag_matrix(x_vector);
    target += 0 ? x_vector : y_vector;
    target += 7 ? x_vector : y_vector;
    }
      |}
  in
  let mir = constant_propagation mir in
  let mir = partial_evaluation mir in
  Fmt.str "@[<v>%a@]" Program.Typed.pp mir |> print_endline ;
  [%expect
    {|
      log_prob {
        matrix[3, 2] x_matrix;
        matrix[2, 4] y_matrix;
        matrix[4, 2] z_matrix;
        vector[2] x_vector;
        vector[3] y_vector;
        matrix[2, 2] x_cov;
        real theta_u;
        real phi_u;
        {
          real theta;
          theta = 34.;
          real phi;
          phi = 5.;
          real x;
          int i;
          i = 23;
          int j;
          j = 32;
          array[int, 3] y_arr;
          y_arr = FnMakeArray__(32, 2, 35);
          target += 23;
          target += -23;
          target += 0;
          target += 34.;
          target += -34.;
          target += 55;
          target += -9;
          target += 736;
          target += 0;
          target += 0;
          target += 1;
          target += 1;
          target += 1;
          target += 0;
          target += 0;
          target += 1;
          target += 1;
          target += 39.;
          target += 29.;
          target += 170.;
          target += 6.8;
          target += 0;
          target += 1;
          target += 0;
          target += 0;
          target += 1;
          target += 1;
          target += 1;
          target += 1;
          target += bernoulli_logit_glm_lpmf(y_arr, x_matrix, 34., x_vector);
          target += bernoulli_logit_glm_lpmf(y_arr, x_matrix, 34., x_vector);
          target += bernoulli_logit_glm_lpmf(y_arr, x_matrix, 0, x_vector);
          target += bernoulli_logit_glm_lupmf(y_arr, x_matrix, 34., x_vector);
          target += bernoulli_logit_glm_lupmf(y_arr, x_matrix, 34., x_vector);
          target += bernoulli_logit_glm_lupmf(y_arr, x_matrix, 0, x_vector);
          target += bernoulli_logit_glm_lpmf(y_arr, x_matrix, 34., x_vector);
          target += bernoulli_logit_glm_lpmf(y_arr, x_matrix, 34., x_vector);
          target += bernoulli_logit_glm_lpmf(y_arr, x_matrix, 0, x_vector);
          target += bernoulli_logit_glm_lupmf(y_arr, x_matrix, 34., x_vector);
          target += bernoulli_logit_glm_lupmf(y_arr, x_matrix, 34., x_vector);
          target += bernoulli_logit_glm_lupmf(y_arr, x_matrix, 0, x_vector);
          target += bernoulli_logit_lpmf(y_arr, x_vector);
          target += bernoulli_logit_lupmf(y_arr, x_vector);
          target += binomial_logit_lpmf(y_arr, 32, x_vector);
          target += binomial_logit_lupmf(y_arr, 32, x_vector);
          target += categorical_logit_lpmf(y_arr, x_vector);
          target += categorical_logit_lupmf(y_arr, x_vector);
          target += columns_dot_self(x_matrix);
          target += dot_self(x_vector);
          target += inv_sqrt(x_vector);
          target += inv_square(x_vector);
          target += log1m_exp(x_vector);
          target += log1m_inv_logit(x_vector);
          target += log1m(x_matrix);
          target += log1m_exp(x_vector);
          target += log1m_inv_logit(x_vector);
          target += log1m(x_matrix);
          target += log1p_exp(x_vector);
          target += log1p(x_matrix);
          target += log_determinant(x_matrix);
          target += log_diff_exp(34., 34.);
          target += log_falling_factorial(5., 23);
          target += log_rising_factorial(5., 23);
          target += log_inv_logit(34.);
          target += log_softmax(x_vector);
          target += log_sum_exp(x_vector);
          target += log_sum_exp(theta_u, phi_u);
          target += multi_normal_prec_lpdf(x_vector, x_vector, x_cov);
          target += multi_normal_prec_lupdf(x_vector, x_vector, x_cov);
          target += neg_binomial_2_log_glm_lpmf(y_arr, x_matrix, 34., x_vector, 5.);
          target += neg_binomial_2_log_glm_lpmf(y_arr, x_matrix, 34., x_vector, 5.);
          target += neg_binomial_2_log_glm_lpmf(y_arr, x_matrix, 0, x_vector, 5.);
          target += neg_binomial_2_log_glm_lupmf(y_arr, x_matrix, 34., x_vector, 5.);
          target += neg_binomial_2_log_glm_lupmf(y_arr, x_matrix, 34., x_vector, 5.);
          target += neg_binomial_2_log_glm_lupmf(y_arr, x_matrix, 0, x_vector, 5.);
          target += neg_binomial_2_log_glm_lpmf(y_arr, x_matrix, 34., x_vector, 5.);
          target += neg_binomial_2_log_glm_lpmf(y_arr, x_matrix, 34., x_vector, 5.);
          target += neg_binomial_2_log_glm_lpmf(y_arr, x_matrix, 0, x_vector, 5.);
          target += neg_binomial_2_log_glm_lupmf(y_arr, x_matrix, 34., x_vector, 5.);
          target += neg_binomial_2_log_glm_lupmf(y_arr, x_matrix, 34., x_vector, 5.);
          target += neg_binomial_2_log_glm_lupmf(y_arr, x_matrix, 0, x_vector, 5.);
          target += neg_binomial_2_log_lpmf(y_arr, 34., 5.);
          target += neg_binomial_2_log_lupmf(y_arr, 34., 5.);
          target += normal_id_glm_lpdf(y_vector, x_matrix, 34., x_vector, 5.);
          target += normal_id_glm_lpdf(y_vector, x_matrix, 34., x_vector, 5.);
          target += normal_id_glm_lpdf(y_vector, x_matrix, 0, x_vector, 5.);
          target += normal_id_glm_lupdf(y_vector, x_matrix, 34., x_vector, 5.);
          target += normal_id_glm_lupdf(y_vector, x_matrix, 34., x_vector, 5.);
          target += normal_id_glm_lupdf(y_vector, x_matrix, 0, x_vector, 5.);
          target += poisson_log_glm_lpmf(y_arr, x_matrix, 34., x_vector);
          target += poisson_log_glm_lpmf(y_arr, x_matrix, 34., x_vector);
          target += poisson_log_glm_lpmf(y_arr, x_matrix, 0, x_vector);
          target += poisson_log_glm_lupmf(y_arr, x_matrix, 34., x_vector);
          target += poisson_log_glm_lupmf(y_arr, x_matrix, 34., x_vector);
          target += poisson_log_glm_lupmf(y_arr, x_matrix, 0, x_vector);
          target += poisson_log_glm_lpmf(y_arr, x_matrix, 34., x_vector);
          target += poisson_log_glm_lpmf(y_arr, x_matrix, 34., x_vector);
          target += poisson_log_glm_lpmf(y_arr, x_matrix, 0, x_vector);
          target += poisson_log_glm_lupmf(y_arr, x_matrix, 34., x_vector);
          target += poisson_log_glm_lupmf(y_arr, x_matrix, 34., x_vector);
          target += poisson_log_glm_lupmf(y_arr, x_matrix, 0, x_vector);
          target += poisson_log_lpmf(y_arr, x_vector);
          target += poisson_log_lupmf(y_arr, x_vector);
          target += exp2(34.);
          target += square(34.);
          target += sqrt(34.);
          target += sqrt(34.);
          target += sqrt(34.);
          target += sqrt(34.);
          target += variance(x_vector);
          target += sqrt2();
          target += squared_distance(x_vector, y_vector);
          target += trace(x_matrix);
          target += trace_gen_quad_form(x_matrix, z_matrix, y_matrix);
          target += trace_quad_form(y_matrix, z_matrix);
          target += erfc(x_vector);
          target += erfc(x_vector);
          target += erf(x_vector);
          target += erf(x_vector);
          target += expm1(x_vector);
          target += expm1(x_vector);
          target += gamma_q(34., 5.);
          target += gamma_q(34., 5.);
          target += gamma_p(34., 5.);
          target += gamma_p(34., 5.);
          target += scale_matrix_exp_multiply(34., x_matrix, y_matrix);
          target += scale_matrix_exp_multiply(34., x_matrix, y_matrix);
          target += matrix_exp_multiply(x_matrix, y_matrix);
          target += lmultiply(5., 34.);
          target += lmultiply(5., 34.);
          target += quad_form_diag(x_cov, x_vector);
          target += quad_form_diag(x_cov, x_vector);
          target += quad_form(x_cov, x_vector);
          target += quad_form(x_cov, x_vector);
          target += diag_pre_multiply(x_vector, x_cov);
          target += diag_post_multiply(x_cov, x_vector);
          target += y_vector;
          target += x_vector;
        }
      }

      generate_quantities {
        data matrix[3, 2] x_matrix;
        data matrix[2, 4] y_matrix;
        data matrix[4, 2] z_matrix;
        data vector[2] x_vector;
        data vector[3] y_vector;
        data matrix[2, 2] x_cov;
        data real theta_u;
        data real phi_u;
        if(PNot__(emit_transformed_parameters__ || emit_generated_quantities__)) return;
        if(PNot__(emit_generated_quantities__)) return;
      }


      output_vars {
        parameters matrix[3, 2] x_matrix; //matrix[3, 2]
        parameters matrix[2, 4] y_matrix; //matrix[2, 4]
        parameters matrix[4, 2] z_matrix; //matrix[4, 2]
        parameters vector[2] x_vector; //vector[2]
        parameters vector[3] y_vector; //vector[3]
        parameters matrix[2, 2] x_cov; //vector[3]
        parameters real theta_u; //real
        parameters real phi_u; //real
      } |}]

let%expect_test "lazy code motion" =
  let mir =
    reset_and_mir_of_string
      {|
      model {
        print({3.0});
        print({3.0});
        print({3.0});
      }
      |}
  in
  let mir = lazy_code_motion mir in
  let mir = list_collapsing mir in
  Fmt.str "@[<v>%a@]" Program.Typed.pp mir |> print_endline ;
  [%expect
    {|
    log_prob {
      data array[] real lcm_sym3__;
      {
        lcm_sym3__ = FnMakeArray__(3.0);
        FnPrint__(lcm_sym3__);
        FnPrint__(lcm_sym3__);
        FnPrint__(lcm_sym3__);
      }
    }

    generate_quantities {
      data int lcm_sym2__;
      data int lcm_sym1__;
      if(PNot__(emit_transformed_parameters__ || emit_generated_quantities__)) return;
      if(PNot__(emit_generated_quantities__)) return;
    } |}]

let%expect_test "lazy code motion, 2" =
  let mir =
    reset_and_mir_of_string
      {|
      model {
        for (i in 1:2)
          print(3 + 4);
      }
      |}
  in
  let mir = lazy_code_motion mir in
  let mir = list_collapsing mir in
  Fmt.str "@[<v>%a@]" Program.Typed.pp mir |> print_endline ;
  [%expect
    {|
      log_prob {
        data int lcm_sym3__;
        {
          for(i in 1:2) {
            FnPrint__((3 + 4));
          }
        }
      }

      generate_quantities {
        data int lcm_sym2__;
        data int lcm_sym1__;
        if(PNot__(emit_transformed_parameters__ || emit_generated_quantities__)) return;
        if(PNot__(emit_generated_quantities__)) return;
      } |}]

let%expect_test "lazy code motion, 3" =
  let mir =
    reset_and_mir_of_string
      {|
      model {
        print(3);
        print(3 + 5);
        print((3 + 5) + 7);
      }
      |}
  in
  let mir = lazy_code_motion mir in
  let mir = list_collapsing mir in
  Fmt.str "@[<v>%a@]" Program.Typed.pp mir |> print_endline ;
  [%expect
    {|
      log_prob {
        data int lcm_sym4__;
        data int lcm_sym3__;
        {
          FnPrint__(3);
          lcm_sym3__ = (3 + 5);
          FnPrint__(lcm_sym3__);
          FnPrint__((lcm_sym3__ + 7));
        }
      }

      generate_quantities {
        data int lcm_sym2__;
        data int lcm_sym1__;
        if(PNot__(emit_transformed_parameters__ || emit_generated_quantities__)) return;
        if(PNot__(emit_generated_quantities__)) return;
      } |}]

let%expect_test "lazy code motion, 4" =
  let mir =
    reset_and_mir_of_string
      {|
      model {
        int b;
        int c;
        int x;
        int y;
        b = 1;
        if (1) {
          ;
          ;
          ;
        } else {
          x = b + c;
          ;
        }
        y = b + c;
      }
      |}
  in
  let mir = lazy_code_motion mir in
  let mir = list_collapsing mir in
  (* TODO: make sure that these
     temporaries do not get assigned level DataOnly unless appropriate *)
  Fmt.str "@[<v>%a@]" Program.Typed.pp mir |> print_endline ;
  [%expect
    {|
      log_prob {
        data int lcm_sym3__;
        {
          int b;
          int c;
          int x;
          int y;
          b = 1;
          if(1) {
            {
              ;
              ;
              ;
            }
            lcm_sym3__ = (b + c);
            ;
          } else {
            {
              lcm_sym3__ = (b + c);
              x = lcm_sym3__;
              ;
            }
            ;
          }
          y = lcm_sym3__;
        }
      }

      generate_quantities {
        data int lcm_sym2__;
        data int lcm_sym1__;
        if(PNot__(emit_transformed_parameters__ || emit_generated_quantities__)) return;
        if(PNot__(emit_generated_quantities__)) return;
      } |}]

let%expect_test "lazy code motion, 5" =
  let mir =
    reset_and_mir_of_string
      {|
      model {
        int b;
        int c;
        int x;
        int y;
        b = 1;
        if (1) {
          ;
          ;
          ;
        } else {
          if (2) x = b + c;
          ;
        }
        y = b + c;
      }
      |}
  in
  let mir = lazy_code_motion mir in
  let mir = list_collapsing mir in
  Fmt.str "@[<v>%a@]" Program.Typed.pp mir |> print_endline ;
  [%expect
    {|
      log_prob {
        data int lcm_sym3__;
        {
          int b;
          int c;
          int x;
          int y;
          b = 1;
          if(1) {
            {
              ;
              ;
              ;
            }
            lcm_sym3__ = (b + c);
            ;
          } else {
            {
              if(2) {
                lcm_sym3__ = (b + c);
                x = lcm_sym3__;
                ;
              } else lcm_sym3__ = (b + c);
                     ;
              ;
            }
            ;
          }
          y = lcm_sym3__;
        }
      }

      generate_quantities {
        data int lcm_sym2__;
        data int lcm_sym1__;
        if(PNot__(emit_transformed_parameters__ || emit_generated_quantities__)) return;
        if(PNot__(emit_generated_quantities__)) return;
      } |}]

let%expect_test "lazy code motion, 6" =
  let mir =
    reset_and_mir_of_string
      {|
      model {
        int x;
        int y;
        if (2)
          x = 1 + 2;
        y = 4 + 3;
      }
      |}
  in
  let mir = lazy_code_motion mir in
  let mir = list_collapsing mir in
  Fmt.str "@[<v>%a@]" Program.Typed.pp mir |> print_endline ;
  [%expect
    {|
      log_prob {
        data int lcm_sym4__;
        data int lcm_sym3__;
        {
          int x;
          int y;
          if(2) x = (1 + 2);
          y = (4 + 3);
        }
      }

      generate_quantities {
        data int lcm_sym2__;
        data int lcm_sym1__;
        if(PNot__(emit_transformed_parameters__ || emit_generated_quantities__)) return;
        if(PNot__(emit_generated_quantities__)) return;
      } |}]

let%expect_test "lazy code motion, 7" =
  let mir =
    reset_and_mir_of_string
      {|
      model {
        int a;
        int b;
        int c;
        int x;
        int y;
        int z;
        if (1) {
          a = c;
          x = a + b;
        } else ;
        if (2) {
          if (3) {
            ;
            while (4) y = a + b;
            ;
          } else {
              ;
              while (5) ;
              y = a + b;
            }
            z = a + b;
          } else ;
          ;
        }
      |}
  in
  let mir = lazy_code_motion mir in
  let mir = list_collapsing mir in
  Fmt.str "@[<v>%a@]" Program.Typed.pp mir |> print_endline ;
  [%expect
    {|
      log_prob {
        data int lcm_sym3__;
        {
          int a;
          int b;
          int c;
          int x;
          int y;
          int z;
          if(1) {
            a = c;
            x = (a + b);
          } else ;
          if(2) {
            if(3) {
              lcm_sym3__ = (a + b);
              ;
              while(4) y = lcm_sym3__;
              ;
            } else {
              ;
              while(5) ;
              lcm_sym3__ = (a + b);
              y = lcm_sym3__;
            }
            z = lcm_sym3__;
          } else ;
          ;
        }
      }

      generate_quantities {
        data int lcm_sym2__;
        data int lcm_sym1__;
        if(PNot__(emit_transformed_parameters__ || emit_generated_quantities__)) return;
        if(PNot__(emit_generated_quantities__)) return;
      } |}]

let%expect_test "lazy code motion, 8, _lp functions not optimized" =
  let mir =
    reset_and_mir_of_string
      {|
      functions {
        int foo_lp(int x) { target += 1; return 24; }
        int foo(int x) { return 24; }
      }
      model {
        print(foo(foo_lp(1)));
        print(foo(foo_lp(1)));
        print(foo(foo(1)));
        print(foo(foo(1)));
      }
      |}
  in
  let mir = lazy_code_motion mir in
  let mir = list_collapsing mir in
  Fmt.str "@[<v>%a@]" Program.Typed.pp mir |> print_endline ;
  [%expect
    {|
      functions {
        int foo_lp(int x) {
          {
            target += 1;
            return 24;
          }
        }
        int foo(int x) {
          {
            return 24;
          }
        }
      }



      log_prob {
        data int lcm_sym3__;
        {
          FnPrint__(foo(foo_lp(1)));
          FnPrint__(foo(foo_lp(1)));
          lcm_sym3__ = foo(foo(1));
          FnPrint__(lcm_sym3__);
          FnPrint__(lcm_sym3__);
        }
      }

      generate_quantities {
        data int lcm_sym2__;
        data int lcm_sym1__;
        if(PNot__(emit_transformed_parameters__ || emit_generated_quantities__)) return;
        if(PNot__(emit_generated_quantities__)) return;
      } |}]

let%expect_test "lazy code motion, 9" =
  let mir =
    reset_and_mir_of_string
      {|
      model {
        int x;
        while (x * 2) print("hello") ;
      }
      |}
  in
  let mir = lazy_code_motion mir in
  let mir = list_collapsing mir in
  Fmt.str "@[<v>%a@]" Program.Typed.pp mir |> print_endline ;
  [%expect
    {|
      log_prob {
        data int lcm_sym3__;
        {
          int x;
          while((x * 2)) FnPrint__("hello");
        }
      }

      generate_quantities {
        data int lcm_sym2__;
        data int lcm_sym1__;
        if(PNot__(emit_transformed_parameters__ || emit_generated_quantities__)) return;
        if(PNot__(emit_generated_quantities__)) return;
      } |}]

let%expect_test "lazy code motion, 10" =
  let mir =
    reset_and_mir_of_string
      {|
      model {
        int x;
        x = 3;
        print(x * 2);
        x = 2;
        print(x * 2);
      }
      |}
  in
  let mir = lazy_code_motion mir in
  let mir = list_collapsing mir in
  Fmt.str "@[<v>%a@]" Program.Typed.pp mir |> print_endline ;
  [%expect
    {|
      log_prob {
        data int lcm_sym3__;
        {
          int x;
          x = 3;
          FnPrint__((x * 2));
          x = 2;
          FnPrint__((x * 2));
        }
      }

      generate_quantities {
        data int lcm_sym2__;
        data int lcm_sym1__;
        if(PNot__(emit_transformed_parameters__ || emit_generated_quantities__)) return;
        if(PNot__(emit_generated_quantities__)) return;
      } |}]

let%expect_test "lazy code motion, 11" =
  let mir =
    reset_and_mir_of_string
      {|
      model {
        {
          int x;
          print(x * 2);
        }
        {
          int x;
          print(x * 2);
        }
      }
      |}
  in
  let mir = lazy_code_motion mir in
  let mir = list_collapsing mir in
  Fmt.str "@[<v>%a@]" Program.Typed.pp mir |> print_endline ;
  [%expect
    {|
      log_prob {
        data int lcm_sym3__;
        {
          {
            int x;
            FnPrint__((x * 2));
          }
          {
            int x;
            FnPrint__((x * 2));
          }
        }
      }

      generate_quantities {
        data int lcm_sym2__;
        data int lcm_sym1__;
        if(PNot__(emit_transformed_parameters__ || emit_generated_quantities__)) return;
        if(PNot__(emit_generated_quantities__)) return;
      } |}]

let%expect_test "lazy code motion, 12" =
  let mir =
    reset_and_mir_of_string
      {|
      model {
        int x;
        for (i in 1:6) {
          print(x + 42);
          x = 3;
        }
      }
      |}
  in
  let mir = lazy_code_motion mir in
  let mir = list_collapsing mir in
  Fmt.str "@[<v>%a@]" Program.Typed.pp mir |> print_endline ;
  [%expect
    {|
      log_prob {
        data int lcm_sym3__;
        {
          int x;
          for(i in 1:6) {
            FnPrint__((x + 42));
            x = 3;
          }
        }
      }

      generate_quantities {
        data int lcm_sym2__;
        data int lcm_sym1__;
        if(PNot__(emit_transformed_parameters__ || emit_generated_quantities__)) return;
        if(PNot__(emit_generated_quantities__)) return;
      } |}]

let%expect_test "lazy code motion, 13" =
  let mir =
    reset_and_mir_of_string
      {|
      model {
        real temp;
        if (2 > 3)
          temp = 2 * 2;
        else
          print("hello");
        temp =  2 * 2;
        real temp2;
        for (i in 2 : 3) {
            temp2 = 2 * 3;
            target += temp;
            target += temp2;
        }
      }
      |}
  in
  let mir = one_step_loop_unrolling mir in
  let mir = lazy_code_motion mir in
  let mir = list_collapsing mir in
  Fmt.str "@[<v>%a@]" Program.Typed.pp mir |> print_endline ;
  [%expect
    {|
      log_prob {
        data real lcm_sym7__;
        data real lcm_sym6__;
        data int lcm_sym5__;
        data int lcm_sym4__;
        data int lcm_sym3__;
        {
          real temp;
          if((2 > 3)) {
            lcm_sym6__ = promote((2 * 2), real);
            temp = lcm_sym6__;
            ;
          } else {
            FnPrint__("hello");
            lcm_sym6__ = promote((2 * 2), real);
            ;
          }
          temp = lcm_sym6__;
          real temp2;
          if((3 >= 2)) {
            lcm_sym7__ = promote((2 * 3), real);
            temp2 = lcm_sym7__;
            target += temp;
            lcm_sym5__ = (2 + 1);
            target += temp2;
            for(i in lcm_sym5__:3) {
              temp2 = lcm_sym7__;
              target += temp;
              target += temp2;
            }
          }
        }
      }

      generate_quantities {
        data int lcm_sym2__;
        data int lcm_sym1__;
        if(PNot__(emit_transformed_parameters__ || emit_generated_quantities__)) return;
        if(PNot__(emit_generated_quantities__)) return;
      } |}]

let%expect_test "cool example: expression propagation + partial evaluation + \
                 lazy code motion + dead code elimination" =
  let mir =
    reset_and_mir_of_string
      {|
      model {
        real x;
        int y;
        real theta;
        for (i in 1:100000) {
          theta = inv_logit(x);
          target += bernoulli_lpmf(y| theta);
        }
      }
      |}
  in
  let mir = expression_propagation mir in
  let mir = partial_evaluation mir in
  let mir = one_step_loop_unrolling mir in
  let mir = lazy_code_motion mir in
  let mir = list_collapsing mir in
  let mir = dead_code_elimination mir in
  Fmt.str "@[<v>%a@]" Program.Typed.pp mir |> print_endline ;
  [%expect
    {|
      log_prob {
        real lcm_sym6__;
        real lcm_sym5__;
        data int lcm_sym4__;
        data int lcm_sym3__;
        {
          real x;
          int y;
          real theta;
          if((100000 >= 1)) {
            lcm_sym4__ = (1 + 1);
            lcm_sym5__ = bernoulli_logit_lpmf(y, x);
            target += lcm_sym5__;
            for(i in lcm_sym4__:100000) {
              target += lcm_sym5__;
            }
          }
        }
      }

      generate_quantities {
        data int lcm_sym2__;
        data int lcm_sym1__;
        if(PNot__(emit_transformed_parameters__ || emit_generated_quantities__)) return;
        if(PNot__(emit_generated_quantities__)) return;
      } |}]

let%expect_test "block fixing" =
  let mir = reset_and_mir_of_string {|
      model {
      }
      |} in
  let mir =
    { mir with
      Middle.Program.log_prob=
        [ Stmt.Fixed.
            { pattern=
                IfElse
                  ( Expr.Helpers.zero
                  , { pattern=
                        While
                          ( Expr.Helpers.zero
                          , {pattern= SList []; meta= Location_span.empty} )
                    ; meta= Location_span.empty }
                  , None )
            ; meta= Location_span.empty } ] } in
  let mir = block_fixing mir in
  print_s [%sexp (mir : Program.Typed.t)] ;
  [%expect
    {|
      ((functions_block ()) (input_vars ()) (prepare_data ())
       (log_prob
        (((pattern
           (IfElse
            ((pattern (Lit Int 0))
             (meta ((type_ UInt) (loc <opaque>) (adlevel DataOnly))))
            ((pattern
              (While
               ((pattern (Lit Int 0))
                (meta ((type_ UInt) (loc <opaque>) (adlevel DataOnly))))
               ((pattern (Block ())) (meta <opaque>))))
             (meta <opaque>))
            ()))
          (meta <opaque>))))
       (generate_quantities
        (((pattern
           (IfElse
            ((pattern
              (FunApp (StanLib PNot__ FnPlain AoS)
               (((pattern
                  (EOr
                   ((pattern (Var emit_transformed_parameters__))
                    (meta ((type_ UInt) (loc <opaque>) (adlevel DataOnly))))
                   ((pattern (Var emit_generated_quantities__))
                    (meta ((type_ UInt) (loc <opaque>) (adlevel DataOnly))))))
                 (meta ((type_ UInt) (loc <opaque>) (adlevel DataOnly)))))))
             (meta ((type_ UInt) (loc <opaque>) (adlevel DataOnly))))
            ((pattern (Return ())) (meta <opaque>)) ()))
          (meta <opaque>))
         ((pattern
           (IfElse
            ((pattern
              (FunApp (StanLib PNot__ FnPlain AoS)
               (((pattern (Var emit_generated_quantities__))
                 (meta ((type_ UInt) (loc <opaque>) (adlevel DataOnly)))))))
             (meta ((type_ UInt) (loc <opaque>) (adlevel DataOnly))))
            ((pattern (Return ())) (meta <opaque>)) ()))
          (meta <opaque>))))
       (transform_inits ()) (output_vars ()) (prog_name "") (prog_path "")) |}]

let%expect_test "one-step loop unrolling" =
  let mir =
    reset_and_mir_of_string
      {|
      transformed data {
        int x;
        for (i in x:6) print("hello");
        while (1<2) print("goodbye");
        for (i in 1:1) for (j in 2:2) print("nested");
      }
      |}
  in
  let mir = one_step_loop_unrolling mir in
  Fmt.str "@[<v>%a@]" Program.Typed.pp mir |> print_endline ;
  [%expect
    {|
      prepare_data {
        data int x;
        if((6 >= x)) {
          FnPrint__("hello");
          for(i in (x + 1):6) {
            FnPrint__("hello");
          }
        }
        if((1 < 2)) {
          FnPrint__("goodbye");
          while((1 < 2)) FnPrint__("goodbye");
        }
        if((1 >= 1)) {
          if((2 >= 2)) {
            FnPrint__("nested");
            for(j in (2 + 1):2) {
              FnPrint__("nested");
            }
          }
          for(i in (1 + 1):1) {
            if((2 >= 2)) {
              FnPrint__("nested");
              for(j in (2 + 1):2) {
                FnPrint__("nested");
              }
            }
          }
        }
      }


      generate_quantities {
        if(PNot__(emit_transformed_parameters__ || emit_generated_quantities__)) return;
        if(PNot__(emit_generated_quantities__)) return;
      } |}]

let%expect_test "adlevel_optimization" =
  let mir =
    reset_and_mir_of_string
      {|
      parameters {
        real w;
      }
      transformed parameters {
        {
          int x;
          real y;
          real z;
          real z_data;
          if (1 > 2)
            y = y + x;
          else
            y = y + w;
          if (2 > 1)
            z = y;
          if (3 > 1)
            z_data = x;
          print(z);
          print(z_data);
        }
      }
      |}
  in
  let mir = optimize_ad_levels mir in
  Fmt.str "@[<v>%a@]" Program.Typed.pp mir |> print_endline ;
  [%expect
    {|
      log_prob {
        real w;
        {
          data int x;
          real y;
          real z;
          data real z_data;
          if((1 > 2)) y = (y + promote(x, real)); else y = (y + w);
          if((2 > 1)) z = y;
          if((3 > 1)) z_data = promote(x, real);
          FnPrint__(z);
          FnPrint__(z_data);
        }
      }

      generate_quantities {
        data real w;
        if(PNot__(emit_transformed_parameters__ || emit_generated_quantities__)) return;
        {
          data int x;
          data real y;
          data real z;
          data real z_data;
          if((1 > 2)) y = (y + promote(x, real)); else y = (y + w);
          if((2 > 1)) z = y;
          if((3 > 1)) z_data = promote(x, real);
          FnPrint__(z);
          FnPrint__(z_data);
        }
        if(PNot__(emit_generated_quantities__)) return;
      }


      output_vars {
        parameters real w; //real
      } |}]

let%expect_test "adlevel_optimization expressions" =
  let mir =
    reset_and_mir_of_string
      {|
      parameters {
        real w;
      }
      transformed parameters {
        {
          int x;
          real y;
          real z;
          real z_data;
          if (1 > 2)
            y = y + x;
          else
            y = y + w;
          if (2 > 1)
            z = y;
          if (3 > 1)
            z_data = x;
          print(z);
          print(z_data);
        }
      }
      |}
  in
  let mir = optimize_ad_levels mir in
  print_s [%sexp (mir.log_prob : Stmt.Located.t list)] ;
  [%expect
    {|
      (((pattern
         (Decl (decl_adtype AutoDiffable) (decl_id w) (decl_type (Sized SReal))
          (initialize true)))
        (meta <opaque>))
       ((pattern
         (Block
          (((pattern
             (Decl (decl_adtype DataOnly) (decl_id x) (decl_type (Sized SInt))
              (initialize true)))
            (meta <opaque>))
           ((pattern
             (Decl (decl_adtype AutoDiffable) (decl_id y) (decl_type (Sized SReal))
              (initialize true)))
            (meta <opaque>))
           ((pattern
             (Decl (decl_adtype AutoDiffable) (decl_id z) (decl_type (Sized SReal))
              (initialize true)))
            (meta <opaque>))
           ((pattern
             (Decl (decl_adtype DataOnly) (decl_id z_data)
              (decl_type (Sized SReal)) (initialize true)))
            (meta <opaque>))
           ((pattern
             (IfElse
              ((pattern
                (FunApp (StanLib Greater__ FnPlain AoS)
                 (((pattern (Lit Int 1))
                   (meta ((type_ UInt) (loc <opaque>) (adlevel DataOnly))))
                  ((pattern (Lit Int 2))
                   (meta ((type_ UInt) (loc <opaque>) (adlevel DataOnly)))))))
               (meta ((type_ UInt) (loc <opaque>) (adlevel DataOnly))))
              ((pattern
                (Assignment (y UReal ())
                 ((pattern
                   (FunApp (StanLib Plus__ FnPlain AoS)
                    (((pattern (Var y))
                      (meta ((type_ UReal) (loc <opaque>) (adlevel AutoDiffable))))
                     ((pattern
                       (Promotion
                        ((pattern (Var x))
                         (meta ((type_ UInt) (loc <opaque>) (adlevel DataOnly))))
                        UReal DataOnly))
                      (meta ((type_ UReal) (loc <opaque>) (adlevel DataOnly)))))))
                  (meta ((type_ UReal) (loc <opaque>) (adlevel AutoDiffable))))))
               (meta <opaque>))
              (((pattern
                 (Assignment (y UReal ())
                  ((pattern
                    (FunApp (StanLib Plus__ FnPlain AoS)
                     (((pattern (Var y))
                       (meta ((type_ UReal) (loc <opaque>) (adlevel AutoDiffable))))
                      ((pattern (Var w))
                       (meta ((type_ UReal) (loc <opaque>) (adlevel AutoDiffable)))))))
                   (meta ((type_ UReal) (loc <opaque>) (adlevel AutoDiffable))))))
                (meta <opaque>)))))
            (meta <opaque>))
           ((pattern
             (IfElse
              ((pattern
                (FunApp (StanLib Greater__ FnPlain AoS)
                 (((pattern (Lit Int 2))
                   (meta ((type_ UInt) (loc <opaque>) (adlevel DataOnly))))
                  ((pattern (Lit Int 1))
                   (meta ((type_ UInt) (loc <opaque>) (adlevel DataOnly)))))))
               (meta ((type_ UInt) (loc <opaque>) (adlevel DataOnly))))
              ((pattern
                (Assignment (z UReal ())
                 ((pattern (Var y))
                  (meta ((type_ UReal) (loc <opaque>) (adlevel AutoDiffable))))))
               (meta <opaque>))
              ()))
            (meta <opaque>))
           ((pattern
             (IfElse
              ((pattern
                (FunApp (StanLib Greater__ FnPlain AoS)
                 (((pattern (Lit Int 3))
                   (meta ((type_ UInt) (loc <opaque>) (adlevel DataOnly))))
                  ((pattern (Lit Int 1))
                   (meta ((type_ UInt) (loc <opaque>) (adlevel DataOnly)))))))
               (meta ((type_ UInt) (loc <opaque>) (adlevel DataOnly))))
              ((pattern
                (Assignment (z_data UReal ())
                 ((pattern
                   (Promotion
                    ((pattern (Var x))
                     (meta ((type_ UInt) (loc <opaque>) (adlevel DataOnly))))
                    UReal DataOnly))
                  (meta ((type_ UReal) (loc <opaque>) (adlevel DataOnly))))))
               (meta <opaque>))
              ()))
            (meta <opaque>))
           ((pattern
             (NRFunApp (CompilerInternal FnPrint)
              (((pattern (Var z))
                (meta ((type_ UReal) (loc <opaque>) (adlevel AutoDiffable)))))))
            (meta <opaque>))
           ((pattern
             (NRFunApp (CompilerInternal FnPrint)
              (((pattern (Var z_data))
                (meta ((type_ UReal) (loc <opaque>) (adlevel DataOnly)))))))
            (meta <opaque>)))))
        (meta <opaque>))) |}]

let%expect_test "adlevel_optimization 2" =
  let mir =
    reset_and_mir_of_string
      {|
      parameters {
        real w;
      }
      transformed parameters {
        real w_trans = 1;
        {
          int x;
          array[2] real y;
          real z;
          real z_data;
          if (1 > 2)
            y[1] = y[1] + x;
          else
            y[2] = y[2] + w;
          if (2 > 1)
            z = y[1];
          if (3 > 1)
            z_data = x;
          print(z);
          print(z_data);
        }
      }
      |}
  in
  let mir = optimize_ad_levels mir in
  Fmt.str "@[<v>%a@]" Program.Typed.pp mir |> print_endline ;
  [%expect
    {|
      log_prob {
        real w;
        data real w_trans;
        w_trans = promote(1, real);
        {
          data int x;
          array[real, 2] y;
          real z;
          data real z_data;
          if((1 > 2)) y[1] = (y[1] + promote(x, real)); else y[2] = (y[2] + w);
          if((2 > 1)) z = y[1];
          if((3 > 1)) z_data = promote(x, real);
          FnPrint__(z);
          FnPrint__(z_data);
        }
      }

      generate_quantities {
        data real w;
        data real w_trans;
        if(PNot__(emit_transformed_parameters__ || emit_generated_quantities__)) return;
        w_trans = promote(1, real);
        {
          data int x;
          data array[real, 2] y;
          data real z;
          data real z_data;
          if((1 > 2)) y[1] = (y[1] + promote(x, real)); else y[2] = (y[2] + w);
          if((2 > 1)) z = y[1];
          if((3 > 1)) z_data = promote(x, real);
          FnPrint__(z);
          FnPrint__(z_data);
        }
        if(PNot__(emit_generated_quantities__)) return;
      }


      output_vars {
        parameters real w; //real
        transformed_parameters real w_trans; //real
      } |}]

let%expect_test "Mapping acts recursively" =
  let from = Expr.Helpers.variable "x" in
  let into = Expr.Helpers.variable "y" in
  let unpattern p = {Stmt.Fixed.pattern= p; meta= Location_span.empty} in
  let s =
    Stmt.Fixed.Pattern.NRFunApp
      ( CompilerInternal (FnWriteParam {var= from; unconstrain_opt= None})
      , [from] ) in
  let m = Expr.Typed.Map.of_alist_exn [(from, into)] in
  let s' = expr_subst_stmt_base m s in
  Fmt.str "@[<v>%a@]" Stmt.Located.pp (unpattern s') |> print_endline ;
  [%expect {| (FnWriteParam(unconstrain_opt())(var y))__(y); |}]<|MERGE_RESOLUTION|>--- conflicted
+++ resolved
@@ -233,184 +233,154 @@
   print_s [%sexp (mir : Middle.Program.Typed.t)] ;
   [%expect
     {|
-    ((functions_block
-      (((fdrt ()) (fdname f) (fdsuffix FnPlain)
-        (fdargs ((AutoDiffable x UInt) (AutoDiffable y UMatrix)))
-        (fdbody
+((functions_block
+  (((fdrt ()) (fdname f) (fdsuffix FnPlain)
+    (fdargs ((AutoDiffable x UInt) (AutoDiffable y UMatrix)))
+    (fdbody
+     (((pattern
+        (Block
          (((pattern
-            (Block
+            (NRFunApp (CompilerInternal FnPrint)
+             (((pattern (Var x))
+               (meta ((type_ UInt) (loc <opaque>) (adlevel DataOnly)))))))
+           (meta <opaque>))
+          ((pattern
+            (NRFunApp (CompilerInternal FnPrint)
+             (((pattern (Var y))
+               (meta ((type_ UMatrix) (loc <opaque>) (adlevel AutoDiffable)))))))
+           (meta <opaque>)))))
+       (meta <opaque>))))
+    (fdloc <opaque>))
+   ((fdrt (UReal)) (fdname g) (fdsuffix FnPlain)
+    (fdargs ((AutoDiffable z UInt)))
+    (fdbody
+     (((pattern
+        (Block
+         (((pattern
+            (Return
              (((pattern
-                (NRFunApp (CompilerInternal FnPrint)
-                 (((pattern (Var x))
+                (FunApp (StanLib Pow__ FnPlain AoS)
+                 (((pattern (Var z))
+                   (meta ((type_ UInt) (loc <opaque>) (adlevel DataOnly))))
+                  ((pattern (Lit Int 2))
                    (meta ((type_ UInt) (loc <opaque>) (adlevel DataOnly)))))))
-               (meta <opaque>))
-              ((pattern
-                (NRFunApp (CompilerInternal FnPrint)
-                 (((pattern (Var y))
-                   (meta ((type_ UMatrix) (loc <opaque>) (adlevel AutoDiffable)))))))
-               (meta <opaque>)))))
-           (meta <opaque>))))
-        (fdloc <opaque>))
-       ((fdrt (UReal)) (fdname g) (fdsuffix FnPlain)
-        (fdargs ((AutoDiffable z UInt)))
-        (fdbody
-         (((pattern
-            (Block
-             (((pattern
-                (Return
-                 (((pattern
-                    (FunApp (StanLib Pow__ FnPlain AoS)
-                     (((pattern (Var z))
-                       (meta ((type_ UInt) (loc <opaque>) (adlevel DataOnly))))
-                      ((pattern (Lit Int 2))
-                       (meta ((type_ UInt) (loc <opaque>) (adlevel DataOnly)))))))
-                   (meta ((type_ UReal) (loc <opaque>) (adlevel DataOnly)))))))
-               (meta <opaque>)))))
-           (meta <opaque>))))
-        (fdloc <opaque>))))
-     (input_vars ()) (prepare_data ())
-     (log_prob
+               (meta ((type_ UReal) (loc <opaque>) (adlevel DataOnly)))))))
+           (meta <opaque>)))))
+       (meta <opaque>))))
+    (fdloc <opaque>))))
+ (input_vars ()) (prepare_data ())
+ (log_prob
+  (((pattern
+     (Block
       (((pattern
          (Block
           (((pattern
-             (Block
+             (NRFunApp (CompilerInternal FnPrint)
+              (((pattern (Lit Int 3))
+                (meta ((type_ UInt) (loc <opaque>) (adlevel DataOnly)))))))
+            (meta <opaque>))
+           ((pattern
+             (NRFunApp (CompilerInternal FnPrint)
               (((pattern
-                 (NRFunApp (CompilerInternal FnPrint)
-                  (((pattern (Lit Int 3))
-                    (meta ((type_ UInt) (loc <opaque>) (adlevel DataOnly)))))))
-                (meta <opaque>))
-               ((pattern
-                 (NRFunApp (CompilerInternal FnPrint)
+                 (FunApp (CompilerInternal FnMakeRowVec)
                   (((pattern
                      (FunApp (CompilerInternal FnMakeRowVec)
                       (((pattern
-                         (FunApp (CompilerInternal FnMakeRowVec)
-<<<<<<< HEAD
-                          (((pattern (Lit Int 3))
-                            (meta
-                             ((type_ UInt) (loc <opaque>) (adlevel DataOnly))))
-                           ((pattern (Lit Int 2))
-                            (meta
-                             ((type_ UInt) (loc <opaque>) (adlevel DataOnly)))))))
+                         (Promotion
+                          ((pattern (Lit Int 3))
+                           (meta
+                            ((type_ UInt) (loc <opaque>) (adlevel DataOnly))))
+                          UReal DataOnly))
                         (meta
-                         ((type_ URowVector) (loc <opaque>) (adlevel DataOnly))))
+                         ((type_ UReal) (loc <opaque>) (adlevel DataOnly))))
                        ((pattern
-                         (FunApp (CompilerInternal FnMakeRowVec)
-                          (((pattern (Lit Int 4))
-                            (meta
-                             ((type_ UInt) (loc <opaque>) (adlevel DataOnly))))
-                           ((pattern (Lit Int 6))
-=======
-                          (((pattern
-                             (FunApp (CompilerInternal FnMakeRowVec)
-                              (((pattern
-                                 (Promotion
-                                  ((pattern (Lit Int 3))
-                                   (meta
-                                    ((type_ UInt) (loc <opaque>)
-                                     (adlevel DataOnly))))
-                                  UReal DataOnly))
-                                (meta
-                                 ((type_ UReal) (loc <opaque>)
-                                  (adlevel DataOnly))))
-                               ((pattern
-                                 (Promotion
-                                  ((pattern (Lit Int 2))
-                                   (meta
-                                    ((type_ UInt) (loc <opaque>)
-                                     (adlevel DataOnly))))
-                                  UReal DataOnly))
-                                (meta
-                                 ((type_ UReal) (loc <opaque>)
-                                  (adlevel DataOnly)))))))
-                            (meta
-                             ((type_ URowVector) (loc <opaque>)
-                              (adlevel DataOnly))))
-                           ((pattern
-                             (FunApp (CompilerInternal FnMakeRowVec)
-                              (((pattern
-                                 (Promotion
-                                  ((pattern (Lit Int 4))
-                                   (meta
-                                    ((type_ UInt) (loc <opaque>)
-                                     (adlevel DataOnly))))
-                                  UReal DataOnly))
-                                (meta
-                                 ((type_ UReal) (loc <opaque>)
-                                  (adlevel DataOnly))))
-                               ((pattern
-                                 (Promotion
-                                  ((pattern (Lit Int 6))
-                                   (meta
-                                    ((type_ UInt) (loc <opaque>)
-                                     (adlevel DataOnly))))
-                                  UReal DataOnly))
-                                (meta
-                                 ((type_ UReal) (loc <opaque>)
-                                  (adlevel DataOnly)))))))
->>>>>>> 23a0c3ed
-                            (meta
-                             ((type_ UInt) (loc <opaque>) (adlevel DataOnly)))))))
+                         (Promotion
+                          ((pattern (Lit Int 2))
+                           (meta
+                            ((type_ UInt) (loc <opaque>) (adlevel DataOnly))))
+                          UReal DataOnly))
                         (meta
-                         ((type_ URowVector) (loc <opaque>) (adlevel DataOnly)))))))
-                    (meta ((type_ UMatrix) (loc <opaque>) (adlevel DataOnly)))))))
-                (meta <opaque>)))))
-            (meta <opaque>))
-           ((pattern
-             (Decl (decl_adtype AutoDiffable) (decl_id inline_g_return_sym2__)
-              (decl_type (Unsized UReal)) (initialize true)))
-            (meta <opaque>))
-           ((pattern
-             (Block
-              (((pattern
-                 (Assignment (inline_g_return_sym2__ UReal ())
-                  ((pattern
-                    (FunApp (StanLib Pow__ FnPlain AoS)
-                     (((pattern (Lit Int 53))
-                       (meta ((type_ UInt) (loc <opaque>) (adlevel DataOnly))))
-                      ((pattern (Lit Int 2))
-                       (meta ((type_ UInt) (loc <opaque>) (adlevel DataOnly)))))))
-                   (meta ((type_ UReal) (loc <opaque>) (adlevel DataOnly))))))
-                (meta <opaque>)))))
-            (meta <opaque>))
-           ((pattern
-             (NRFunApp (CompilerInternal FnReject)
-              (((pattern (Var inline_g_return_sym2__))
-                (meta ((type_ UReal) (loc <opaque>) (adlevel AutoDiffable)))))))
+                         ((type_ UReal) (loc <opaque>) (adlevel DataOnly)))))))
+                    (meta
+                     ((type_ URowVector) (loc <opaque>) (adlevel DataOnly))))
+                   ((pattern
+                     (FunApp (CompilerInternal FnMakeRowVec)
+                      (((pattern
+                         (Promotion
+                          ((pattern (Lit Int 4))
+                           (meta
+                            ((type_ UInt) (loc <opaque>) (adlevel DataOnly))))
+                          UReal DataOnly))
+                        (meta
+                         ((type_ UReal) (loc <opaque>) (adlevel DataOnly))))
+                       ((pattern
+                         (Promotion
+                          ((pattern (Lit Int 6))
+                           (meta
+                            ((type_ UInt) (loc <opaque>) (adlevel DataOnly))))
+                          UReal DataOnly))
+                        (meta
+                         ((type_ UReal) (loc <opaque>) (adlevel DataOnly)))))))
+                    (meta
+                     ((type_ URowVector) (loc <opaque>) (adlevel DataOnly)))))))
+                (meta ((type_ UMatrix) (loc <opaque>) (adlevel DataOnly)))))))
             (meta <opaque>)))))
-        (meta <opaque>))))
-     (generate_quantities
-      (((pattern
-         (IfElse
-          ((pattern (Var emit_transformed_parameters__))
-           (meta ((type_ UInt) (loc <opaque>) (adlevel DataOnly))))
-          ((pattern Skip) (meta <opaque>))
-          (((pattern (Block ())) (meta <opaque>)))))
         (meta <opaque>))
        ((pattern
-         (IfElse
-          ((pattern
-            (FunApp (StanLib PNot__ FnPlain AoS)
-             (((pattern
-                (EOr
-                 ((pattern (Var emit_transformed_parameters__))
-                  (meta ((type_ UInt) (loc <opaque>) (adlevel DataOnly))))
-                 ((pattern (Var emit_generated_quantities__))
-                  (meta ((type_ UInt) (loc <opaque>) (adlevel DataOnly))))))
-               (meta ((type_ UInt) (loc <opaque>) (adlevel DataOnly)))))))
-           (meta ((type_ UInt) (loc <opaque>) (adlevel DataOnly))))
-          ((pattern (Return ())) (meta <opaque>)) ()))
+         (Decl (decl_adtype AutoDiffable) (decl_id inline_g_return_sym2__)
+          (decl_type (Unsized UReal)) (initialize true)))
         (meta <opaque>))
        ((pattern
-         (IfElse
-          ((pattern
-            (FunApp (StanLib PNot__ FnPlain AoS)
-             (((pattern (Var emit_generated_quantities__))
-               (meta ((type_ UInt) (loc <opaque>) (adlevel DataOnly)))))))
-           (meta ((type_ UInt) (loc <opaque>) (adlevel DataOnly))))
-          ((pattern (Return ())) (meta <opaque>)) ()))
-        (meta <opaque>))))
-     (transform_inits ()) (output_vars ()) (prog_name "") (prog_path ""))
+         (Block
+          (((pattern
+             (Assignment (inline_g_return_sym2__ UReal ())
+              ((pattern
+                (FunApp (StanLib Pow__ FnPlain AoS)
+                 (((pattern (Lit Int 53))
+                   (meta ((type_ UInt) (loc <opaque>) (adlevel DataOnly))))
+                  ((pattern (Lit Int 2))
+                   (meta ((type_ UInt) (loc <opaque>) (adlevel DataOnly)))))))
+               (meta ((type_ UReal) (loc <opaque>) (adlevel DataOnly))))))
+            (meta <opaque>)))))
+        (meta <opaque>))
+       ((pattern
+         (NRFunApp (CompilerInternal FnReject)
+          (((pattern (Var inline_g_return_sym2__))
+            (meta ((type_ UReal) (loc <opaque>) (adlevel AutoDiffable)))))))
+        (meta <opaque>)))))
+    (meta <opaque>))))
+ (generate_quantities
+  (((pattern
+     (IfElse
+      ((pattern (Var emit_transformed_parameters__))
+       (meta ((type_ UInt) (loc <opaque>) (adlevel DataOnly))))
+      ((pattern Skip) (meta <opaque>))
+      (((pattern (Block ())) (meta <opaque>)))))
+    (meta <opaque>))
+   ((pattern
+     (IfElse
+      ((pattern
+        (FunApp (StanLib PNot__ FnPlain AoS)
+         (((pattern
+            (EOr
+             ((pattern (Var emit_transformed_parameters__))
+              (meta ((type_ UInt) (loc <opaque>) (adlevel DataOnly))))
+             ((pattern (Var emit_generated_quantities__))
+              (meta ((type_ UInt) (loc <opaque>) (adlevel DataOnly))))))
+           (meta ((type_ UInt) (loc <opaque>) (adlevel DataOnly)))))))
+       (meta ((type_ UInt) (loc <opaque>) (adlevel DataOnly))))
+      ((pattern (Return ())) (meta <opaque>)) ()))
+    (meta <opaque>))
+   ((pattern
+     (IfElse
+      ((pattern
+        (FunApp (StanLib PNot__ FnPlain AoS)
+         (((pattern (Var emit_generated_quantities__))
+           (meta ((type_ UInt) (loc <opaque>) (adlevel DataOnly)))))))
+       (meta ((type_ UInt) (loc <opaque>) (adlevel DataOnly))))
+      ((pattern (Return ())) (meta <opaque>)) ()))
+    (meta <opaque>))))
+ (transform_inits ()) (output_vars ()) (prog_name "") (prog_path ""))
     |}]
 
 let%expect_test "do not inline recursive functions" =
