--- conflicted
+++ resolved
@@ -781,12 +781,8 @@
               inline_h_return_sym5__ = (4 + 4);
             }
           }
-<<<<<<< HEAD
-          FnPrint__(inline_f_return_sym1__ ?inline_g_return_sym3__:
-                    inline_h_return_sym5__);
-=======
-          FnPrint__((inline_sym1__ ? inline_sym4__ : inline_sym7__));
->>>>>>> 5447c559
+          FnPrint__((inline_f_return_sym1__ ? inline_g_return_sym3__ :
+                     inline_h_return_sym5__));
         }
       }
 
