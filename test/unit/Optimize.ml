open Core
open Analysis_and_optimization.Optimize
open Middle
open Common
open Analysis_and_optimization.Mir_utils

let reset_and_mir_of_string s =
  Gensym.reset_danger_use_cautiously ();
  Test_utils.mir_of_string s

let%expect_test "map_rec_stmt_loc" =
  let mir =
    reset_and_mir_of_string
      {|
      model {
        print(24);
        if (13) {
          print(244);
          if (24) {
            print(24);
          }
        }
      }
      |}
  in
  let f = function
    | Stmt.Fixed.Pattern.NRFunApp (CompilerInternal FnPrint, [s]) ->
        Stmt.Fixed.Pattern.NRFunApp (CompilerInternal FnPrint, [s; s])
    | x -> x in
  let mir = Program.map Fn.id (map_rec_stmt_loc f) Fn.id mir in
  Fmt.str "@[<v>%a@]" Program.Typed.pp mir |> print_endline;
  [%expect
    {|
      log_prob {
        {
          FnPrint__(24, 24);
          if(13) {
            FnPrint__(244, 244);
            if(24) {
              FnPrint__(24, 24);
            }
          }
        }
      }


      generate_quantities {
        if(PNot__(emit_transformed_parameters__ || emit_generated_quantities__)) return;
        if(PNot__(emit_generated_quantities__)) return;
      } |}]

let%expect_test "map_rec_state_stmt_loc" =
  let mir =
    reset_and_mir_of_string
      {|
      model {
        print(24);
        if (13) {
          print(244);
          if (24) {
            print(24);
          }
        }
      }
      |}
  in
  let f i = function
    | Stmt.Fixed.Pattern.NRFunApp (CompilerInternal FnPrint, [s]) ->
        Stmt.Fixed.Pattern.(NRFunApp (CompilerInternal FnPrint, [s; s]), i + 1)
    | x -> (x, i) in
  let mir_stmt, num =
    (map_rec_state_stmt_loc f 0)
      Stmt.Fixed.{pattern= SList mir.log_prob; meta= Location_span.empty} in
  let mir = {mir with log_prob= [mir_stmt]} in
  Fmt.str "@[<v>%a@]" Program.Typed.pp mir |> print_endline;
  print_endline (string_of_int num);
  [%expect
    {|
      log_prob {
        {
          FnPrint__(24, 24);
          if(13) {
            FnPrint__(244, 244);
            if(24) {
              FnPrint__(24, 24);
            }
          }
        }
      }


      generate_quantities {
        if(PNot__(emit_transformed_parameters__ || emit_generated_quantities__)) return;
        if(PNot__(emit_generated_quantities__)) return;
      }



      3 |}]

let%expect_test "inline functions" =
  let mir =
    reset_and_mir_of_string
      {|
      functions {
        void f(int x, matrix y) {
          print(x);
          print(y);
        }
        real g(int z) {
          return z^2;
        }
      }
      model {
        f(3, [[3,2],[4,6]]);
        reject(g(53));
      }
      |}
  in
  let mir = function_inlining mir in
  Fmt.str "@[<v>%a@]" Program.Typed.pp mir |> print_endline;
  [%expect
    {|
      functions {
        void f(int x, matrix y) {
          {
            FnPrint__(x);
            FnPrint__(y);
          }
        }
        real g(int z) {
          {
            return promote((z ^ 2), real, var);
          }
        }
      }



      log_prob {
        {
          {
            FnPrint__(3);
            FnPrint__(FnMakeRowVec__(FnMakeRowVec__(promote(3, real, data),
                                                    promote(2, real, data)),
                                     FnMakeRowVec__(promote(4, real, data),
                                                    promote(6, real, data))));
          }
          real inline_g_return_sym2__;
          {
            inline_g_return_sym2__ = promote((53 ^ 2), real, var);
          }
          FnReject__(inline_g_return_sym2__);
        }
      }


      generate_quantities {
        if(emit_transformed_parameters__) ; else {

        }
        if(PNot__(emit_transformed_parameters__ || emit_generated_quantities__)) return;
        if(PNot__(emit_generated_quantities__)) return;
      } |}]

let%expect_test "inline functions 2" =
  let mir =
    reset_and_mir_of_string
      {|
      functions {
        void f() {
        }
        void g() {
          f();
        }
      }
      generated quantities {
        g();
      }
      |}
  in
  let mir = function_inlining mir in
  Fmt.str "@[<v>%a@]" Program.Typed.pp mir |> print_endline;
  [%expect
    {|
      functions {
        void f() {
          {

          }
        }
        void g() {
          {
            f();
          }
        }
      }





      generate_quantities {
        if(emit_transformed_parameters__) ; else {

        }
        if(PNot__(emit_transformed_parameters__ || emit_generated_quantities__)) return;
        if(PNot__(emit_generated_quantities__)) return;
        {
          {

          }
        }
      } |}]

let%expect_test "list collapsing" =
  let mir =
    reset_and_mir_of_string
      {|
      functions {
        void f(int x, matrix y) {
          print(x);
          print(y);
        }
        real g(int z) {
          return z^2;
        }
      }
      model {
        f(3, [[3,2],[4,6]]);
        reject(g(53));
      }
      |}
  in
  let mir = function_inlining mir in
  let mir = list_collapsing mir in
  print_s [%sexp (mir : Middle.Program.Typed.t)];
  [%expect
    {|
((functions_block
  (((fdrt Void) (fdname f) (fdsuffix FnPlain)
    (fdargs ((AutoDiffable x UInt) (AutoDiffable y UMatrix)))
    (fdannotations ())
    (fdbody
     (((pattern
        (Block
         (((pattern
            (NRFunApp (CompilerInternal FnPrint)
             (((pattern (Var x))
               (meta ((type_ UInt) (loc <opaque>) (adlevel DataOnly)))))))
           (meta <opaque>))
          ((pattern
            (NRFunApp (CompilerInternal FnPrint)
             (((pattern (Var y))
               (meta ((type_ UMatrix) (loc <opaque>) (adlevel AutoDiffable)))))))
           (meta <opaque>)))))
       (meta <opaque>))))
    (fdloc <opaque>))
   ((fdrt (ReturnType UReal)) (fdname g) (fdsuffix FnPlain)
    (fdargs ((AutoDiffable z UInt))) (fdannotations ())
    (fdbody
     (((pattern
        (Block
         (((pattern
            (Return
             (((pattern
                (Promotion
                 ((pattern
                   (FunApp (StanLib Pow__ FnPlain AoS)
                    (((pattern (Var z))
                      (meta ((type_ UInt) (loc <opaque>) (adlevel DataOnly))))
                     ((pattern (Lit Int 2))
                      (meta ((type_ UInt) (loc <opaque>) (adlevel DataOnly)))))))
                  (meta ((type_ UReal) (loc <opaque>) (adlevel DataOnly))))
                 UReal AutoDiffable))
               (meta ((type_ UReal) (loc <opaque>) (adlevel AutoDiffable)))))))
           (meta <opaque>)))))
       (meta <opaque>))))
    (fdloc <opaque>))))
 (input_vars ()) (prepare_data ())
 (log_prob
  (((pattern
     (Block
      (((pattern
         (Block
          (((pattern
             (NRFunApp (CompilerInternal FnPrint)
              (((pattern (Lit Int 3))
                (meta ((type_ UInt) (loc <opaque>) (adlevel DataOnly)))))))
            (meta <opaque>))
           ((pattern
             (NRFunApp (CompilerInternal FnPrint)
              (((pattern
                 (FunApp (CompilerInternal FnMakeRowVec)
                  (((pattern
                     (FunApp (CompilerInternal FnMakeRowVec)
                      (((pattern
                         (Promotion
                          ((pattern (Lit Int 3))
                           (meta
                            ((type_ UInt) (loc <opaque>) (adlevel DataOnly))))
                          UReal DataOnly))
                        (meta
                         ((type_ UReal) (loc <opaque>) (adlevel DataOnly))))
                       ((pattern
                         (Promotion
                          ((pattern (Lit Int 2))
                           (meta
                            ((type_ UInt) (loc <opaque>) (adlevel DataOnly))))
                          UReal DataOnly))
                        (meta
                         ((type_ UReal) (loc <opaque>) (adlevel DataOnly)))))))
                    (meta
                     ((type_ URowVector) (loc <opaque>) (adlevel DataOnly))))
                   ((pattern
                     (FunApp (CompilerInternal FnMakeRowVec)
                      (((pattern
                         (Promotion
                          ((pattern (Lit Int 4))
                           (meta
                            ((type_ UInt) (loc <opaque>) (adlevel DataOnly))))
                          UReal DataOnly))
                        (meta
                         ((type_ UReal) (loc <opaque>) (adlevel DataOnly))))
                       ((pattern
                         (Promotion
                          ((pattern (Lit Int 6))
                           (meta
                            ((type_ UInt) (loc <opaque>) (adlevel DataOnly))))
                          UReal DataOnly))
                        (meta
                         ((type_ UReal) (loc <opaque>) (adlevel DataOnly)))))))
                    (meta
                     ((type_ URowVector) (loc <opaque>) (adlevel DataOnly)))))))
                (meta ((type_ UMatrix) (loc <opaque>) (adlevel DataOnly)))))))
            (meta <opaque>)))))
        (meta <opaque>))
       ((pattern
         (Decl (decl_adtype AutoDiffable) (decl_id inline_g_return_sym2__)
<<<<<<< HEAD
          (decl_type (Sized SReal)) (decl_annotations ()) (initialize false)))
=======
          (decl_type (Sized SReal)) (initialize Uninit)))
>>>>>>> 0ea83bba
        (meta <opaque>))
       ((pattern
         (Block
          (((pattern
             (Assignment ((LVariable inline_g_return_sym2__) ()) UReal
              ((pattern
                (Promotion
                 ((pattern
                   (FunApp (StanLib Pow__ FnPlain AoS)
                    (((pattern (Lit Int 53))
                      (meta ((type_ UInt) (loc <opaque>) (adlevel DataOnly))))
                     ((pattern (Lit Int 2))
                      (meta ((type_ UInt) (loc <opaque>) (adlevel DataOnly)))))))
                  (meta ((type_ UReal) (loc <opaque>) (adlevel DataOnly))))
                 UReal AutoDiffable))
               (meta ((type_ UReal) (loc <opaque>) (adlevel AutoDiffable))))))
            (meta <opaque>)))))
        (meta <opaque>))
       ((pattern
         (NRFunApp (CompilerInternal FnReject)
          (((pattern (Var inline_g_return_sym2__))
            (meta ((type_ UReal) (loc <opaque>) (adlevel AutoDiffable)))))))
        (meta <opaque>)))))
    (meta <opaque>))))
 (reverse_mode_log_prob ())
 (generate_quantities
  (((pattern
     (IfElse
      ((pattern (Var emit_transformed_parameters__))
       (meta ((type_ UInt) (loc <opaque>) (adlevel DataOnly))))
      ((pattern Skip) (meta <opaque>))
      (((pattern (Block ())) (meta <opaque>)))))
    (meta <opaque>))
   ((pattern
     (IfElse
      ((pattern
        (FunApp (StanLib PNot__ FnPlain AoS)
         (((pattern
            (EOr
             ((pattern (Var emit_transformed_parameters__))
              (meta ((type_ UInt) (loc <opaque>) (adlevel DataOnly))))
             ((pattern (Var emit_generated_quantities__))
              (meta ((type_ UInt) (loc <opaque>) (adlevel DataOnly))))))
           (meta ((type_ UInt) (loc <opaque>) (adlevel DataOnly)))))))
       (meta ((type_ UInt) (loc <opaque>) (adlevel DataOnly))))
      ((pattern (Return ())) (meta <opaque>)) ()))
    (meta <opaque>))
   ((pattern
     (IfElse
      ((pattern
        (FunApp (StanLib PNot__ FnPlain AoS)
         (((pattern (Var emit_generated_quantities__))
           (meta ((type_ UInt) (loc <opaque>) (adlevel DataOnly)))))))
       (meta ((type_ UInt) (loc <opaque>) (adlevel DataOnly))))
      ((pattern (Return ())) (meta <opaque>)) ()))
    (meta <opaque>))))
 (transform_inits ()) (unconstrain_array ()) (output_vars ()) (prog_name "")
 (prog_path ""))
    |}]

let%expect_test "recursive functions" =
  let mir =
    reset_and_mir_of_string
      {|
      functions {
        int fib(int n) {
          if (n == 0 || n == 1) {
            return n;
          }
          return fib(n - 1) + fib(n - 2);
        }
      }
      model {
        reject(fib(5));
      }
      |}
  in
  let mir = function_inlining mir in
  Fmt.str "@[<v>%a@]" Program.Typed.pp mir |> print_endline;
  [%expect
    {|
      functions {
        int fib(int n) {
          {
            if((n == 0) || (n == 1)) {
              return n;
            }
            return (fib((n - 1)) + fib((n - 2)));
          }
        }
      }



      log_prob {
        {
          int inline_fib_return_sym1__;
          data int inline_fib_early_ret_check_sym2__;
          inline_fib_early_ret_check_sym2__ = 0;
          for(inline_fib_iterator_sym3__ in 1:1) {
            if((5 == 0)) ; else {

            }
            if((5 == 0) || (5 == 1)) {
              inline_fib_early_ret_check_sym2__ = 1;
              inline_fib_return_sym1__ = 5;
              break;
            }
            inline_fib_early_ret_check_sym2__ = 1;
            inline_fib_return_sym1__ = (fib((5 - 1)) + fib((5 - 2)));
            break;
          }
          FnReject__(inline_fib_return_sym1__);
        }
      }


      generate_quantities {
        if(emit_transformed_parameters__) ; else {

        }
        if(PNot__(emit_transformed_parameters__ || emit_generated_quantities__)) return;
        if(PNot__(emit_generated_quantities__)) return;
      } |}]

let%expect_test "do not try to inline extern functions" =
  let before = !Frontend.Typechecker.check_that_all_functions_have_definition in
  Frontend.Typechecker.check_that_all_functions_have_definition := false;
  let mir =
    reset_and_mir_of_string
      {|
            functions {
              int fib(int n);
            }
            model {
              reject(fib(5));
            }
            |}
  in
  Frontend.Typechecker.check_that_all_functions_have_definition := before;
  let mir = function_inlining mir in
  Fmt.str "@[<v>%a@]" Program.Typed.pp mir |> print_endline;
  [%expect
    {|
            functions {
              extern int fib(int n);
            }



            log_prob {
              {
                FnReject__(fib(5));
              }
            }


            generate_quantities {
              if(emit_transformed_parameters__) ; else {

              }
              if(PNot__(emit_transformed_parameters__ || emit_generated_quantities__)) return;
              if(PNot__(emit_generated_quantities__)) return;
            } |}]

let%expect_test "inline function in for loop" =
  let mir =
    reset_and_mir_of_string
      {|
      functions {
        int f(int z) {
          print("f");
          return 42;
        }
        int g(int z) {
          print("g");
          return z + 24;
        }
      }
      model {
        for (i in f(2) : g(3)) print("body");
      }
      |}
  in
  let mir = function_inlining mir in
  Fmt.str "@[<v>%a@]" Program.Typed.pp mir |> print_endline;
  [%expect
    {|
      functions {
        int f(int z) {
          {
            FnPrint__("f");
            return 42;
          }
        }
        int g(int z) {
          {
            FnPrint__("g");
            return (z + 24);
          }
        }
      }



      log_prob {
        {
          int inline_f_return_sym1__;
          int inline_g_return_sym3__;
          {
            FnPrint__("f");
            inline_f_return_sym1__ = 42;
          }
          {
            FnPrint__("g");
            inline_g_return_sym3__ = (3 + 24);
          }
          for(i in inline_f_return_sym1__:inline_g_return_sym3__) {
            {
              FnPrint__("body");
            }
            {
              FnPrint__("g");
              inline_g_return_sym3__ = (3 + 24);
            }
          }
        }
      }


      generate_quantities {
        if(emit_transformed_parameters__) ; else {

        }
        if(PNot__(emit_transformed_parameters__ || emit_generated_quantities__)) return;
        if(PNot__(emit_generated_quantities__)) return;
      } |}]

(* TODO: check test results from here *)

let%expect_test "inline function in for loop 2" =
  let mir =
    reset_and_mir_of_string
      {|
      functions {
        int f(int z) {
          print("f");
          return 42;
        }
        int g(int z) {
          print("g");
          return f(z) + 24;
        }
      }
      model {
        for (i in f(2) : g(3)) print("body");
      }
      |}
  in
  let mir = function_inlining mir in
  Fmt.str "@[<v>%a@]" Program.Typed.pp mir |> print_endline;
  [%expect
    {|
      functions {
        int f(int z) {
          {
            FnPrint__("f");
            return 42;
          }
        }
        int g(int z) {
          {
            FnPrint__("g");
            return (f(z) + 24);
          }
        }
      }



      log_prob {
        {
          int inline_f_return_sym5__;
          int inline_g_return_sym7__;
          {
            FnPrint__("f");
            inline_f_return_sym5__ = 42;
          }
          {
            FnPrint__("g");
            int inline_g_inline_f_return_sym3___sym8__;
            {
              FnPrint__("f");
              inline_g_inline_f_return_sym3___sym8__ = 42;
            }
            inline_g_return_sym7__ = (inline_g_inline_f_return_sym3___sym8__ + 24);
          }
          for(i in inline_f_return_sym5__:inline_g_return_sym7__) {
            {
              FnPrint__("body");
            }
            {
              FnPrint__("g");
              int inline_g_inline_f_return_sym3___sym8__;
              {
                FnPrint__("f");
                inline_g_inline_f_return_sym3___sym8__ = 42;
              }
              inline_g_return_sym7__ = (inline_g_inline_f_return_sym3___sym8__ + 24);
            }
          }
        }
      }


      generate_quantities {
        if(emit_transformed_parameters__) ; else {

        }
        if(PNot__(emit_transformed_parameters__ || emit_generated_quantities__)) return;
        if(PNot__(emit_generated_quantities__)) return;
      } |}]

let%expect_test "inline function in while loop" =
  let mir =
    reset_and_mir_of_string
      {|
      functions {
        int f(int z) {
          print("f");
          return 42;
        }
        int g(int z) {
          print("g");
          return z + 24;
        }
      }
      model {
        while (g(3)) print("body");
      }
      |}
  in
  let mir = function_inlining mir in
  Fmt.str "@[<v>%a@]" Program.Typed.pp mir |> print_endline;
  [%expect
    {|
      functions {
        int f(int z) {
          {
            FnPrint__("f");
            return 42;
          }
        }
        int g(int z) {
          {
            FnPrint__("g");
            return (z + 24);
          }
        }
      }



      log_prob {
        {
          int inline_g_return_sym1__;
          {
            FnPrint__("g");
            inline_g_return_sym1__ = (3 + 24);
          }
          while(inline_g_return_sym1__) {
            FnPrint__("body");
            {
              FnPrint__("g");
              inline_g_return_sym1__ = (3 + 24);
            }
          }
        }
      }


      generate_quantities {
        if(emit_transformed_parameters__) ; else {

        }
        if(PNot__(emit_transformed_parameters__ || emit_generated_quantities__)) return;
        if(PNot__(emit_generated_quantities__)) return;
      } |}]

let%expect_test "inline function in if then else" =
  let mir =
    reset_and_mir_of_string
      {|
      functions {
        int f(int z) {
          print("f");
          return 42;
        }
        int g(int z) {
          print("g");
          return z + 24;
        }
      }
      model {
        if (g(3)) print("body");
      }
      |}
  in
  let mir = function_inlining mir in
  Fmt.str "@[<v>%a@]" Program.Typed.pp mir |> print_endline;
  [%expect
    {|
      functions {
        int f(int z) {
          {
            FnPrint__("f");
            return 42;
          }
        }
        int g(int z) {
          {
            FnPrint__("g");
            return (z + 24);
          }
        }
      }



      log_prob {
        {
          int inline_g_return_sym1__;
          {
            FnPrint__("g");
            inline_g_return_sym1__ = (3 + 24);
          }
          if(inline_g_return_sym1__) FnPrint__("body");
        }
      }


      generate_quantities {
        if(emit_transformed_parameters__) ; else {

        }
        if(PNot__(emit_transformed_parameters__ || emit_generated_quantities__)) return;
        if(PNot__(emit_generated_quantities__)) return;
      }

    |}]

let%expect_test "inline function in ternary if " =
  let mir =
    reset_and_mir_of_string
      {|
      functions {
        int f(int z) {
          print("f");
          return 42;
        }
        int g(int z) {
          print("g");
          return z + 24;
        }
        int h(int z) {
          print("h");
          return z + 4;
        }
      }
      model {
        print(f(2) ? g(3) : h(4));
      }
      |}
  in
  let mir = function_inlining mir in
  Fmt.str "@[<v>%a@]" Program.Typed.pp mir |> print_endline;
  [%expect
    {|
      functions {
        int f(int z) {
          {
            FnPrint__("f");
            return 42;
          }
        }
        int g(int z) {
          {
            FnPrint__("g");
            return (z + 24);
          }
        }
        int h(int z) {
          {
            FnPrint__("h");
            return (z + 4);
          }
        }
      }



      log_prob {
        {
          int inline_f_return_sym1__;
          int inline_g_return_sym3__;
          int inline_h_return_sym5__;
          {
            FnPrint__("f");
            inline_f_return_sym1__ = 42;
          }
          if(inline_f_return_sym1__) {
            {
              FnPrint__("g");
              inline_g_return_sym3__ = (3 + 24);
            }
          } else {
            {
              FnPrint__("h");
              inline_h_return_sym5__ = (4 + 4);
            }
          }
          FnPrint__((inline_f_return_sym1__ ? inline_g_return_sym3__ :
                     inline_h_return_sym5__));
        }
      }


      generate_quantities {
        if(emit_transformed_parameters__) ; else {

        }
        if(PNot__(emit_transformed_parameters__ || emit_generated_quantities__)) return;
        if(PNot__(emit_generated_quantities__)) return;
      } |}]

let%expect_test "inline function multiple returns " =
  let mir =
    reset_and_mir_of_string
      {|
      functions {
        int f(int z) {
          if (2) {
            print("f");
            return 42;
          }
          return 6;
        }
      }
      model {
        print(f(2));
      }
      |}
  in
  let mir = function_inlining mir in
  Fmt.str "@[<v>%a@]" Program.Typed.pp mir |> print_endline;
  [%expect
    {|
      functions {
        int f(int z) {
          {
            if(2) {
              FnPrint__("f");
              return 42;
            }
            return 6;
          }
        }
      }



      log_prob {
        {
          int inline_f_return_sym1__;
          data int inline_f_early_ret_check_sym2__;
          inline_f_early_ret_check_sym2__ = 0;
          for(inline_f_iterator_sym3__ in 1:1) {
            if(2) {
              FnPrint__("f");
              inline_f_early_ret_check_sym2__ = 1;
              inline_f_return_sym1__ = 42;
              break;
            }
            inline_f_early_ret_check_sym2__ = 1;
            inline_f_return_sym1__ = 6;
            break;
          }
          FnPrint__(inline_f_return_sym1__);
        }
      }


      generate_quantities {
        if(emit_transformed_parameters__) ; else {

        }
        if(PNot__(emit_transformed_parameters__ || emit_generated_quantities__)) return;
        if(PNot__(emit_generated_quantities__)) return;
      } |}]

let%expect_test "inline function indices " =
  let mir =
    reset_and_mir_of_string
      {|
      functions {
        int f(int z) {
          print(z);
          return 42;
        }
      }
      model {
        array[2, 2] int a;
        print(a[f(1), f(2)]);
      }
      |}
  in
  let mir = function_inlining mir in
  Fmt.str "@[<v>%a@]" Program.Typed.pp mir |> print_endline;
  [%expect
    {|
      functions {
        int f(int z) {
          {
            FnPrint__(z);
            return 42;
          }
        }
      }



      log_prob {
        {
          array[array[int, 2], 2] a;
          int inline_f_return_sym3__;
          int inline_f_return_sym1__;
          {
            FnPrint__(2);
            inline_f_return_sym3__ = 42;
          }
          {
            FnPrint__(1);
            inline_f_return_sym1__ = 42;
          }
          FnPrint__(a[inline_f_return_sym1__, inline_f_return_sym3__]);
        }
      }


      generate_quantities {
        if(emit_transformed_parameters__) ; else {

        }
        if(PNot__(emit_transformed_parameters__ || emit_generated_quantities__)) return;
        if(PNot__(emit_generated_quantities__)) return;
      } |}]

let%expect_test "inline function and " =
  let mir =
    reset_and_mir_of_string
      {|
      functions {
        int f(int z) {
          print(z);
          return 42;
        }
      }
      model {
        print(f(1) && f(2));
      }
      |}
  in
  (* TODO: these declarations are still in the wrong place *)
  let mir = function_inlining mir in
  Fmt.str "@[<v>%a@]" Program.Typed.pp mir |> print_endline;
  [%expect
    {|
      functions {
        int f(int z) {
          {
            FnPrint__(z);
            return 42;
          }
        }
      }



      log_prob {
        {
          int inline_f_return_sym1__;
          int inline_f_return_sym3__;
          {
            FnPrint__(1);
            inline_f_return_sym1__ = 42;
          }
          if(inline_f_return_sym1__) {
            {
              FnPrint__(2);
              inline_f_return_sym3__ = 42;
            }
          }
          FnPrint__(inline_f_return_sym1__ && inline_f_return_sym3__);
        }
      }


      generate_quantities {
        if(emit_transformed_parameters__) ; else {

        }
        if(PNot__(emit_transformed_parameters__ || emit_generated_quantities__)) return;
        if(PNot__(emit_generated_quantities__)) return;
      } |}]

let%expect_test "inline function or " =
  let mir =
    reset_and_mir_of_string
      {|
      functions {
        int f(int z) {
          print(z);
          return 42;
        }
      }
      model {
        print(f(1) || f(2));
      }
      |}
  in
  let mir = function_inlining mir in
  Fmt.str "@[<v>%a@]" Program.Typed.pp mir |> print_endline;
  [%expect
    {|
      functions {
        int f(int z) {
          {
            FnPrint__(z);
            return 42;
          }
        }
      }



      log_prob {
        {
          int inline_f_return_sym1__;
          int inline_f_return_sym3__;
          {
            FnPrint__(1);
            inline_f_return_sym1__ = 42;
          }
          if(inline_f_return_sym1__) ; else {
            {
              FnPrint__(2);
              inline_f_return_sym3__ = 42;
            }
          }
          FnPrint__(inline_f_return_sym1__ || inline_f_return_sym3__);
        }
      }


      generate_quantities {
        if(emit_transformed_parameters__) ; else {

        }
        if(PNot__(emit_transformed_parameters__ || emit_generated_quantities__)) return;
        if(PNot__(emit_generated_quantities__)) return;
      } |}]

let%expect_test "unroll nested loop" =
  let mir =
    reset_and_mir_of_string
      {|      model {
                for (i in 1:2)
                  for (j in 3:4)
                    print(i, j);
                   }
      |}
  in
  let mir = static_loop_unrolling mir in
  Fmt.str "@[<v>%a@]" Program.Typed.pp mir |> print_endline;
  [%expect
    {|
      log_prob {
        {
          {
            {
              FnPrint__(1, 3);
            }
            {
              FnPrint__(1, 4);
            }
          }
          {
            {
              FnPrint__(2, 3);
            }
            {
              FnPrint__(2, 4);
            }
          }
        }
      }


      generate_quantities {
        if(PNot__(emit_transformed_parameters__ || emit_generated_quantities__)) return;
        if(PNot__(emit_generated_quantities__)) return;
      } |}]

let%expect_test "unroll nested loop 2" =
  let mir =
    reset_and_mir_of_string
      {|      model {
                for (i in 1:2)
                  for (j in i:4)
                    for (k in j:9)
                       print(i, j, k);
                   }
      |}
  in
  let mir = static_loop_unrolling mir in
  Fmt.str "@[<v>%a@]" Program.Typed.pp mir |> print_endline;
  [%expect
    {|
      log_prob {
        {
          {
            {
              {
                FnPrint__(1, 1, 1);
              }
              {
                FnPrint__(1, 1, 2);
              }
              {
                FnPrint__(1, 1, 3);
              }
              {
                FnPrint__(1, 1, 4);
              }
              {
                FnPrint__(1, 1, 5);
              }
              {
                FnPrint__(1, 1, 6);
              }
              {
                FnPrint__(1, 1, 7);
              }
              {
                FnPrint__(1, 1, 8);
              }
              {
                FnPrint__(1, 1, 9);
              }
            }
            {
              {
                FnPrint__(1, 2, 2);
              }
              {
                FnPrint__(1, 2, 3);
              }
              {
                FnPrint__(1, 2, 4);
              }
              {
                FnPrint__(1, 2, 5);
              }
              {
                FnPrint__(1, 2, 6);
              }
              {
                FnPrint__(1, 2, 7);
              }
              {
                FnPrint__(1, 2, 8);
              }
              {
                FnPrint__(1, 2, 9);
              }
            }
            {
              {
                FnPrint__(1, 3, 3);
              }
              {
                FnPrint__(1, 3, 4);
              }
              {
                FnPrint__(1, 3, 5);
              }
              {
                FnPrint__(1, 3, 6);
              }
              {
                FnPrint__(1, 3, 7);
              }
              {
                FnPrint__(1, 3, 8);
              }
              {
                FnPrint__(1, 3, 9);
              }
            }
            {
              {
                FnPrint__(1, 4, 4);
              }
              {
                FnPrint__(1, 4, 5);
              }
              {
                FnPrint__(1, 4, 6);
              }
              {
                FnPrint__(1, 4, 7);
              }
              {
                FnPrint__(1, 4, 8);
              }
              {
                FnPrint__(1, 4, 9);
              }
            }
          }
          {
            {
              {
                FnPrint__(2, 2, 2);
              }
              {
                FnPrint__(2, 2, 3);
              }
              {
                FnPrint__(2, 2, 4);
              }
              {
                FnPrint__(2, 2, 5);
              }
              {
                FnPrint__(2, 2, 6);
              }
              {
                FnPrint__(2, 2, 7);
              }
              {
                FnPrint__(2, 2, 8);
              }
              {
                FnPrint__(2, 2, 9);
              }
            }
            {
              {
                FnPrint__(2, 3, 3);
              }
              {
                FnPrint__(2, 3, 4);
              }
              {
                FnPrint__(2, 3, 5);
              }
              {
                FnPrint__(2, 3, 6);
              }
              {
                FnPrint__(2, 3, 7);
              }
              {
                FnPrint__(2, 3, 8);
              }
              {
                FnPrint__(2, 3, 9);
              }
            }
            {
              {
                FnPrint__(2, 4, 4);
              }
              {
                FnPrint__(2, 4, 5);
              }
              {
                FnPrint__(2, 4, 6);
              }
              {
                FnPrint__(2, 4, 7);
              }
              {
                FnPrint__(2, 4, 8);
              }
              {
                FnPrint__(2, 4, 9);
              }
            }
          }
        }
      }


      generate_quantities {
        if(PNot__(emit_transformed_parameters__ || emit_generated_quantities__)) return;
        if(PNot__(emit_generated_quantities__)) return;
      } |}]

let%expect_test "unroll nested loop 3" =
  let mir =
    reset_and_mir_of_string
      {|      model {
                for (i in 1:2)
                  for (j in i:4)
                    for (k in j:i+j)
                       print(i, j, k);
                   }
      |}
  in
  let mir = static_loop_unrolling mir in
  Fmt.str "@[<v>%a@]" Program.Typed.pp mir |> print_endline;
  [%expect
    {|
      log_prob {
        {
          {
            {
              {
                FnPrint__(1, 1, 1);
              }
              {
                FnPrint__(1, 1, 2);
              }
            }
            {
              {
                FnPrint__(1, 2, 2);
              }
              {
                FnPrint__(1, 2, 3);
              }
            }
            {
              {
                FnPrint__(1, 3, 3);
              }
              {
                FnPrint__(1, 3, 4);
              }
            }
            {
              {
                FnPrint__(1, 4, 4);
              }
              {
                FnPrint__(1, 4, 5);
              }
            }
          }
          {
            {
              {
                FnPrint__(2, 2, 2);
              }
              {
                FnPrint__(2, 2, 3);
              }
              {
                FnPrint__(2, 2, 4);
              }
            }
            {
              {
                FnPrint__(2, 3, 3);
              }
              {
                FnPrint__(2, 3, 4);
              }
              {
                FnPrint__(2, 3, 5);
              }
            }
            {
              {
                FnPrint__(2, 4, 4);
              }
              {
                FnPrint__(2, 4, 5);
              }
              {
                FnPrint__(2, 4, 6);
              }
            }
          }
        }
      }


      generate_quantities {
        if(PNot__(emit_transformed_parameters__ || emit_generated_quantities__)) return;
        if(PNot__(emit_generated_quantities__)) return;
      } |}]

let%expect_test "unroll nested loop with break" =
  let mir =
    reset_and_mir_of_string
      {|      model {
                for (i in 1:2)
                  for (j in 3:4) {
                    print(i);
                    break;
                  }
              }
      |}
  in
  let mir = static_loop_unrolling mir in
  Fmt.str "@[<v>%a@]" Program.Typed.pp mir |> print_endline;
  [%expect
    {|
      log_prob {
        {
          {
            for(j in 3:4) {
              FnPrint__(1);
              break;
            }
          }
          {
            for(j in 3:4) {
              FnPrint__(2);
              break;
            }
          }
        }
      }


      generate_quantities {
        if(PNot__(emit_transformed_parameters__ || emit_generated_quantities__)) return;
        if(PNot__(emit_generated_quantities__)) return;
      } |}]

let%expect_test "constant propagation" =
  let mir =
    reset_and_mir_of_string
      {|
      transformed data {
        int i;
        i = 42;
        int j;
        j = 2 + i;
      }
      model {
        for (x in 1:i) {
          print(i + j);
        }
      }
      |}
  in
  let mir = constant_propagation mir in
  Fmt.str "@[<v>%a@]" Program.Typed.pp mir |> print_endline;
  [%expect
    {|
    prepare_data {
      data int i;
      i = 42;
      data int j;
      j = (2 + 42);
    }

    log_prob {
      {
        for(x in 1:42) {
          FnPrint__((42 + 44));
        }
      }
    }


    generate_quantities {
      if(PNot__(emit_transformed_parameters__ || emit_generated_quantities__)) return;
      if(PNot__(emit_generated_quantities__)) return;
    } |}]

let%expect_test "constant propagation, local scope" =
  let mir =
    reset_and_mir_of_string
      {|
      transformed data {
        int i;
        i = 42;
        {
          int j;
          j = 2;
        }
      }
      model {
        int j;
        for (x in 1:i) {
          print(i + j);
        }
      }
      |}
  in
  let mir = constant_propagation mir in
  Fmt.str "@[<v>%a@]" Program.Typed.pp mir |> print_endline;
  [%expect
    {|
    prepare_data {
      data int i;
      i = 42;
      {
        data int j;
        j = 2;
      }
    }

    log_prob {
      {
        int j;
        for(x in 1:42) {
          FnPrint__((42 + j));
        }
      }
    }


    generate_quantities {
      if(PNot__(emit_transformed_parameters__ || emit_generated_quantities__)) return;
      if(PNot__(emit_generated_quantities__)) return;
    } |}]

let%expect_test "constant propagation, model block local scope" =
  let mir =
    reset_and_mir_of_string
      {|
      model {
        int i;
        i = 42;
        int j;
        j = 2;
      }
      generated quantities {
        int i;
        int j;
        for (x in 1:i) {
          print(i + j);
        }
      }
      |}
  in
  let mir = constant_propagation mir in
  Fmt.str "@[<v>%a@]" Program.Typed.pp mir |> print_endline;
  [%expect
    {|
    log_prob {
      {
        int i;
        i = 42;
        int j;
        j = 2;
      }
    }


    generate_quantities {
      if(PNot__(emit_transformed_parameters__ || emit_generated_quantities__)) return;
      if(PNot__(emit_generated_quantities__)) return;
      data int i;
      data int j;
      for(x in 1:i) {
        FnPrint__((i + j));
      }
    }


    output_vars {
      generated_quantities int i; //int
      generated_quantities int j; //int
    } |}]

let%expect_test "expression propagation" =
  let mir =
    reset_and_mir_of_string
      {|
      transformed data {
        int i;
        int j;
        j = 2 + i;
      }
      model {
        for (x in 1:i) {
          print(i + j);
        }
      }
      |}
  in
  let mir = expression_propagation mir in
  Fmt.str "@[<v>%a@]" Program.Typed.pp mir |> print_endline;
  [%expect
    {|
      prepare_data {
        data int i;
        data int j;
        j = (2 + i);
      }

      log_prob {
        {
          for(x in 1:i) {
            FnPrint__((i + (2 + i)));
          }
        }
      }


      generate_quantities {
        if(PNot__(emit_transformed_parameters__ || emit_generated_quantities__)) return;
        if(PNot__(emit_generated_quantities__)) return;
      } |}]

let%expect_test "copy propagation" =
  let mir =
    reset_and_mir_of_string
      {|
      model {
        int i;
        int j;
        j = i;
        int k;
        k = 2 * j;
        for (x in 1:i) {
          print(i + j + k);
        }
      }
      |}
  in
  let mir = copy_propagation mir in
  Fmt.str "@[<v>%a@]" Program.Typed.pp mir |> print_endline;
  [%expect
    {|
      log_prob {
        {
          int i;
          int j;
          j = i;
          int k;
          k = (2 * i);
          for(x in 1:i) {
            FnPrint__(((i + i) + k));
          }
        }
      }


      generate_quantities {
        if(PNot__(emit_transformed_parameters__ || emit_generated_quantities__)) return;
        if(PNot__(emit_generated_quantities__)) return;
      } |}]

let%expect_test "dead code elimination" =
  let mir =
    reset_and_mir_of_string
      {|
      transformed data {
        array[2] int i;
        i[1] = 2;
        i = {3, 2};
        array[2] int j;
        j = {3, 2};
        j[1] = 2;
      }
      model {
        print(i);
        print(j);
      }
      |}
  in
  let mir = dead_code_elimination mir in
  Fmt.str "@[<v>%a@]" Program.Typed.pp mir |> print_endline;
  [%expect
    {|
      prepare_data {
        data array[int, 2] i;
        i[1] = 2;
        i = FnMakeArray__(3, 2);
        data array[int, 2] j;
        j = FnMakeArray__(3, 2);
        j[1] = 2;
      }

      log_prob {
        {
          FnPrint__(i);
          FnPrint__(j);
        }
      }


      generate_quantities {
        if(PNot__(emit_transformed_parameters__ || emit_generated_quantities__)) return;
        if(PNot__(emit_generated_quantities__)) return;
      } |}]

let%expect_test "dead code elimination decl" =
  let mir =
    reset_and_mir_of_string
      {|
      model {
        int i;
        i = 4;
      }
      generated quantities {
        {
          int i;
          print(i);
        }
      }
      |}
  in
  let mir = dead_code_elimination mir in
  Fmt.str "@[<v>%a@]" Program.Typed.pp mir |> print_endline;
  [%expect
    {|
      log_prob {
        {
          int i;
        }
      }


      generate_quantities {
        if(PNot__(emit_transformed_parameters__ || emit_generated_quantities__)) return;
        if(PNot__(emit_generated_quantities__)) return;
        {
          data int i;
          FnPrint__(i);
        }
      } |}]

let%expect_test "dead code elimination, for loop" =
  let mir =
    reset_and_mir_of_string
      {|
      model {
        int i;
        print(i);
        for (j in 3:5);
      }
      |}
  in
  let mir = dead_code_elimination mir in
  Fmt.str "@[<v>%a@]" Program.Typed.pp mir |> print_endline;
  [%expect
    {|
      log_prob {
        {
          int i;
          FnPrint__(i);
        }
      }


      generate_quantities {
        if(PNot__(emit_transformed_parameters__ || emit_generated_quantities__)) return;
        if(PNot__(emit_generated_quantities__)) return;
      } |}]

let%expect_test "dead code elimination, while loop" =
  let mir =
    reset_and_mir_of_string
      {|
      model {
        int i;
        print(i);
        while (0) {
          print(13);
        };
        while (1) {
        }
      }
      |}
  in
  let mir = dead_code_elimination mir in
  Fmt.str "@[<v>%a@]" Program.Typed.pp mir |> print_endline;
  [%expect
    {|
      log_prob {
        {
          int i;
          FnPrint__(i);
          while(1) ;
        }
      }


      generate_quantities {
        if(PNot__(emit_transformed_parameters__ || emit_generated_quantities__)) return;
        if(PNot__(emit_generated_quantities__)) return;
      } |}]

let%expect_test "dead code elimination, if then" =
  let mir =
    reset_and_mir_of_string
      {|
      model {
        int i;
        print(i);
        if (1) {
          print("hello");
        } else {
          print("goodbye");
        }
        if (0) {
          print("hello");
        } else {
          print("goodbye");
        }
        if (i) {

        } else {

        }
      }
      |}
  in
  let mir = dead_code_elimination mir in
  Fmt.str "@[<v>%a@]" Program.Typed.pp mir |> print_endline;
  [%expect
    {|
      log_prob {
        {
          int i;
          FnPrint__(i);
          {
            FnPrint__("hello");
          }
          {
            FnPrint__("goodbye");
          }
        }
      }


      generate_quantities {
        if(PNot__(emit_transformed_parameters__ || emit_generated_quantities__)) return;
        if(PNot__(emit_generated_quantities__)) return;
      } |}]

let%expect_test "dead code elimination, nested" =
  let mir =
    reset_and_mir_of_string
      {|
      model {
        int i;
        print(i);
        for (j in 3:5) {
          for (k in 34:2);
        }
      }
      |}
  in
  let mir = dead_code_elimination mir in
  Fmt.str "@[<v>%a@]" Program.Typed.pp mir |> print_endline;
  [%expect
    {|
      log_prob {
        {
          int i;
          FnPrint__(i);
        }
      }


      generate_quantities {
        if(PNot__(emit_transformed_parameters__ || emit_generated_quantities__)) return;
        if(PNot__(emit_generated_quantities__)) return;
      } |}]

let%expect_test "partial evaluation" =
  let mir =
    reset_and_mir_of_string
      {|
      model {
        if (1 > 2) {
          int i;
          print(1+2);
          print(i + (1+2));
          print(log(1-i));
        }
      }
      |}
  in
  let mir = partial_evaluation mir in
  Fmt.str "@[<v>%a@]" Program.Typed.pp mir |> print_endline;
  [%expect
    {|
      log_prob {
        {
          if(0) {
            int i;
            FnPrint__(3);
            FnPrint__((i + 3));
            FnPrint__(log1m(i));
          }
        }
      }


      generate_quantities {
        if(PNot__(emit_transformed_parameters__ || emit_generated_quantities__)) return;
        if(PNot__(emit_generated_quantities__)) return;
      } |}]

let%expect_test "partial evaluate reject" =
  let mir =
    reset_and_mir_of_string
      {|
      model {
        int x = 5 %/% 0;
      }
      |} in
  let mir = partial_evaluation mir in
  Fmt.str "@[<v>%a@]" Program.Typed.pp mir |> print_endline;
  [%expect
    {|
      log_prob {
        {
          int x;
          FnReject__("Integer division by zero");
        }
      }


      generate_quantities {
        if(PNot__(emit_transformed_parameters__ || emit_generated_quantities__)) return;
        if(PNot__(emit_generated_quantities__)) return;
      } |}]

let%expect_test "try partially evaluate" =
  let mir =
    reset_and_mir_of_string
      {|
      model {
        real x;
        real y;
        vector[2] a;
        vector[2] b;
        print(log(exp(x)-exp(y)));
        print(log(exp(a)-exp(b)));
      }
      |}
  in
  let mir = partial_evaluation mir in
  Fmt.str "@[<v>%a@]" Program.Typed.pp mir |> print_endline;
  [%expect
    {|
      log_prob {
        {
          real x;
          real y;
          vector[2] a;
          vector[2] b;
          FnPrint__(log_diff_exp(x, y));
          FnPrint__(log_diff_exp(a, b));
        }
      }


      generate_quantities {
        if(PNot__(emit_transformed_parameters__ || emit_generated_quantities__)) return;
        if(PNot__(emit_generated_quantities__)) return;
      } |}]

let%expect_test "partially evaluate with equality check" =
  let mir =
    reset_and_mir_of_string
      {|
      model {
        vector[2] x;
        vector[2] y;
        print(dot_product(x, x));
        print(dot_product(x, y));
      }
      |}
  in
  let mir = partial_evaluation mir in
  Fmt.str "@[<v>%a@]" Program.Typed.pp mir |> print_endline;
  [%expect
    {|
      log_prob {
        {
          vector[2] x;
          vector[2] y;
          FnPrint__(dot_self(x));
          FnPrint__(dot_product(x, y));
        }
      }


      generate_quantities {
        if(PNot__(emit_transformed_parameters__ || emit_generated_quantities__)) return;
        if(PNot__(emit_generated_quantities__)) return;
      } |}]

let%expect_test "partially evaluate functions" =
  let mir =
    reset_and_mir_of_string
      {|
parameters {
    matrix[3, 2] x_matrix;
    matrix[2, 4] y_matrix;
    matrix[4, 2] z_matrix;
    vector[2] x_vector;
    vector[3] y_vector;
    cov_matrix[2] x_cov;
    real theta_u;
    real phi_u;
}
model {
    real theta = 34.;
    real phi = 5.;
    real x;
    int i = 23;
    int j = 32;
    array[3] int y_arr = {32, 2, 35};
    target += +i;
    target += -i;
    target += !i;
    target += +theta;
    target += -theta;
    target += i+j;
    target += i-j;
    target += i*j;
    target += i%/%j;
    target += i==j;
    target += i!=j;
    target += i<j;
    target += i<=j;
    target += i>j;
    target += i>=j;
    target += i && j;
    target += i || j;
    target += theta + phi;
    target += theta - phi;
    target += theta * phi;
    target += theta / phi;
    target += theta == phi;
    target += theta != phi;
    target += theta <= phi;
    target += theta < phi;
    target += theta > phi;
    target += theta >= phi;
    target += theta != 0 && phi != 0;
    target += theta != 0 || phi != 0 ;
    target += bernoulli_lpmf(y_arr| inv_logit(theta + x_matrix * x_vector));
    target += bernoulli_lpmf(y_arr| inv_logit(x_matrix * x_vector + theta));
    target += bernoulli_lpmf(y_arr| inv_logit(x_matrix * x_vector));
    target += bernoulli_lupmf(y_arr| inv_logit(theta + x_matrix * x_vector));
    target += bernoulli_lupmf(y_arr| inv_logit(x_matrix * x_vector + theta));
    target += bernoulli_lupmf(y_arr| inv_logit(x_matrix * x_vector));
    target += bernoulli_logit_lpmf(y_arr| (theta + x_matrix * x_vector));
    target += bernoulli_logit_lpmf(y_arr| (x_matrix * x_vector + theta));
    target += bernoulli_logit_lpmf(y_arr| (x_matrix * x_vector));
    target += bernoulli_logit_lupmf(y_arr| (theta + x_matrix * x_vector));
    target += bernoulli_logit_lupmf(y_arr| (x_matrix * x_vector + theta));
    target += bernoulli_logit_lupmf(y_arr| (x_matrix * x_vector));
    target += bernoulli_lpmf(y_arr| inv_logit(x_vector));
    target += bernoulli_lupmf(y_arr| inv_logit(x_vector));
    target += binomial_lpmf(y_arr| j, inv_logit(x_vector));
    target += binomial_lupmf(y_arr| j, inv_logit(x_vector));
    target += categorical_lpmf(y_arr| inv_logit(x_vector));
    target += categorical_lupmf(y_arr| inv_logit(x_vector));
    target += columns_dot_product(x_matrix, x_matrix);
    target += dot_product(x_vector, x_vector);
    target += inv(sqrt(x_vector));
    target += inv(square(x_vector));
    target += log(1 - exp(x_vector));
    target += log(1 - inv_logit(x_vector));
    target += log(1 - x_matrix);
    target += log(1. - exp(x_vector));
    target += log(1. - inv_logit(x_vector));
    target += log(1. - x_matrix);
    target += log(1 + exp(x_vector));
    target += log(1 + x_matrix);
    target += log(abs(determinant(x_matrix)));
    target += log(exp(theta) - exp(theta));
    target += log(falling_factorial(phi, i));
    target += log(rising_factorial(phi, i));
    target += log(inv_logit(theta));
    target += log(softmax(x_vector));
    target += log(sum(exp(x_vector)));
    target += log(exp(theta_u) + exp(phi_u));
    target += multi_normal_lpdf(x_vector| x_vector, inverse(x_cov));
    target += multi_normal_lupdf(x_vector| x_vector, inverse(x_cov));
    target += neg_binomial_2_lpmf(y_arr| exp(theta + x_matrix * x_vector), phi);
    target += neg_binomial_2_lpmf(y_arr| exp(x_matrix * x_vector + theta), phi);
    target += neg_binomial_2_lpmf(y_arr| exp(x_matrix * x_vector), phi);
    target += neg_binomial_2_lupmf(y_arr| exp(theta + x_matrix * x_vector), phi);
    target += neg_binomial_2_lupmf(y_arr| exp(x_matrix * x_vector + theta), phi);
    target += neg_binomial_2_lupmf(y_arr| exp(x_matrix * x_vector), phi);
    target += neg_binomial_2_log_lpmf(y_arr| (theta + x_matrix * x_vector), phi);
    target += neg_binomial_2_log_lpmf(y_arr| (x_matrix * x_vector + theta), phi);
    target += neg_binomial_2_log_lpmf(y_arr| (x_matrix * x_vector), phi);
    target += neg_binomial_2_log_lupmf(y_arr| (theta + x_matrix * x_vector), phi);
    target += neg_binomial_2_log_lupmf(y_arr| (x_matrix * x_vector + theta), phi);
    target += neg_binomial_2_log_lupmf(y_arr| (x_matrix * x_vector), phi);
    target += neg_binomial_2_lpmf(y_arr| exp(theta), phi);
    target += neg_binomial_2_lupmf(y_arr| exp(theta), phi);
    target += normal_lpdf(y_vector| theta + x_matrix * x_vector, phi);
    target += normal_lpdf(y_vector| x_matrix * x_vector + theta, phi);
    target += normal_lpdf(y_vector| x_matrix * x_vector, phi);
    target += normal_lupdf(y_vector| theta + x_matrix * x_vector, phi);
    target += normal_lupdf(y_vector| x_matrix * x_vector + theta, phi);
    target += normal_lupdf(y_vector| x_matrix * x_vector, phi);
    target += poisson_lpmf(y_arr| exp(theta + x_matrix * x_vector));
    target += poisson_lpmf(y_arr| exp(x_matrix * x_vector + theta));
    target += poisson_lpmf(y_arr| exp(x_matrix * x_vector));
    target += poisson_lupmf(y_arr| exp(theta + x_matrix * x_vector));
    target += poisson_lupmf(y_arr| exp(x_matrix * x_vector + theta));
    target += poisson_lupmf(y_arr| exp(x_matrix * x_vector));
    target += poisson_log_lpmf(y_arr| (theta + x_matrix * x_vector));
    target += poisson_log_lpmf(y_arr| (x_matrix * x_vector + theta));
    target += poisson_log_lpmf(y_arr| (x_matrix * x_vector));
    target += poisson_log_lupmf(y_arr| (theta + x_matrix * x_vector));
    target += poisson_log_lupmf(y_arr| (x_matrix * x_vector + theta));
    target += poisson_log_lupmf(y_arr| (x_matrix * x_vector));
    target += poisson_lpmf(y_arr| exp(x_vector));
    target += poisson_lupmf(y_arr| exp(x_vector));
    target += pow(2, theta);
    target += pow(theta, 2);
    target += pow(theta, 0.5);
    target += pow(theta, 1./2.);
    target += pow(theta, 1/2.);
    target += pow(theta, 1./2);
    target += square(sd(x_vector));
    target += sqrt(2);
    target += sum(square(x_vector - y_vector));
    target += sum(diagonal(x_matrix));
    target += trace(x_matrix * transpose(y_matrix) * z_matrix * y_matrix);
    target += trace(quad_form(y_matrix, z_matrix));
    target += 1 - erf(x_vector);
    target += 1. - erf(x_vector);
    target += 1 - erfc(x_vector);
    target += 1. - erfc(x_vector);
    target += exp(x_vector) - 1;
    target += exp(x_vector) - 1.;
    target += 1 - gamma_p(theta, phi);
    target += 1. - gamma_p(theta, phi);
    target += 1 - gamma_q(theta, phi);
    target += 1. - gamma_q(theta, phi);
    target += matrix_exp(theta * x_matrix) * y_matrix;
    target += matrix_exp(x_matrix * theta) * y_matrix;
    target += matrix_exp(x_matrix) * y_matrix;
    target += phi * log(theta);
    target += log(theta) * phi;
    target += diag_matrix(x_vector) * x_cov * diag_matrix(x_vector);
    target += diag_matrix(x_vector) * (x_cov * diag_matrix(x_vector));
    target += transpose(x_vector) * x_cov * x_vector;
    target += transpose(x_vector) * (x_cov * x_vector);
    target += diag_matrix(x_vector) * x_cov;
    target += x_cov * diag_matrix(x_vector);
    target += 0 ? x_vector : y_vector;
    target += 7 ? x_vector : y_vector;
    }
      |}
  in
  let mir = constant_propagation mir in
  let mir = partial_evaluation mir in
  Fmt.str "@[<v>%a@]" Program.Typed.pp mir |> print_endline;
  [%expect
    {|
      log_prob {
        matrix[3, 2] x_matrix;
        matrix[2, 4] y_matrix;
        matrix[4, 2] z_matrix;
        vector[2] x_vector;
        vector[3] y_vector;
        matrix[2, 2] x_cov;
        real theta_u;
        real phi_u;
        {
          real theta;
          theta = 34.;
          real phi;
          phi = 5.;
          real x;
          int i;
          i = 23;
          int j;
          j = 32;
          array[int, 3] y_arr;
          y_arr = FnMakeArray__(32, 2, 35);
          target += 23;
          target += -23;
          target += 0;
          target += 34.;
          target += -34.;
          target += 55;
          target += -9;
          target += 736;
          target += 0;
          target += 0;
          target += 1;
          target += 1;
          target += 1;
          target += 0;
          target += 0;
          target += 1;
          target += 1;
          target += 39.;
          target += 29.;
          target += 170.;
          target += 6.8;
          target += 0;
          target += 1;
          target += 0;
          target += 0;
          target += 1;
          target += 1;
          target += 1;
          target += 1;
          target += bernoulli_logit_glm_lpmf(y_arr, x_matrix, 34., x_vector);
          target += bernoulli_logit_glm_lpmf(y_arr, x_matrix, 34., x_vector);
          target += bernoulli_logit_glm_lpmf(y_arr, x_matrix, 0, x_vector);
          target += bernoulli_logit_glm_lupmf(y_arr, x_matrix, 34., x_vector);
          target += bernoulli_logit_glm_lupmf(y_arr, x_matrix, 34., x_vector);
          target += bernoulli_logit_glm_lupmf(y_arr, x_matrix, 0, x_vector);
          target += bernoulli_logit_glm_lpmf(y_arr, x_matrix, 34., x_vector);
          target += bernoulli_logit_glm_lpmf(y_arr, x_matrix, 34., x_vector);
          target += bernoulli_logit_glm_lpmf(y_arr, x_matrix, 0, x_vector);
          target += bernoulli_logit_glm_lupmf(y_arr, x_matrix, 34., x_vector);
          target += bernoulli_logit_glm_lupmf(y_arr, x_matrix, 34., x_vector);
          target += bernoulli_logit_glm_lupmf(y_arr, x_matrix, 0, x_vector);
          target += bernoulli_logit_lpmf(y_arr, x_vector);
          target += bernoulli_logit_lupmf(y_arr, x_vector);
          target += binomial_logit_lpmf(y_arr, 32, x_vector);
          target += binomial_logit_lupmf(y_arr, 32, x_vector);
          target += categorical_logit_lpmf(y_arr, x_vector);
          target += categorical_logit_lupmf(y_arr, x_vector);
          target += columns_dot_self(x_matrix);
          target += dot_self(x_vector);
          target += inv_sqrt(x_vector);
          target += inv_square(x_vector);
          target += log1m_exp(x_vector);
          target += log1m_inv_logit(x_vector);
          target += log1m(x_matrix);
          target += log1m_exp(x_vector);
          target += log1m_inv_logit(x_vector);
          target += log1m(x_matrix);
          target += log1p_exp(x_vector);
          target += log1p(x_matrix);
          target += log_determinant(x_matrix);
          target += log_diff_exp(34., 34.);
          target += log_falling_factorial(5., 23);
          target += log_rising_factorial(5., 23);
          target += log_inv_logit(34.);
          target += log_softmax(x_vector);
          target += log_sum_exp(x_vector);
          target += log_sum_exp(theta_u, phi_u);
          target += multi_normal_prec_lpdf(x_vector, x_vector, x_cov);
          target += multi_normal_prec_lupdf(x_vector, x_vector, x_cov);
          target += neg_binomial_2_log_glm_lpmf(y_arr, x_matrix, 34., x_vector, 5.);
          target += neg_binomial_2_log_glm_lpmf(y_arr, x_matrix, 34., x_vector, 5.);
          target += neg_binomial_2_log_glm_lpmf(y_arr, x_matrix, 0, x_vector, 5.);
          target += neg_binomial_2_log_glm_lupmf(y_arr, x_matrix, 34., x_vector, 5.);
          target += neg_binomial_2_log_glm_lupmf(y_arr, x_matrix, 34., x_vector, 5.);
          target += neg_binomial_2_log_glm_lupmf(y_arr, x_matrix, 0, x_vector, 5.);
          target += neg_binomial_2_log_glm_lpmf(y_arr, x_matrix, 34., x_vector, 5.);
          target += neg_binomial_2_log_glm_lpmf(y_arr, x_matrix, 34., x_vector, 5.);
          target += neg_binomial_2_log_glm_lpmf(y_arr, x_matrix, 0, x_vector, 5.);
          target += neg_binomial_2_log_glm_lupmf(y_arr, x_matrix, 34., x_vector, 5.);
          target += neg_binomial_2_log_glm_lupmf(y_arr, x_matrix, 34., x_vector, 5.);
          target += neg_binomial_2_log_glm_lupmf(y_arr, x_matrix, 0, x_vector, 5.);
          target += neg_binomial_2_log_lpmf(y_arr, 34., 5.);
          target += neg_binomial_2_log_lupmf(y_arr, 34., 5.);
          target += normal_id_glm_lpdf(y_vector, x_matrix, 34., x_vector, 5.);
          target += normal_id_glm_lpdf(y_vector, x_matrix, 34., x_vector, 5.);
          target += normal_id_glm_lpdf(y_vector, x_matrix, 0, x_vector, 5.);
          target += normal_id_glm_lupdf(y_vector, x_matrix, 34., x_vector, 5.);
          target += normal_id_glm_lupdf(y_vector, x_matrix, 34., x_vector, 5.);
          target += normal_id_glm_lupdf(y_vector, x_matrix, 0, x_vector, 5.);
          target += poisson_log_glm_lpmf(y_arr, x_matrix, 34., x_vector);
          target += poisson_log_glm_lpmf(y_arr, x_matrix, 34., x_vector);
          target += poisson_log_glm_lpmf(y_arr, x_matrix, 0, x_vector);
          target += poisson_log_glm_lupmf(y_arr, x_matrix, 34., x_vector);
          target += poisson_log_glm_lupmf(y_arr, x_matrix, 34., x_vector);
          target += poisson_log_glm_lupmf(y_arr, x_matrix, 0, x_vector);
          target += poisson_log_glm_lpmf(y_arr, x_matrix, 34., x_vector);
          target += poisson_log_glm_lpmf(y_arr, x_matrix, 34., x_vector);
          target += poisson_log_glm_lpmf(y_arr, x_matrix, 0, x_vector);
          target += poisson_log_glm_lupmf(y_arr, x_matrix, 34., x_vector);
          target += poisson_log_glm_lupmf(y_arr, x_matrix, 34., x_vector);
          target += poisson_log_glm_lupmf(y_arr, x_matrix, 0, x_vector);
          target += poisson_log_lpmf(y_arr, x_vector);
          target += poisson_log_lupmf(y_arr, x_vector);
          target += exp2(34.);
          target += square(34.);
          target += sqrt(34.);
          target += sqrt(34.);
          target += sqrt(34.);
          target += sqrt(34.);
          target += variance(x_vector);
          target += sqrt2();
          target += squared_distance(x_vector, y_vector);
          target += trace(x_matrix);
          target += trace_gen_quad_form(x_matrix, z_matrix, y_matrix);
          target += trace_quad_form(y_matrix, z_matrix);
          target += erfc(x_vector);
          target += erfc(x_vector);
          target += erf(x_vector);
          target += erf(x_vector);
          target += expm1(x_vector);
          target += expm1(x_vector);
          target += gamma_q(34., 5.);
          target += gamma_q(34., 5.);
          target += gamma_p(34., 5.);
          target += gamma_p(34., 5.);
          target += scale_matrix_exp_multiply(34., x_matrix, y_matrix);
          target += scale_matrix_exp_multiply(34., x_matrix, y_matrix);
          target += matrix_exp_multiply(x_matrix, y_matrix);
          target += lmultiply(5., 34.);
          target += lmultiply(5., 34.);
          target += quad_form_diag(x_cov, x_vector);
          target += quad_form_diag(x_cov, x_vector);
          target += quad_form(x_cov, x_vector);
          target += quad_form(x_cov, x_vector);
          target += diag_pre_multiply(x_vector, x_cov);
          target += diag_post_multiply(x_cov, x_vector);
          target += y_vector;
          target += x_vector;
        }
      }


      generate_quantities {
        data matrix[3, 2] x_matrix;
        data matrix[2, 4] y_matrix;
        data matrix[4, 2] z_matrix;
        data vector[2] x_vector;
        data vector[3] y_vector;
        data matrix[2, 2] x_cov;
        data real theta_u;
        data real phi_u;
        if(PNot__(emit_transformed_parameters__ || emit_generated_quantities__)) return;
        if(PNot__(emit_generated_quantities__)) return;
      }


      output_vars {
        parameters matrix[3, 2] x_matrix; //matrix[3, 2]
        parameters matrix[2, 4] y_matrix; //matrix[2, 4]
        parameters matrix[4, 2] z_matrix; //matrix[4, 2]
        parameters vector[2] x_vector; //vector[2]
        parameters vector[3] y_vector; //vector[3]
        parameters matrix[2, 2] x_cov; //vector[3]
        parameters real theta_u; //real
        parameters real phi_u; //real
      } |}]

let%expect_test "lazy code motion" =
  let mir =
    reset_and_mir_of_string
      {|
      model {
        print({3.0});
        print({3.0});
        print({3.0});
      }
      |}
  in
  let mir = lazy_code_motion mir in
  let mir = list_collapsing mir in
  Fmt.str "@[<v>%a@]" Program.Typed.pp mir |> print_endline;
  [%expect
    {|
    log_prob {
      data array[] real lcm_sym3__;
      {
        lcm_sym3__ = FnMakeArray__(3.0);
        FnPrint__(lcm_sym3__);
        FnPrint__(lcm_sym3__);
        FnPrint__(lcm_sym3__);
      }
    }


    generate_quantities {
      data int lcm_sym2__;
      data int lcm_sym1__;
      if(PNot__(emit_transformed_parameters__ || emit_generated_quantities__)) return;
      if(PNot__(emit_generated_quantities__)) return;
    } |}]

let%expect_test "lazy code motion, 2" =
  let mir =
    reset_and_mir_of_string
      {|
      model {
        for (i in 1:2)
          print(3 + 4);
      }
      |}
  in
  let mir = lazy_code_motion mir in
  let mir = list_collapsing mir in
  Fmt.str "@[<v>%a@]" Program.Typed.pp mir |> print_endline;
  [%expect
    {|
      log_prob {
        data int lcm_sym3__;
        {
          for(i in 1:2) {
            FnPrint__((3 + 4));
          }
        }
      }


      generate_quantities {
        data int lcm_sym2__;
        data int lcm_sym1__;
        if(PNot__(emit_transformed_parameters__ || emit_generated_quantities__)) return;
        if(PNot__(emit_generated_quantities__)) return;
      } |}]

let%expect_test "lazy code motion, 3" =
  let mir =
    reset_and_mir_of_string
      {|
      model {
        print(3);
        print(3 + 5);
        print((3 + 5) + 7);
      }
      |}
  in
  let mir = lazy_code_motion mir in
  let mir = list_collapsing mir in
  Fmt.str "@[<v>%a@]" Program.Typed.pp mir |> print_endline;
  [%expect
    {|
      log_prob {
        data int lcm_sym4__;
        data int lcm_sym3__;
        {
          FnPrint__(3);
          lcm_sym3__ = (3 + 5);
          FnPrint__(lcm_sym3__);
          FnPrint__((lcm_sym3__ + 7));
        }
      }


      generate_quantities {
        data int lcm_sym2__;
        data int lcm_sym1__;
        if(PNot__(emit_transformed_parameters__ || emit_generated_quantities__)) return;
        if(PNot__(emit_generated_quantities__)) return;
      } |}]

let%expect_test "lazy code motion, 4" =
  let mir =
    reset_and_mir_of_string
      {|
      model {
        int b;
        int c;
        int x;
        int y;
        b = 1;
        if (1) {
          ;
          ;
          ;
        } else {
          x = b + c;
          ;
        }
        y = b + c;
      }
      |}
  in
  let mir = lazy_code_motion mir in
  let mir = list_collapsing mir in
  (* TODO: make sure that these
     temporaries do not get assigned level DataOnly unless appropriate *)
  Fmt.str "@[<v>%a@]" Program.Typed.pp mir |> print_endline;
  [%expect
    {|
      log_prob {
        data int lcm_sym3__;
        {
          int b;
          int c;
          int x;
          int y;
          b = 1;
          if(1) {
            {
              ;
              ;
              ;
            }
            lcm_sym3__ = (b + c);
            ;
          } else {
            {
              lcm_sym3__ = (b + c);
              x = lcm_sym3__;
              ;
            }
            ;
          }
          y = lcm_sym3__;
        }
      }


      generate_quantities {
        data int lcm_sym2__;
        data int lcm_sym1__;
        if(PNot__(emit_transformed_parameters__ || emit_generated_quantities__)) return;
        if(PNot__(emit_generated_quantities__)) return;
      } |}]

let%expect_test "lazy code motion, 5" =
  let mir =
    reset_and_mir_of_string
      {|
      model {
        int b;
        int c;
        int x;
        int y;
        b = 1;
        if (1) {
          ;
          ;
          ;
        } else {
          if (2) x = b + c;
          ;
        }
        y = b + c;
      }
      |}
  in
  let mir = lazy_code_motion mir in
  let mir = list_collapsing mir in
  Fmt.str "@[<v>%a@]" Program.Typed.pp mir |> print_endline;
  [%expect
    {|
      log_prob {
        data int lcm_sym3__;
        {
          int b;
          int c;
          int x;
          int y;
          b = 1;
          if(1) {
            {
              ;
              ;
              ;
            }
            lcm_sym3__ = (b + c);
            ;
          } else {
            {
              if(2) {
                lcm_sym3__ = (b + c);
                x = lcm_sym3__;
                ;
              } else lcm_sym3__ = (b + c);
                     ;
              ;
            }
            ;
          }
          y = lcm_sym3__;
        }
      }


      generate_quantities {
        data int lcm_sym2__;
        data int lcm_sym1__;
        if(PNot__(emit_transformed_parameters__ || emit_generated_quantities__)) return;
        if(PNot__(emit_generated_quantities__)) return;
      } |}]

let%expect_test "lazy code motion, 6" =
  let mir =
    reset_and_mir_of_string
      {|
      model {
        int x;
        int y;
        if (2)
          x = 1 + 2;
        y = 4 + 3;
      }
      |}
  in
  let mir = lazy_code_motion mir in
  let mir = list_collapsing mir in
  Fmt.str "@[<v>%a@]" Program.Typed.pp mir |> print_endline;
  [%expect
    {|
      log_prob {
        data int lcm_sym4__;
        data int lcm_sym3__;
        {
          int x;
          int y;
          if(2) x = (1 + 2);
          y = (4 + 3);
        }
      }


      generate_quantities {
        data int lcm_sym2__;
        data int lcm_sym1__;
        if(PNot__(emit_transformed_parameters__ || emit_generated_quantities__)) return;
        if(PNot__(emit_generated_quantities__)) return;
      } |}]

let%expect_test "lazy code motion, 7" =
  let mir =
    reset_and_mir_of_string
      {|
      model {
        int a;
        int b;
        int c;
        int x;
        int y;
        int z;
        if (1) {
          a = c;
          x = a + b;
        } else ;
        if (2) {
          if (3) {
            ;
            while (4) y = a + b;
            ;
          } else {
              ;
              while (5) ;
              y = a + b;
            }
            z = a + b;
          } else ;
          ;
        }
      |}
  in
  let mir = lazy_code_motion mir in
  let mir = list_collapsing mir in
  Fmt.str "@[<v>%a@]" Program.Typed.pp mir |> print_endline;
  [%expect
    {|
      log_prob {
        data int lcm_sym3__;
        {
          int a;
          int b;
          int c;
          int x;
          int y;
          int z;
          if(1) {
            a = c;
            x = (a + b);
          } else ;
          if(2) {
            if(3) {
              lcm_sym3__ = (a + b);
              ;
              while(4) y = lcm_sym3__;
              ;
            } else {
              ;
              while(5) ;
              lcm_sym3__ = (a + b);
              y = lcm_sym3__;
            }
            z = lcm_sym3__;
          } else ;
          ;
        }
      }


      generate_quantities {
        data int lcm_sym2__;
        data int lcm_sym1__;
        if(PNot__(emit_transformed_parameters__ || emit_generated_quantities__)) return;
        if(PNot__(emit_generated_quantities__)) return;
      } |}]

let%expect_test "lazy code motion, 8, _lp functions not optimized" =
  let mir =
    reset_and_mir_of_string
      {|
      functions {
        int foo_lp(int x) { target += 1; return 24; }
        int foo(int x) { return 24; }
      }
      model {
        print(foo(foo_lp(1)));
        print(foo(foo_lp(1)));
        print(foo(foo(1)));
        print(foo(foo(1)));
      }
      |}
  in
  let mir = lazy_code_motion mir in
  let mir = list_collapsing mir in
  Fmt.str "@[<v>%a@]" Program.Typed.pp mir |> print_endline;
  [%expect
    {|
      functions {
        int foo_lp(int x) {
          {
            target += 1;
            return 24;
          }
        }
        int foo(int x) {
          {
            return 24;
          }
        }
      }



      log_prob {
        data int lcm_sym3__;
        {
          FnPrint__(foo(foo_lp(1)));
          FnPrint__(foo(foo_lp(1)));
          lcm_sym3__ = foo(foo(1));
          FnPrint__(lcm_sym3__);
          FnPrint__(lcm_sym3__);
        }
      }


      generate_quantities {
        data int lcm_sym2__;
        data int lcm_sym1__;
        if(PNot__(emit_transformed_parameters__ || emit_generated_quantities__)) return;
        if(PNot__(emit_generated_quantities__)) return;
      } |}]

let%expect_test "lazy code motion, 9" =
  let mir =
    reset_and_mir_of_string
      {|
      model {
        int x;
        while (x * 2) print("hello") ;
      }
      |}
  in
  let mir = lazy_code_motion mir in
  let mir = list_collapsing mir in
  Fmt.str "@[<v>%a@]" Program.Typed.pp mir |> print_endline;
  [%expect
    {|
      log_prob {
        data int lcm_sym3__;
        {
          int x;
          while((x * 2)) FnPrint__("hello");
        }
      }


      generate_quantities {
        data int lcm_sym2__;
        data int lcm_sym1__;
        if(PNot__(emit_transformed_parameters__ || emit_generated_quantities__)) return;
        if(PNot__(emit_generated_quantities__)) return;
      } |}]

let%expect_test "lazy code motion, 10" =
  let mir =
    reset_and_mir_of_string
      {|
      model {
        int x;
        x = 3;
        print(x * 2);
        x = 2;
        print(x * 2);
      }
      |}
  in
  let mir = lazy_code_motion mir in
  let mir = list_collapsing mir in
  Fmt.str "@[<v>%a@]" Program.Typed.pp mir |> print_endline;
  [%expect
    {|
      log_prob {
        data int lcm_sym3__;
        {
          int x;
          x = 3;
          FnPrint__((x * 2));
          x = 2;
          FnPrint__((x * 2));
        }
      }


      generate_quantities {
        data int lcm_sym2__;
        data int lcm_sym1__;
        if(PNot__(emit_transformed_parameters__ || emit_generated_quantities__)) return;
        if(PNot__(emit_generated_quantities__)) return;
      } |}]

let%expect_test "lazy code motion, 11" =
  let mir =
    reset_and_mir_of_string
      {|
      model {
        {
          int x;
          print(x * 2);
        }
        {
          int x;
          print(x * 2);
        }
      }
      |}
  in
  let mir = lazy_code_motion mir in
  let mir = list_collapsing mir in
  Fmt.str "@[<v>%a@]" Program.Typed.pp mir |> print_endline;
  [%expect
    {|
      log_prob {
        data int lcm_sym3__;
        {
          {
            int x;
            FnPrint__((x * 2));
          }
          {
            int x;
            FnPrint__((x * 2));
          }
        }
      }


      generate_quantities {
        data int lcm_sym2__;
        data int lcm_sym1__;
        if(PNot__(emit_transformed_parameters__ || emit_generated_quantities__)) return;
        if(PNot__(emit_generated_quantities__)) return;
      } |}]

let%expect_test "lazy code motion, 12" =
  let mir =
    reset_and_mir_of_string
      {|
      model {
        int x;
        for (i in 1:6) {
          print(x + 42);
          x = 3;
        }
      }
      |}
  in
  let mir = lazy_code_motion mir in
  let mir = list_collapsing mir in
  Fmt.str "@[<v>%a@]" Program.Typed.pp mir |> print_endline;
  [%expect
    {|
      log_prob {
        data int lcm_sym3__;
        {
          int x;
          for(i in 1:6) {
            FnPrint__((x + 42));
            x = 3;
          }
        }
      }


      generate_quantities {
        data int lcm_sym2__;
        data int lcm_sym1__;
        if(PNot__(emit_transformed_parameters__ || emit_generated_quantities__)) return;
        if(PNot__(emit_generated_quantities__)) return;
      } |}]

let%expect_test "lazy code motion, 13" =
  let mir =
    reset_and_mir_of_string
      {|
      model {
        real temp;
        if (2 > 3)
          temp = 2 * 2;
        else
          print("hello");
        temp =  2 * 2;
        real temp2;
        for (i in 2 : 3) {
            temp2 = 2 * 3;
            target += temp;
            target += temp2;
        }
      }
      |}
  in
  let mir = one_step_loop_unrolling mir in
  let mir = lazy_code_motion mir in
  let mir = list_collapsing mir in
  Fmt.str "@[<v>%a@]" Program.Typed.pp mir |> print_endline;
  [%expect
    {|
      log_prob {
        real lcm_sym7__;
        real lcm_sym6__;
        data int lcm_sym5__;
        data int lcm_sym4__;
        data int lcm_sym3__;
        {
          real temp;
          if((2 > 3)) {
            lcm_sym6__ = promote((2 * 2), real, var);
            temp = lcm_sym6__;
            ;
          } else {
            FnPrint__("hello");
            lcm_sym6__ = promote((2 * 2), real, var);
            ;
          }
          temp = lcm_sym6__;
          real temp2;
          if((3 >= 2)) {
            lcm_sym7__ = promote((2 * 3), real, var);
            temp2 = lcm_sym7__;
            target += temp;
            lcm_sym5__ = (2 + 1);
            target += temp2;
            for(i in lcm_sym5__:3) {
              temp2 = lcm_sym7__;
              target += temp;
              target += temp2;
            }
          }
        }
      }


      generate_quantities {
        data int lcm_sym2__;
        data int lcm_sym1__;
        if(PNot__(emit_transformed_parameters__ || emit_generated_quantities__)) return;
        if(PNot__(emit_generated_quantities__)) return;
      } |}]

let%expect_test "cool example: expression propagation + partial evaluation + \
                 lazy code motion + dead code elimination" =
  let mir =
    reset_and_mir_of_string
      {|
      model {
        real x;
        int y;
        real theta;
        for (i in 1:100000) {
          theta = inv_logit(x);
          target += bernoulli_lpmf(y| theta);
        }
      }
      |}
  in
  let mir = expression_propagation mir in
  let mir = partial_evaluation mir in
  let mir = one_step_loop_unrolling mir in
  let mir = lazy_code_motion mir in
  let mir = list_collapsing mir in
  let mir = dead_code_elimination mir in
  Fmt.str "@[<v>%a@]" Program.Typed.pp mir |> print_endline;
  [%expect
    {|
      log_prob {
        real lcm_sym6__;
        real lcm_sym5__;
        data int lcm_sym4__;
        data int lcm_sym3__;
        {
          real x;
          int y;
          real theta;
          if((100000 >= 1)) {
            lcm_sym4__ = (1 + 1);
            lcm_sym5__ = bernoulli_logit_lpmf(y, x);
            target += lcm_sym5__;
            for(i in lcm_sym4__:100000) {
              target += lcm_sym5__;
            }
          }
        }
      }


      generate_quantities {
        data int lcm_sym2__;
        data int lcm_sym1__;
        if(PNot__(emit_transformed_parameters__ || emit_generated_quantities__)) return;
        if(PNot__(emit_generated_quantities__)) return;
      } |}]

let%expect_test "block fixing" =
  let mir = reset_and_mir_of_string {|
      model {
      }
      |} in
  let mir =
    { mir with
      Middle.Program.log_prob=
        [ Stmt.Fixed.
            { pattern=
                IfElse
                  ( Expr.Helpers.zero
                  , { pattern=
                        While
                          ( Expr.Helpers.zero
                          , {pattern= SList []; meta= Location_span.empty} )
                    ; meta= Location_span.empty }
                  , None )
            ; meta= Location_span.empty } ] } in
  let mir = block_fixing mir in
  print_s [%sexp (mir : Program.Typed.t)];
  [%expect
    {|
      ((functions_block ()) (input_vars ()) (prepare_data ())
       (log_prob
        (((pattern
           (IfElse
            ((pattern (Lit Int 0))
             (meta ((type_ UInt) (loc <opaque>) (adlevel DataOnly))))
            ((pattern
              (While
               ((pattern (Lit Int 0))
                (meta ((type_ UInt) (loc <opaque>) (adlevel DataOnly))))
               ((pattern (Block ())) (meta <opaque>))))
             (meta <opaque>))
            ()))
          (meta <opaque>))))
       (reverse_mode_log_prob ())
       (generate_quantities
        (((pattern
           (IfElse
            ((pattern
              (FunApp (StanLib PNot__ FnPlain AoS)
               (((pattern
                  (EOr
                   ((pattern (Var emit_transformed_parameters__))
                    (meta ((type_ UInt) (loc <opaque>) (adlevel DataOnly))))
                   ((pattern (Var emit_generated_quantities__))
                    (meta ((type_ UInt) (loc <opaque>) (adlevel DataOnly))))))
                 (meta ((type_ UInt) (loc <opaque>) (adlevel DataOnly)))))))
             (meta ((type_ UInt) (loc <opaque>) (adlevel DataOnly))))
            ((pattern (Return ())) (meta <opaque>)) ()))
          (meta <opaque>))
         ((pattern
           (IfElse
            ((pattern
              (FunApp (StanLib PNot__ FnPlain AoS)
               (((pattern (Var emit_generated_quantities__))
                 (meta ((type_ UInt) (loc <opaque>) (adlevel DataOnly)))))))
             (meta ((type_ UInt) (loc <opaque>) (adlevel DataOnly))))
            ((pattern (Return ())) (meta <opaque>)) ()))
          (meta <opaque>))))
       (transform_inits ()) (unconstrain_array ()) (output_vars ()) (prog_name "")
       (prog_path "")) |}]

let%expect_test "one-step loop unrolling" =
  let mir =
    reset_and_mir_of_string
      {|
      transformed data {
        int x;
        for (i in x:6) print("hello");
        while (1<2) print("goodbye");
        for (i in 1:1) for (j in 2:2) print("nested");
      }
      |}
  in
  let mir = one_step_loop_unrolling mir in
  Fmt.str "@[<v>%a@]" Program.Typed.pp mir |> print_endline;
  [%expect
    {|
      prepare_data {
        data int x;
        if((6 >= x)) {
          FnPrint__("hello");
          for(i in (x + 1):6) {
            FnPrint__("hello");
          }
        }
        if((1 < 2)) {
          FnPrint__("goodbye");
          while((1 < 2)) FnPrint__("goodbye");
        }
        if((1 >= 1)) {
          if((2 >= 2)) {
            FnPrint__("nested");
            for(j in (2 + 1):2) {
              FnPrint__("nested");
            }
          }
          for(i in (1 + 1):1) {
            if((2 >= 2)) {
              FnPrint__("nested");
              for(j in (2 + 1):2) {
                FnPrint__("nested");
              }
            }
          }
        }
      }



      generate_quantities {
        if(PNot__(emit_transformed_parameters__ || emit_generated_quantities__)) return;
        if(PNot__(emit_generated_quantities__)) return;
      } |}]

let%expect_test "adlevel_optimization" =
  let mir =
    reset_and_mir_of_string
      {|
      parameters {
        real w;
      }
      transformed parameters {
        {
          int x;
          real y;
          real z;
          real z_data;
          if (1 > 2)
            y = y + x;
          else
            y = y + w;
          if (2 > 1)
            z = y;
          if (3 > 1)
            z_data = x;
          print(z);
          print(z_data);
        }
      }
      |}
  in
  let mir = optimize_ad_levels mir in
  Fmt.str "@[<v>%a@]" Program.Typed.pp mir |> print_endline;
  [%expect
    {|
      log_prob {
        real w;
        {
          data int x;
          real y;
          real z;
          data real z_data;
          if((1 > 2)) y = (y + promote(x, real, data)); else y = (y + w);
          if((2 > 1)) z = y;
          if((3 > 1)) z_data = promote(x, real, var);
          FnPrint__(z);
          FnPrint__(z_data);
        }
      }


      generate_quantities {
        data real w;
        if(PNot__(emit_transformed_parameters__ || emit_generated_quantities__)) return;
        {
          data int x;
          data real y;
          data real z;
          data real z_data;
          if((1 > 2)) y = (y + promote(x, real, data)); else y = (y + w);
          if((2 > 1)) z = y;
          if((3 > 1)) z_data = promote(x, real, var);
          FnPrint__(z);
          FnPrint__(z_data);
        }
        if(PNot__(emit_generated_quantities__)) return;
      }


      output_vars {
        parameters real w; //real
      } |}]

let%expect_test "adlevel_optimization expressions" =
  let mir =
    reset_and_mir_of_string
      {|
      parameters {
        real w;
      }
      transformed parameters {
        {
          int x;
          real y;
          real z;
          real z_data;
          if (1 > 2)
            y = y + x;
          else
            y = y + w;
          if (2 > 1)
            z = y;
          if (3 > 1)
            z_data = x;
          print(z);
          print(z_data);
        }
      }
      |}
  in
  let mir = optimize_ad_levels mir in
  print_s [%sexp (mir.log_prob : Stmt.Located.t list)];
  [%expect
    {|
      (((pattern
         (Decl (decl_adtype AutoDiffable) (decl_id w) (decl_type (Sized SReal))
<<<<<<< HEAD
          (decl_annotations ()) (initialize true)))
=======
          (initialize Default)))
>>>>>>> 0ea83bba
        (meta <opaque>))
       ((pattern
         (Block
          (((pattern
             (Decl (decl_adtype DataOnly) (decl_id x) (decl_type (Sized SInt))
<<<<<<< HEAD
              (decl_annotations ()) (initialize true)))
            (meta <opaque>))
           ((pattern
             (Decl (decl_adtype AutoDiffable) (decl_id y) (decl_type (Sized SReal))
              (decl_annotations ()) (initialize true)))
            (meta <opaque>))
           ((pattern
             (Decl (decl_adtype AutoDiffable) (decl_id z) (decl_type (Sized SReal))
              (decl_annotations ()) (initialize true)))
            (meta <opaque>))
           ((pattern
             (Decl (decl_adtype DataOnly) (decl_id z_data)
              (decl_type (Sized SReal)) (decl_annotations ()) (initialize true)))
=======
              (initialize Default)))
            (meta <opaque>))
           ((pattern
             (Decl (decl_adtype AutoDiffable) (decl_id y) (decl_type (Sized SReal))
              (initialize Default)))
            (meta <opaque>))
           ((pattern
             (Decl (decl_adtype AutoDiffable) (decl_id z) (decl_type (Sized SReal))
              (initialize Default)))
            (meta <opaque>))
           ((pattern
             (Decl (decl_adtype DataOnly) (decl_id z_data)
              (decl_type (Sized SReal)) (initialize Default)))
>>>>>>> 0ea83bba
            (meta <opaque>))
           ((pattern
             (IfElse
              ((pattern
                (FunApp (StanLib Greater__ FnPlain AoS)
                 (((pattern (Lit Int 1))
                   (meta ((type_ UInt) (loc <opaque>) (adlevel DataOnly))))
                  ((pattern (Lit Int 2))
                   (meta ((type_ UInt) (loc <opaque>) (adlevel DataOnly)))))))
               (meta ((type_ UInt) (loc <opaque>) (adlevel DataOnly))))
              ((pattern
                (Assignment ((LVariable y) ()) UReal
                 ((pattern
                   (FunApp (StanLib Plus__ FnPlain AoS)
                    (((pattern (Var y))
                      (meta ((type_ UReal) (loc <opaque>) (adlevel AutoDiffable))))
                     ((pattern
                       (Promotion
                        ((pattern (Var x))
                         (meta ((type_ UInt) (loc <opaque>) (adlevel DataOnly))))
                        UReal DataOnly))
                      (meta ((type_ UReal) (loc <opaque>) (adlevel DataOnly)))))))
                  (meta ((type_ UReal) (loc <opaque>) (adlevel AutoDiffable))))))
               (meta <opaque>))
              (((pattern
                 (Assignment ((LVariable y) ()) UReal
                  ((pattern
                    (FunApp (StanLib Plus__ FnPlain AoS)
                     (((pattern (Var y))
                       (meta ((type_ UReal) (loc <opaque>) (adlevel AutoDiffable))))
                      ((pattern (Var w))
                       (meta ((type_ UReal) (loc <opaque>) (adlevel AutoDiffable)))))))
                   (meta ((type_ UReal) (loc <opaque>) (adlevel AutoDiffable))))))
                (meta <opaque>)))))
            (meta <opaque>))
           ((pattern
             (IfElse
              ((pattern
                (FunApp (StanLib Greater__ FnPlain AoS)
                 (((pattern (Lit Int 2))
                   (meta ((type_ UInt) (loc <opaque>) (adlevel DataOnly))))
                  ((pattern (Lit Int 1))
                   (meta ((type_ UInt) (loc <opaque>) (adlevel DataOnly)))))))
               (meta ((type_ UInt) (loc <opaque>) (adlevel DataOnly))))
              ((pattern
                (Assignment ((LVariable z) ()) UReal
                 ((pattern (Var y))
                  (meta ((type_ UReal) (loc <opaque>) (adlevel AutoDiffable))))))
               (meta <opaque>))
              ()))
            (meta <opaque>))
           ((pattern
             (IfElse
              ((pattern
                (FunApp (StanLib Greater__ FnPlain AoS)
                 (((pattern (Lit Int 3))
                   (meta ((type_ UInt) (loc <opaque>) (adlevel DataOnly))))
                  ((pattern (Lit Int 1))
                   (meta ((type_ UInt) (loc <opaque>) (adlevel DataOnly)))))))
               (meta ((type_ UInt) (loc <opaque>) (adlevel DataOnly))))
              ((pattern
                (Assignment ((LVariable z_data) ()) UReal
                 ((pattern
                   (Promotion
                    ((pattern (Var x))
                     (meta ((type_ UInt) (loc <opaque>) (adlevel DataOnly))))
                    UReal AutoDiffable))
                  (meta ((type_ UReal) (loc <opaque>) (adlevel DataOnly))))))
               (meta <opaque>))
              ()))
            (meta <opaque>))
           ((pattern
             (NRFunApp (CompilerInternal FnPrint)
              (((pattern (Var z))
                (meta ((type_ UReal) (loc <opaque>) (adlevel AutoDiffable)))))))
            (meta <opaque>))
           ((pattern
             (NRFunApp (CompilerInternal FnPrint)
              (((pattern (Var z_data))
                (meta ((type_ UReal) (loc <opaque>) (adlevel DataOnly)))))))
            (meta <opaque>)))))
        (meta <opaque>))) |}]

let%expect_test "adlevel_optimization 2" =
  let mir =
    reset_and_mir_of_string
      {|
      parameters {
        real w;
      }
      transformed parameters {
        real w_trans = 1;
        {
          int x;
          array[2] real y;
          real z;
          real z_data;
          if (1 > 2)
            y[1] = y[1] + x;
          else
            y[2] = y[2] + w;
          if (2 > 1)
            z = y[1];
          if (3 > 1)
            z_data = x;
          print(z);
          print(z_data);
        }
      }
      |}
  in
  let mir = optimize_ad_levels mir in
  Fmt.str "@[<v>%a@]" Program.Typed.pp mir |> print_endline;
  [%expect
    {|
      log_prob {
        real w;
        data real w_trans;
        w_trans = promote(1, real, var);
        {
          data int x;
          array[real, 2] y;
          real z;
          data real z_data;
          if((1 > 2)) y[1] = (y[1] + promote(x, real, data)); else y[2] = (y[2] + w);
          if((2 > 1)) z = y[1];
          if((3 > 1)) z_data = promote(x, real, var);
          FnPrint__(z);
          FnPrint__(z_data);
        }
      }


      generate_quantities {
        data real w;
        data real w_trans;
        if(PNot__(emit_transformed_parameters__ || emit_generated_quantities__)) return;
        w_trans = promote(1, real, var);
        {
          data int x;
          data array[real, 2] y;
          data real z;
          data real z_data;
          if((1 > 2)) y[1] = (y[1] + promote(x, real, data)); else y[2] = (y[2] + w);
          if((2 > 1)) z = y[1];
          if((3 > 1)) z_data = promote(x, real, var);
          FnPrint__(z);
          FnPrint__(z_data);
        }
        if(PNot__(emit_generated_quantities__)) return;
      }


      output_vars {
        parameters real w; //real
        transformed_parameters real w_trans; //real
      } |}]

let%expect_test "Mapping acts recursively" =
  let from = Expr.Helpers.variable "x" in
  let into = Expr.Helpers.variable "y" in
  let unpattern p = {Stmt.Fixed.pattern= p; meta= Location_span.empty} in
  let s =
    Stmt.Fixed.Pattern.NRFunApp
      ( CompilerInternal (FnWriteParam {var= from; unconstrain_opt= None})
      , [from] ) in
  let m = Expr.Typed.Map.of_alist_exn [(from, into)] in
  let s' = expr_subst_stmt_base m s in
  Fmt.str "@[<v>%a@]" Stmt.Located.pp (unpattern s') |> print_endline;
  [%expect {| (FnWriteParam(unconstrain_opt())(var y))__(y); |}]<|MERGE_RESOLUTION|>--- conflicted
+++ resolved
@@ -337,11 +337,8 @@
         (meta <opaque>))
        ((pattern
          (Decl (decl_adtype AutoDiffable) (decl_id inline_g_return_sym2__)
-<<<<<<< HEAD
-          (decl_type (Sized SReal)) (decl_annotations ()) (initialize false)))
-=======
-          (decl_type (Sized SReal)) (initialize Uninit)))
->>>>>>> 0ea83bba
+          (decl_type (Sized SReal)) (decl_annotations ())
+          (initialize Uninit)))
         (meta <opaque>))
        ((pattern
          (Block
@@ -3294,45 +3291,25 @@
     {|
       (((pattern
          (Decl (decl_adtype AutoDiffable) (decl_id w) (decl_type (Sized SReal))
-<<<<<<< HEAD
-          (decl_annotations ()) (initialize true)))
-=======
-          (initialize Default)))
->>>>>>> 0ea83bba
+          (decl_annotations ()) (initialize Default)))
         (meta <opaque>))
        ((pattern
          (Block
           (((pattern
              (Decl (decl_adtype DataOnly) (decl_id x) (decl_type (Sized SInt))
-<<<<<<< HEAD
-              (decl_annotations ()) (initialize true)))
+              (decl_annotations ()) (initialize Default)))
             (meta <opaque>))
            ((pattern
              (Decl (decl_adtype AutoDiffable) (decl_id y) (decl_type (Sized SReal))
-              (decl_annotations ()) (initialize true)))
+              (decl_annotations ()) (initialize Default)))
             (meta <opaque>))
            ((pattern
              (Decl (decl_adtype AutoDiffable) (decl_id z) (decl_type (Sized SReal))
-              (decl_annotations ()) (initialize true)))
+              (decl_annotations ()) (initialize Default)))
             (meta <opaque>))
            ((pattern
              (Decl (decl_adtype DataOnly) (decl_id z_data)
-              (decl_type (Sized SReal)) (decl_annotations ()) (initialize true)))
-=======
-              (initialize Default)))
-            (meta <opaque>))
-           ((pattern
-             (Decl (decl_adtype AutoDiffable) (decl_id y) (decl_type (Sized SReal))
-              (initialize Default)))
-            (meta <opaque>))
-           ((pattern
-             (Decl (decl_adtype AutoDiffable) (decl_id z) (decl_type (Sized SReal))
-              (initialize Default)))
-            (meta <opaque>))
-           ((pattern
-             (Decl (decl_adtype DataOnly) (decl_id z_data)
-              (decl_type (Sized SReal)) (initialize Default)))
->>>>>>> 0ea83bba
+              (decl_type (Sized SReal)) (decl_annotations ()) (initialize Default)))
             (meta <opaque>))
            ((pattern
              (IfElse
