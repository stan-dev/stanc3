--- conflicted
+++ resolved
@@ -3462,18 +3462,12 @@
   let unpattern p = {Stmt.Fixed.pattern= p; meta= Location_span.empty} in
   let s =
     Stmt.Fixed.Pattern.NRFunApp
-<<<<<<< HEAD
       ( CompilerInternal
           (FnWriteParam
              { var= from
              ; unconstrain= Transformation.Identity
-             ; scale= Scale.Native })
-      , [from] )
-  in
-=======
-      ( CompilerInternal (FnWriteParam {var= from; unconstrain_opt= None})
+             ; scale= Scale.Native } )
       , [from] ) in
->>>>>>> 2e5562c1
   let m = Expr.Typed.Map.of_alist_exn [(from, into)] in
   let s' = expr_subst_stmt_base m s in
   Fmt.strf "@[<v>%a@]" Stmt.Located.pp (unpattern s') |> print_endline ;
