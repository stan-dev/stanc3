open Core_kernel
open Frontend

let print_ast_of_string s =
  let ast =
    Frontend_utils.untyped_ast_of_string s
    |> Result.map_error ~f:Middle.Errors.to_string
    |> Result.ok_or_failwith
  in
  print_s [%sexp (ast : Ast.untyped_program)]

(* TESTS *)
let%expect_test "parse conditional" =
  print_ast_of_string "model { if (1 < 2) { print(\"hi\");}}" ;
  [%expect
    {|
    ((functionblock ()) (datablock ()) (transformeddatablock ())
     (parametersblock ()) (transformedparametersblock ())
     (modelblock
      (((stmts
         (((stmt
            (IfThenElse
             ((expr
               (BinOp ((expr (IntNumeral 1)) (emeta ((loc <opaque>)))) Less
                ((expr (IntNumeral 2)) (emeta ((loc <opaque>))))))
              (emeta ((loc <opaque>))))
             ((stmt
               (Block
                (((stmt (Print ((PString "\"hi\"")))) (smeta ((loc <opaque>)))))))
              (smeta ((loc <opaque>))))
             ()))
           (smeta ((loc <opaque>))))))
        (xloc
         ((begin_loc
           ((filename string) (line_num 1) (col_num 0) (included_from ())))
          (end_loc
           ((filename string) (line_num 1) (col_num 35) (included_from ()))))))))
     (generatedquantitiesblock ()) (comments <opaque>)) |}]

let%expect_test "parse dangling else problem" =
  print_ast_of_string
    "model { if (1 < 2) print(\"I'm sorry\"); if (2 < 3) print(\", Dave, \"); \
     else print(\"I'm afraid I can't do that.\");}" ;
  [%expect
    {|
      ((functionblock ()) (datablock ()) (transformeddatablock ())
       (parametersblock ()) (transformedparametersblock ())
       (modelblock
        (((stmts
           (((stmt
              (IfThenElse
               ((expr
                 (BinOp ((expr (IntNumeral 1)) (emeta ((loc <opaque>)))) Less
                  ((expr (IntNumeral 2)) (emeta ((loc <opaque>))))))
                (emeta ((loc <opaque>))))
               ((stmt (Print ((PString "\"I'm sorry\""))))
                (smeta ((loc <opaque>))))
               ()))
             (smeta ((loc <opaque>))))
            ((stmt
              (IfThenElse
               ((expr
                 (BinOp ((expr (IntNumeral 2)) (emeta ((loc <opaque>)))) Less
                  ((expr (IntNumeral 3)) (emeta ((loc <opaque>))))))
                (emeta ((loc <opaque>))))
               ((stmt (Print ((PString "\", Dave, \"")))) (smeta ((loc <opaque>))))
               (((stmt (Print ((PString "\"I'm afraid I can't do that.\""))))
                 (smeta ((loc <opaque>)))))))
             (smeta ((loc <opaque>))))))
          (xloc
           ((begin_loc
             ((filename string) (line_num 1) (col_num 0) (included_from ())))
            (end_loc
             ((filename string) (line_num 1) (col_num 112) (included_from ()))))))))
       (generatedquantitiesblock ()) (comments <opaque>)) |}]

let%expect_test "parse minus unary" =
  print_ast_of_string "model { real x; x = -x;}" ;
  [%expect
    {|
      ((functionblock ()) (datablock ()) (transformeddatablock ())
       (parametersblock ()) (transformedparametersblock ())
       (modelblock
        (((stmts
           (((stmt
              (VarDecl (decl_type (Sized SReal)) (transformation Identity)
               (identifier ((name x) (id_loc <opaque>))) (initial_value ())
               (is_global false)))
             (smeta ((loc <opaque>))))
            ((stmt
              (Assignment
               (assign_lhs
                ((lval (LVariable ((name x) (id_loc <opaque>))))
                 (lmeta ((loc <opaque>)))))
               (assign_op Assign)
               (assign_rhs
                ((expr
                  (PrefixOp PMinus
                   ((expr (Variable ((name x) (id_loc <opaque>))))
                    (emeta ((loc <opaque>))))))
                 (emeta ((loc <opaque>)))))))
             (smeta ((loc <opaque>))))))
          (xloc
           ((begin_loc
             ((filename string) (line_num 1) (col_num 0) (included_from ())))
            (end_loc
             ((filename string) (line_num 1) (col_num 24) (included_from ()))))))))
       (generatedquantitiesblock ()) (comments <opaque>)) |}]

let%expect_test "parse unary over binary" =
  print_ast_of_string "model { real x = x - - x - - x; }" ;
  [%expect
    {|
    ((functionblock ()) (datablock ()) (transformeddatablock ())
     (parametersblock ()) (transformedparametersblock ())
     (modelblock
      (((stmts
         (((stmt
            (VarDecl (decl_type (Sized SReal)) (transformation Identity)
             (identifier ((name x) (id_loc <opaque>)))
             (initial_value
              (((expr
                 (BinOp
                  ((expr
                    (BinOp
                     ((expr (Variable ((name x) (id_loc <opaque>))))
                      (emeta ((loc <opaque>))))
                     Minus
                     ((expr
                       (PrefixOp PMinus
                        ((expr (Variable ((name x) (id_loc <opaque>))))
                         (emeta ((loc <opaque>))))))
                      (emeta ((loc <opaque>))))))
                   (emeta ((loc <opaque>))))
                  Minus
                  ((expr
                    (PrefixOp PMinus
                     ((expr (Variable ((name x) (id_loc <opaque>))))
                      (emeta ((loc <opaque>))))))
                   (emeta ((loc <opaque>))))))
                (emeta ((loc <opaque>))))))
             (is_global false)))
           (smeta ((loc <opaque>))))))
        (xloc
         ((begin_loc
           ((filename string) (line_num 1) (col_num 0) (included_from ())))
          (end_loc
           ((filename string) (line_num 1) (col_num 33) (included_from ()))))))))
     (generatedquantitiesblock ()) (comments <opaque>)) |}]

let%expect_test "parse indices, two different colons" =
  print_ast_of_string "model { matrix[5, 5] x; print(x[2 - 3 ? 3 : 4 : 2]); }" ;
  [%expect
    {|
      ((functionblock ()) (datablock ()) (transformeddatablock ())
       (parametersblock ()) (transformedparametersblock ())
       (modelblock
<<<<<<< HEAD
        (((stmts
           (((stmt
              (VarDecl
               (decl_type
                (Sized
                 (SMatrix ((expr (IntNumeral 5)) (emeta ((loc <opaque>))))
                  ((expr (IntNumeral 5)) (emeta ((loc <opaque>)))))))
               (transformation Identity) (identifier ((name x) (id_loc <opaque>)))
               (initial_value ()) (is_global false)))
             (smeta ((loc <opaque>))))
            ((stmt
              (Print
               ((PExpr
                 ((expr
                   (Indexed
                    ((expr (Variable ((name x) (id_loc <opaque>))))
=======
        ((((stmt
            (VarDecl
             (decl_type
              (Sized
               (SMatrix AoS ((expr (IntNumeral 5)) (emeta ((loc <opaque>))))
                ((expr (IntNumeral 5)) (emeta ((loc <opaque>)))))))
             (transformation Identity) (identifier ((name x) (id_loc <opaque>)))
             (initial_value ()) (is_global false)))
           (smeta ((loc <opaque>))))
          ((stmt
            (Print
             ((PExpr
               ((expr
                 (Indexed
                  ((expr (Variable ((name x) (id_loc <opaque>))))
                   (emeta ((loc <opaque>))))
                  ((Between
                    ((expr
                      (TernaryIf
                       ((expr
                         (BinOp ((expr (IntNumeral 2)) (emeta ((loc <opaque>))))
                          Minus ((expr (IntNumeral 3)) (emeta ((loc <opaque>))))))
                        (emeta ((loc <opaque>))))
                       ((expr (IntNumeral 3)) (emeta ((loc <opaque>))))
                       ((expr (IntNumeral 4)) (emeta ((loc <opaque>))))))
>>>>>>> 766bbf10
                     (emeta ((loc <opaque>))))
                    ((Between
                      ((expr
                        (TernaryIf
                         ((expr
                           (BinOp ((expr (IntNumeral 2)) (emeta ((loc <opaque>))))
                            Minus ((expr (IntNumeral 3)) (emeta ((loc <opaque>))))))
                          (emeta ((loc <opaque>))))
                         ((expr (IntNumeral 3)) (emeta ((loc <opaque>))))
                         ((expr (IntNumeral 4)) (emeta ((loc <opaque>))))))
                       (emeta ((loc <opaque>))))
                      ((expr (IntNumeral 2)) (emeta ((loc <opaque>))))))))
                  (emeta ((loc <opaque>))))))))
             (smeta ((loc <opaque>))))))
          (xloc
           ((begin_loc
             ((filename string) (line_num 1) (col_num 0) (included_from ())))
            (end_loc
             ((filename string) (line_num 1) (col_num 54) (included_from ()))))))))
       (generatedquantitiesblock ()) (comments <opaque>)) |}]

let%expect_test "parse operator precedence" =
  print_ast_of_string
    "model {  \
     print({a,b?c:d||e&&f==g!=h<=i<j>=k>l+m-n*o/p%q.*s./t\\r^u[v]'}); }" ;
  [%expect
    {|
      ((functionblock ()) (datablock ()) (transformeddatablock ())
       (parametersblock ()) (transformedparametersblock ())
       (modelblock
        (((stmts
           (((stmt
              (Print
               ((PExpr
                 ((expr
                   (ArrayExpr
                    (((expr (Variable ((name a) (id_loc <opaque>))))
                      (emeta ((loc <opaque>))))
                     ((expr
                       (TernaryIf
                        ((expr (Variable ((name b) (id_loc <opaque>))))
                         (emeta ((loc <opaque>))))
                        ((expr (Variable ((name c) (id_loc <opaque>))))
                         (emeta ((loc <opaque>))))
                        ((expr
                          (BinOp
                           ((expr (Variable ((name d) (id_loc <opaque>))))
                            (emeta ((loc <opaque>))))
                           Or
                           ((expr
                             (BinOp
                              ((expr (Variable ((name e) (id_loc <opaque>))))
                               (emeta ((loc <opaque>))))
                              And
                              ((expr
                                (BinOp
                                 ((expr
                                   (BinOp
                                    ((expr (Variable ((name f) (id_loc <opaque>))))
                                     (emeta ((loc <opaque>))))
                                    Equals
                                    ((expr (Variable ((name g) (id_loc <opaque>))))
                                     (emeta ((loc <opaque>))))))
                                  (emeta ((loc <opaque>))))
                                 NEquals
                                 ((expr
                                   (BinOp
                                    ((expr
                                      (BinOp
                                       ((expr
                                         (BinOp
                                          ((expr
                                            (BinOp
                                             ((expr
                                               (Variable
                                                ((name h) (id_loc <opaque>))))
                                              (emeta ((loc <opaque>))))
                                             Leq
                                             ((expr
                                               (Variable
                                                ((name i) (id_loc <opaque>))))
                                              (emeta ((loc <opaque>))))))
                                           (emeta ((loc <opaque>))))
                                          Less
                                          ((expr
                                            (Variable ((name j) (id_loc <opaque>))))
                                           (emeta ((loc <opaque>))))))
                                        (emeta ((loc <opaque>))))
                                       Geq
                                       ((expr
                                         (Variable ((name k) (id_loc <opaque>))))
                                        (emeta ((loc <opaque>))))))
                                     (emeta ((loc <opaque>))))
                                    Greater
                                    ((expr
                                      (BinOp
                                       ((expr
                                         (BinOp
                                          ((expr
                                            (Variable ((name l) (id_loc <opaque>))))
                                           (emeta ((loc <opaque>))))
                                          Plus
                                          ((expr
                                            (Variable ((name m) (id_loc <opaque>))))
                                           (emeta ((loc <opaque>))))))
                                        (emeta ((loc <opaque>))))
                                       Minus
                                       ((expr
                                         (BinOp
                                          ((expr
                                            (BinOp
                                             ((expr
                                               (BinOp
                                                ((expr
                                                  (BinOp
                                                   ((expr
                                                     (BinOp
                                                      ((expr
                                                        (Variable
                                                         ((name n)
                                                          (id_loc <opaque>))))
                                                       (emeta ((loc <opaque>))))
                                                      Times
                                                      ((expr
                                                        (Variable
                                                         ((name o)
                                                          (id_loc <opaque>))))
                                                       (emeta ((loc <opaque>))))))
                                                    (emeta ((loc <opaque>))))
                                                   Divide
                                                   ((expr
                                                     (Variable
                                                      ((name p) (id_loc <opaque>))))
                                                    (emeta ((loc <opaque>))))))
                                                 (emeta ((loc <opaque>))))
                                                Modulo
                                                ((expr
                                                  (Variable
                                                   ((name q) (id_loc <opaque>))))
                                                 (emeta ((loc <opaque>))))))
                                              (emeta ((loc <opaque>))))
                                             EltTimes
                                             ((expr
                                               (Variable
                                                ((name s) (id_loc <opaque>))))
                                              (emeta ((loc <opaque>))))))
                                           (emeta ((loc <opaque>))))
                                          EltDivide
                                          ((expr
                                            (BinOp
                                             ((expr
                                               (Variable
                                                ((name t) (id_loc <opaque>))))
                                              (emeta ((loc <opaque>))))
                                             LDivide
                                             ((expr
                                               (BinOp
                                                ((expr
                                                  (Variable
                                                   ((name r) (id_loc <opaque>))))
                                                 (emeta ((loc <opaque>))))
                                                Pow
                                                ((expr
                                                  (PostfixOp
                                                   ((expr
                                                     (Indexed
                                                      ((expr
                                                        (Variable
                                                         ((name u)
                                                          (id_loc <opaque>))))
                                                       (emeta ((loc <opaque>))))
                                                      ((Single
                                                        ((expr
                                                          (Variable
                                                           ((name v)
                                                            (id_loc <opaque>))))
                                                         (emeta ((loc <opaque>))))))))
                                                    (emeta ((loc <opaque>))))
                                                   Transpose))
                                                 (emeta ((loc <opaque>))))))
                                              (emeta ((loc <opaque>))))))
                                           (emeta ((loc <opaque>))))))
                                        (emeta ((loc <opaque>))))))
                                     (emeta ((loc <opaque>))))))
                                  (emeta ((loc <opaque>))))))
                               (emeta ((loc <opaque>))))))
                            (emeta ((loc <opaque>))))))
                         (emeta ((loc <opaque>))))))
                      (emeta ((loc <opaque>)))))))
                  (emeta ((loc <opaque>))))))))
             (smeta ((loc <opaque>))))))
          (xloc
           ((begin_loc
             ((filename string) (line_num 1) (col_num 0) (included_from ())))
            (end_loc
             ((filename string) (line_num 1) (col_num 74) (included_from ()))))))))
       (generatedquantitiesblock ()) (comments <opaque>)) |}]

let%expect_test "parse crazy truncation example" =
  print_ast_of_string
    "\n\
    \      model {\n\
    \        real T[1,1] = {{42.0}};\n\
    \        1 ~ normal(0, 1) T[1, T[1,1]];\n\
    \        print(T[1,1]);\n\
    \      }\n\
    \      " ;
  [%expect
    {|
      ((functionblock ()) (datablock ()) (transformeddatablock ())
       (parametersblock ()) (transformedparametersblock ())
       (modelblock
        (((stmts
           (((stmt
              (VarDecl
               (decl_type
                (Sized
                 (SArray
                  (SArray SReal ((expr (IntNumeral 1)) (emeta ((loc <opaque>)))))
                  ((expr (IntNumeral 1)) (emeta ((loc <opaque>)))))))
               (transformation Identity) (identifier ((name T) (id_loc <opaque>)))
               (initial_value
                (((expr
                   (ArrayExpr
                    (((expr
                       (ArrayExpr
                        (((expr (RealNumeral 42.0)) (emeta ((loc <opaque>)))))))
                      (emeta ((loc <opaque>)))))))
                  (emeta ((loc <opaque>))))))
               (is_global false)))
             (smeta ((loc <opaque>))))
            ((stmt
              (Tilde (arg ((expr (IntNumeral 1)) (emeta ((loc <opaque>)))))
               (distribution ((name normal) (id_loc <opaque>)))
               (args
                (((expr (IntNumeral 0)) (emeta ((loc <opaque>))))
                 ((expr (IntNumeral 1)) (emeta ((loc <opaque>))))))
               (truncation
                (TruncateBetween ((expr (IntNumeral 1)) (emeta ((loc <opaque>))))
                 ((expr
                   (Indexed
                    ((expr (Variable ((name T) (id_loc <opaque>))))
                     (emeta ((loc <opaque>))))
                    ((Single ((expr (IntNumeral 1)) (emeta ((loc <opaque>)))))
                     (Single ((expr (IntNumeral 1)) (emeta ((loc <opaque>))))))))
                  (emeta ((loc <opaque>))))))))
             (smeta ((loc <opaque>))))
            ((stmt
              (Print
               ((PExpr
                 ((expr
                   (Indexed
                    ((expr (Variable ((name T) (id_loc <opaque>))))
                     (emeta ((loc <opaque>))))
                    ((Single ((expr (IntNumeral 1)) (emeta ((loc <opaque>)))))
                     (Single ((expr (IntNumeral 1)) (emeta ((loc <opaque>))))))))
                  (emeta ((loc <opaque>))))))))
             (smeta ((loc <opaque>))))))
          (xloc
           ((begin_loc
             ((filename string) (line_num 2) (col_num 6) (included_from ())))
            (end_loc
             ((filename string) (line_num 6) (col_num 7) (included_from ()))))))))
       (generatedquantitiesblock ()) (comments <opaque>)) |}]

let%expect_test "parse nested loop" =
  print_ast_of_string
    "      model {\n\
    \              for (i in 1:2)\n\
    \                for (j in 3:4)\n\
    \                  print(\"Badger\");\n\
    \            }\n\
    \            " ;
  [%expect
    {|
    ((functionblock ()) (datablock ()) (transformeddatablock ())
     (parametersblock ()) (transformedparametersblock ())
     (modelblock
      (((stmts
         (((stmt
            (For (loop_variable ((name i) (id_loc <opaque>)))
             (lower_bound ((expr (IntNumeral 1)) (emeta ((loc <opaque>)))))
             (upper_bound ((expr (IntNumeral 2)) (emeta ((loc <opaque>)))))
             (loop_body
              ((stmt
                (For (loop_variable ((name j) (id_loc <opaque>)))
                 (lower_bound ((expr (IntNumeral 3)) (emeta ((loc <opaque>)))))
                 (upper_bound ((expr (IntNumeral 4)) (emeta ((loc <opaque>)))))
                 (loop_body
                  ((stmt (Print ((PString "\"Badger\""))))
                   (smeta ((loc <opaque>)))))))
               (smeta ((loc <opaque>)))))))
           (smeta ((loc <opaque>))))))
        (xloc
         ((begin_loc
           ((filename string) (line_num 1) (col_num 6) (included_from ())))
          (end_loc
           ((filename string) (line_num 5) (col_num 13) (included_from ()))))))))
     (generatedquantitiesblock ()) (comments <opaque>)) |}]<|MERGE_RESOLUTION|>--- conflicted
+++ resolved
@@ -152,73 +152,45 @@
   print_ast_of_string "model { matrix[5, 5] x; print(x[2 - 3 ? 3 : 4 : 2]); }" ;
   [%expect
     {|
-      ((functionblock ()) (datablock ()) (transformeddatablock ())
-       (parametersblock ()) (transformedparametersblock ())
-       (modelblock
-<<<<<<< HEAD
-        (((stmts
-           (((stmt
-              (VarDecl
-               (decl_type
-                (Sized
-                 (SMatrix ((expr (IntNumeral 5)) (emeta ((loc <opaque>))))
-                  ((expr (IntNumeral 5)) (emeta ((loc <opaque>)))))))
-               (transformation Identity) (identifier ((name x) (id_loc <opaque>)))
-               (initial_value ()) (is_global false)))
-             (smeta ((loc <opaque>))))
-            ((stmt
-              (Print
-               ((PExpr
-                 ((expr
-                   (Indexed
-                    ((expr (Variable ((name x) (id_loc <opaque>))))
-=======
-        ((((stmt
-            (VarDecl
-             (decl_type
-              (Sized
-               (SMatrix AoS ((expr (IntNumeral 5)) (emeta ((loc <opaque>))))
-                ((expr (IntNumeral 5)) (emeta ((loc <opaque>)))))))
-             (transformation Identity) (identifier ((name x) (id_loc <opaque>)))
-             (initial_value ()) (is_global false)))
-           (smeta ((loc <opaque>))))
-          ((stmt
-            (Print
-             ((PExpr
-               ((expr
-                 (Indexed
-                  ((expr (Variable ((name x) (id_loc <opaque>))))
-                   (emeta ((loc <opaque>))))
-                  ((Between
-                    ((expr
-                      (TernaryIf
-                       ((expr
-                         (BinOp ((expr (IntNumeral 2)) (emeta ((loc <opaque>))))
-                          Minus ((expr (IntNumeral 3)) (emeta ((loc <opaque>))))))
-                        (emeta ((loc <opaque>))))
-                       ((expr (IntNumeral 3)) (emeta ((loc <opaque>))))
-                       ((expr (IntNumeral 4)) (emeta ((loc <opaque>))))))
->>>>>>> 766bbf10
-                     (emeta ((loc <opaque>))))
-                    ((Between
-                      ((expr
-                        (TernaryIf
-                         ((expr
-                           (BinOp ((expr (IntNumeral 2)) (emeta ((loc <opaque>))))
-                            Minus ((expr (IntNumeral 3)) (emeta ((loc <opaque>))))))
-                          (emeta ((loc <opaque>))))
-                         ((expr (IntNumeral 3)) (emeta ((loc <opaque>))))
-                         ((expr (IntNumeral 4)) (emeta ((loc <opaque>))))))
-                       (emeta ((loc <opaque>))))
-                      ((expr (IntNumeral 2)) (emeta ((loc <opaque>))))))))
-                  (emeta ((loc <opaque>))))))))
-             (smeta ((loc <opaque>))))))
-          (xloc
-           ((begin_loc
-             ((filename string) (line_num 1) (col_num 0) (included_from ())))
-            (end_loc
-             ((filename string) (line_num 1) (col_num 54) (included_from ()))))))))
-       (generatedquantitiesblock ()) (comments <opaque>)) |}]
+((functionblock ()) (datablock ()) (transformeddatablock ())
+ (parametersblock ()) (transformedparametersblock ())
+ (modelblock
+  (((stmts
+     (((stmt
+        (VarDecl
+         (decl_type
+          (Sized
+           (SMatrix AoS ((expr (IntNumeral 5)) (emeta ((loc <opaque>))))
+            ((expr (IntNumeral 5)) (emeta ((loc <opaque>)))))))
+         (transformation Identity) (identifier ((name x) (id_loc <opaque>)))
+         (initial_value ()) (is_global false)))
+       (smeta ((loc <opaque>))))
+      ((stmt
+        (Print
+         ((PExpr
+           ((expr
+             (Indexed
+              ((expr (Variable ((name x) (id_loc <opaque>))))
+               (emeta ((loc <opaque>))))
+              ((Between
+                ((expr
+                  (TernaryIf
+                   ((expr
+                     (BinOp ((expr (IntNumeral 2)) (emeta ((loc <opaque>))))
+                      Minus ((expr (IntNumeral 3)) (emeta ((loc <opaque>))))))
+                    (emeta ((loc <opaque>))))
+                   ((expr (IntNumeral 3)) (emeta ((loc <opaque>))))
+                   ((expr (IntNumeral 4)) (emeta ((loc <opaque>))))))
+                 (emeta ((loc <opaque>))))
+                ((expr (IntNumeral 2)) (emeta ((loc <opaque>))))))))
+            (emeta ((loc <opaque>))))))))
+       (smeta ((loc <opaque>))))))
+    (xloc
+     ((begin_loc
+       ((filename string) (line_num 1) (col_num 0) (included_from ())))
+      (end_loc
+       ((filename string) (line_num 1) (col_num 54) (included_from ()))))))))
+ (generatedquantitiesblock ()) (comments <opaque>)) |}]
 
 let%expect_test "parse operator precedence" =
   print_ast_of_string
