open Middle
open Stan_math_backend
open Core_kernel
open Fmt
open Stan_math_code_gen

let pp_fun_def ppf b =
  pp_forward_decl String.Set.empty ppf b ;
  cut ppf () ;
  match get_impl b with Some b -> pp_function_body ppf b | None -> ()

let%expect_test "udf" =
  let with_no_loc stmt =
    Stmt.Fixed.{pattern= stmt; meta= Locations.no_span_num}
  in
  let w e = Expr.{Fixed.pattern= e; meta= Typed.Meta.empty} in
  { fdrt= None
  ; fdname= "sars"
<<<<<<< HEAD
  ; fdsuffix= FnPure
  ; fdcaptures= None
=======
  ; fdsuffix= FnPlain
>>>>>>> 888c0f6a
  ; fdargs= [(DataOnly, "x", UMatrix); (AutoDiffable, "y", URowVector)]
  ; fdbody=
      Stmt.Fixed.Pattern.Return
        (Some
           ( w
           @@ FunApp
                (StanLib ("add", FnPlain), [w @@ Var "x"; w @@ Lit (Int, "1")])
           ))
      |> with_no_loc |> List.return |> Stmt.Fixed.Pattern.Block |> with_no_loc
      |> Some
  ; fdloc= Location_span.empty }
  |> strf "@[<v>%a" pp_fun_def |> print_endline ;
  [%expect
    {|
    template <typename T0__, typename T1__>
    void
    sars(const T0__& x, const T1__& y, std::ostream* pstream__) ;

    struct sars_functor__ {
    template <typename T0__, typename T1__>
    void
    operator()(const T0__& x, const T1__& y, std::ostream* pstream__)  const
    {
    return sars(x, y, pstream__);
    }
    };

    template <typename T0__, typename T1__>
    void
    sars(const T0__& x_arg__, const T1__& y_arg__, std::ostream* pstream__) {
      using local_scalar_t__ = stan::promote_args_t<stan::value_type_t<T0__>,
              stan::value_type_t<T1__>>;
      int current_statement__ = 0;
      const auto& x = to_ref(x_arg__);
      const auto& y = to_ref(y_arg__);
<<<<<<< HEAD
=======
      static constexpr bool propto__ = true;
      (void) propto__;
>>>>>>> 888c0f6a
      local_scalar_t__ DUMMY_VAR__(std::numeric_limits<double>::quiet_NaN());
      (void) DUMMY_VAR__;  // suppress unused var warning
      try {
        return add(x, 1);
      } catch (const std::exception& e) {
        stan::lang::rethrow_located(e, locations_array__[current_statement__]);
          // Next line prevents compiler griping about no return
          throw std::runtime_error("*** IF YOU SEE THIS, PLEASE REPORT A BUG ***");
      }

    } |}]

let%expect_test "udf-expressions" =
  let with_no_loc stmt =
    Stmt.Fixed.{pattern= stmt; meta= Locations.no_span_num}
  in
  let w e = Expr.{Fixed.pattern= e; meta= Typed.Meta.empty} in
  { fdrt= Some UMatrix
  ; fdname= "sars"
<<<<<<< HEAD
  ; fdsuffix= FnPure
  ; fdcaptures= None
=======
  ; fdsuffix= FnPlain
>>>>>>> 888c0f6a
  ; fdargs=
      [ (DataOnly, "x", UMatrix)
      ; (AutoDiffable, "y", URowVector)
      ; (AutoDiffable, "z", URowVector)
      ; (AutoDiffable, "w", UArray UMatrix) ]
  ; fdbody=
      Stmt.Fixed.Pattern.Return
        (Some
           ( w
           @@ FunApp
                (StanLib ("add", FnPlain), [w @@ Var "x"; w @@ Lit (Int, "1")])
           ))
      |> with_no_loc |> List.return |> Stmt.Fixed.Pattern.Block |> with_no_loc
      |> Some
  ; fdloc= Location_span.empty }
  |> strf "@[<v>%a" pp_fun_def |> print_endline ;
  [%expect
    {|
    template <typename T0__, typename T1__, typename T2__, typename T3__>
    Eigen::Matrix<stan::promote_args_t<stan::value_type_t<T0__>, stan::value_type_t<T1__>,
    stan::value_type_t<T2__>,
    T3__>, -1, -1>
    sars(const T0__& x, const T1__& y, const T2__& z,
         const std::vector<Eigen::Matrix<T3__, -1, -1>>& w,
         std::ostream* pstream__) ;

    struct sars_functor__ {
    template <typename T0__, typename T1__, typename T2__, typename T3__>
    Eigen::Matrix<stan::promote_args_t<stan::value_type_t<T0__>, stan::value_type_t<T1__>,
    stan::value_type_t<T2__>,
    T3__>, -1, -1>
    operator()(const T0__& x, const T1__& y, const T2__& z,
               const std::vector<Eigen::Matrix<T3__, -1, -1>>& w,
               std::ostream* pstream__)  const
    {
    return sars(x, y, z, w, pstream__);
    }
    };

    template <typename T0__, typename T1__, typename T2__, typename T3__>
    Eigen::Matrix<stan::promote_args_t<stan::value_type_t<T0__>, stan::value_type_t<T1__>,
    stan::value_type_t<T2__>,
    T3__>, -1, -1>
    sars(const T0__& x_arg__, const T1__& y_arg__, const T2__& z_arg__,
         const std::vector<Eigen::Matrix<T3__, -1, -1>>& w,
         std::ostream* pstream__) {
      using local_scalar_t__ = stan::promote_args_t<stan::value_type_t<T0__>,
              stan::value_type_t<T1__>,
              stan::value_type_t<T2__>,
              T3__>;
      int current_statement__ = 0;
      const auto& x = to_ref(x_arg__);
      const auto& y = to_ref(y_arg__);
      const auto& z = to_ref(z_arg__);
<<<<<<< HEAD
=======
      static constexpr bool propto__ = true;
      (void) propto__;
>>>>>>> 888c0f6a
      local_scalar_t__ DUMMY_VAR__(std::numeric_limits<double>::quiet_NaN());
      (void) DUMMY_VAR__;  // suppress unused var warning
      try {
        return add(x, 1);
      } catch (const std::exception& e) {
        stan::lang::rethrow_located(e, locations_array__[current_statement__]);
          // Next line prevents compiler griping about no return
          throw std::runtime_error("*** IF YOU SEE THIS, PLEASE REPORT A BUG ***");
      }

    } |}]<|MERGE_RESOLUTION|>--- conflicted
+++ resolved
@@ -16,12 +16,8 @@
   let w e = Expr.{Fixed.pattern= e; meta= Typed.Meta.empty} in
   { fdrt= None
   ; fdname= "sars"
-<<<<<<< HEAD
-  ; fdsuffix= FnPure
+  ; fdsuffix= FnPlain
   ; fdcaptures= None
-=======
-  ; fdsuffix= FnPlain
->>>>>>> 888c0f6a
   ; fdargs= [(DataOnly, "x", UMatrix); (AutoDiffable, "y", URowVector)]
   ; fdbody=
       Stmt.Fixed.Pattern.Return
@@ -57,11 +53,8 @@
       int current_statement__ = 0;
       const auto& x = to_ref(x_arg__);
       const auto& y = to_ref(y_arg__);
-<<<<<<< HEAD
-=======
       static constexpr bool propto__ = true;
       (void) propto__;
->>>>>>> 888c0f6a
       local_scalar_t__ DUMMY_VAR__(std::numeric_limits<double>::quiet_NaN());
       (void) DUMMY_VAR__;  // suppress unused var warning
       try {
@@ -81,12 +74,8 @@
   let w e = Expr.{Fixed.pattern= e; meta= Typed.Meta.empty} in
   { fdrt= Some UMatrix
   ; fdname= "sars"
-<<<<<<< HEAD
-  ; fdsuffix= FnPure
+  ; fdsuffix= FnPlain
   ; fdcaptures= None
-=======
-  ; fdsuffix= FnPlain
->>>>>>> 888c0f6a
   ; fdargs=
       [ (DataOnly, "x", UMatrix)
       ; (AutoDiffable, "y", URowVector)
@@ -141,11 +130,8 @@
       const auto& x = to_ref(x_arg__);
       const auto& y = to_ref(y_arg__);
       const auto& z = to_ref(z_arg__);
-<<<<<<< HEAD
-=======
       static constexpr bool propto__ = true;
       (void) propto__;
->>>>>>> 888c0f6a
       local_scalar_t__ DUMMY_VAR__(std::numeric_limits<double>::quiet_NaN());
       (void) DUMMY_VAR__;  // suppress unused var warning
       try {
