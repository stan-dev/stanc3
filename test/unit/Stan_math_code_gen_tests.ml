open Middle
open Stan_math_backend
open Core_kernel
open Fmt
open Stan_math_code_gen

let%expect_test "udf" =
  let with_no_loc stmt =
    Stmt.Fixed.{pattern= stmt; meta= Locations.no_span_num}
  in
  let w e = Expr.{Fixed.pattern= e; meta= Typed.Meta.empty} in
  let pp_fun_def ppf b =
    pp_forward_decl String.Set.empty ppf b ;
    cut ppf () ;
    match get_impl b with Some b -> pp_function_body ppf b | None -> ()
  in
  { fdrt= None
  ; fdname= "sars"
  ; fdcaptures= None
  ; fdargs= [(DataOnly, "x", UMatrix); (AutoDiffable, "y", URowVector)]
  ; fdbody=
      Stmt.Fixed.Pattern.Return
        (Some
           (w @@ FunApp (StanLib, "add", [w @@ Var "x"; w @@ Lit (Int, "1")])))
      |> with_no_loc |> List.return |> Stmt.Fixed.Pattern.Block |> with_no_loc
      |> Some
  ; fdloc= Location_span.empty }
  |> strf "@[<v>%a" pp_fun_def |> print_endline ;
  [%expect
    {|
    template <typename T0__, typename T1__>
    void
<<<<<<< HEAD
    sars(const Eigen::Matrix<double, -1, -1>& x,
         const Eigen::Matrix<T1__, 1, -1>& y, std::ostream* pstream__) ;

    struct sars_functor__ {
    template <typename T1__>
    void
    operator()(const Eigen::Matrix<double, -1, -1>& x,
               const Eigen::Matrix<T1__, 1, -1>& y, std::ostream* pstream__)  const
    {
    return sars(x, y, pstream__);
    }
    };

    template <typename T1__>
    void
    sars(const Eigen::Matrix<double, -1, -1>& x,
         const Eigen::Matrix<T1__, 1, -1>& y, std::ostream* pstream__) {
      using local_scalar_t__ = stan::promote_args_t<T1__>;
=======
    sars(const T0__& x_arg__, const T1__& y_arg__, std::ostream* pstream__) {
      using local_scalar_t__ = stan::promote_args_t<stan::value_type_t<T0__>,
              stan::value_type_t<T1__>>;
      const auto& x = to_ref(x_arg__);
      const auto& y = to_ref(y_arg__);
>>>>>>> b25c0b64
      const static bool propto__ = true;
      (void) propto__;
      local_scalar_t__ DUMMY_VAR__(std::numeric_limits<double>::quiet_NaN());
      (void) DUMMY_VAR__;  // suppress unused var warning

      try {
        return add(x, 1);
      } catch (const std::exception& e) {
        stan::lang::rethrow_located(e, locations_array__[current_statement__]);
          // Next line prevents compiler griping about no return
          throw std::runtime_error("*** IF YOU SEE THIS, PLEASE REPORT A BUG ***");
      }

<<<<<<< HEAD
    } |}]
=======
    }

    struct sars_functor__ {
    template <typename T0__, typename T1__>
    void
    operator()(const T0__& x, const T1__& y, std::ostream* pstream__)  const
    {
    return sars(x, y, pstream__);
    }
    }; |}]

let%expect_test "udf-expressions" =
  let with_no_loc stmt =
    Stmt.Fixed.{pattern= stmt; meta= Locations.no_span_num}
  in
  let w e = Expr.{Fixed.pattern= e; meta= Typed.Meta.empty} in
  let pp_fun_def_w_rs a b = pp_fun_def a b String.Set.empty String.Set.empty in
  { fdrt= Some UMatrix
  ; fdname= "sars"
  ; fdargs=
      [ (DataOnly, "x", UMatrix)
      ; (AutoDiffable, "y", URowVector)
      ; (AutoDiffable, "z", URowVector)
      ; (AutoDiffable, "w", UArray UMatrix) ]
  ; fdbody=
      Stmt.Fixed.Pattern.Return
        (Some
           (w @@ FunApp (StanLib, "add", [w @@ Var "x"; w @@ Lit (Int, "1")])))
      |> with_no_loc |> List.return |> Stmt.Fixed.Pattern.Block |> with_no_loc
      |> Some
  ; fdloc= Location_span.empty }
  |> strf "@[<v>%a" pp_fun_def_w_rs
  |> print_endline ;
  [%expect
    {|
    template <typename T0__, typename T1__, typename T2__, typename T3__>
    Eigen::Matrix<stan::promote_args_t<stan::value_type_t<T0__>, stan::value_type_t<T1__>,
    stan::value_type_t<T2__>,
    T3__>, -1, -1>
    sars(const T0__& x_arg__, const T1__& y_arg__, const T2__& z_arg__,
         const std::vector<Eigen::Matrix<T3__, -1, -1>>& w,
         std::ostream* pstream__) {
      using local_scalar_t__ = stan::promote_args_t<stan::value_type_t<T0__>,
              stan::value_type_t<T1__>,
              stan::value_type_t<T2__>,
              T3__>;
      const auto& x = to_ref(x_arg__);
      const auto& y = to_ref(y_arg__);
      const auto& z = to_ref(z_arg__);
      const static bool propto__ = true;
      (void) propto__;
      local_scalar_t__ DUMMY_VAR__(std::numeric_limits<double>::quiet_NaN());
      (void) DUMMY_VAR__;  // suppress unused var warning

      try {
        return add(x, 1);
      } catch (const std::exception& e) {
        stan::lang::rethrow_located(e, locations_array__[current_statement__]);
          // Next line prevents compiler griping about no return
          throw std::runtime_error("*** IF YOU SEE THIS, PLEASE REPORT A BUG ***");
      }

    }

    struct sars_functor__ {
    template <typename T0__, typename T1__, typename T2__, typename T3__>
    Eigen::Matrix<stan::promote_args_t<stan::value_type_t<T0__>, stan::value_type_t<T1__>,
    stan::value_type_t<T2__>,
    T3__>, -1, -1>
    operator()(const T0__& x, const T1__& y, const T2__& z,
               const std::vector<Eigen::Matrix<T3__, -1, -1>>& w,
               std::ostream* pstream__)  const
    {
    return sars(x, y, z, w, pstream__);
    }
    }; |}]
>>>>>>> b25c0b64
<|MERGE_RESOLUTION|>--- conflicted
+++ resolved
@@ -4,16 +4,16 @@
 open Fmt
 open Stan_math_code_gen
 
+let pp_fun_def ppf b =
+  pp_forward_decl String.Set.empty ppf b ;
+  cut ppf () ;
+  match get_impl b with Some b -> pp_function_body ppf b | None -> ()
+
 let%expect_test "udf" =
   let with_no_loc stmt =
     Stmt.Fixed.{pattern= stmt; meta= Locations.no_span_num}
   in
   let w e = Expr.{Fixed.pattern= e; meta= Typed.Meta.empty} in
-  let pp_fun_def ppf b =
-    pp_forward_decl String.Set.empty ppf b ;
-    cut ppf () ;
-    match get_impl b with Some b -> pp_function_body ppf b | None -> ()
-  in
   { fdrt= None
   ; fdname= "sars"
   ; fdcaptures= None
@@ -30,32 +30,24 @@
     {|
     template <typename T0__, typename T1__>
     void
-<<<<<<< HEAD
-    sars(const Eigen::Matrix<double, -1, -1>& x,
-         const Eigen::Matrix<T1__, 1, -1>& y, std::ostream* pstream__) ;
+    sars(const T0__& x, const T1__& y, std::ostream* pstream__) ;
 
     struct sars_functor__ {
-    template <typename T1__>
+    template <typename T0__, typename T1__>
     void
-    operator()(const Eigen::Matrix<double, -1, -1>& x,
-               const Eigen::Matrix<T1__, 1, -1>& y, std::ostream* pstream__)  const
+    operator()(const T0__& x, const T1__& y, std::ostream* pstream__)  const
     {
     return sars(x, y, pstream__);
     }
     };
 
-    template <typename T1__>
+    template <typename T0__, typename T1__>
     void
-    sars(const Eigen::Matrix<double, -1, -1>& x,
-         const Eigen::Matrix<T1__, 1, -1>& y, std::ostream* pstream__) {
-      using local_scalar_t__ = stan::promote_args_t<T1__>;
-=======
     sars(const T0__& x_arg__, const T1__& y_arg__, std::ostream* pstream__) {
       using local_scalar_t__ = stan::promote_args_t<stan::value_type_t<T0__>,
               stan::value_type_t<T1__>>;
       const auto& x = to_ref(x_arg__);
       const auto& y = to_ref(y_arg__);
->>>>>>> b25c0b64
       const static bool propto__ = true;
       (void) propto__;
       local_scalar_t__ DUMMY_VAR__(std::numeric_limits<double>::quiet_NaN());
@@ -69,28 +61,16 @@
           throw std::runtime_error("*** IF YOU SEE THIS, PLEASE REPORT A BUG ***");
       }
 
-<<<<<<< HEAD
     } |}]
-=======
-    }
-
-    struct sars_functor__ {
-    template <typename T0__, typename T1__>
-    void
-    operator()(const T0__& x, const T1__& y, std::ostream* pstream__)  const
-    {
-    return sars(x, y, pstream__);
-    }
-    }; |}]
 
 let%expect_test "udf-expressions" =
   let with_no_loc stmt =
     Stmt.Fixed.{pattern= stmt; meta= Locations.no_span_num}
   in
   let w e = Expr.{Fixed.pattern= e; meta= Typed.Meta.empty} in
-  let pp_fun_def_w_rs a b = pp_fun_def a b String.Set.empty String.Set.empty in
   { fdrt= Some UMatrix
   ; fdname= "sars"
+  ; fdcaptures= None
   ; fdargs=
       [ (DataOnly, "x", UMatrix)
       ; (AutoDiffable, "y", URowVector)
@@ -103,10 +83,30 @@
       |> with_no_loc |> List.return |> Stmt.Fixed.Pattern.Block |> with_no_loc
       |> Some
   ; fdloc= Location_span.empty }
-  |> strf "@[<v>%a" pp_fun_def_w_rs
-  |> print_endline ;
+  |> strf "@[<v>%a" pp_fun_def |> print_endline ;
   [%expect
     {|
+    template <typename T0__, typename T1__, typename T2__, typename T3__>
+    Eigen::Matrix<stan::promote_args_t<stan::value_type_t<T0__>, stan::value_type_t<T1__>,
+    stan::value_type_t<T2__>,
+    T3__>, -1, -1>
+    sars(const T0__& x, const T1__& y, const T2__& z,
+         const std::vector<Eigen::Matrix<T3__, -1, -1>>& w,
+         std::ostream* pstream__) ;
+
+    struct sars_functor__ {
+    template <typename T0__, typename T1__, typename T2__, typename T3__>
+    Eigen::Matrix<stan::promote_args_t<stan::value_type_t<T0__>, stan::value_type_t<T1__>,
+    stan::value_type_t<T2__>,
+    T3__>, -1, -1>
+    operator()(const T0__& x, const T1__& y, const T2__& z,
+               const std::vector<Eigen::Matrix<T3__, -1, -1>>& w,
+               std::ostream* pstream__)  const
+    {
+    return sars(x, y, z, w, pstream__);
+    }
+    };
+
     template <typename T0__, typename T1__, typename T2__, typename T3__>
     Eigen::Matrix<stan::promote_args_t<stan::value_type_t<T0__>, stan::value_type_t<T1__>,
     stan::value_type_t<T2__>,
@@ -134,18 +134,4 @@
           throw std::runtime_error("*** IF YOU SEE THIS, PLEASE REPORT A BUG ***");
       }
 
-    }
-
-    struct sars_functor__ {
-    template <typename T0__, typename T1__, typename T2__, typename T3__>
-    Eigen::Matrix<stan::promote_args_t<stan::value_type_t<T0__>, stan::value_type_t<T1__>,
-    stan::value_type_t<T2__>,
-    T3__>, -1, -1>
-    operator()(const T0__& x, const T1__& y, const T2__& z,
-               const std::vector<Eigen::Matrix<T3__, -1, -1>>& w,
-               std::ostream* pstream__)  const
-    {
-    return sars(x, y, z, w, pstream__);
-    }
-    }; |}]
->>>>>>> b25c0b64
+    } |}]