open Middle
open Stan_math_backend
open Core_kernel
open Fmt
open Stan_math_code_gen

let pp_fun_def ppf b =
  pp_forward_decl String.Set.empty ppf b ;
  cut ppf () ;
  match get_impl b with Some b -> pp_function_body ppf b | None -> ()

let%expect_test "udf" =
  let with_no_loc stmt =
    Stmt.Fixed.{pattern= stmt; meta= Locations.no_span_num}
  in
  let w e = Expr.{Fixed.pattern= e; meta= Typed.Meta.empty} in
  { fdrt= None
  ; fdname= "sars"
  ; fdsuffix= FnPure
  ; fdcaptures= None
  ; fdargs= [(DataOnly, "x", UMatrix); (AutoDiffable, "y", URowVector)]
  ; fdbody=
      Stmt.Fixed.Pattern.Return
        (Some
           (w @@ FunApp (StanLib, "add", [w @@ Var "x"; w @@ Lit (Int, "1")])))
      |> with_no_loc |> List.return |> Stmt.Fixed.Pattern.Block |> with_no_loc
      |> Some
  ; fdloc= Location_span.empty }
  |> strf "@[<v>%a" pp_fun_def |> print_endline ;
  [%expect
    {|
    template <typename T0__, typename T1__>
    void
    sars(const T0__& x, const T1__& y, std::ostream* pstream__) ;

    struct sars_functor__ {
    template <typename T0__, typename T1__>
    void
    operator()(const T0__& x, const T1__& y, std::ostream* pstream__)  const
    {
    return sars(x, y, pstream__);
    }
    };

    template <typename T0__, typename T1__>
    void
    sars(const T0__& x_arg__, const T1__& y_arg__, std::ostream* pstream__) {
      using local_scalar_t__ = stan::promote_args_t<stan::value_type_t<T0__>,
              stan::value_type_t<T1__>>;
      int current_statement__ = 0;
      const auto& x = to_ref(x_arg__);
      const auto& y = to_ref(y_arg__);
<<<<<<< HEAD
=======
      static constexpr bool propto__ = true;
      (void) propto__;
>>>>>>> 4f30c6f9
      local_scalar_t__ DUMMY_VAR__(std::numeric_limits<double>::quiet_NaN());
      (void) DUMMY_VAR__;  // suppress unused var warning
      try {
        return add(x, 1);
      } catch (const std::exception& e) {
        stan::lang::rethrow_located(e, locations_array__[current_statement__]);
          // Next line prevents compiler griping about no return
          throw std::runtime_error("*** IF YOU SEE THIS, PLEASE REPORT A BUG ***");
      }

    } |}]

let%expect_test "udf-expressions" =
  let with_no_loc stmt =
    Stmt.Fixed.{pattern= stmt; meta= Locations.no_span_num}
  in
  let w e = Expr.{Fixed.pattern= e; meta= Typed.Meta.empty} in
  { fdrt= Some UMatrix
  ; fdname= "sars"
  ; fdsuffix= FnPure
  ; fdcaptures= None
  ; fdargs=
      [ (DataOnly, "x", UMatrix)
      ; (AutoDiffable, "y", URowVector)
      ; (AutoDiffable, "z", URowVector)
      ; (AutoDiffable, "w", UArray UMatrix) ]
  ; fdbody=
      Stmt.Fixed.Pattern.Return
        (Some
           (w @@ FunApp (StanLib, "add", [w @@ Var "x"; w @@ Lit (Int, "1")])))
      |> with_no_loc |> List.return |> Stmt.Fixed.Pattern.Block |> with_no_loc
      |> Some
  ; fdloc= Location_span.empty }
  |> strf "@[<v>%a" pp_fun_def |> print_endline ;
  [%expect
    {|
    template <typename T0__, typename T1__, typename T2__, typename T3__>
    Eigen::Matrix<stan::promote_args_t<stan::value_type_t<T0__>, stan::value_type_t<T1__>,
    stan::value_type_t<T2__>,
    T3__>, -1, -1>
    sars(const T0__& x, const T1__& y, const T2__& z,
         const std::vector<Eigen::Matrix<T3__, -1, -1>>& w,
         std::ostream* pstream__) ;

    struct sars_functor__ {
    template <typename T0__, typename T1__, typename T2__, typename T3__>
    Eigen::Matrix<stan::promote_args_t<stan::value_type_t<T0__>, stan::value_type_t<T1__>,
    stan::value_type_t<T2__>,
    T3__>, -1, -1>
    operator()(const T0__& x, const T1__& y, const T2__& z,
               const std::vector<Eigen::Matrix<T3__, -1, -1>>& w,
               std::ostream* pstream__)  const
    {
    return sars(x, y, z, w, pstream__);
    }
    };

    template <typename T0__, typename T1__, typename T2__, typename T3__>
    Eigen::Matrix<stan::promote_args_t<stan::value_type_t<T0__>, stan::value_type_t<T1__>,
    stan::value_type_t<T2__>,
    T3__>, -1, -1>
    sars(const T0__& x_arg__, const T1__& y_arg__, const T2__& z_arg__,
         const std::vector<Eigen::Matrix<T3__, -1, -1>>& w,
         std::ostream* pstream__) {
      using local_scalar_t__ = stan::promote_args_t<stan::value_type_t<T0__>,
              stan::value_type_t<T1__>,
              stan::value_type_t<T2__>,
              T3__>;
      int current_statement__ = 0;
      const auto& x = to_ref(x_arg__);
      const auto& y = to_ref(y_arg__);
      const auto& z = to_ref(z_arg__);
<<<<<<< HEAD
=======
      static constexpr bool propto__ = true;
      (void) propto__;
>>>>>>> 4f30c6f9
      local_scalar_t__ DUMMY_VAR__(std::numeric_limits<double>::quiet_NaN());
      (void) DUMMY_VAR__;  // suppress unused var warning
      try {
        return add(x, 1);
      } catch (const std::exception& e) {
        stan::lang::rethrow_located(e, locations_array__[current_statement__]);
          // Next line prevents compiler griping about no return
          throw std::runtime_error("*** IF YOU SEE THIS, PLEASE REPORT A BUG ***");
      }

    } |}]<|MERGE_RESOLUTION|>--- conflicted
+++ resolved
@@ -29,43 +29,40 @@
   |> strf "@[<v>%a" pp_fun_def |> print_endline ;
   [%expect
     {|
-    template <typename T0__, typename T1__>
-    void
-    sars(const T0__& x, const T1__& y, std::ostream* pstream__) ;
+template <typename T0__, typename T1__>
+void
+sars(const T0__& x, const T1__& y, std::ostream* pstream__) ;
 
-    struct sars_functor__ {
-    template <typename T0__, typename T1__>
-    void
-    operator()(const T0__& x, const T1__& y, std::ostream* pstream__)  const
-    {
-    return sars(x, y, pstream__);
-    }
-    };
+struct sars_functor__ {
+template <typename T0__, typename T1__>
+void
+operator()(const T0__& x, const T1__& y, std::ostream* pstream__)  const
+{
+return sars(x, y, pstream__);
+}
+};
 
-    template <typename T0__, typename T1__>
-    void
-    sars(const T0__& x_arg__, const T1__& y_arg__, std::ostream* pstream__) {
-      using local_scalar_t__ = stan::promote_args_t<stan::value_type_t<T0__>,
-              stan::value_type_t<T1__>>;
-      int current_statement__ = 0;
-      const auto& x = to_ref(x_arg__);
-      const auto& y = to_ref(y_arg__);
-<<<<<<< HEAD
-=======
-      static constexpr bool propto__ = true;
-      (void) propto__;
->>>>>>> 4f30c6f9
-      local_scalar_t__ DUMMY_VAR__(std::numeric_limits<double>::quiet_NaN());
-      (void) DUMMY_VAR__;  // suppress unused var warning
-      try {
-        return add(x, 1);
-      } catch (const std::exception& e) {
-        stan::lang::rethrow_located(e, locations_array__[current_statement__]);
-          // Next line prevents compiler griping about no return
-          throw std::runtime_error("*** IF YOU SEE THIS, PLEASE REPORT A BUG ***");
-      }
+template <typename T0__, typename T1__>
+void
+sars(const T0__& x_arg__, const T1__& y_arg__, std::ostream* pstream__) {
+  using local_scalar_t__ = stan::promote_args_t<stan::value_type_t<T0__>,
+          stan::value_type_t<T1__>>;
+  int current_statement__ = 0;
+  const auto& x = to_ref(x_arg__);
+  const auto& y = to_ref(y_arg__);
+  static constexpr bool propto__ = true;
+  (void) propto__;
+  local_scalar_t__ DUMMY_VAR__(std::numeric_limits<double>::quiet_NaN());
+  (void) DUMMY_VAR__;  // suppress unused var warning
+  try {
+    return add(x, 1);
+  } catch (const std::exception& e) {
+    stan::lang::rethrow_located(e, locations_array__[current_statement__]);
+      // Next line prevents compiler griping about no return
+      throw std::runtime_error("*** IF YOU SEE THIS, PLEASE REPORT A BUG ***");
+  }
 
-    } |}]
+} |}]
 
 let%expect_test "udf-expressions" =
   let with_no_loc stmt =
@@ -91,55 +88,52 @@
   |> strf "@[<v>%a" pp_fun_def |> print_endline ;
   [%expect
     {|
-    template <typename T0__, typename T1__, typename T2__, typename T3__>
-    Eigen::Matrix<stan::promote_args_t<stan::value_type_t<T0__>, stan::value_type_t<T1__>,
-    stan::value_type_t<T2__>,
-    T3__>, -1, -1>
-    sars(const T0__& x, const T1__& y, const T2__& z,
-         const std::vector<Eigen::Matrix<T3__, -1, -1>>& w,
-         std::ostream* pstream__) ;
+template <typename T0__, typename T1__, typename T2__, typename T3__>
+Eigen::Matrix<stan::promote_args_t<stan::value_type_t<T0__>, stan::value_type_t<T1__>,
+stan::value_type_t<T2__>,
+T3__>, -1, -1>
+sars(const T0__& x, const T1__& y, const T2__& z,
+     const std::vector<Eigen::Matrix<T3__, -1, -1>>& w,
+     std::ostream* pstream__) ;
 
-    struct sars_functor__ {
-    template <typename T0__, typename T1__, typename T2__, typename T3__>
-    Eigen::Matrix<stan::promote_args_t<stan::value_type_t<T0__>, stan::value_type_t<T1__>,
-    stan::value_type_t<T2__>,
-    T3__>, -1, -1>
-    operator()(const T0__& x, const T1__& y, const T2__& z,
-               const std::vector<Eigen::Matrix<T3__, -1, -1>>& w,
-               std::ostream* pstream__)  const
-    {
-    return sars(x, y, z, w, pstream__);
-    }
-    };
+struct sars_functor__ {
+template <typename T0__, typename T1__, typename T2__, typename T3__>
+Eigen::Matrix<stan::promote_args_t<stan::value_type_t<T0__>, stan::value_type_t<T1__>,
+stan::value_type_t<T2__>,
+T3__>, -1, -1>
+operator()(const T0__& x, const T1__& y, const T2__& z,
+           const std::vector<Eigen::Matrix<T3__, -1, -1>>& w,
+           std::ostream* pstream__)  const
+{
+return sars(x, y, z, w, pstream__);
+}
+};
 
-    template <typename T0__, typename T1__, typename T2__, typename T3__>
-    Eigen::Matrix<stan::promote_args_t<stan::value_type_t<T0__>, stan::value_type_t<T1__>,
-    stan::value_type_t<T2__>,
-    T3__>, -1, -1>
-    sars(const T0__& x_arg__, const T1__& y_arg__, const T2__& z_arg__,
-         const std::vector<Eigen::Matrix<T3__, -1, -1>>& w,
-         std::ostream* pstream__) {
-      using local_scalar_t__ = stan::promote_args_t<stan::value_type_t<T0__>,
-              stan::value_type_t<T1__>,
-              stan::value_type_t<T2__>,
-              T3__>;
-      int current_statement__ = 0;
-      const auto& x = to_ref(x_arg__);
-      const auto& y = to_ref(y_arg__);
-      const auto& z = to_ref(z_arg__);
-<<<<<<< HEAD
-=======
-      static constexpr bool propto__ = true;
-      (void) propto__;
->>>>>>> 4f30c6f9
-      local_scalar_t__ DUMMY_VAR__(std::numeric_limits<double>::quiet_NaN());
-      (void) DUMMY_VAR__;  // suppress unused var warning
-      try {
-        return add(x, 1);
-      } catch (const std::exception& e) {
-        stan::lang::rethrow_located(e, locations_array__[current_statement__]);
-          // Next line prevents compiler griping about no return
-          throw std::runtime_error("*** IF YOU SEE THIS, PLEASE REPORT A BUG ***");
-      }
+template <typename T0__, typename T1__, typename T2__, typename T3__>
+Eigen::Matrix<stan::promote_args_t<stan::value_type_t<T0__>, stan::value_type_t<T1__>,
+stan::value_type_t<T2__>,
+T3__>, -1, -1>
+sars(const T0__& x_arg__, const T1__& y_arg__, const T2__& z_arg__,
+     const std::vector<Eigen::Matrix<T3__, -1, -1>>& w,
+     std::ostream* pstream__) {
+  using local_scalar_t__ = stan::promote_args_t<stan::value_type_t<T0__>,
+          stan::value_type_t<T1__>,
+          stan::value_type_t<T2__>,
+          T3__>;
+  int current_statement__ = 0;
+  const auto& x = to_ref(x_arg__);
+  const auto& y = to_ref(y_arg__);
+  const auto& z = to_ref(z_arg__);
+  static constexpr bool propto__ = true;
+  (void) propto__;
+  local_scalar_t__ DUMMY_VAR__(std::numeric_limits<double>::quiet_NaN());
+  (void) DUMMY_VAR__;  // suppress unused var warning
+  try {
+    return add(x, 1);
+  } catch (const std::exception& e) {
+    stan::lang::rethrow_located(e, locations_array__[current_statement__]);
+      // Next line prevents compiler griping about no return
+      throw std::runtime_error("*** IF YOU SEE THIS, PLEASE REPORT A BUG ***");
+  }
 
-    } |}]+} |}]