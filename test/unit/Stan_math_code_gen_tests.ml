--- conflicted
+++ resolved
@@ -9,11 +9,7 @@
     Stmt.Fixed.{pattern= stmt; meta= Locations.no_span_num} in
   let w e = Expr.{Fixed.pattern= e; meta= Typed.Meta.empty} in
   let pp_fun_def_w_rs a b =
-<<<<<<< HEAD
-    pp_fun_def a (b, String.Set.empty, String.Set.empty) in
-=======
-    pp_fun_def a b String.Set.empty String.Set.empty String.Set.empty in
->>>>>>> 6c2bc5e1
+    pp_fun_def a (b, String.Set.empty, String.Set.empty, String.Set.empty) in
   { fdrt= None
   ; fdname= "sars"
   ; fdsuffix= FnPlain
@@ -57,11 +53,7 @@
     Stmt.Fixed.{pattern= stmt; meta= Locations.no_span_num} in
   let w e = Expr.{Fixed.pattern= e; meta= Typed.Meta.empty} in
   let pp_fun_def_w_rs a b =
-<<<<<<< HEAD
-    pp_fun_def a (b, String.Set.empty, String.Set.empty) in
-=======
-    pp_fun_def a b String.Set.empty String.Set.empty String.Set.empty in
->>>>>>> 6c2bc5e1
+    pp_fun_def a (b, String.Set.empty, String.Set.empty, String.Set.empty) in
   { fdrt= Some UMatrix
   ; fdname= "sars"
   ; fdsuffix= FnPlain
