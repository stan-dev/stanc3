--- conflicted
+++ resolved
@@ -41,11 +41,7 @@
          (Block
           (((pattern
              (Decl (decl_adtype AutoDiffable) (decl_id i) (decl_type (Sized SInt))
-<<<<<<< HEAD
-              (decl_annotations ()) (initialize true)))
-=======
-              (initialize Default)))
->>>>>>> 0ea83bba
+              (decl_annotations ()) (initialize Default)))
             (meta <opaque>))
            ((pattern
              (IfElse
@@ -85,11 +81,7 @@
              (meta ((type_ UInt) (loc <opaque>) (adlevel DataOnly)))))
            ((pattern (Lit Int 5))
             (meta ((type_ UInt) (loc <opaque>) (adlevel DataOnly)))))))
-<<<<<<< HEAD
-        (decl_annotations ()) (initialize true)))
-=======
-        (initialize Default)))
->>>>>>> 0ea83bba
+        (decl_annotations ()) (initialize Default)))
       (meta <opaque>))) |}]
 
 let%expect_test "read param" =
@@ -111,11 +103,7 @@
              (meta ((type_ UInt) (loc <opaque>) (adlevel DataOnly)))))
            ((pattern (Lit Int 5))
             (meta ((type_ UInt) (loc <opaque>) (adlevel DataOnly)))))))
-<<<<<<< HEAD
-        (decl_annotations ()) (initialize true)))
-=======
-        (initialize Default)))
->>>>>>> 0ea83bba
+        (decl_annotations ()) (initialize Default)))
       (meta <opaque>))) |}]
 
 let%expect_test "gen quant" =
@@ -160,11 +148,7 @@
              (meta ((type_ UInt) (loc <opaque>) (adlevel DataOnly)))))
            ((pattern (Lit Int 5))
             (meta ((type_ UInt) (loc <opaque>) (adlevel DataOnly)))))))
-<<<<<<< HEAD
-        (decl_annotations ()) (initialize true)))
-=======
-        (initialize Default)))
->>>>>>> 0ea83bba
+        (decl_annotations ()) (initialize Default)))
       (meta <opaque>))
      ((pattern
        (NRFunApp
@@ -194,11 +178,7 @@
         (SArray SReal
          ((pattern (Lit Int 5))
           (meta ((type_ UInt) (loc <opaque>) (adlevel DataOnly)))))))
-<<<<<<< HEAD
-      (decl_annotations ()) (initialize true)))
-=======
-      (initialize Default)))
->>>>>>> 0ea83bba
+      (decl_annotations ()) (initialize Default)))
     (meta <opaque>))
    ((pattern
      (NRFunApp
@@ -235,11 +215,7 @@
                (meta ((type_ UInt) (loc <opaque>) (adlevel DataOnly)))))))
            ((pattern (Lit Int 5))
             (meta ((type_ UInt) (loc <opaque>) (adlevel DataOnly)))))))
-<<<<<<< HEAD
-        (decl_annotations ()) (initialize true)))
-=======
-        (initialize Default)))
->>>>>>> 0ea83bba
+        (decl_annotations ()) (initialize Default)))
       (meta <opaque>))
      ((pattern
        (For (loopvar sym1__)
