Display all Stan math distributions exposed in the language
  $ stanc --dump-stan-math-distributions
  beta_binomial: lpmf, rng, ccdf, cdf
  beta: lpdf, rng, ccdf, cdf
  beta_proportion: lpdf, ccdf, cdf
  bernoulli: lpmf, rng, ccdf, cdf
  bernoulli_logit: lpmf, rng
  bernoulli_logit_glm: lpmf
  binomial: lpmf, rng, ccdf, cdf
  binomial_logit: lpmf
  binomial_logit_glm: lpmf
  categorical: lpmf
  categorical_logit: lpmf
  categorical_logit_glm: lpmf
<<<<<<< HEAD
  cauchy: lpdf, rng, ccdf, cdf
  chi_square: lpdf, rng, ccdf, cdf
  dirichlet: lpdf
  discrete_range: lpmf, rng, ccdf, cdf
  double_exponential: lpdf, rng, ccdf, cdf
  exp_mod_normal: lpdf, rng, ccdf, cdf
  exponential: lpdf, rng, ccdf, cdf
  frechet: lpdf, rng, ccdf, cdf
  gamma: lpdf, rng, ccdf, cdf
  gaussian_dlm_obs: lpdf
  gumbel: lpdf, rng, ccdf, cdf
=======
  cauchy: lpdf, rng, ccdf, cdf, log (deprecated)
  chi_square: lpdf, rng, ccdf, cdf, log (deprecated)
  dirichlet: lpdf, log (deprecated)
  dirichlet_multinomial: lpmf
  discrete_range: lpmf, rng, ccdf, cdf, log (deprecated)
  double_exponential: lpdf, rng, ccdf, cdf, log (deprecated)
  exp_mod_normal: lpdf, rng, ccdf, cdf, log (deprecated)
  exponential: lpdf, rng, ccdf, cdf, log (deprecated)
  frechet: lpdf, rng, ccdf, cdf, log (deprecated)
  gamma: lpdf, rng, ccdf, cdf, log (deprecated)
  gaussian_dlm_obs: lpdf, log (deprecated)
  gumbel: lpdf, rng, ccdf, cdf, log (deprecated)
>>>>>>> e464f6aa
  hmm_latent: rng
  hypergeometric: lpmf, rng
  inv_chi_square: lpdf, rng, ccdf, cdf
  inv_gamma: lpdf, rng, ccdf, cdf
  inv_wishart_cholesky: lpdf
  inv_wishart: lpdf
  lkj_corr: lpdf
  lkj_corr_cholesky: lpdf
  lkj_cov: lpdf
  logistic: lpdf, rng, ccdf, cdf
  loglogistic: lpdf, rng, cdf
  lognormal: lpdf, rng, ccdf, cdf
  multi_gp: lpdf
  multi_gp_cholesky: lpdf
  multinomial: lpmf
  multinomial_logit: lpmf
  multi_normal: lpdf
  multi_normal_cholesky: lpdf
  multi_normal_prec: lpdf
  multi_student_t: lpdf
  multi_student_t_cholesky: lpdf
  neg_binomial: lpmf, rng, ccdf, cdf
  neg_binomial_2: lpmf, rng, ccdf, cdf
  neg_binomial_2_log: lpmf, rng
  neg_binomial_2_log_glm: lpmf
  normal: lpdf, rng, ccdf, cdf
  normal_id_glm: lpdf
  ordered_logistic: lpmf
  ordered_logistic_glm: lpmf
  ordered_probit: lpmf
  pareto: lpdf, rng, ccdf, cdf
  pareto_type_2: lpdf, rng, ccdf, cdf
  poisson: lpmf, rng, ccdf, cdf
  poisson_log: lpmf, rng
  poisson_log_glm: lpmf
  rayleigh: lpdf, rng, ccdf, cdf
  scaled_inv_chi_square: lpdf, rng, ccdf, cdf
  skew_normal: lpdf, rng, ccdf, cdf
  skew_double_exponential: lpdf, rng, ccdf, cdf
  student_t: lpdf, rng, ccdf, cdf
  std_normal: lpdf, rng, ccdf, cdf
  uniform: lpdf, rng, ccdf, cdf
  von_mises: lpdf, rng, ccdf, cdf
  weibull: lpdf, rng, ccdf, cdf
  wiener: lpdf
  wishart_cholesky: lpdf
  wishart: lpdf<|MERGE_RESOLUTION|>--- conflicted
+++ resolved
@@ -12,10 +12,10 @@
   categorical: lpmf
   categorical_logit: lpmf
   categorical_logit_glm: lpmf
-<<<<<<< HEAD
   cauchy: lpdf, rng, ccdf, cdf
   chi_square: lpdf, rng, ccdf, cdf
   dirichlet: lpdf
+  dirichlet_multinomial: lpmf
   discrete_range: lpmf, rng, ccdf, cdf
   double_exponential: lpdf, rng, ccdf, cdf
   exp_mod_normal: lpdf, rng, ccdf, cdf
@@ -24,20 +24,6 @@
   gamma: lpdf, rng, ccdf, cdf
   gaussian_dlm_obs: lpdf
   gumbel: lpdf, rng, ccdf, cdf
-=======
-  cauchy: lpdf, rng, ccdf, cdf, log (deprecated)
-  chi_square: lpdf, rng, ccdf, cdf, log (deprecated)
-  dirichlet: lpdf, log (deprecated)
-  dirichlet_multinomial: lpmf
-  discrete_range: lpmf, rng, ccdf, cdf, log (deprecated)
-  double_exponential: lpdf, rng, ccdf, cdf, log (deprecated)
-  exp_mod_normal: lpdf, rng, ccdf, cdf, log (deprecated)
-  exponential: lpdf, rng, ccdf, cdf, log (deprecated)
-  frechet: lpdf, rng, ccdf, cdf, log (deprecated)
-  gamma: lpdf, rng, ccdf, cdf, log (deprecated)
-  gaussian_dlm_obs: lpdf, log (deprecated)
-  gumbel: lpdf, rng, ccdf, cdf, log (deprecated)
->>>>>>> e464f6aa
   hmm_latent: rng
   hypergeometric: lpmf, rng
   inv_chi_square: lpdf, rng, ccdf, cdf
