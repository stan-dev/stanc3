--- conflicted
+++ resolved
@@ -5,7 +5,7 @@
 }
 model {
   int j = 0;
-  
+
   // test for - with / without parens
   for (i in 1 : N) {
     target += i;
@@ -13,7 +13,7 @@
   for (i in 1 : N) {
     target += i;
   }
-  
+
   // test for - with / without parens
   while (j < N) {
     j = j + 1;
@@ -24,7 +24,7 @@
   while (j < N) {
     j = j + 1;
   }
-  
+
   // test if - with / without parens
   if (N > 5) {
     y ~ std_normal();
@@ -32,38 +32,38 @@
   if (N > 5) {
     y ~ std_normal();
   }
-  
+
   // test if-else - with / without parens
   if (N > 5) {
     y ~ std_normal();
   } else {
     y ~ std_normal();
   }
-  
-  if (N > 5) {
-    y ~ std_normal();
-  } else {
-    y ~ std_normal();
-  }
-  
-  if (N > 5) {
-    y ~ std_normal();
-  } else {
-    y ~ std_normal();
-  }
-  
-  if (N > 5) {
-    y ~ std_normal();
-  } else {
-    y ~ std_normal();
-  }
-  
-  if (N > 5) {
-    y ~ std_normal();
-  } else {
-    y ~ std_normal();
-  }
-  
+
+  if (N > 5) {
+    y ~ std_normal();
+  } else {
+    y ~ std_normal();
+  }
+
+  if (N > 5) {
+    y ~ std_normal();
+  } else {
+    y ~ std_normal();
+  }
+
+  if (N > 5) {
+    y ~ std_normal();
+  } else {
+    y ~ std_normal();
+  }
+
+  if (N > 5) {
+    y ~ std_normal();
+  } else {
+    y ~ std_normal();
+  }
+
   ///////////////////////////////
   // nested if else combinations
   ///////////////////////////////
@@ -72,13 +72,13 @@
   } else if (N > 5) {
     y ~ std_normal();
   }
-  
-  if (N > 5) {
-    y ~ std_normal();
-  } else if (N > 5) {
-    y ~ std_normal();
-  }
-  
+
+  if (N > 5) {
+    y ~ std_normal();
+  } else if (N > 5) {
+    y ~ std_normal();
+  }
+
   if (N > 5) {
     if (N > 5) {
       y ~ std_normal();
@@ -86,7 +86,7 @@
       y ~ std_normal();
     }
   }
-  
+
   if (N > 5) {
     if (N > 5) {
       y ~ std_normal();
@@ -94,31 +94,31 @@
   } else {
     y ~ std_normal();
   }
-  
-  if (N > 5) {
-    y ~ std_normal();
-  } else if (N > 5) {
-    y ~ std_normal();
-  } else if (N > 5) {
-    y ~ std_normal();
-  }
-  
-  if (N > 5) {
-    y ~ std_normal();
-  } else if (N > 5) {
-    y ~ std_normal();
-  } else if (N > 5) {
-    y ~ std_normal();
-  }
-  
-  if (N > 5) {
-    y ~ std_normal();
-  } else if (N > 5) {
-    y ~ std_normal();
-  } else if (N > 5) {
-    y ~ std_normal();
-  }
-  
+
+  if (N > 5) {
+    y ~ std_normal();
+  } else if (N > 5) {
+    y ~ std_normal();
+  } else if (N > 5) {
+    y ~ std_normal();
+  }
+
+  if (N > 5) {
+    y ~ std_normal();
+  } else if (N > 5) {
+    y ~ std_normal();
+  } else if (N > 5) {
+    y ~ std_normal();
+  }
+
+  if (N > 5) {
+    y ~ std_normal();
+  } else if (N > 5) {
+    y ~ std_normal();
+  } else if (N > 5) {
+    y ~ std_normal();
+  }
+
   // test comments in various places wrt IfThenElse
   if (N > 5) {
     //comment before then branch
@@ -126,21 +126,21 @@
   } else {
     y ~ std_normal();
   }
-  
+
   if (N > 5) {
     y ~ std_normal();
   } //comment after then branch
   else {
     y ~ std_normal();
   }
-  
+
   if (N > 5) {
     y ~ std_normal();
   } else //comment before else branch
   {
     y ~ std_normal();
   }
-  
+
   if (N > 5) {
     y ~ std_normal();
   } else {
@@ -194,7 +194,7 @@
 model {
   real k = (b < 0) ? lmultiply(1, d) : 0;
   target += lchoose(10, 10);
-  
+
   c ~ poisson(3.0);
   c ~ poisson_log(3.0);
   c ~ poisson_log(3.0);
@@ -208,22 +208,22 @@
     target += foo_lcdf(x | 1);
   }
   while (0.0 != 0.0) {
-    
-  }
-  
+
+  }
+
   int bool = !(b != 0.0) < 2 && (d != 0.0) || (x != 0.0);
-  
+
   target += normal_lpdf(x | 0, 1) + normal_lcdf(2 | 0, 1)
             + normal_lccdf(3 | 0, 1);
   target += sum(K);
-  
+
   target += normal_cdf(1 | 2, 3);
   target += normal_cdf(normal_cdf(0 | 1, 2) | 2, 3);
   target += foo_cdf(1 | 2, 3);
-  
+
   target += hypergeometric_lpmf(1 | 2, 3, 4);
   target += gaussian_dlm_obs_lpdf(K | K, K, K, K, K[ : , 1], K);
-  
+
   print("target: ", target());
 }
 generated quantities {
@@ -238,14 +238,6 @@
                                                      x_r, x_i);
 }
 
-<<<<<<< HEAD
-=======
-Warning in 'deprecated.stan', line 37, column 2: Nested multi-indexing on the
-    left hand side of assignment does not behave the same as nested indexing
-    in expressions. This is considered a bug and will be disallowed in Stan
-    2.33.0. The indexing can be automatically fixed using the canonicalize
-    flag for stanc.
->>>>>>> cafcd694
   $ ../../../../../install/default/bin/stanc --print-canonical deprecated_tilde.stan
 functions {
   real test_log_lpmf(int bar, real foo) {
@@ -287,22 +279,22 @@
   if ((b < x) && (x < 1)) {
     x + 4 ~ normal(0, 1 + 1) T[0, 8];
   }
-  
+
   real y_raw;
   real y;
   y = ((y_raw > 0) ? 1 : -1) - y_raw;
   y = ((y_raw > 0) ? 1 : -1) - y_raw;
-  
+
   int bool = ((1 < 2) > 3) < 4;
 }
 
 Warning in 'parenthesize.stan', line 23, column 13: Found 1 < 2 < 3. This is
-    interpreted as (1 < 2) < 3. Consider if the intended meaning was 
+    interpreted as (1 < 2) < 3. Consider if the intended meaning was
     1 > 2 && 2 < 3 instead.
     You can silence this warning by adding explicit parenthesis. This can be
     automatically changed using the canonicalize flag for stanc
 Warning in 'parenthesize.stan', line 23, column 13: Found 1 < 2 > 3 > 4. This
-    is interpreted as (1 < 2 > 3) > 4. Consider if the intended meaning was 
+    is interpreted as (1 < 2 > 3) > 4. Consider if the intended meaning was
     1 < 2 < 3 && 3 > 4 instead.
     You can silence this warning by adding explicit parenthesis. This can be
     automatically changed using the canonicalize flag for stanc
