  $ ../../../../install/default/bin/stanc array-expr-decl-bad1.stan
Syntax error in 'array-expr-decl-bad1.stan', line 2, column 9 to column 10, parsing error:
   -------------------------------------------------
     1:  data {
     2:    array[1:2,2,:] real x;
                  ^
     3:  }
   -------------------------------------------------

Ill-formed phrase. Found an expression. This can be followed by a ",", a "}", a ")", a "]", a "[" or an infix or postfix operator.
  $ ../../../../install/default/bin/stanc array-expr-decl-bad2.stan
Syntax error in 'array-expr-decl-bad2.stan', line 2, column 2 to column 10, parsing error:
   -------------------------------------------------
     1:  data {
     2:    blahblah[1,2] real x;
           ^
     3:  }
   -------------------------------------------------

Invalid type in declaration. Valid types:
  int, real, vector, row_vector, matrix,
  unit_vector, simplex, ordered, positive_ordered,
  corr_matrix, cov_matrix, cholesky_factor_corr, cholesky_factor_cov
optionally preceded by a single array[...]
  $ ../../../../install/default/bin/stanc array-expr-decl-bad3.stan
Syntax error in 'array-expr-decl-bad3.stan', line 2, column 2 to column 6, parsing error:
   -------------------------------------------------
     1:  data {
     2:    asdf real x;
           ^
     3:  }
   -------------------------------------------------

Invalid type in declaration. Valid types:
  int, real, vector, row_vector, matrix,
  unit_vector, simplex, ordered, positive_ordered,
  corr_matrix, cov_matrix, cholesky_factor_corr, cholesky_factor_cov
optionally preceded by a single array[...]
  $ ../../../../install/default/bin/stanc array-multi-decl-bad.stan
Syntax error in 'array-multi-decl-bad.stan', line 2, column 11 to column 12, parsing error:
   -------------------------------------------------
     1:  model {
     2:    real x[5], y;
                    ^
     3:  }
   -------------------------------------------------

Expected  ";" or assignment.
  $ ../../../../install/default/bin/stanc array-multi-decl-bad2.stan
Syntax error in 'array-multi-decl-bad2.stan', line 2, column 21 to column 22, parsing error:
   -------------------------------------------------
     1:  model {
     2:    real x[3] = {1,2,3}, y;
                              ^
     3:  }
   -------------------------------------------------

Multiple declarations are not allowed when array dimensions are given in TYPE IDENTIFIER[DIMENSIONS] form.
When all declarations share array dimensions, use 'array[DIMENSIONS] TYPE IDENTIFIER' form, otherwise use separate declarations.
  $ ../../../../install/default/bin/stanc array_expr_bad1.stan
Semantic error in 'array_expr_bad1.stan', line 2, column 2 to column 38:
   -------------------------------------------------
     1:  transformed data {
     2:    array[3,2] real td_arr32 = { 1, 3 };
           ^
     3:  }
     4:  model {
   -------------------------------------------------

Ill-typed arguments supplied to assignment operator =: lhs has type array[,] real and rhs has type array[] int
  $ ../../../../install/default/bin/stanc array_expr_bad2.stan
Semantic error in 'array_expr_bad2.stan', line 2, column 40 to column 41:
   -------------------------------------------------
     1:  transformed data {
     2:    array[3,2] real td_arr32 = {{ 1, 3 }, 1, 2 };
                                                 ^
     3:  }
     4:  model {
   -------------------------------------------------

Array expression must have entries of consistent type. Expected array[] int but found int.
  $ ../../../../install/default/bin/stanc assigment-to-function-stanmath.stan
Semantic error in 'assigment-to-function-stanmath.stan', line 8, column 5 to column 15:
   -------------------------------------------------
     6:     void baz(){
     7:       // NB: putting this in later blocks produce an error due to assigning to a global variable
     8:       foo = pow;
              ^
     9:     }
    10:  }
   -------------------------------------------------

Cannot assign a function type '<Stan Math function>' to variable 'foo'.
  $ ../../../../install/default/bin/stanc assign_real_to_int.stan
Semantic error in 'assign_real_to_int.stan', line 11, column 2 to column 8:
   -------------------------------------------------
     9:    real b;
    10:    b = 3.2;
    11:    a = b;
           ^
    12:  }
   -------------------------------------------------

Ill-typed arguments supplied to assignment operator =: lhs has type int and rhs has type real
  $ ../../../../install/default/bin/stanc assignment-to-function.stan
Semantic error in 'assignment-to-function.stan', line 12, column 5 to column 15:
   -------------------------------------------------
    10:     void baz(){
    11:       // NB: putting this in later blocks produce an error due to assigning to a global variable
    12:       foo = bar;
              ^
    13:     }
    14:  }
   -------------------------------------------------

Cannot assign a function type '(int) => real' to variable 'foo'.
  $ ../../../../install/default/bin/stanc bad_fundef_returntypes1.stan
Semantic error in 'bad_fundef_returntypes1.stan', line 2, column 13 to line 6, column 3:
   -------------------------------------------------
     1:  functions {
     2:    real foo() {
                      ^
     3:      return {1};
     4:      real x  = 54;
   -------------------------------------------------

Branches of function definition need to have the same return type. Instead, found return types array[] int and int.
  $ ../../../../install/default/bin/stanc bad_fundef_returntypes2.stan
Semantic error in 'bad_fundef_returntypes2.stan', line 3, column 4 to line 6, column 18:
   -------------------------------------------------
     1:  functions {
     2:    real foo() {
     3:      if (215)
             ^
     4:        return 24;
     5:      else
   -------------------------------------------------

Branches of function definition need to have the same return type. Instead, found return types int and array[] int.
  $ ../../../../install/default/bin/stanc bad_fundef_returntypes3.stan
Semantic error in 'bad_fundef_returntypes3.stan', line 2, column 13 to line 6, column 3:
   -------------------------------------------------
     1:  functions {
     2:    real foo() {
                      ^
     3:      if (215)
     4:        return 24;
   -------------------------------------------------

Branches of function definition need to have the same return type. Instead, found return types int and array[] int.
  $ ../../../../install/default/bin/stanc bad_prob_fun_suffix.stan
Semantic error in 'bad_prob_fun_suffix.stan', line 10, column 2 to column 19:
   -------------------------------------------------
     8:  }
     9:  model {
    10:    theta ~ foo(1.4);
           ^
    11:  }
   -------------------------------------------------

Ill-typed arguments to '~' statement. No distribution 'foo' was found.
  $ ../../../../install/default/bin/stanc bad_to_int1.stan
Semantic error in 'bad_to_int1.stan', line 6, column 19 to column 28:
   -------------------------------------------------
     4:  
     5:  model {
     6:    array[3] int Y = to_int(X);
                            ^
     7:  }
   -------------------------------------------------

Ill-typed arguments supplied to function 'to_int':
(array[] real)
Available signatures:
(data array[] real) => array[] int
  The first argument must be data-only. (Local variables are assumed to
  depend on parameters; same goes for function inputs unless they are marked
  with the keyword 'data'.)
(data int) => int
  The first argument must be int but got array[] real
(data real) => int
  The first argument must be real but got array[] real
(data array[] int) => array[] int
  The first argument must be array[] int but got array[] real
(data array[,] int) => array[,] int
  The first argument must be array[,] int but got array[] real
(Additional signatures omitted)
  $ ../../../../install/default/bin/stanc bad_to_int2.stan
Semantic error in 'bad_to_int2.stan', line 3, column 19 to column 28:
   -------------------------------------------------
     1:  model {
     2:    array[3] real X;
     3:    array[3] int Y = to_int(X);
                            ^
     4:  }
   -------------------------------------------------

Ill-typed arguments supplied to function 'to_int':
(array[] real)
Available signatures:
(data array[] real) => array[] int
  The first argument must be data-only. (Local variables are assumed to
  depend on parameters; same goes for function inputs unless they are marked
  with the keyword 'data'.)
(data int) => int
  The first argument must be int but got array[] real
(data real) => int
  The first argument must be real but got array[] real
(data array[] int) => array[] int
  The first argument must be array[] int but got array[] real
(data array[,] int) => array[,] int
  The first argument must be array[,] int but got array[] real
(Additional signatures omitted)
  $ ../../../../install/default/bin/stanc bad_var_assignment_type1.stan
Semantic error in 'bad_var_assignment_type1.stan', line 4, column 2 to column 8:
   -------------------------------------------------
     2:    vector[5] y;
     3:    array[5] real z;
     4:    z = y;
           ^
     5:  }
     6:  parameters {
   -------------------------------------------------

Ill-typed arguments supplied to assignment operator =: lhs has type array[] real and rhs has type vector
  $ ../../../../install/default/bin/stanc bad_var_assignment_type2.stan
Semantic error in 'bad_var_assignment_type2.stan', line 6, column 2 to column 8:
   -------------------------------------------------
     4:  transformed data {
     5:    array[5] real z;
     6:    z = y;
           ^
     7:  }
     8:  parameters {
   -------------------------------------------------

Ill-typed arguments supplied to assignment operator =: lhs has type array[] real and rhs has type array[,] real
  $ ../../../../install/default/bin/stanc bad_var_assignment_vec_arr.stan
Semantic error in 'bad_var_assignment_vec_arr.stan', line 10, column 2 to column 35:
   -------------------------------------------------
     8:  
     9:    a1 = tail(v, K-1) - head(v, K-1);
    10:    a2 = tail(v, K-1) - head(v, K-1);
           ^
    11:  }
    12:  parameters {
   -------------------------------------------------

Ill-typed arguments supplied to assignment operator =: lhs has type array[] real and rhs has type vector
  $ ../../../../install/default/bin/stanc bad_while.stan
Syntax error in 'bad_while.stan', line 3, column 24 to column 25, parsing error:
   -------------------------------------------------
     1:  data {
     2:    real x;
     3:    cholesky_factor_corr[x~normal(0,1)] y;
                                 ^
     4:    }
   -------------------------------------------------

Expected "[" expression "]" for size of cholesky_factor_corr.
  $ ../../../../install/default/bin/stanc binomial_coefficient_sample.stan
Semantic error in 'binomial_coefficient_sample.stan', line 5, column 2 to column 30:
   -------------------------------------------------
     3:  }
     4:  model {
     5:    y ~ binomial_coefficient(5);
           ^
     6:  }
   -------------------------------------------------

Ill-typed arguments to '~' statement. No distribution 'binomial_coefficient' was found.
  $ ../../../../install/default/bin/stanc break1.stan
Semantic error in 'break1.stan', line 4, column 2 to column 8:
   -------------------------------------------------
     2:  transformed data {
     3:    int n;
     4:    break;
           ^
     5:  }
     6:  model {
   -------------------------------------------------

Break statements may only be used in loops.
  $ ../../../../install/default/bin/stanc break2.stan
Semantic error in 'break2.stan', line 4, column 2 to column 8:
   -------------------------------------------------
     2:  transformed parameters {
     3:    real y;
     4:    break;
           ^
     5:  }
     6:  model {
   -------------------------------------------------

Break statements may only be used in loops.
  $ ../../../../install/default/bin/stanc break3.stan
Semantic error in 'break3.stan', line 6, column 2 to column 8:
   -------------------------------------------------
     4:  model {
     5:    int n;
     6:    break;
           ^
     7:  }
   -------------------------------------------------

Break statements may only be used in loops.
  $ ../../../../install/default/bin/stanc break4.stan
Semantic error in 'break4.stan', line 6, column 2 to column 8:
   -------------------------------------------------
     4:  generated quantities {
     5:    int n;
     6:    break;
           ^
     7:  }
   -------------------------------------------------

Break statements may only be used in loops.
  $ ../../../../install/default/bin/stanc break5.stan
Semantic error in 'break5.stan', line 4, column 4 to column 10:
   -------------------------------------------------
     2:  functions {
     3:    int foo(int n) {
     4:      break;
             ^
     5:    }
     6:  }
   -------------------------------------------------

Break statements may only be used in loops.
  $ ../../../../install/default/bin/stanc break6.stan
Semantic error in 'break6.stan', line 7, column 4 to column 10:
   -------------------------------------------------
     5:  model {
     6:    if (1)
     7:      break;
             ^
     8:  }
   -------------------------------------------------

Break statements may only be used in loops.
  $ ../../../../install/default/bin/stanc break7.stan
Semantic error in 'break7.stan', line 10, column 4 to column 10:
   -------------------------------------------------
     8:      z = 10;
     9:    else if (0)
    10:      break;
             ^
    11:  }
   -------------------------------------------------

Break statements may only be used in loops.
  $ ../../../../install/default/bin/stanc break8.stan
Semantic error in 'break8.stan', line 12, column 4 to column 10:
   -------------------------------------------------
    10:      z = 5;
    11:    else
    12:      break;
             ^
    13:  }
   -------------------------------------------------

Break statements may only be used in loops.
  $ ../../../../install/default/bin/stanc ccdf-sample.stan
Semantic error in 'ccdf-sample.stan', line 5, column 2 to column 24:
   -------------------------------------------------
     3:  }
     4:  model {
     5:    y ~ weibull_ccdf(1,1);
           ^
     6:  }
   -------------------------------------------------

CDF and CCDF functions may not be used with sampling notation. Use target += weibull_ccdf_log(...) instead.
  $ ../../../../install/default/bin/stanc cdf-sample.stan
Semantic error in 'cdf-sample.stan', line 5, column 2 to column 23:
   -------------------------------------------------
     3:  }
     4:  model {
     5:    y ~ normal_cdf(1, 1);
           ^
     6:  }
   -------------------------------------------------

CDF and CCDF functions may not be used with sampling notation. Use target += normal_cdf_log(...) instead.
  $ ../../../../install/default/bin/stanc complex_mat_bad.stan
Semantic error in 'complex_mat_bad.stan', line 7, column 2 to column 18:
   -------------------------------------------------
     5:  
     6:  model {
     7:    real x = Z[1,1];
           ^
     8:    target += x;
     9:  }
   -------------------------------------------------

Ill-typed arguments supplied to assignment operator =: lhs has type real and rhs has type complex
  $ ../../../../install/default/bin/stanc conditional_condition_bad_1.stan
Semantic error in 'conditional_condition_bad_1.stan', line 6, column 6 to column 7:
   -------------------------------------------------
     4:  model {
     5:    vector[3] x;
     6:    if (x)                   // ERROR HERE
               ^
     7:      y ~ normal(0,1);
     8:  }
   -------------------------------------------------

Condition in conditional must be of type int or real. Instead found type vector.
  $ ../../../../install/default/bin/stanc conditional_condition_bad_2.stan
Semantic error in 'conditional_condition_bad_2.stan', line 9, column 11 to column 12:
   -------------------------------------------------
     7:    if (z)
     8:      y ~ normal(0,1);
     9:    else if (x)               // ERROR HERE
                    ^
    10:      y ~ normal(0,1);
    11:  }
   -------------------------------------------------

Condition in conditional must be of type int or real. Instead found type vector.
  $ ../../../../install/default/bin/stanc continue1.stan
Semantic error in 'continue1.stan', line 4, column 2 to column 11:
   -------------------------------------------------
     2:  transformed data {
     3:    int n;
     4:    continue;
           ^
     5:  }
     6:  model {
   -------------------------------------------------

Continue statements may only be used in loops.
  $ ../../../../install/default/bin/stanc continue2.stan
Semantic error in 'continue2.stan', line 4, column 2 to column 11:
   -------------------------------------------------
     2:  transformed parameters {
     3:    real y;
     4:    continue;
           ^
     5:  }
     6:  model {
   -------------------------------------------------

Continue statements may only be used in loops.
  $ ../../../../install/default/bin/stanc continue3.stan
Semantic error in 'continue3.stan', line 6, column 2 to column 11:
   -------------------------------------------------
     4:  model {
     5:    int n;
     6:    continue;
           ^
     7:  }
   -------------------------------------------------

Continue statements may only be used in loops.
  $ ../../../../install/default/bin/stanc continue4.stan
Semantic error in 'continue4.stan', line 6, column 2 to column 11:
   -------------------------------------------------
     4:  generated quantities {
     5:    int n;
     6:    continue;
           ^
     7:  }
   -------------------------------------------------

Continue statements may only be used in loops.
  $ ../../../../install/default/bin/stanc continue5.stan
Semantic error in 'continue5.stan', line 4, column 4 to column 13:
   -------------------------------------------------
     2:  functions {
     3:    int foo(int n) {
     4:      continue;
             ^
     5:    }
     6:  }
   -------------------------------------------------

Continue statements may only be used in loops.
  $ ../../../../install/default/bin/stanc decl-mutual-inits.stan
Semantic error in 'decl-mutual-inits.stan', line 2, column 11 to column 12:
   -------------------------------------------------
     1:  transformed parameters {
     2:    real x = y, y = x;
                    ^
     3:  }
   -------------------------------------------------

Identifier 'y' not in scope.
  $ ../../../../install/default/bin/stanc decl-reuse-name.stan
Semantic error in 'decl-reuse-name.stan', line 2, column 13 to column 14:
   -------------------------------------------------
     1:  parameters {
     2:    real x, y, x;
                      ^
     3:  }
   -------------------------------------------------

Identifier 'x' is already in use.
  $ ../../../../install/default/bin/stanc declare-define-param-block.stan
Syntax error in 'declare-define-param-block.stan', line 6, column 11 to column 14, parsing error:
   -------------------------------------------------
     4:  parameters {
     5:    real y;
     6:    real z = d_r;
                    ^
     7:  }
     8:  model {
   -------------------------------------------------

Cannot assign to variables in the `data` or `parameters` blocks; expected ';'
after variable declaration.
  $ ../../../../install/default/bin/stanc declare-define-var-double-1.stan
Semantic error in 'declare-define-var-double-1.stan', line 5, column 2 to column 18:
   -------------------------------------------------
     3:  }
     4:  transformed data {
     5:    real td_a1 = a1;   // scalar = array - bad
           ^
     6:  }
     7:  parameters {
   -------------------------------------------------

Ill-typed arguments supplied to assignment operator =: lhs has type real and rhs has type array[] real
  $ ../../../../install/default/bin/stanc declare-define-var-double-2.stan
Semantic error in 'declare-define-var-double-2.stan', line 5, column 2 to column 23:
   -------------------------------------------------
     3:  }
     4:  transformed data {
     5:    vector[2] td_a1 = a1;   // vector = array - bad
           ^
     6:  }
     7:  parameters {
   -------------------------------------------------

Ill-typed arguments supplied to assignment operator =: lhs has type vector and rhs has type array[] real
  $ ../../../../install/default/bin/stanc declare-define-var-double-3.stan
Syntax error in 'declare-define-var-double-3.stan', line 3, column 12 to column 15, parsing error:
   -------------------------------------------------
     1:  data {
     2:    array[2] real a1;
     3:    real a2 = 1.0; // cannot assign in data block
                     ^
     4:  }
     5:  parameters {
   -------------------------------------------------

Cannot assign to variables in the `data` or `parameters` blocks; expected ';'
after variable declaration.
  $ ../../../../install/default/bin/stanc declare-define-var-double-4.stan
Syntax error in 'declare-define-var-double-4.stan', line 6, column 12 to column 15, parsing error:
   -------------------------------------------------
     4:  parameters {
     5:    real y;
     6:    real a2 = 1.0; // cannot assign in parameters block
                     ^
     7:  }
     8:  model {
   -------------------------------------------------

Cannot assign to variables in the `data` or `parameters` blocks; expected ';'
after variable declaration.
  $ ../../../../install/default/bin/stanc declare-define-var-int-1.stan
Semantic error in 'declare-define-var-int-1.stan', line 5, column 2 to column 17:
   -------------------------------------------------
     3:  }
     4:  transformed data {
     5:    int td_a1 = a1;   // int_d = real_d - bad
           ^
     6:  }
     7:  parameters {
   -------------------------------------------------

Ill-typed arguments supplied to assignment operator =: lhs has type int and rhs has type real
  $ ../../../../install/default/bin/stanc declare-define-var-int-2.stan
Semantic error in 'declare-define-var-int-2.stan', line 5, column 2 to column 18:
   -------------------------------------------------
     3:  }
     4:  transformed data {
     5:    int td_a1 = 4.1;    // int_d = real val - bad
           ^
     6:  }
     7:  parameters {
   -------------------------------------------------

Ill-typed arguments supplied to assignment operator =: lhs has type int and rhs has type real
  $ ../../../../install/default/bin/stanc declare-define-var-int-3.stan
Semantic error in 'declare-define-var-int-3.stan', line 2, column 2 to column 25:
   -------------------------------------------------
     1:  transformed data {
     2:    array[2] int td_a1 = 1;   // array = scalar - bad
           ^
     3:  }
     4:  parameters {
   -------------------------------------------------

Ill-typed arguments supplied to assignment operator =: lhs has type array[] int and rhs has type int
  $ ../../../../install/default/bin/stanc declare-define-var-int-4.stan
Semantic error in 'declare-define-var-int-4.stan', line 5, column 2 to column 17:
   -------------------------------------------------
     3:  }
     4:  transformed data {
     5:    int td_a1 = a1;   // scalar = array - bad
           ^
     6:  }
     7:  parameters {
   -------------------------------------------------

Ill-typed arguments supplied to assignment operator =: lhs has type int and rhs has type array[] int
  $ ../../../../install/default/bin/stanc declare-define-var-matrix-1.stan
Semantic error in 'declare-define-var-matrix-1.stan', line 5, column 2 to column 23:
   -------------------------------------------------
     3:  }
     4:  transformed data {
     5:    vector[7] td_b1 = b0;  // base type mismatch
           ^
     6:  }
     7:  parameters {
   -------------------------------------------------

Ill-typed arguments supplied to assignment operator =: lhs has type vector and rhs has type matrix
  $ ../../../../install/default/bin/stanc declare-define-var-vec-1.stan
Semantic error in 'declare-define-var-vec-1.stan', line 6, column 2 to column 23:
   -------------------------------------------------
     4:  }
     5:  transformed data {
     6:    vector[7] td_b1 = c0;  // base type mismatch
           ^
     7:  }
     8:  parameters {
   -------------------------------------------------

Ill-typed arguments supplied to assignment operator =: lhs has type vector and rhs has type row_vector
  $ ../../../../install/default/bin/stanc err-bare-type-close-square.stan
Syntax error in 'err-bare-type-close-square.stan', line 2, column 8 to column 11, parsing error:
   -------------------------------------------------
     1:  functions {
     2:    real[ foo(int n) { return n; }
                 ^
     3:  }
     4:  model {
   -------------------------------------------------

"[" (list of commas) "]" expected in unsized return type of function definition.
  $ ../../../../install/default/bin/stanc err-close-block.stan
Syntax error in 'err-close-block.stan', line 3, column 0 to column 5, parsing error:
   -------------------------------------------------
     1:  functions {
     2:  
     3:  model {
         ^
     4:  }
   -------------------------------------------------

Function forward declaration, definition or "}" expected after "functions {".
  $ ../../../../install/default/bin/stanc err-close-function-args.stan
Syntax error in 'err-close-function-args.stan', line 2, column 18 to column 19, parsing error:
   -------------------------------------------------
     1:  functions {
     2:    real foo(real x {
                           ^
     3:      return 1.0;
     4:    }
   -------------------------------------------------

"," or ")" expected after function argument declaration.
  $ ../../../../install/default/bin/stanc err-decl-double-params.stan
Syntax error in 'err-decl-double-params.stan', line 4, column 0 to column 1, parsing error:
   -------------------------------------------------
     2:    real y;
     3:    lijaflj
     4:  }
         ^
     5:  model {
     6:  }
   -------------------------------------------------

Ill-formed phrase. Found L-value. This can be completed in many ways.
  $ ../../../../install/default/bin/stanc err-decl-double.stan
Syntax error in 'err-decl-double.stan', line 2, column 2 to column 8, parsing error:
   -------------------------------------------------
     1:  data {
     2:    double y;
           ^
     3:  }
     4:  model {
   -------------------------------------------------

Invalid type in declaration. Valid types:
  int, real, vector, row_vector, matrix,
  unit_vector, simplex, ordered, positive_ordered,
  corr_matrix, cov_matrix, cholesky_factor_corr, cholesky_factor_cov
optionally preceded by a single array[...]
  $ ../../../../install/default/bin/stanc err-decl-matrix-2.stan
Semantic error in 'err-decl-matrix-2.stan', line 2, column 13 to column 17:
   -------------------------------------------------
     1:  data {
     2:    real<lower=3[3]> y;
                      ^
     3:  }
     4:  model {
   -------------------------------------------------

Too many indexes, expression dimensions=0, indexes found=1.
  $ ../../../../install/default/bin/stanc err-decl-matrix.stan
Syntax error in 'err-decl-matrix.stan', line 2, column 10 to column 11, parsing error:
   -------------------------------------------------
     1:  data {
     2:    matrix[3] y;
                   ^
     3:  }
     4:  model {
   -------------------------------------------------

Expected "[" expression "," expression "]" for sizes of matrix.
  $ ../../../../install/default/bin/stanc err-decl-no-expression.stan
Syntax error in 'err-decl-no-expression.stan', line 2, column 13 to column 14, parsing error:
   -------------------------------------------------
     1:  data {
     2:    real<lower=> y;
                      ^
     3:  }
     4:  model {
   -------------------------------------------------

An expression (not containing binary logical operators) is expected for type lower bound.
  $ ../../../../install/default/bin/stanc err-decl-vector-2.stan
Syntax error in 'err-decl-vector-2.stan', line 2, column 10 to column 11, parsing error:
   -------------------------------------------------
     1:  data {
     2:    vector[3,4] y;
                   ^
     3:  }
     4:  model {
   -------------------------------------------------

Expected "[" expression "]" for vector size.
  $ ../../../../install/default/bin/stanc err-decl-vector.stan
Syntax error in 'err-decl-vector.stan', line 2, column 9 to column 10, parsing error:
   -------------------------------------------------
     1:  data {
     2:    vector a[3];
                  ^
     3:  }
     4:  model {
   -------------------------------------------------

Expected "[" expression "]" for vector size.
  $ ../../../../install/default/bin/stanc err-double-dims.stan
Semantic error in 'err-double-dims.stan', line 2, column 8 to column 11:
   -------------------------------------------------
     1:  transformed data {
     2:    array[2.3] real y;
                 ^
     3:  }
     4:  model {
   -------------------------------------------------

Array sizes must be of type int. Instead found type real.
  $ ../../../../install/default/bin/stanc err-expected-bracket.stan
Syntax error in 'err-expected-bracket.stan', line 4, column 0 to column 0, parsing error:
   -------------------------------------------------
     2:  }
     3:  generated quantities 
         ^
   -------------------------------------------------

Expected "{" after block keyword.
  $ ../../../../install/default/bin/stanc err-expected-end-of-model.stan
Syntax error in 'err-expected-end-of-model.stan', line 3, column 0 to column 3, parsing error:
   -------------------------------------------------
     1:  model {
     2:  }
     3:  foo
         ^
   -------------------------------------------------

Expected "generated quantities {" or end of file after end of model block.
  $ ../../../../install/default/bin/stanc err-expected-generated.stan
Syntax error in 'err-expected-generated.stan', line 3, column 0 to column 9, parsing error:
   -------------------------------------------------
     1:  model {
     2:  }
     3:  generated {
         ^
     4:  }
   -------------------------------------------------

Expected "generated quantities {" or end of file after end of model block.
  $ ../../../../install/default/bin/stanc err-expected-model.stan
Syntax error in 'err-expected-model.stan', line 8, column 0 to column 5, parsing error:
   -------------------------------------------------
     6:    n = 2;
     7:  }
     8:  model {
         ^
     9:  }
   -------------------------------------------------

Expected end of file after end of generated quantities block.
  $ ../../../../install/default/bin/stanc err-fun-bare-types-int.stan
Syntax error in 'err-fun-bare-types-int.stan', line 2, column 8 to column 9, parsing error:
   -------------------------------------------------
     1:  functions {
     2:    array[3] real foo() {
                 ^
     3:      array[3] real a;
     4:      return a;
   -------------------------------------------------

"[" (list of commas) "]" expected in unsized return type of function definition.
  $ ../../../../install/default/bin/stanc err-if-else-double-else.stan
Syntax error in 'err-if-else-double-else.stan', line 4, column 2 to column 6, parsing error:
   -------------------------------------------------
     2:    real y;
     3:    y = 3;
     4:    else y = 3;
           ^
     5:    else y = 4;
     6:  }
   -------------------------------------------------

Ill-formed block. Expected a statement, variable declaration, or just "}".
  $ ../../../../install/default/bin/stanc err-if-else-no-cond.stan
Syntax error in 'err-if-else-no-cond.stan', line 3, column 6 to column 7, parsing error:
   -------------------------------------------------
     1:  transformed data {
     2:    real y;
     3:    if () y = 2;
               ^
     4:  }
     5:  model {
   -------------------------------------------------

Expected expression for test of conditional control flow construct.
  $ ../../../../install/default/bin/stanc err-if-else.stan
Syntax error in 'err-if-else.stan', line 3, column 8 to column 9, parsing error:
   -------------------------------------------------
     1:  transformed data {
     2:    real y;
     3:    if (1 y = 2;
                 ^
     4:  }
     5:  model {
   -------------------------------------------------

Expected ")" after test expression of conditional control flow construct.
  $ ../../../../install/default/bin/stanc err-integrate-ode-comma.stan
Syntax error in 'err-integrate-ode-comma.stan', line 9, column 46 to column 51, parsing error:
   -------------------------------------------------
     7:    array[2] real x;
     8:    array[4] int x_int;
     9:    y = integrate_ode_rk45(foo,y0,t0,ts,theta,x x_int);
                                                       ^
    10:  }
    11:  model {
   -------------------------------------------------

Ill-formed expression. Found identifier. There are many ways to complete this to a well-formed expression.
  $ ../../../../install/default/bin/stanc err-minus-types.stan
Semantic error in 'err-minus-types.stan', line 4, column 6 to column 11:
   -------------------------------------------------
     2:    vector[3] y;
     3:    matrix[3,4] z;
     4:    z = y - z;
               ^
     5:  }
     6:  model {
   -------------------------------------------------

Ill-typed arguments supplied to infix operator -. Available signatures: 
(int, int) => int
(real, real) => real
(real, vector) => vector
(vector, real) => vector
(vector, vector) => vector
(complex, complex) => complex
(real, row_vector) => row_vector
(row_vector, real) => row_vector
(row_vector, row_vector) => row_vector
(real, matrix) => matrix
(matrix, real) => matrix
(matrix, matrix) => matrix
(complex, complex_vector) => complex_vector
(complex_vector, complex) => complex_vector
(complex_vector, complex_vector) => complex_vector
(complex, complex_row_vector) => complex_row_vector
(complex_row_vector, complex) => complex_row_vector
(complex_row_vector, complex_row_vector) => complex_row_vector
(complex, complex_matrix) => complex_matrix
(complex_matrix, complex) => complex_matrix
(complex_matrix, complex_matrix) => complex_matrix
Instead supplied arguments of incompatible type: vector, matrix.
  $ ../../../../install/default/bin/stanc err-nested-parens-close.stan
Syntax error in 'err-nested-parens-close.stan', line 3, column 12 to column 13, parsing error:
   -------------------------------------------------
     1:  transformed data {
     2:    real x;
     3:    x = (2 + 3;
                     ^
     4:  }
   -------------------------------------------------

Expression or range of expressions followed by ")" expected after "(".
  $ ../../../../install/default/bin/stanc err-nested-parens.stan
Syntax error in 'err-nested-parens.stan', line 3, column 12 to column 13, parsing error:
   -------------------------------------------------
     1:  transformed data {
     2:    real x;
     3:    x = 2 + (());
                     ^
     4:  }
   -------------------------------------------------

Expression expected after "(".
  $ ../../../../install/default/bin/stanc err-no-cond-else-if.stan
Syntax error in 'err-no-cond-else-if.stan', line 5, column 12 to column 13, parsing error:
   -------------------------------------------------
     3:    if (1) {
     4:      x = 2;
     5:    } else if {
                     ^
     6:      x = 3;
     7:    }
   -------------------------------------------------

"(" expression ")" expected after "if".
  $ ../../../../install/default/bin/stanc err-no-cond.stan
Syntax error in 'err-no-cond.stan', line 3, column 6 to column 7, parsing error:
   -------------------------------------------------
     1:  transformed data {
     2:    real x;
     3:    if ()
               ^
     4:      x = 2;
     5:  }
   -------------------------------------------------

Expected expression for test of conditional control flow construct.
  $ ../../../../install/default/bin/stanc err-no-statement.stan
Syntax error in 'err-no-statement.stan', line 4, column 0 to column 1, parsing error:
   -------------------------------------------------
     2:    real x;
     3:    if (1) 
     4:  }
         ^
     5:  model {
     6:  }
   -------------------------------------------------

Ill-formed statement. Statement expected for true branch of conditional.
  $ ../../../../install/default/bin/stanc err-non-int-dims.stan
Semantic error in 'err-non-int-dims.stan', line 4, column 10 to column 13:
   -------------------------------------------------
     2:    array[2,3] real y;
     3:    real x;
     4:    x = y[1,2.3];
                   ^
     5:  }
     6:  model {
   -------------------------------------------------

Index must be of type int or int[] or must be a range. Instead found type real.
  $ ../../../../install/default/bin/stanc err-open-block.stan
Syntax error in 'err-open-block.stan', line 1, column 10 to column 13, parsing error:
   -------------------------------------------------
     1:  functions foo {
                   ^
     2:  }
     3:  model {
   -------------------------------------------------

"{" expected after "functions".
  $ ../../../../install/default/bin/stanc err-second-operand-plus.stan
Syntax error in 'err-second-operand-plus.stan', line 4, column 0 to column 1, parsing error:
   -------------------------------------------------
     2:    int n;
     3:    n = 3 ||
     4:  }
         ^
     5:  model {
     6:  }
   -------------------------------------------------

Found an incomplete binary expression - are you missing the right hand side?
  $ ../../../../install/default/bin/stanc err-target-plusequals-scope.stan
Semantic error in 'err-target-plusequals-scope.stan', line 4, column 2 to column 14:
   -------------------------------------------------
     2:    real x;
     3:    x = 2.0;
     4:    target += x;
           ^
     5:  }
     6:  
   -------------------------------------------------

Target can only be accessed in the model block, transformed paramters block, or in definitions of functions with the suffix _lp.
  $ ../../../../install/default/bin/stanc err-transformed-params.stan
Syntax error in 'err-transformed-params.stan', line 4, column 0 to column 11, parsing error:
   -------------------------------------------------
     2:    real y;
     3:  }
     4:  transformed {
         ^
     5:  }
     6:  model {
   -------------------------------------------------

"transformed parameters {", "model {" or "generated quantities {" expected after end of parameters block.
  $ ../../../../install/default/bin/stanc expect_statement_seq_close_brace.stan
Syntax error in 'expect_statement_seq_close_brace.stan', line 6, column 0 to column 0, parsing error:
   -------------------------------------------------
     4:  model {
     5:    y ~ normal(0,1);
         ^
   -------------------------------------------------

Variable declaration, statement or "}" expected.
  $ ../../../../install/default/bin/stanc expect_statement_seq_close_brace_2.stan
Syntax error in 'expect_statement_seq_close_brace_2.stan', line 17, column 0 to column 0, parsing error:
   -------------------------------------------------
    15:  
    16:  
         ^
   -------------------------------------------------

Variable declaration, statement or "}" expected.
  $ ../../../../install/default/bin/stanc expect_statement_seq_close_brace_3.stan
Syntax error in 'expect_statement_seq_close_brace_3.stan', line 8, column 0 to column 10, parsing error:
   -------------------------------------------------
     6:    }
     7:  
     8:  parameters {
         ^
     9:    real y;
    10:  }
   -------------------------------------------------

Ill-formed block. Expected a statement, variable declaration, or just "}".
  $ ../../../../install/default/bin/stanc expect_statement_seq_close_brace_4.stan
Syntax error in 'expect_statement_seq_close_brace_4.stan', line 10, column 0 to column 0, parsing error:
   -------------------------------------------------
     8:    array[2,3] int vs;
     9:  
         ^
   -------------------------------------------------

Ill-formed block. Expected a statement, variable declaration, or just "}".
  $ ../../../../install/default/bin/stanc experiment.stan
Semantic error in 'experiment.stan', line 12, column 4 to column 11:
   -------------------------------------------------
    10:  model {
    11:    for (i in 1:4) {
    12:      foo(3);
             ^
    13:    }
    14:  }
   -------------------------------------------------

A non-returning function was expected but a returning function 'foo' was supplied.
  $ ../../../../install/default/bin/stanc fun-return-typ3.stan
Semantic error in 'fun-return-typ3.stan', line 2, column 13 to column 24:
   -------------------------------------------------
     1:  functions {
     2:    real foo() reject("");
                      ^
     3:  }
   -------------------------------------------------

Function definitions must be wrapped in curly braces.
  $ ../../../../install/default/bin/stanc fun-return-type1.stan
Semantic error in 'fun-return-type1.stan', line 2, column 2 to column 72:
   -------------------------------------------------
     1:  functions {
     2:    real foo() { if (1) reject(""); else {if (1) reject(""); return {1};}}
           ^
     3:  }
   -------------------------------------------------

Function bodies must contain a return statement of correct type in every branch.
  $ ../../../../install/default/bin/stanc fun-return-type2.stan
Semantic error in 'fun-return-type2.stan', line 2, column 2 to column 72:
   -------------------------------------------------
     1:  functions {
     2:    real foo() { if (1) reject(""); else {if (1) return {5}; reject("");}}
           ^
     3:  }
   -------------------------------------------------

Function bodies must contain a return statement of correct type in every branch.
  $ ../../../../install/default/bin/stanc functions-bad0.stan
Syntax error in 'functions-bad0.stan', line 2, column 11 to column 15, parsing error:
   -------------------------------------------------
     1:  functions {
     2:    real foo(void x) {
                    ^
     3:      return 1.0;
     4:    }
   -------------------------------------------------

An argument declaration (unsized and unconstrained type followed by identifier) is expected.
  $ ../../../../install/default/bin/stanc functions-bad1.stan
Semantic error in 'functions-bad1.stan', line 6, column 2 to column 20:
   -------------------------------------------------
     4:      return x;
     5:    }
     6:    real flib(real x); // error redeclaring function
           ^
     7:  }
     8:  parameters {
   -------------------------------------------------

Function 'flib' has already been declared for signature (real) => real
  $ ../../../../install/default/bin/stanc functions-bad11.stan
Semantic error in 'functions-bad11.stan', line 3, column 4 to column 20:
   -------------------------------------------------
     1:  functions {
     2:    void badlp(real x) {
     3:      x ~ normal(0,1);
             ^
     4:      return;
     5:    }
   -------------------------------------------------

Target can only be accessed in the model block, transformed paramters block, or in definitions of functions with the suffix _lp.
  $ ../../../../install/default/bin/stanc functions-bad12.stan
Semantic error in 'functions-bad12.stan', line 3, column 4 to column 33:
   -------------------------------------------------
     1:  functions {
     2:    void badlp(real x) {
     3:      target += normal_lpdf(x|0,1);
             ^
     4:      return;
     5:    }
   -------------------------------------------------

Target can only be accessed in the model block, transformed paramters block, or in definitions of functions with the suffix _lp.
  $ ../../../../install/default/bin/stanc functions-bad13.stan
Semantic error in 'functions-bad13.stan', line 3, column 4 to column 10:
   -------------------------------------------------
     1:  functions {
     2:    real badassign(real x) {
     3:      x = 5;
             ^
     4:      return x;
     5:    }
   -------------------------------------------------

Cannot assign to function argument or loop identifier 'x'.
  $ ../../../../install/default/bin/stanc functions-bad14.stan
Semantic error in 'functions-bad14.stan', line 5, column 2 to line 7, column 3:
   -------------------------------------------------
     3:      return x;
     4:    }
     5:    int abc(real x) {  // illegal redeclaration with same args
           ^
     6:      return 1;
     7:    }
   -------------------------------------------------

Function 'abc' cannot be overloaded by return type only. Previously used return type real
  $ ../../../../install/default/bin/stanc functions-bad15.stan
Semantic error in 'functions-bad15.stan', line 10, column 12 to column 29:
   -------------------------------------------------
     8:  }
     9:  model {
    10:    target += unit_normal_lp(y);
                     ^
    11:  }
   -------------------------------------------------

A returning function was expected but a non-returning function 'unit_normal_lp' was supplied.
  $ ../../../../install/default/bin/stanc functions-bad16.stan
Semantic error in 'functions-bad16.stan', line 2, column 2 to line 4, column 3:
   -------------------------------------------------
     1:  functions {
     2:    real square(real x) {
           ^
     3:      return x * x;
     4:    }
   -------------------------------------------------

Function 'square' is already declared in the Stan Math library with signature 
(real) => real
  $ ../../../../install/default/bin/stanc functions-bad17.stan
Semantic error in 'functions-bad17.stan', line 2, column 2 to line 4, column 3:
   -------------------------------------------------
     1:  functions {
     2:    vector bizbuz_lpdf(vector x) {
           ^
     3:      return exp(x);
     4:    }
   -------------------------------------------------

Real return type required for probability functions ending in _log, _lpdf, _lupdf, _lpmf, _lupmf, _cdf, _lcdf, or _lccdf.
  $ ../../../../install/default/bin/stanc functions-bad18.stan
Semantic error in 'functions-bad18.stan', line 7, column 7 to column 10:
   -------------------------------------------------
     5:  }
     6:  parameters {
     7:    real foo;  // should be name conflict here
                ^
     8:  }
     9:  model {
   -------------------------------------------------

Identifier 'foo' is already in use.
  $ ../../../../install/default/bin/stanc functions-bad19.stan
Semantic error in 'functions-bad19.stan', line 4, column 2 to line 6, column 3:
   -------------------------------------------------
     2:    real my_fun3(data real x);
     3:  
     4:    real my_fun3(real x) {
           ^
     5:      return 2 * x;
     6:    }
   -------------------------------------------------

Function 'my_fun3' has already been declared for signature (real) => real
  $ ../../../../install/default/bin/stanc functions-bad2.stan
Semantic error in 'functions-bad2.stan', line 8, column 7 to column 13:
   -------------------------------------------------
     6:    }
     7:    
     8:    real barfoo(real x);
                ^
     9:    // error not defining barfoo
    10:  }
   -------------------------------------------------

Function 'barfoo' is declared without specifying a definition.
  $ ../../../../install/default/bin/stanc functions-bad20.stan
Semantic error in 'functions-bad20.stan', line 4, column 2 to line 6, column 3:
   -------------------------------------------------
     2:    real my_fun3(real x);
     3:  
     4:    real my_fun3(data real x) {
           ^
     5:      return 2 * x;
     6:    }
   -------------------------------------------------

Function 'my_fun3' has already been declared for signature (data real) => real
  $ ../../../../install/default/bin/stanc functions-bad21.stan
Semantic error in 'functions-bad21.stan', line 13, column 11 to column 21:
   -------------------------------------------------
    11:  }
    12:  model {
    13:    real z = my_fun3(y);
                    ^
    14:    y ~ normal(0,1);
    15:  }
   -------------------------------------------------

Ill-typed arguments supplied to function 'my_fun3':
(real)
Available signatures:
(data real) => real
  The first argument must be data-only. (Local variables are assumed to
  depend on parameters; same goes for function inputs unless they are marked
  with the keyword 'data'.)
  $ ../../../../install/default/bin/stanc functions-bad22-ode.stan
Semantic error in 'functions-bad22-ode.stan', line 15, column 11 to column 82:
   -------------------------------------------------
    13:    array[,] real do_integration_nested(array[] real y0, real t0, data array[] real ts, array[] real theta, matrix xmat_r) {
    14:      array[0] int x_i;
    15:      return(integrate_ode_rk45(sho, y0, t0, ts, theta, to_array_1d(xmat_r[1]), x_i));
                    ^
    16:    }
    17:  
   -------------------------------------------------

Ill-typed arguments supplied to function 'integrate_ode_rk45':
(<F1>, array[] real, real, array[] real, array[] real, array[] real,
 array[] int)
where F1 = (real, array[] real, array[] real, array[] real, array[] int) => array[] real
Available signatures:
(<F2>, array[] real, real, array[] real, array[] real, data array[] real,
 data array[] int) => array[,] real
where F2 = (real, array[] real, array[] real, data array[] real,
            data array[] int) => array[] real
  The 6th argument must be data-only. (Local variables are assumed to depend
  on parameters; same goes for function inputs unless they are marked with
  the keyword 'data'.)
(<F2>, array[] real, real, array[] real, array[] real, data array[] real,
 data array[] int, data real, data real, data real) => array[,] real
  Expected 10 arguments but found 7 arguments.
  $ ../../../../install/default/bin/stanc functions-bad23.stan
Semantic error in 'functions-bad23.stan', line 3, column 4 to column 11:
   -------------------------------------------------
     1:  functions {
     2:    real bar(real x) {
     3:      return;
             ^
     4:    }
     5:  }
   -------------------------------------------------

Void return statements may only be used inside non-returning function definitions.
  $ ../../../../install/default/bin/stanc functions-bad24.stan
Semantic error in 'functions-bad24.stan', line 3, column 4 to column 13:
   -------------------------------------------------
     1:  functions {
     2:    void bar(real x) {
     3:      return x;
             ^
     4:    }
     5:  }
   -------------------------------------------------

Expression return statements may only be used inside returning function definitions.
  $ ../../../../install/default/bin/stanc functions-bad25.stan
Syntax error in 'functions-bad25.stan', line 5, column 2 to column 3, parsing error:
   -------------------------------------------------
     3:      real y = x + 2.0;
     4:      return
     5:    }
           ^
     6:  }
   -------------------------------------------------

";" or expression followed by ";" expected after "return".
  $ ../../../../install/default/bin/stanc functions-bad26.stan
Syntax error in 'functions-bad26.stan', line 5, column 2 to column 3, parsing error:
   -------------------------------------------------
     3:      real y = x + 2.0;
     4:      return y
     5:    }
           ^
     6:  }
   -------------------------------------------------

Ill-formed return statement. ";" or expression followed by ";" expected after "return".
  $ ../../../../install/default/bin/stanc functions-bad3.stan
Syntax error in 'functions-bad3.stan', line 2, column 10 to column 11, parsing error:
   -------------------------------------------------
     1:  functions {
     2:    real foo^3(real x) {
                   ^
     3:      return 2.0 * x;
     4:    }
   -------------------------------------------------

"(" expected after function name.
  $ ../../../../install/default/bin/stanc functions-bad4.stan
Semantic error in 'functions-bad4.stan', line 10, column 2 to column 9:
   -------------------------------------------------
     8:  }
     9:  model {
    10:    bar(y);  // illegal use of non-void function as statement
           ^
    11:    y ~ normal(0,1);
    12:  }
   -------------------------------------------------

A non-returning function was expected but a returning function 'bar' was supplied.
  $ ../../../../install/default/bin/stanc functions-bad5.stan
Semantic error in 'functions-bad5.stan', line 11, column 6 to column 12:
   -------------------------------------------------
     9:  model {
    10:    real z;
    11:    z = baz(y); // illegal use of void function as expression
               ^
    12:    y ~ normal(0,1);
    13:  }
   -------------------------------------------------

A returning function was expected but a non-returning function 'baz' was supplied.
  $ ../../../../install/default/bin/stanc functions-bad6.stan
Semantic error in 'functions-bad6.stan', line 8, column 6 to column 17:
   -------------------------------------------------
     6:  transformed data {
     7:    real z;
     8:    z = foo_lp(1.3);
               ^
     9:  }
    10:  parameters {
   -------------------------------------------------

Target can only be accessed in the model block, transformed paramters block, or in definitions of functions with the suffix _lp.
  $ ../../../../install/default/bin/stanc functions-bad7.stan
Semantic error in 'functions-bad7.stan', line 14, column 6 to column 20:
   -------------------------------------------------
    12:  generated quantities {
    13:    real z;
    14:    z = barfoo_lp(1.3);
               ^
    15:  }
   -------------------------------------------------

<<<<<<< HEAD
Target can only be accessed in the model block, transformed paramters block, or in definitions of functions with the suffix _lp.
=======
Target can only be accessed in the model block or in definitions of functions with the suffix _lp.
  $ ../../../../install/default/bin/stanc functions-bad8.stan
Semantic error in 'functions-bad8.stan', line 3, column 2 to column 18:
   -------------------------------------------------
     1:  functions {
     2:    void bar(int x);
     3:    void bar(int x);
           ^
     4:  }
   -------------------------------------------------

Function 'bar' has already been declared. A definition is expected.
  $ ../../../../install/default/bin/stanc functions-bad9.stan
Semantic error in 'functions-bad9.stan', line 2, column 7 to column 10:
   -------------------------------------------------
     1:  functions {
     2:    void bar(int x);
                ^
     3:    void bar(int x, real y);
     4:  }
   -------------------------------------------------

Function 'bar' is declared without specifying a definition.
>>>>>>> d333bd58
  $ ../../../../install/default/bin/stanc get-lp-target-data.stan
Semantic error in 'get-lp-target-data.stan', line 2, column 19 to column 27:
   -------------------------------------------------
     1:  transformed data {
     2:    print("target=", target());
                            ^
     3:  }
     4:  parameters {
   -------------------------------------------------

Target can only be accessed in the model block, transformed paramters block, or in definitions of functions with the suffix _lp.
  $ ../../../../install/default/bin/stanc get_lp_bad_scope1.stan
Semantic error in 'get_lp_bad_scope1.stan', line 3, column 6 to column 14:
   -------------------------------------------------
     1:  transformed data {
     2:    real y;
     3:    y = target();
               ^
     4:  }
     5:  parameters {
   -------------------------------------------------

Target can only be accessed in the model block, transformed paramters block, or in definitions of functions with the suffix _lp.
  $ ../../../../install/default/bin/stanc get_lp_bad_scope2.stan
Semantic error in 'get_lp_bad_scope2.stan', line 3, column 15 to column 23:
   -------------------------------------------------
     1:  functions {
     2:    real foo(real x) {
     3:      return x + target();
                        ^
     4:    }
     5:  }
   -------------------------------------------------

Target can only be accessed in the model block, transformed paramters block, or in definitions of functions with the suffix _lp.
  $ ../../../../install/default/bin/stanc local_var_constraint.stan
Syntax error in 'local_var_constraint.stan', line 5, column 12 to column 13, parsing error:
   -------------------------------------------------
     3:  }
     4:  model {
     5:    row_vector<lower=0,upper=1>[3] a[3];
                     ^
     6:    y ~ normal(0, 1);
     7:  }
   -------------------------------------------------

Expected "[" expression "]" for row vector size.
  $ ../../../../install/default/bin/stanc local_var_constraint2.stan
Syntax error in 'local_var_constraint2.stan', line 5, column 8 to column 9, parsing error:
   -------------------------------------------------
     3:  }
     4:  model {
     5:    vector<lower=0,upper=1>[3] a[3];
                 ^
     6:    y ~ normal(0, 1);
     7:  }
   -------------------------------------------------

Expected "[" expression "]" for vector size.
  $ ../../../../install/default/bin/stanc local_var_constraint3.stan
Syntax error in 'local_var_constraint3.stan', line 5, column 8 to column 9, parsing error:
   -------------------------------------------------
     3:  }
     4:  model {
     5:    matrix<lower=0,upper=1>[3,4] a[5];
                 ^
     6:    y ~ normal(0, 1);
     7:  }
   -------------------------------------------------

Expected "[" expression "," expression "]" for sizes of matrix.
  $ ../../../../install/default/bin/stanc local_var_constraint4.stan
Syntax error in 'local_var_constraint4.stan', line 5, column 6 to column 7, parsing error:
   -------------------------------------------------
     3:  }
     4:  model {
     5:    real<lower=0,upper=1> a;
               ^
     6:    y ~ normal(0, 1);
     7:  }
   -------------------------------------------------

Identifier expected after sized type in local (or model block) variable declaration. (No transformations/constraints allowed.)
  $ ../../../../install/default/bin/stanc lp-error.stan
Semantic error in 'lp-error.stan', line 5, column 2 to column 6:
   -------------------------------------------------
     3:  }
     4:  model {
     5:    lp__ = lp__ - y^2 / 2;
           ^
     6:  }
   -------------------------------------------------

Identifier 'lp__' clashes with reserved keyword.
  $ ../../../../install/default/bin/stanc lvalue_indexes1.stan
Semantic error in 'lvalue_indexes1.stan', line 6, column 4 to column 11:
   -------------------------------------------------
     4:  transformed data {
     5:      array[5] vector[5] y;
     6:      y[:][1] = x[:][1];
             ^
     7:  }
   -------------------------------------------------

Left hand side of an assignment cannot have nested multi-indexing.
  $ ../../../../install/default/bin/stanc lvalue_indexes2.stan
Semantic error in 'lvalue_indexes2.stan', line 6, column 4 to column 11:
   -------------------------------------------------
     4:  transformed data {
     5:      vector[5] y;
     6:      y[:][:] = x[:][:];
             ^
     7:  }
   -------------------------------------------------

Left hand side of an assignment cannot have nested multi-indexing.
  $ ../../../../install/default/bin/stanc matrix_expr_bad1.stan
Semantic error in 'matrix_expr_bad1.stan', line 2, column 2 to column 34:
   -------------------------------------------------
     1:  transformed data {
     2:    matrix[3,2] td_mat32 = [ 1, 3 ];
           ^
     3:  }
     4:  model {
   -------------------------------------------------

Ill-typed arguments supplied to assignment operator =: lhs has type matrix and rhs has type row_vector
  $ ../../../../install/default/bin/stanc matrix_expr_bad2.stan
Semantic error in 'matrix_expr_bad2.stan', line 2, column 34 to column 35:
   -------------------------------------------------
     1:  transformed data {
     2:    matrix[3,2] td_mat32 = [ [ 1 ], 3 ];
                                           ^
     3:  }
     4:  model {
   -------------------------------------------------

Matrix expression must have all row_vector entries. Found type int.
  $ ../../../../install/default/bin/stanc matrix_expr_bad3.stan
Syntax error in 'matrix_expr_bad3.stan', line 2, column 40 to column 41, parsing error:
   -------------------------------------------------
     1:  transformed data {
     2:    matrix[3,2] td_mat32 = [ [ [ 1 ] ] ], [ [ 2 ] ] ];
                                                 ^
     3:  }
     4:  model {
   -------------------------------------------------

Expected a new identifier after comma in declaration.
All variables declared must be of the same type, and any initializing assignment must follow the identifier before the next comma.
  $ ../../../../install/default/bin/stanc matrix_expr_bad4.stan
Syntax error in 'matrix_expr_bad4.stan', line 2, column 44 to column 45, parsing error:
   -------------------------------------------------
     1:  transformed data {
     2:    matrix[3,2] td_mat32 = [ [ 1 , [ [ 2 ] ] ];
                                                     ^
     3:  }
     4:  model {
   -------------------------------------------------

Ill-formed phrase. Found an expression. This can be followed by a ",", a "}", a ")", a "]", a "[" or an infix or postfix operator.
  $ ../../../../install/default/bin/stanc multiply_sample.stan
Semantic error in 'multiply_sample.stan', line 5, column 2 to column 18:
   -------------------------------------------------
     3:  }
     4:  model {
     5:    y ~ multiply(3);
           ^
     6:  }
   -------------------------------------------------

Ill-typed arguments to '~' statement. No distribution 'multiply' was found.
  $ ../../../../install/default/bin/stanc oneline-error.stan
Syntax error in 'oneline-error.stan', line 1, column 20 to column 21, parsing error:
   -------------------------------------------------
     1:  parameters { vector y[10]; } model { }
                             ^
   -------------------------------------------------

Expected "[" expression "]" for vector size.
  $ ../../../../install/default/bin/stanc op_addition_bad.stan
Semantic error in 'op_addition_bad.stan', line 7, column 6 to column 11:
   -------------------------------------------------
     5:  model {
     6:    matrix[3,3] c;
     7:    c = a + b;
               ^
     8:  }
   -------------------------------------------------

Ill-typed arguments supplied to infix operator +. Available signatures: 
(int, int) => int
(real, real) => real
(real, vector) => vector
(vector, real) => vector
(vector, vector) => vector
(complex, complex) => complex
(real, row_vector) => row_vector
(row_vector, real) => row_vector
(row_vector, row_vector) => row_vector
(real, matrix) => matrix
(matrix, real) => matrix
(matrix, matrix) => matrix
(complex, complex_vector) => complex_vector
(complex_vector, complex) => complex_vector
(complex_vector, complex_vector) => complex_vector
(complex, complex_row_vector) => complex_row_vector
(complex_row_vector, complex) => complex_row_vector
(complex_row_vector, complex_row_vector) => complex_row_vector
(complex, complex_matrix) => complex_matrix
(complex_matrix, complex) => complex_matrix
(complex_matrix, complex_matrix) => complex_matrix
Instead supplied arguments of incompatible type: matrix, vector.
  $ ../../../../install/default/bin/stanc op_divide_bad.stan
Semantic error in 'op_divide_bad.stan', line 7, column 6 to column 11:
   -------------------------------------------------
     5:    array[4] int b;
     6:    matrix[3,3] c;
     7:    c = b / a;
               ^
     8:  }
   -------------------------------------------------

Ill-typed arguments supplied to infix operator /. Available signatures: 
(row_vector, matrix) => row_vector
(matrix, matrix) => matrix
(complex_row_vector, complex_matrix) => complex_row_vector
(complex_matrix, complex_matrix) => complex_matrix

(int, int) => int
(real, real) => real
(real, vector) => vector
(vector, real) => vector
(complex, complex) => complex
(real, row_vector) => row_vector
(row_vector, real) => row_vector
(real, matrix) => matrix
(matrix, real) => matrix
(complex, complex_vector) => complex_vector
(complex_vector, complex) => complex_vector
(complex, complex_row_vector) => complex_row_vector
(complex_row_vector, complex) => complex_row_vector
(complex, complex_matrix) => complex_matrix
(complex_matrix, complex) => complex_matrix
Instead supplied arguments of incompatible type: array[] int, matrix.
  $ ../../../../install/default/bin/stanc op_divide_right_bad.stan
Semantic error in 'op_divide_right_bad.stan', line 7, column 6 to column 11:
   -------------------------------------------------
     5:    array[4] int b;
     6:    matrix[3,3] c;
     7:    c = b / a;
               ^
     8:  }
   -------------------------------------------------

Ill-typed arguments supplied to infix operator /. Available signatures: 
(row_vector, matrix) => row_vector
(matrix, matrix) => matrix
(complex_row_vector, complex_matrix) => complex_row_vector
(complex_matrix, complex_matrix) => complex_matrix

(int, int) => int
(real, real) => real
(real, vector) => vector
(vector, real) => vector
(complex, complex) => complex
(real, row_vector) => row_vector
(row_vector, real) => row_vector
(real, matrix) => matrix
(matrix, real) => matrix
(complex, complex_vector) => complex_vector
(complex_vector, complex) => complex_vector
(complex, complex_row_vector) => complex_row_vector
(complex_row_vector, complex) => complex_row_vector
(complex, complex_matrix) => complex_matrix
(complex_matrix, complex) => complex_matrix
Instead supplied arguments of incompatible type: array[] int, matrix.
  $ ../../../../install/default/bin/stanc op_elt_divide_bad.stan
Semantic error in 'op_elt_divide_bad.stan', line 7, column 6 to column 12:
   -------------------------------------------------
     5:    array[4] int b;
     6:    matrix[3,3] c;
     7:    c = b ./ a;
               ^
     8:  }
   -------------------------------------------------

Ill-typed arguments supplied to infix operator ./. Available signatures: 
(int, int) => int
(real, real) => real
(real, vector) => vector
(vector, real) => vector
(vector, vector) => vector
(complex, complex) => complex
(real, row_vector) => row_vector
(row_vector, real) => row_vector
(row_vector, row_vector) => row_vector
(real, matrix) => matrix
(matrix, real) => matrix
(matrix, matrix) => matrix
(complex, complex_vector) => complex_vector
(complex_vector, complex) => complex_vector
(complex_vector, complex_vector) => complex_vector
(complex, complex_row_vector) => complex_row_vector
(complex_row_vector, complex) => complex_row_vector
(complex_row_vector, complex_row_vector) => complex_row_vector
(complex, complex_matrix) => complex_matrix
(complex_matrix, complex) => complex_matrix
(complex_matrix, complex_matrix) => complex_matrix
Instead supplied arguments of incompatible type: array[] int, matrix.
  $ ../../../../install/default/bin/stanc op_elt_multiply_bad.stan
Semantic error in 'op_elt_multiply_bad.stan', line 7, column 6 to column 12:
   -------------------------------------------------
     5:    array[4] int b;
     6:    matrix[3,3] c;
     7:    c = b .* a;
               ^
     8:  }
   -------------------------------------------------

Ill-typed arguments supplied to infix operator .*. Available signatures: 
(int, int) => int
(real, real) => real
(real, vector) => vector
(vector, real) => vector
(vector, vector) => vector
(complex, complex) => complex
(real, row_vector) => row_vector
(row_vector, real) => row_vector
(row_vector, row_vector) => row_vector
(real, matrix) => matrix
(matrix, real) => matrix
(matrix, matrix) => matrix
(complex, complex_vector) => complex_vector
(complex_vector, complex) => complex_vector
(complex_vector, complex_vector) => complex_vector
(complex, complex_row_vector) => complex_row_vector
(complex_row_vector, complex) => complex_row_vector
(complex_row_vector, complex_row_vector) => complex_row_vector
(complex, complex_matrix) => complex_matrix
(complex_matrix, complex) => complex_matrix
(complex_matrix, complex_matrix) => complex_matrix
Instead supplied arguments of incompatible type: array[] int, matrix.
  $ ../../../../install/default/bin/stanc op_intdivide_bad.stan
Semantic error in 'op_intdivide_bad.stan', line 7, column 6 to column 13:
   -------------------------------------------------
     5:    array[4] int b;
     6:    matrix[3,3] c;
     7:    c = b %/% a;
               ^
     8:  }
   -------------------------------------------------

Ill-typed arguments supplied to infix operator %/%. Available signatures: 
(int, int) => int
Instead supplied arguments of incompatible type: array[] int, matrix.
  $ ../../../../install/default/bin/stanc op_intdivide_bad_1.stan
Semantic error in 'op_intdivide_bad_1.stan', line 6, column 11 to column 18:
   -------------------------------------------------
     4:  }
     5:  transformed data {
     6:    real c = a %/% b;
                    ^
     7:    real c = a %/% b;
     8:  }
   -------------------------------------------------

Ill-typed arguments supplied to infix operator %/%. Available signatures: 
(int, int) => int
Instead supplied arguments of incompatible type: real, real.
  $ ../../../../install/default/bin/stanc op_intdivide_bad_2.stan
Semantic error in 'op_intdivide_bad_2.stan', line 6, column 11 to column 18:
   -------------------------------------------------
     4:  }
     5:  transformed data {
     6:    real c = a %/% b;
                    ^
     7:    real c = a %/% b;
     8:  }
   -------------------------------------------------

Ill-typed arguments supplied to infix operator %/%. Available signatures: 
(int, int) => int
Instead supplied arguments of incompatible type: int, real.
  $ ../../../../install/default/bin/stanc op_intdivide_bad_3.stan
Semantic error in 'op_intdivide_bad_3.stan', line 6, column 11 to column 18:
   -------------------------------------------------
     4:  }
     5:  transformed data {
     6:    real c = a %/% b;
                    ^
     7:    real c = a %/% b;
     8:  }
   -------------------------------------------------

Ill-typed arguments supplied to infix operator %/%. Available signatures: 
(int, int) => int
Instead supplied arguments of incompatible type: real, int.
  $ ../../../../install/default/bin/stanc op_logical_negation_bad.stan
Semantic error in 'op_logical_negation_bad.stan', line 7, column 6 to column 8:
   -------------------------------------------------
     5:    array[4] int b;
     6:    matrix[3,3] c;
     7:    c = !b;
               ^
     8:  }
   -------------------------------------------------

Ill-typed arguments supplied to prefix operator !. Available signatures: 
(int) => int
(real) => int
Instead supplied argument of incompatible type: array[] int.
  $ ../../../../install/default/bin/stanc op_mdivide_left_bad.stan
Semantic error in 'op_mdivide_left_bad.stan', line 7, column 6 to column 11:
   -------------------------------------------------
     5:    array[4] int b;
     6:    matrix[3,3] c;
     7:    c = b \ a;
               ^
     8:  }
   -------------------------------------------------

Ill-typed arguments supplied to infix operator \. Available signatures: 
(matrix, vector) => vector
(matrix, matrix) => matrix
Instead supplied arguments of incompatible type: array[] int, matrix.
  $ ../../../../install/default/bin/stanc op_minus_bad.stan
Semantic error in 'op_minus_bad.stan', line 7, column 6 to column 8:
   -------------------------------------------------
     5:    array[4] int b;
     6:    matrix[3,3] c;
     7:    c = -b;
               ^
     8:  }
   -------------------------------------------------

Ill-typed arguments supplied to prefix operator -. Available signatures: 
(int) => int
(real) => real
(vector) => vector
(complex) => complex
(row_vector) => row_vector
(matrix) => matrix
(complex_vector) => complex_vector
(complex_row_vector) => complex_row_vector
(complex_matrix) => complex_matrix
Instead supplied argument of incompatible type: array[] int.
  $ ../../../../install/default/bin/stanc op_modulus_bad.stan
Semantic error in 'op_modulus_bad.stan', line 7, column 6 to column 11:
   -------------------------------------------------
     5:    array[4] int b;
     6:    matrix[3,3] c;
     7:    c = b % a;
               ^
     8:  }
   -------------------------------------------------

Ill-typed arguments supplied to infix operator %. Available signatures: 
(int, int) => int
Instead supplied arguments of incompatible type: array[] int, matrix.
  $ ../../../../install/default/bin/stanc op_multiplication_bad.stan
Semantic error in 'op_multiplication_bad.stan', line 7, column 6 to column 11:
   -------------------------------------------------
     5:    array[4] int b;
     6:    matrix[3,3] c;
     7:    c = b * a;
               ^
     8:  }
   -------------------------------------------------

Ill-typed arguments supplied to infix operator *. Available signatures: 
(int, int) => int
(real, real) => real
(row_vector, vector) => real
(real, vector) => vector
(vector, real) => vector
(matrix, vector) => vector
(complex, complex) => complex
(complex_row_vector, complex_vector) => complex
(real, row_vector) => row_vector
(row_vector, real) => row_vector
(row_vector, matrix) => row_vector
(real, matrix) => matrix
(vector, row_vector) => matrix
(matrix, real) => matrix
(matrix, matrix) => matrix
(complex, complex_vector) => complex_vector
(complex_vector, complex) => complex_vector
(complex_matrix, complex_vector) => complex_vector
(complex, complex_row_vector) => complex_row_vector
(complex_row_vector, complex) => complex_row_vector
(complex_row_vector, complex_matrix) => complex_row_vector
(complex, complex_matrix) => complex_matrix
(complex_vector, complex_row_vector) => complex_matrix
(complex_matrix, complex) => complex_matrix
(complex_matrix, complex_matrix) => complex_matrix
Instead supplied arguments of incompatible type: array[] int, matrix.
  $ ../../../../install/default/bin/stanc op_subtraction_bad.stan
Semantic error in 'op_subtraction_bad.stan', line 7, column 6 to column 11:
   -------------------------------------------------
     5:  model {
     6:    matrix[3,3] c;
     7:    c = b - a;
               ^
     8:  }
   -------------------------------------------------

Ill-typed arguments supplied to infix operator -. Available signatures: 
(int, int) => int
(real, real) => real
(real, vector) => vector
(vector, real) => vector
(vector, vector) => vector
(complex, complex) => complex
(real, row_vector) => row_vector
(row_vector, real) => row_vector
(row_vector, row_vector) => row_vector
(real, matrix) => matrix
(matrix, real) => matrix
(matrix, matrix) => matrix
(complex, complex_vector) => complex_vector
(complex_vector, complex) => complex_vector
(complex_vector, complex_vector) => complex_vector
(complex, complex_row_vector) => complex_row_vector
(complex_row_vector, complex) => complex_row_vector
(complex_row_vector, complex_row_vector) => complex_row_vector
(complex, complex_matrix) => complex_matrix
(complex_matrix, complex) => complex_matrix
(complex_matrix, complex_matrix) => complex_matrix
Instead supplied arguments of incompatible type: vector, matrix.
  $ ../../../../install/default/bin/stanc op_transpose_bad.stan
Semantic error in 'op_transpose_bad.stan', line 7, column 6 to column 8:
   -------------------------------------------------
     5:    array[4] int b;
     6:    matrix[3,3] c;
     7:    c = b';
               ^
     8:  }
   -------------------------------------------------

Ill-typed arguments supplied to postfix operator '. Available signatures: 
(row_vector) => vector
(vector) => row_vector
(matrix) => matrix
(complex_row_vector) => complex_vector
(complex_vector) => complex_row_vector
(complex_matrix) => complex_matrix
Instead supplied argument of incompatible type: array[] int.
  $ ../../../../install/default/bin/stanc print-void.stan
Semantic error in 'print-void.stan', line 8, column 8 to column 14:
   -------------------------------------------------
     6:    int z;
     7:    z = 2;
     8:    print(foo(z));
                 ^
     9:  }
    10:  model { }
   -------------------------------------------------

A returning function was expected but a non-returning function 'foo' was supplied.
  $ ../../../../install/default/bin/stanc prob-fun-args-no-bar.stan
Semantic error in 'prob-fun-args-no-bar.stan', line 5, column 12 to column 32:
   -------------------------------------------------
     3:  }
     4:  model {
     5:    target += normal_lpdf(y, 0, 1);
                     ^
     6:  }
   -------------------------------------------------

Probability functions with suffixes _lpdf, _lupdf, _lpmf, _lupmf, _cdf, _lcdf and _lccdf, require a vertical bar (|) between the first two arguments.
  $ ../../../../install/default/bin/stanc prob-poisson_log-trunc-both.stan
Semantic error in 'prob-poisson_log-trunc-both.stan', line 11, column 2 to column 33:
   -------------------------------------------------
     9:  }
    10:  model {
    11:    n ~ poisson_log(alpha) T[L, U];
           ^
    12:  }
   -------------------------------------------------

Truncation is only defined if distribution has _lcdf and _lccdf functions implemented with appropriate signature.
  $ ../../../../install/default/bin/stanc prob-poisson_log-trunc-high.stan
Semantic error in 'prob-poisson_log-trunc-high.stan', line 11, column 2 to column 32:
   -------------------------------------------------
     9:  }
    10:  model {
    11:    n ~ poisson_log(alpha) T[, U];
           ^
    12:  }
   -------------------------------------------------

Truncation is only defined if distribution has _lcdf and _lccdf functions implemented with appropriate signature.
  $ ../../../../install/default/bin/stanc prob-poisson_log-trunc-low.stan
Semantic error in 'prob-poisson_log-trunc-low.stan', line 11, column 2 to column 32:
   -------------------------------------------------
     9:  }
    10:  model {
    11:    n ~ poisson_log(alpha) T[L, ];
           ^
    12:  }
   -------------------------------------------------

Truncation is only defined if distribution has _lcdf and _lccdf functions implemented with appropriate signature.
  $ ../../../../install/default/bin/stanc real-pdf.stan
Semantic error in 'real-pdf.stan', line 2, column 2 to line 4, column 3:
   -------------------------------------------------
     1:  functions {
     2:    real foo_lpdf(int y, real sigma) {
           ^
     3:      return -(y / sigma)^2;
     4:    }
   -------------------------------------------------

Probability density functions require real variates (first argument). Instead found type int.
  $ ../../../../install/default/bin/stanc real-pmf.stan
Semantic error in 'real-pmf.stan', line 2, column 2 to line 4, column 3:
   -------------------------------------------------
     1:  functions {
     2:    real foo_lpmf(real y, real sigma) {
           ^
     3:      return -(y / sigma)^2;
     4:    }
   -------------------------------------------------

Probability mass functions require integer variates (first argument). Instead found type real.
  $ ../../../../install/default/bin/stanc real_idx.stan
Semantic error in 'real_idx.stan', line 3, column 4 to column 7:
   -------------------------------------------------
     1:  transformed data {
     2:    array[10] real a;
     3:    a[1.0] = 5;
             ^
     4:  }
     5:  model {
   -------------------------------------------------

Index must be of type int or int[] or must be a range. Instead found type real.
  $ ../../../../install/default/bin/stanc redefine-ccdf3.stan
Semantic error in 'redefine-ccdf3.stan', line 5, column 2 to line 7, column 3:
   -------------------------------------------------
     3:      return -x^2;
     4:    }
     5:    real foo_ccdf_log(int n, real x) {
           ^
     6:      return -x^2;
     7:    }
   -------------------------------------------------

Function 'foo_ccdf_log' has already been declared for signature (int, real) => real
  $ ../../../../install/default/bin/stanc redefine-cdf3.stan
Semantic error in 'redefine-cdf3.stan', line 5, column 2 to line 7, column 3:
   -------------------------------------------------
     3:      return -x^2;
     4:    }
     5:    real foo_cdf_log(int n, real x) {
           ^
     6:      return -x^2;
     7:    }
   -------------------------------------------------

Function 'foo_cdf_log' has already been declared for signature (int, real) => real
  $ ../../../../install/default/bin/stanc redefine-prob3.stan
Semantic error in 'redefine-prob3.stan', line 5, column 2 to line 7, column 3:
   -------------------------------------------------
     3:      return -y^2;
     4:    }
     5:    real foo_lpmf(int y) {
           ^
     6:      return y^2 / 2;
     7:    }
   -------------------------------------------------

Function 'foo_lpmf' has already been declared for signature (int) => real
  $ ../../../../install/default/bin/stanc rng_loc1.stan
Semantic error in 'rng_loc1.stan', line 3, column 11 to column 29:
   -------------------------------------------------
     1:  functions {
     2:    real foo(real x) {
     3:      return exponential_rng(x);
                    ^
     4:    }
     5:  }
   -------------------------------------------------

Random number generators are only allowed in transformed data block, generated quantities block or user-defined functions with names ending in _rng.
  $ ../../../../install/default/bin/stanc rng_loc2.stan
Semantic error in 'rng_loc2.stan', line 3, column 11 to column 29:
   -------------------------------------------------
     1:  functions {
     2:    real foo_lp(real x) {
     3:      return exponential_rng(x);
                    ^
     4:    }
     5:  }
   -------------------------------------------------

Random number generators are only allowed in transformed data block, generated quantities block or user-defined functions with names ending in _rng.
  $ ../../../../install/default/bin/stanc rng_loc3.stan
Semantic error in 'rng_loc3.stan', line 3, column 11 to column 29:
   -------------------------------------------------
     1:  functions {
     2:    real foo_lpdf(real x) {
     3:      return exponential_rng(x);
                    ^
     4:    }
     5:  }
   -------------------------------------------------

Random number generators are only allowed in transformed data block, generated quantities block or user-defined functions with names ending in _rng.
  $ ../../../../install/default/bin/stanc rng_loc4.stan
Semantic error in 'rng_loc4.stan', line 3, column 11 to column 29:
   -------------------------------------------------
     1:  functions {
     2:    real foo_lpmf(int x) {
     3:      return exponential_rng(x);
                    ^
     4:    }
     5:  }
   -------------------------------------------------

Random number generators are only allowed in transformed data block, generated quantities block or user-defined functions with names ending in _rng.
  $ ../../../../install/default/bin/stanc rng_loc5.stan
Semantic error in 'rng_loc5.stan', line 6, column 6 to column 22:
   -------------------------------------------------
     4:  transformed parameters {
     5:    real z;
     6:    z = normal_rng(0, 1);
               ^
     7:  }
     8:  model {
   -------------------------------------------------

Random number generators are only allowed in transformed data block, generated quantities block or user-defined functions with names ending in _rng.
  $ ../../../../install/default/bin/stanc rng_loc6.stan
Semantic error in 'rng_loc6.stan', line 6, column 6 to column 22:
   -------------------------------------------------
     4:  model {
     5:    real z;
     6:    z = normal_rng(0, 1);
               ^
     7:  
     8:    y ~ normal(0, 1);
   -------------------------------------------------

Random number generators are only allowed in transformed data block, generated quantities block or user-defined functions with names ending in _rng.
  $ ../../../../install/default/bin/stanc row_vector_expr_bad1.stan
Semantic error in 'row_vector_expr_bad1.stan', line 4, column 2 to column 29:
   -------------------------------------------------
     2:    row_vector[2] A;
     3:    row_vector[3] B;
     4:    row_vector[2] X = [ A, B ];
           ^
     5:  }
     6:  model {
   -------------------------------------------------

Ill-typed arguments supplied to assignment operator =: lhs has type row_vector and rhs has type matrix
  $ ../../../../install/default/bin/stanc row_vector_expr_bad2.stan
Semantic error in 'row_vector_expr_bad2.stan', line 5, column 25 to column 26:
   -------------------------------------------------
     3:    row_vector[2] A;
     4:    row_vector[3] B;
     5:    row_vector[2] X = [ x, A ];
                                  ^
     6:  }
     7:  model {
   -------------------------------------------------

Row_vector expression must have all int or real entries. Found type row_vector.
  $ ../../../../install/default/bin/stanc shadow.stan
Semantic error in 'shadow.stan', line 2, column 3 to line 4, column 4:
   -------------------------------------------------
     1:  functions {
     2:     int log10(int x) {
            ^
     3:      return 1;
     4:     }
   -------------------------------------------------

Function 'log10' cannot be overloaded by return type only. Previously used return type real
  $ ../../../../install/default/bin/stanc signature_function_known.stan
Semantic error in 'signature_function_known.stan', line 8, column 12 to column 42:
   -------------------------------------------------
     6:  }
     7:  model {
     8:    target += bernoulli_logit_lpmf(x, theta);
                     ^
     9:  }
   -------------------------------------------------

Ill-typed arguments supplied to function 'bernoulli_logit_lpmf':
(vector, vector)
Available signatures:
(int, row_vector) => real
  The first argument must be int but got vector
(int, vector) => real
  The first argument must be int but got vector
(int, array[] real) => real
  The first argument must be int but got vector
(int, real) => real
  The first argument must be int but got vector
(array[] int, row_vector) => real
  The first argument must be array[] int but got vector
(Additional signatures omitted)
  $ ../../../../install/default/bin/stanc signature_function_unknown.stan
Semantic error in 'signature_function_unknown.stan', line 8, column 12 to column 37:
   -------------------------------------------------
     6:  }
     7:  model {
     8:    target += foo_whatev_lpdf(x, theta);
                     ^
     9:  }
   -------------------------------------------------

A returning function was expected but an undeclared identifier 'foo_whatev_lpdf' was supplied.
  $ ../../../../install/default/bin/stanc signature_sampling_known.stan
Semantic error in 'signature_sampling_known.stan', line 8, column 2 to column 29:
   -------------------------------------------------
     6:  }
     7:  model {
     8:    x ~ bernoulli_logit(theta);
           ^
     9:  }
   -------------------------------------------------

Ill-typed arguments supplied to function 'bernoulli_logit':
(vector, vector)
Available signatures:
(int, row_vector) => real
  The first argument must be int but got vector
(int, vector) => real
  The first argument must be int but got vector
(int, array[] real) => real
  The first argument must be int but got vector
(int, real) => real
  The first argument must be int but got vector
(array[] int, row_vector) => real
  The first argument must be array[] int but got vector
(Additional signatures omitted)
  $ ../../../../install/default/bin/stanc signature_sampling_udf.stan
Semantic error in 'signature_sampling_udf.stan', line 8, column 2 to column 19:
   -------------------------------------------------
     6:  
     7:  model {
     8:    1.0 ~ foo(3.5,3);
           ^
     9:  }
   -------------------------------------------------

Ill-typed arguments supplied to function 'foo':
(real, real, int)
Available signatures:
(real, int, real) => real
  The second argument must be int but got real
  $ ../../../../install/default/bin/stanc signature_sampling_unknown.stan
Semantic error in 'signature_sampling_unknown.stan', line 8, column 2 to column 24:
   -------------------------------------------------
     6:  }
     7:  model {
     8:    x ~ foo_whatev(theta);
           ^
     9:  }
   -------------------------------------------------

Ill-typed arguments to '~' statement. No distribution 'foo_whatev' was found.
  $ ../../../../install/default/bin/stanc stanc_helper.stan
Semantic error in 'stanc_helper.stan', line 5, column 2 to column 18:
   -------------------------------------------------
     3:  }
     4:  model {
     5:    y ~ ormal(0, 1);
           ^
     6:  }
   -------------------------------------------------

Ill-typed arguments to '~' statement. No distribution 'ormal' was found.
  $ ../../../../install/default/bin/stanc string_literal_newline.stan
Syntax error in 'string_literal_newline.stan', line 3, column 1, lexing error:
   -------------------------------------------------
     1:  transformed data {
     2:    print(
     3:    "print
           ^
     4:    lines");
     5:  }
   -------------------------------------------------

Invalid character found.
  $ ../../../../install/default/bin/stanc target-reserved.stan
Semantic error in 'target-reserved.stan', line 2, column 7 to column 13:
   -------------------------------------------------
     1:  data {
     2:    real target;
                ^
     3:  }
     4:  parameters {
   -------------------------------------------------

Identifier 'target' clashes with reserved keyword.
  $ ../../../../install/default/bin/stanc ternaryif-fntype.stan
Semantic error in 'ternaryif-fntype.stan', line 13, column 6 to column 28:
   -------------------------------------------------
    11:      array[1] vector[1] true_states;
    12:      true_states = ode_rk45(
    13:        t0 < 0 ? rflow : gflow, [1]', t0, {1.}
               ^
    14:      );
    15:  }
   -------------------------------------------------

Ternary expression cannot have a function type: (real, vector) => vector
  $ ../../../../install/default/bin/stanc tilde-bad.stan
Semantic error in 'tilde-bad.stan', line 8, column 8 to column 19:
   -------------------------------------------------
     6:  }
     7:  model {
     8:    foo ~ normal_lpdf(0, 1);
                 ^
     9:  }
   -------------------------------------------------

~ statement should refer to a distribution without its "_lpdf/_lupdf" or "_lpmf/_lupmf" suffix.
For example, "target += normal_lpdf(y, 0, 1)" should become "y ~ normal(0, 1)."
  $ ../../../../install/default/bin/stanc too-many-indices.stan
Semantic error in 'too-many-indices.stan', line 4, column 16 to column 31:
   -------------------------------------------------
     2:    array[2] matrix[2,3] a = { [ [1,2,3], [4,5,6] ],
     3:  		       [ [2,2,3], [2,5,6] ] };
     4:    vector[2] b = a[1, 1, 1:2, 1];
                         ^
     5:  }
   -------------------------------------------------

Too many indexes, expression dimensions=3, indexes found=4.
  $ ../../../../install/default/bin/stanc truncation-bad-type1.stan
Semantic error in 'truncation-bad-type1.stan', line 1, column 8 to column 37:
   -------------------------------------------------
     1:  model { 1 ~ bernoulli(0.2) T[1, 1.0]; }
                 ^
   -------------------------------------------------

Truncation is only defined if distribution has _lcdf and _lccdf functions implemented with appropriate signature.
  $ ../../../../install/default/bin/stanc truncation-bad-type2.stan
Semantic error in 'truncation-bad-type2.stan', line 1, column 8 to column 37:
   -------------------------------------------------
     1:  model { 1 ~ bernoulli(0.2) T[0.0, 1]; }
                 ^
   -------------------------------------------------

Truncation is only defined if distribution has _lcdf and _lccdf functions implemented with appropriate signature.
  $ ../../../../install/default/bin/stanc truncation-bad-type3.stan
Semantic error in 'truncation-bad-type3.stan', line 1, column 8 to column 36:
   -------------------------------------------------
     1:  model { 1 ~ bernoulli(0.2) T[, 1.0]; }
                 ^
   -------------------------------------------------

Truncation is only defined if distribution has _lcdf and _lccdf functions implemented with appropriate signature.
  $ ../../../../install/default/bin/stanc truncation-bad-type4.stan
Semantic error in 'truncation-bad-type4.stan', line 1, column 8 to column 36:
   -------------------------------------------------
     1:  model { 1 ~ bernoulli(0.2) T[0.0, ]; }
                 ^
   -------------------------------------------------

Truncation is only defined if distribution has _lcdf and _lccdf functions implemented with appropriate signature.
  $ ../../../../install/default/bin/stanc typo.stan
Semantic error in 'typo.stan', line 2, column 17 to column 34:
   -------------------------------------------------
     1:  transformed data {
     2:     vector[3] x = to_vetor({1,2,3});
                          ^
     3:  }
   -------------------------------------------------

A returning function was expected but an undeclared identifier 'to_vetor' was supplied.
A similar known identifier is 'to_vector'
  $ ../../../../install/default/bin/stanc validate_add_expression_dimss_bad.stan
Semantic error in 'validate_add_expression_dimss_bad.stan', line 4, column 6 to column 13:
   -------------------------------------------------
     2:    real x;
     3:    vector[3] v;
     4:    x = v[1][2];
               ^
     5:  }
     6:  parameters {
   -------------------------------------------------

Too many indexes, expression dimensions=0, indexes found=1.
  $ ../../../../install/default/bin/stanc validate_add_var_bad1.stan
Semantic error in 'validate_add_var_bad1.stan', line 3, column 7 to column 8:
   -------------------------------------------------
     1:  data {
     2:    real x;
     3:    real x;
                ^
     4:  }
     5:  parameters {
   -------------------------------------------------

Identifier 'x' is already in use.
  $ ../../../../install/default/bin/stanc validate_add_var_bad2.stan
Semantic error in 'validate_add_var_bad2.stan', line 2, column 2 to column 8:
   -------------------------------------------------
     1:  parameters {
     2:    int m;
           ^
     3:    real y;
     4:  }
   -------------------------------------------------

(Transformed) Parameters cannot be integers.
  $ ../../../../install/default/bin/stanc validate_allow_sample_bad1.stan
Semantic error in 'validate_allow_sample_bad1.stan', line 3, column 2 to column 18:
   -------------------------------------------------
     1:  transformed data {
     2:    real z;
     3:    z ~ normal(0,1);
           ^
     4:  }
     5:  parameters {
   -------------------------------------------------

Target can only be accessed in the model block, transformed paramters block, or in definitions of functions with the suffix _lp.
  $ ../../../../install/default/bin/stanc validate_allow_sample_bad2.stan
Semantic error in 'validate_allow_sample_bad2.stan', line 9, column 2 to column 18:
   -------------------------------------------------
     7:  generated quantities {
     8:    real z;
     9:    z ~ normal(0,1);
           ^
    10:  }
   -------------------------------------------------

Target can only be accessed in the model block, transformed paramters block, or in definitions of functions with the suffix _lp.
  $ ../../../../install/default/bin/stanc validate_array_expr_bad1.stan
Semantic error in 'validate_array_expr_bad1.stan', line 6, column 2 to column 41:
   -------------------------------------------------
     4:  model {
     5:    array[5] int int_1_a;
     6:    int_1_a = { 1.0, 2.0, 3.0, 4.0 , 5.0 };  // type mismatch
           ^
     7:    y ~ normal(0,1);
     8:  }
   -------------------------------------------------

Ill-typed arguments supplied to assignment operator =: lhs has type array[] int and rhs has type array[] real
  $ ../../../../install/default/bin/stanc validate_array_expr_bad2.stan
Semantic error in 'validate_array_expr_bad2.stan', line 6, column 2 to column 24:
   -------------------------------------------------
     4:  model {
     5:    array[3] int int_1_a;
     6:    int_1_a = { { 1*1 } };  // dim mismatch
           ^
     7:    y ~ normal(0,1);
     8:  }
   -------------------------------------------------

Ill-typed arguments supplied to assignment operator =: lhs has type array[] int and rhs has type array[,] int
  $ ../../../../install/default/bin/stanc validate_array_expr_bad3.stan
Syntax error in 'validate_array_expr_bad3.stan', line 6, column 14 to column 15, parsing error:
   -------------------------------------------------
     4:  model {
     5:    array[3] int int_1_a;
     6:    int_1_a = { };  // cannot be empty
                       ^
     7:    y ~ normal(0,1);
     8:  }
   -------------------------------------------------

Expression expected after "{" in array expression.
  $ ../../../../install/default/bin/stanc validate_array_expr_bad3a.stan
Syntax error in 'validate_array_expr_bad3a.stan', line 5, column 36 to column 37, parsing error:
   -------------------------------------------------
     3:  }
     4:  model {
     5:    array[2,1] real loc_real_dim2 = {{},{}}; // cannot be empty
                                             ^
     6:    y ~ normal(0,1);
     7:  }
   -------------------------------------------------

Expression expected after "{" in array expression.
  $ ../../../../install/default/bin/stanc validate_conditional_op_bad-1.stan
Semantic error in 'validate_conditional_op_bad-1.stan', line 5, column 7 to column 19:
   -------------------------------------------------
     3:    real ty;
     4:    array[2,2] row_vector[6] twa2;
     5:    tx = twa2 ? 2 : 3;   // BAD
                ^
     6:  }
     7:  parameters {
   -------------------------------------------------

Condition in ternary expression must be primitive int; found type=array[,] row_vector
  $ ../../../../install/default/bin/stanc validate_conditional_op_bad-2.stan
Semantic error in 'validate_conditional_op_bad-2.stan', line 5, column 7 to column 20:
   -------------------------------------------------
     3:    real ty;
     4:    array[2,2] row_vector[6] twa2;
     5:    tx = 0 ? ty : twa2;   // BAD
                ^
     6:  }
     7:  parameters {
   -------------------------------------------------

Type mismatch in ternary expression, expression when true is: real; expression when false is: array[,] row_vector
  $ ../../../../install/default/bin/stanc validate_exponentiation_bad.stan
Semantic error in 'validate_exponentiation_bad.stan', line 7, column 2 to column 12:
   -------------------------------------------------
     5:  transformed data {
     6:    int z;
     7:    z = i ^ j;  // int, int
           ^
     8:  }
     9:  parameters {
   -------------------------------------------------

Ill-typed arguments supplied to assignment operator =: lhs has type int and rhs has type real
  $ ../../../../install/default/bin/stanc validate_int_expr2_bad1.stan
Semantic error in 'validate_int_expr2_bad1.stan', line 5, column 12 to column 15:
   -------------------------------------------------
     3:  }
     4:  model {
     5:    for (n in 1.7:N)
                     ^
     6:      y ~ normal(0,1);
     7:  }
   -------------------------------------------------

Lower bound of for-loop must be of type int. Instead found type real.
  $ ../../../../install/default/bin/stanc validate_int_expr2_bad2.stan
Semantic error in 'validate_int_expr2_bad2.stan', line 5, column 14 to column 18:
   -------------------------------------------------
     3:  }
     4:  model {
     5:    for (n in 1:10.3)
                       ^
     6:      y ~ normal(0,1);
     7:  }
   -------------------------------------------------

Upper bound of for-loop must be of type int. Instead found type real.
  $ ../../../../install/default/bin/stanc validate_int_expr2_bad3.stan
Semantic error in 'validate_int_expr2_bad3.stan', line 2, column 9 to column 13:
   -------------------------------------------------
     1:  parameters {
     2:    vector[10.9] y;
                  ^
     3:  }
     4:  model {
   -------------------------------------------------

Vector sizes must be of type int. Instead found type real.
  $ ../../../../install/default/bin/stanc validate_int_expr2_bad4.stan
Semantic error in 'validate_int_expr2_bad4.stan', line 5, column 14 to column 18:
   -------------------------------------------------
     3:  }
     4:  model {
     5:    for (n in 1:10.3)
                       ^
     6:      y ~ normal(0,1);
     7:  }
   -------------------------------------------------

Upper bound of for-loop must be of type int. Instead found type real.
  $ ../../../../install/default/bin/stanc validate_logical_negate_expr_bad.stan
Semantic error in 'validate_logical_negate_expr_bad.stan', line 3, column 6 to column 8:
   -------------------------------------------------
     1:  transformed data {
     2:    vector[3] v;
     3:    v = !v;
               ^
     4:  }
     5:  parameters {
   -------------------------------------------------

Ill-typed arguments supplied to prefix operator !. Available signatures: 
(int) => int
(real) => int
Instead supplied argument of incompatible type: vector.
  $ ../../../../install/default/bin/stanc validate_modulus_bad.stan
Semantic error in 'validate_modulus_bad.stan', line 7, column 6 to column 11:
   -------------------------------------------------
     5:  transformed data {
     6:    real k;
     7:    k = i % j;  // real, real
               ^
     8:  }
     9:  parameters {
   -------------------------------------------------

Ill-typed arguments supplied to infix operator %. Available signatures: 
(int, int) => int
Instead supplied arguments of incompatible type: real, real.
  $ ../../../../install/default/bin/stanc validate_set_double_offset_multiplier_bad1.stan
Semantic error in 'validate_set_double_offset_multiplier_bad1.stan', line 3, column 14 to column 17:
   -------------------------------------------------
     1:  parameters {
     2:    vector[3] vvv;
     3:    real<offset=vvv> a;
                       ^
     4:    real y;
     5:  }
   -------------------------------------------------

Offset must be a scalar. Instead found type vector.
  $ ../../../../install/default/bin/stanc validate_set_double_offset_multiplier_bad2.stan
Semantic error in 'validate_set_double_offset_multiplier_bad2.stan', line 3, column 18 to column 21:
   -------------------------------------------------
     1:  parameters {
     2:    vector[3] vvv;
     3:    real<multiplier=vvv> a;
                           ^
     4:    real y;
     5:  }
   -------------------------------------------------

Multiplier must be a scalar. Instead found type vector.
  $ ../../../../install/default/bin/stanc validate_set_double_offset_multiplier_bad3.stan
Syntax error in 'validate_set_double_offset_multiplier_bad3.stan', line 2, column 15 to column 25, parsing error:
   -------------------------------------------------
     1:  parameters {
     2:    real<lower=1,multiplier=-31> a;
                        ^
     3:    real y;
     4:  }
   -------------------------------------------------

"upper =" expression (not containing binary logical operators) ">" expected after "<lower =" expression "," in top-level variable declaration.
  $ ../../../../install/default/bin/stanc validate_set_double_range_lower_bad1.stan
Semantic error in 'validate_set_double_range_lower_bad1.stan', line 3, column 13 to column 14:
   -------------------------------------------------
     1:  data {
     2:    vector[3] v;
     3:    real<lower=v> a;
                      ^
     4:  }
     5:  parameters {
   -------------------------------------------------

Lower bound must be a scalar. Instead found type vector.
  $ ../../../../install/default/bin/stanc validate_set_double_range_lower_bad2.stan
Semantic error in 'validate_set_double_range_lower_bad2.stan', line 3, column 13 to column 14:
   -------------------------------------------------
     1:  data {
     2:    vector[3] v;
     3:    real<lower=v,upper=2.9> a;
                      ^
     4:  }
     5:  parameters {
   -------------------------------------------------

Lower bound must be a scalar. Instead found type vector.
  $ ../../../../install/default/bin/stanc validate_set_double_range_upper_bad1.stan
Semantic error in 'validate_set_double_range_upper_bad1.stan', line 3, column 13 to column 14:
   -------------------------------------------------
     1:  data {
     2:    vector[3] v;
     3:    real<upper=v> a;
                      ^
     4:  }
     5:  parameters {
   -------------------------------------------------

Upper bound must be a scalar. Instead found type vector.
  $ ../../../../install/default/bin/stanc validate_set_double_range_upper_bad2.stan
Semantic error in 'validate_set_double_range_upper_bad2.stan', line 3, column 23 to column 24:
   -------------------------------------------------
     1:  data {
     2:    vector[3] v;
     3:    real<lower=2.9,upper=v> a;
                                ^
     4:  }
     5:  parameters {
   -------------------------------------------------

Upper bound must be a scalar. Instead found type vector.
  $ ../../../../install/default/bin/stanc validate_set_int_range_lower_bad1.stan
Semantic error in 'validate_set_int_range_lower_bad1.stan', line 2, column 2 to column 19:
   -------------------------------------------------
     1:  data {
     2:    int<lower=1.7> a;
           ^
     3:    int<lower=1,upper=3> b;
     4:  }
   -------------------------------------------------

Bounds of integer variable must be of type int. Found type real.
  $ ../../../../install/default/bin/stanc validate_set_int_range_lower_bad2.stan
Semantic error in 'validate_set_int_range_lower_bad2.stan', line 3, column 2 to column 27:
   -------------------------------------------------
     1:  data {
     2:    int<lower=1> a;
     3:    int<lower=1.9,upper=3> b;
           ^
     4:  }
     5:  parameters {
   -------------------------------------------------

Bounds of integer variable must be of type int. Found type real.
  $ ../../../../install/default/bin/stanc validate_set_int_range_lower_bad3.stan
Semantic error in 'validate_set_int_range_lower_bad3.stan', line 3, column 2 to column 27:
   -------------------------------------------------
     1:  data {
     2:    int<lower=1> a;
     3:    int<lower=1,upper=3.2> b;
           ^
     4:  }
     5:  parameters {
   -------------------------------------------------

Bounds of integer variable must be of type int. Found type real.
  $ ../../../../install/default/bin/stanc validate_set_int_range_upper_bad1.stan
Semantic error in 'validate_set_int_range_upper_bad1.stan', line 2, column 2 to column 19:
   -------------------------------------------------
     1:  data {
     2:    int<upper=1.7> a;
           ^
     3:    int<lower=1,upper=3> b;
     4:  }
   -------------------------------------------------

Bounds of integer variable must be of type int. Found type real.
  $ ../../../../install/default/bin/stanc validate_set_int_range_upper_bad2.stan
Semantic error in 'validate_set_int_range_upper_bad2.stan', line 3, column 2 to column 27:
   -------------------------------------------------
     1:  data {
     2:    int<lower=1> a;
     3:    int<lower=1,upper=3.2> b;
           ^
     4:  }
     5:  parameters {
   -------------------------------------------------

Bounds of integer variable must be of type int. Found type real.
  $ ../../../../install/default/bin/stanc validate_validate_int_expr_bad1.stan
Semantic error in 'validate_validate_int_expr_bad1.stan', line 2, column 9 to column 12:
   -------------------------------------------------
     1:  data {
     2:    vector[3.7] a;
                  ^
     3:    row_vector[3] b;
     4:    matrix[3,3] c;
   -------------------------------------------------

Vector sizes must be of type int. Instead found type real.
  $ ../../../../install/default/bin/stanc validate_validate_int_expr_bad10.stan
Semantic error in 'validate_validate_int_expr_bad10.stan', line 9, column 24 to column 27:
   -------------------------------------------------
     7:    ordered[3] f;
     8:    positive_ordered[3] g;
     9:    cholesky_factor_cov[4,5.8] h;
                                 ^
    10:    cholesky_factor_cov[3] j;
    11:    cov_matrix[3] k;
   -------------------------------------------------

Matrix column size must be of type int. Instead found type real.
  $ ../../../../install/default/bin/stanc validate_validate_int_expr_bad11.stan
Semantic error in 'validate_validate_int_expr_bad11.stan', line 10, column 22 to column 25:
   -------------------------------------------------
     8:    positive_ordered[3] g;
     9:    cholesky_factor_cov[4,5] h;
    10:    cholesky_factor_cov[3.9] j;
                               ^
    11:    cov_matrix[3] k;
    12:    corr_matrix[3] l;
   -------------------------------------------------

Matrix row size must be of type int. Instead found type real.
  $ ../../../../install/default/bin/stanc validate_validate_int_expr_bad12.stan
Semantic error in 'validate_validate_int_expr_bad12.stan', line 11, column 13 to column 16:
   -------------------------------------------------
     9:    cholesky_factor_cov[4,5] h;
    10:    cholesky_factor_cov[3] j;
    11:    cov_matrix[3.5] k;
                      ^
    12:    corr_matrix[3] l;
    13:  }
   -------------------------------------------------

Matrix row size must be of type int. Instead found type real.
  $ ../../../../install/default/bin/stanc validate_validate_int_expr_bad13.stan
Semantic error in 'validate_validate_int_expr_bad13.stan', line 12, column 14 to column 17:
   -------------------------------------------------
    10:    cholesky_factor_cov[3] j;
    11:    cov_matrix[3] k;
    12:    corr_matrix[3.3] l;
                       ^
    13:  }
    14:  parameters {
   -------------------------------------------------

Matrix row size must be of type int. Instead found type real.
  $ ../../../../install/default/bin/stanc validate_validate_int_expr_bad2.stan
Semantic error in 'validate_validate_int_expr_bad2.stan', line 3, column 13 to column 16:
   -------------------------------------------------
     1:  data {
     2:    vector[3] a;
     3:    row_vector[3.7] b;
                      ^
     4:    matrix[3,3] c;
     5:    unit_vector[3] d;
   -------------------------------------------------

Row vector sizes must be of type int. Instead found type real.
  $ ../../../../install/default/bin/stanc validate_validate_int_expr_bad3.stan
Semantic error in 'validate_validate_int_expr_bad3.stan', line 4, column 9 to column 12:
   -------------------------------------------------
     2:    vector[3] a;
     3:    row_vector[3] b;
     4:    matrix[3.2,3] c;
                  ^
     5:    unit_vector[3] d;
     6:    simplex[3] e;
   -------------------------------------------------

Matrix row size must be of type int. Instead found type real.
  $ ../../../../install/default/bin/stanc validate_validate_int_expr_bad4.stan
Semantic error in 'validate_validate_int_expr_bad4.stan', line 4, column 11 to column 14:
   -------------------------------------------------
     2:    vector[3] a;
     3:    row_vector[3] b;
     4:    matrix[3,3.1] c;
                    ^
     5:    unit_vector[3] d;
     6:    simplex[3] e;
   -------------------------------------------------

Matrix column size must be of type int. Instead found type real.
  $ ../../../../install/default/bin/stanc validate_validate_int_expr_bad5.stan
Semantic error in 'validate_validate_int_expr_bad5.stan', line 5, column 14 to column 17:
   -------------------------------------------------
     3:    row_vector[3] b;
     4:    matrix[3,3] c;
     5:    unit_vector[3.2] d;
                       ^
     6:    simplex[3] e;
     7:    ordered[3] f;
   -------------------------------------------------

Vector sizes must be of type int. Instead found type real.
  $ ../../../../install/default/bin/stanc validate_validate_int_expr_bad6.stan
Semantic error in 'validate_validate_int_expr_bad6.stan', line 6, column 10 to column 13:
   -------------------------------------------------
     4:    matrix[3,3] c;
     5:    unit_vector[3] d;
     6:    simplex[3.9] e;
                   ^
     7:    ordered[3] f;
     8:    positive_ordered[3] g;
   -------------------------------------------------

Vector sizes must be of type int. Instead found type real.
  $ ../../../../install/default/bin/stanc validate_validate_int_expr_bad7.stan
Semantic error in 'validate_validate_int_expr_bad7.stan', line 7, column 10 to column 13:
   -------------------------------------------------
     5:    unit_vector[3] d;
     6:    simplex[3] e;
     7:    ordered[3.9] f;
                   ^
     8:    positive_ordered[3] g;
     9:    cholesky_factor_cov[4,5] h;
   -------------------------------------------------

Vector sizes must be of type int. Instead found type real.
  $ ../../../../install/default/bin/stanc validate_validate_int_expr_bad8.stan
Semantic error in 'validate_validate_int_expr_bad8.stan', line 8, column 19 to column 22:
   -------------------------------------------------
     6:    simplex[3] e;
     7:    ordered[3] f;
     8:    positive_ordered[3.2] g;
                            ^
     9:    cholesky_factor_cov[4,5] h;
    10:    cholesky_factor_cov[3] j;
   -------------------------------------------------

Vector sizes must be of type int. Instead found type real.
  $ ../../../../install/default/bin/stanc validate_validate_int_expr_bad9.stan
Semantic error in 'validate_validate_int_expr_bad9.stan', line 9, column 22 to column 25:
   -------------------------------------------------
     7:    ordered[3] f;
     8:    positive_ordered[3] g;
     9:    cholesky_factor_cov[4.1,5] h;
                               ^
    10:    cholesky_factor_cov[3] j;
    11:    cov_matrix[3] k;
   -------------------------------------------------

Matrix row size must be of type int. Instead found type real.
  $ ../../../../install/default/bin/stanc var-decl-bad-1.stan
Semantic error in 'var-decl-bad-1.stan', line 3, column 13 to column 14:
   -------------------------------------------------
     1:  parameters {
     2:    array[3] real x;
     3:    array[size(x)] real y;
                      ^
     4:  }
     5:  model {
   -------------------------------------------------

Non-data variables are not allowed in top level size declarations.
  $ ../../../../install/default/bin/stanc var-decl-bad-2.stan
Semantic error in 'var-decl-bad-2.stan', line 3, column 8 to column 22:
   -------------------------------------------------
     1:  parameters {
     2:    array[3] real x;
     3:    array[poisson_rng(3)] real y;
                 ^
     4:  }
     5:  model {
   -------------------------------------------------

Random number generators are not allowed in top level size declarations.<|MERGE_RESOLUTION|>--- conflicted
+++ resolved
@@ -1387,10 +1387,7 @@
     15:  }
    -------------------------------------------------
 
-<<<<<<< HEAD
 Target can only be accessed in the model block, transformed paramters block, or in definitions of functions with the suffix _lp.
-=======
-Target can only be accessed in the model block or in definitions of functions with the suffix _lp.
   $ ../../../../install/default/bin/stanc functions-bad8.stan
 Semantic error in 'functions-bad8.stan', line 3, column 2 to column 18:
    -------------------------------------------------
@@ -1413,7 +1410,6 @@
    -------------------------------------------------
 
 Function 'bar' is declared without specifying a definition.
->>>>>>> d333bd58
   $ ../../../../install/default/bin/stanc get-lp-target-data.stan
 Semantic error in 'get-lp-target-data.stan', line 2, column 19 to column 27:
    -------------------------------------------------
