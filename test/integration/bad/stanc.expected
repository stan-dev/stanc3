--- conflicted
+++ resolved
@@ -1824,111 +1824,6 @@
    -------------------------------------------------
 
 Index must be of type int or int[] or must be a range. Instead found type real.
-<<<<<<< HEAD
-=======
-  $ ../../../../install/default/bin/stanc redefine-ccdf1.stan
-Semantic error in 'redefine-ccdf1.stan', line 2, column 7 to column 20:
-   -------------------------------------------------
-     1:  functions {
-     2:    real poisson_lccdf(int n, real x) {
-                ^
-     3:      return -x^2;
-     4:    }
-   -------------------------------------------------
-
-Identifier 'poisson_lccdf' clashes with Stan Math library function.
-  $ ../../../../install/default/bin/stanc redefine-ccdf2.stan
-Semantic error in 'redefine-ccdf2.stan', line 2, column 7 to column 20:
-   -------------------------------------------------
-     1:  functions {
-     2:    real poisson_lccdf(int n, real x) {
-                ^
-     3:      return -x^2;
-     4:    }
-   -------------------------------------------------
-
-Identifier 'poisson_lccdf' clashes with Stan Math library function.
-  $ ../../../../install/default/bin/stanc redefine-ccdf3.stan
-Semantic error in 'redefine-ccdf3.stan', line 5, column 7 to column 19:
-   -------------------------------------------------
-     3:      return -x^2;
-     4:    }
-     5:    real foo_ccdf_log(int n, real x) {
-                ^
-     6:      return -x^2;
-     7:    }
-   -------------------------------------------------
-
-Identifier 'foo_lccdf' is already in use.
-  $ ../../../../install/default/bin/stanc redefine-cdf1.stan
-Semantic error in 'redefine-cdf1.stan', line 2, column 7 to column 19:
-   -------------------------------------------------
-     1:  functions {
-     2:    real poisson_lcdf(int n, real x) {
-                ^
-     3:      return -x^2;
-     4:    }
-   -------------------------------------------------
-
-Identifier 'poisson_lcdf' clashes with Stan Math library function.
-  $ ../../../../install/default/bin/stanc redefine-cdf2.stan
-Semantic error in 'redefine-cdf2.stan', line 2, column 7 to column 19:
-   -------------------------------------------------
-     1:  functions {
-     2:    real poisson_lcdf(int n, real x) {
-                ^
-     3:      return -x^2;
-     4:    }
-   -------------------------------------------------
-
-Identifier 'poisson_lcdf' clashes with Stan Math library function.
-  $ ../../../../install/default/bin/stanc redefine-cdf3.stan
-Semantic error in 'redefine-cdf3.stan', line 5, column 7 to column 18:
-   -------------------------------------------------
-     3:      return -x^2;
-     4:    }
-     5:    real foo_cdf_log(int n, real x) {
-                ^
-     6:      return -x^2;
-     7:    }
-   -------------------------------------------------
-
-Identifier 'foo_lcdf' is already in use.
-  $ ../../../../install/default/bin/stanc redefine-prob1.stan
-Semantic error in 'redefine-prob1.stan', line 2, column 7 to column 19:
-   -------------------------------------------------
-     1:  functions {
-     2:    real poisson_lpdf(real n, real x) {
-                ^
-     3:      return -x^2;
-     4:    }
-   -------------------------------------------------
-
-Identifier 'poisson_lpmf' clashes with Stan Math library function.
-  $ ../../../../install/default/bin/stanc redefine-prob2.stan
-Semantic error in 'redefine-prob2.stan', line 2, column 7 to column 19:
-   -------------------------------------------------
-     1:  functions {
-     2:    real poisson_lpmf(int n, real x) {
-                ^
-     3:      return -x^2;
-     4:    }
-   -------------------------------------------------
-
-Identifier 'poisson_lpmf' clashes with Stan Math library function.
-  $ ../../../../install/default/bin/stanc redefine-prob3.stan
-Semantic error in 'redefine-prob3.stan', line 5, column 7 to column 15:
-   -------------------------------------------------
-     3:      return -y^2;
-     4:    }
-     5:    real foo_lpmf(int y) {
-                ^
-     6:      return y^2 / 2;
-     7:    }
-   -------------------------------------------------
-
-Identifier 'foo_log' is already in use.
->>>>>>> 727c7624
   $ ../../../../install/default/bin/stanc rng_loc1.stan
 Semantic error in 'rng_loc1.stan', line 3, column 11 to column 29:
    -------------------------------------------------
