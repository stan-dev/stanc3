--- conflicted
+++ resolved
@@ -1619,10 +1619,7 @@
      6:  }
    -------------------------------------------------
 
-<<<<<<< HEAD
 Ill-typed arguments to '~' statement. No function 'multiply_lpdf' was found when looking for distribution 'multiply'.
-=======
-Ill-typed arguments to '~' statement. No distribution 'multiply' was found.
   $ ../../../../install/default/bin/stanc noninfinite_loop_return.stan
 Semantic error in 'noninfinite_loop_return.stan', line 2, column 2 to line 15, column 3:
    -------------------------------------------------
@@ -1656,7 +1653,6 @@
    -------------------------------------------------
 
 Function bodies must contain a return statement of correct type in every branch.
->>>>>>> 06d56dad
   $ ../../../../install/default/bin/stanc oneline-error.stan
 Syntax error in 'oneline-error.stan', line 1, column 20 to column 21, parsing error:
    -------------------------------------------------
