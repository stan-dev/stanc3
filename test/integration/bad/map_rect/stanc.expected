--- conflicted
+++ resolved
@@ -8,16 +8,6 @@
     20:  }
    -------------------------------------------------
 
-<<<<<<< HEAD
-Ill-typed arguments supplied to function 'map_rect'. Available signatures:
-(<F1>, vector, array[] vector, data array[,] real, data array[,] int) => vector
-  where
-<F1> = (vector, vector, data array[] real, data array[] int) => vector
-Instead supplied arguments of incompatible type:
-(<F2>, vector, array[] vector, array[,] real, array[,,] int)
-  where
-<F2> = (vector, vector, array[] real, array[] int) => vector
-=======
 Ill-typed arguments supplied to function 'map_rect':
 (<F1>, vector, array[] vector, array[,] real, array[,,] int)
 where F1 = (vector, vector, array[] real, array[] int) => vector
@@ -25,7 +15,6 @@
 (<F2>, vector, array[] vector, data array[,] real, data array[,] int) => vector
 where F2 = (vector, vector, data array[] real, data array[] int) => vector
   The 5th argument must be array[,] int but got array[,,] int
->>>>>>> 3ef01d09
   $ ../../../../../install/default/bin/stanc bad_data_int_const.stan
 Semantic error in 'bad_data_int_const.stan', line 21, column 8 to line 22, column 43:
    -------------------------------------------------
@@ -37,16 +26,6 @@
     23:  }
    -------------------------------------------------
 
-<<<<<<< HEAD
-Ill-typed arguments supplied to function 'map_rect'. Available signatures:
-(<F1>, vector, array[] vector, data array[,] real, data array[,] int) => vector
-  where
-<F1> = (vector, vector, data array[] real, data array[] int) => vector
-Instead supplied arguments of incompatible type:
-(<F2>, vector, array[] vector, array[,] real, array[,] int)
-  where
-<F2> = (vector, vector, array[] real, array[] int) => vector
-=======
 Ill-typed arguments supplied to function 'map_rect':
 (<F1>, vector, array[] vector, array[,] real, array[,] int)
 where F1 = (vector, vector, array[] real, array[] int) => vector
@@ -56,7 +35,6 @@
   The 5th argument must be data-only. (Local variables are assumed to depend
   on parameters; same goes for function inputs unless they are marked with
   the keyword 'data'.)
->>>>>>> 3ef01d09
   $ ../../../../../install/default/bin/stanc bad_data_r_type.stan
 Semantic error in 'bad_data_r_type.stan', line 19, column 8 to column 68:
    -------------------------------------------------
@@ -67,16 +45,6 @@
     20:  }
    -------------------------------------------------
 
-<<<<<<< HEAD
-Ill-typed arguments supplied to function 'map_rect'. Available signatures:
-(<F1>, vector, array[] vector, data array[,] real, data array[,] int) => vector
-  where
-<F1> = (vector, vector, data array[] real, data array[] int) => vector
-Instead supplied arguments of incompatible type:
-(<F2>, vector, array[] vector, real, array[,] int)
-  where
-<F2> = (vector, vector, array[] real, array[] int) => vector
-=======
 Ill-typed arguments supplied to function 'map_rect':
 (<F1>, vector, array[] vector, real, array[,] int)
 where F1 = (vector, vector, array[] real, array[] int) => vector
@@ -84,7 +52,6 @@
 (<F2>, vector, array[] vector, data array[,] real, data array[,] int) => vector
 where F2 = (vector, vector, data array[] real, data array[] int) => vector
   The fourth argument must be array[,] real but got real
->>>>>>> 3ef01d09
   $ ../../../../../install/default/bin/stanc bad_data_real_const.stan
 Semantic error in 'bad_data_real_const.stan', line 20, column 8 to column 70:
    -------------------------------------------------
@@ -95,16 +62,6 @@
     21:  }
    -------------------------------------------------
 
-<<<<<<< HEAD
-Ill-typed arguments supplied to function 'map_rect'. Available signatures:
-(<F1>, vector, array[] vector, data array[,] real, data array[,] int) => vector
-  where
-<F1> = (vector, vector, data array[] real, data array[] int) => vector
-Instead supplied arguments of incompatible type:
-(<F2>, vector, array[] vector, array[,] real, array[,] int)
-  where
-<F2> = (vector, vector, array[] real, array[] int) => vector
-=======
 Ill-typed arguments supplied to function 'map_rect':
 (<F1>, vector, array[] vector, array[,] real, array[,] int)
 where F1 = (vector, vector, array[] real, array[] int) => vector
@@ -114,7 +71,6 @@
   The fourth argument must be data-only. (Local variables are assumed to
   depend on parameters; same goes for function inputs unless they are marked
   with the keyword 'data'.)
->>>>>>> 3ef01d09
   $ ../../../../../install/default/bin/stanc bad_fun_type.stan
 Semantic error in 'bad_fun_type.stan', line 19, column 8 to column 68:
    -------------------------------------------------
@@ -125,16 +81,6 @@
     20:  }
    -------------------------------------------------
 
-<<<<<<< HEAD
-Ill-typed arguments supplied to function 'map_rect'. Available signatures:
-(<F1>, vector, array[] vector, data array[,] real, data array[,] int) => vector
-  where
-<F1> = (vector, vector, data array[] real, data array[] int) => vector
-Instead supplied arguments of incompatible type:
-(<F2>, vector, array[] vector, array[,] real, array[,] int)
-  where
-<F2> = (vector, array[] vector, array[] real, array[] int) => vector
-=======
 Ill-typed arguments supplied to function 'map_rect':
 (<F1>, vector, array[] vector, array[,] real, array[,] int)
 where F1 = (vector, array[] vector, array[] real, array[] int) => vector
@@ -150,7 +96,6 @@
      array[] vector
     but the other is
      vector
->>>>>>> 3ef01d09
   $ ../../../../../install/default/bin/stanc bad_job_params_type.stan
 Semantic error in 'bad_job_params_type.stan', line 19, column 8 to column 68:
    -------------------------------------------------
@@ -161,16 +106,6 @@
     20:  }
    -------------------------------------------------
 
-<<<<<<< HEAD
-Ill-typed arguments supplied to function 'map_rect'. Available signatures:
-(<F1>, vector, array[] vector, data array[,] real, data array[,] int) => vector
-  where
-<F1> = (vector, vector, data array[] real, data array[] int) => vector
-Instead supplied arguments of incompatible type:
-(<F2>, vector, array[] matrix, array[,] real, array[,] int)
-  where
-<F2> = (vector, vector, array[] real, array[] int) => vector
-=======
 Ill-typed arguments supplied to function 'map_rect':
 (<F1>, vector, array[] matrix, array[,] real, array[,] int)
 where F1 = (vector, vector, array[] real, array[] int) => vector
@@ -178,7 +113,6 @@
 (<F2>, vector, array[] vector, data array[,] real, data array[,] int) => vector
 where F2 = (vector, vector, data array[] real, data array[] int) => vector
   The third argument must be array[] vector but got array[] matrix
->>>>>>> 3ef01d09
   $ ../../../../../install/default/bin/stanc bad_lp_fn.stan
 Semantic error in 'bad_lp_fn.stan', line 22, column 16 to column 52:
    -------------------------------------------------
@@ -206,16 +140,6 @@
     14:  }
    -------------------------------------------------
 
-<<<<<<< HEAD
-Ill-typed arguments supplied to function 'map_rect'. Available signatures:
-(<F1>, vector, array[] vector, data array[,] real, data array[,] int) => vector
-  where
-<F1> = (vector, vector, data array[] real, data array[] int) => vector
-Instead supplied arguments of incompatible type:
-(<F2>, vector, array[] vector, array[,] real, array[,] int)
-  where
-<F2> = (vector, vector, array[] real) => vector
-=======
 Ill-typed arguments supplied to function 'map_rect':
 (<F1>, vector, array[] vector, array[,] real, array[,] int)
 where F1 = (vector, vector, array[] real) => vector
@@ -228,7 +152,6 @@
    (vector, vector, array[] real) => vector
   These are not compatible because:
     One takes 3 arguments but the other takes 4 arguments.
->>>>>>> 3ef01d09
   $ ../../../../../install/default/bin/stanc bad_rng_fn.stan
 Semantic error in 'bad_rng_fn.stan', line 22, column 19 to column 56:
    -------------------------------------------------
@@ -256,21 +179,10 @@
     20:  }
    -------------------------------------------------
 
-<<<<<<< HEAD
-Ill-typed arguments supplied to function 'map_rect'. Available signatures:
-(<F1>, vector, array[] vector, data array[,] real, data array[,] int) => vector
-  where
-<F1> = (vector, vector, data array[] real, data array[] int) => vector
-Instead supplied arguments of incompatible type:
-(<F2>, array[] vector, array[] vector, array[,] real, array[,] int)
-  where
-<F2> = (vector, vector, array[] real, array[] int) => vector
-=======
 Ill-typed arguments supplied to function 'map_rect':
 (<F1>, array[] vector, array[] vector, array[,] real, array[,] int)
 where F1 = (vector, vector, array[] real, array[] int) => vector
 Available signatures:
 (<F2>, vector, array[] vector, data array[,] real, data array[,] int) => vector
 where F2 = (vector, vector, data array[] real, data array[] int) => vector
-  The second argument must be vector but got array[] vector
->>>>>>> 3ef01d09
+  The second argument must be vector but got array[] vector