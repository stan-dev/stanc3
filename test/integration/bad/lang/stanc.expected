--- conflicted
+++ resolved
@@ -181,32 +181,20 @@
     15:  parameters {
    -------------------------------------------------
 
-<<<<<<< HEAD
-Ill-typed arguments supplied to function 'cov_exp_quad'. Available signatures:
-(array[] real, real, real) => matrix
-(array[] real, array[] real, real, real) => matrix
-(array[] vector, real, real) => matrix
-=======
 Ill-typed arguments supplied to function 'cov_exp_quad':
 (array[] vector, array[] vector, real, array[] real)
 Available signatures:
->>>>>>> 3ef01d09
 (array[] vector, array[] vector, real, real) => matrix
   The fourth argument must be real but got array[] real
 (array[] real, array[] real, real, real) => matrix
   The first argument must be array[] real but got array[] vector
 (array[] row_vector, array[] row_vector, real, real) => matrix
-<<<<<<< HEAD
-Instead supplied arguments of incompatible type:
-(array[] vector, array[] vector, real, array[] real)
-=======
   The first argument must be array[] row_vector but got array[] vector
 (array[] row_vector, real, real) => matrix
   Expected 3 arguments but found 4 arguments.
 (array[] vector, real, real) => matrix
   Expected 3 arguments but found 4 arguments.
 (Additional signatures omitted)
->>>>>>> 3ef01d09
   $ ../../../../../install/default/bin/stanc bad_cov_exp_quad_len_param.stan
 Syntax error in 'bad_cov_exp_quad_len_param.stan', line 17, column 0 to column 10, parsing error:
    -------------------------------------------------
@@ -278,13 +266,9 @@
     14:  parameters {
    -------------------------------------------------
 
-<<<<<<< HEAD
-Ill-typed arguments supplied to function 'cov_exp_quad'. Available signatures:
-=======
 Ill-typed arguments supplied to function 'cov_exp_quad':
 (row_vector, real, real)
 Available signatures:
->>>>>>> 3ef01d09
 (array[] real, real, real) => matrix
   The first argument must be array[] real but got row_vector
 (array[] vector, real, real) => matrix
@@ -292,15 +276,10 @@
 (array[] row_vector, real, real) => matrix
   The first argument must be array[] row_vector but got row_vector
 (array[] row_vector, array[] row_vector, real, real) => matrix
-<<<<<<< HEAD
-Instead supplied arguments of incompatible type:
-(row_vector, real, real)
-=======
   Expected 4 arguments but found 3 arguments.
 (array[] vector, array[] vector, real, real) => matrix
   Expected 4 arguments but found 3 arguments.
 (Additional signatures omitted)
->>>>>>> 3ef01d09
   $ ../../../../../install/default/bin/stanc bad_cov_exp_quad_rvec_vec_data.stan
 Semantic error in 'bad_cov_exp_quad_rvec_vec_data.stan', line 13, column 28 to column 75:
    -------------------------------------------------
@@ -312,31 +291,20 @@
     15:  parameters {
    -------------------------------------------------
 
-<<<<<<< HEAD
-Ill-typed arguments supplied to function 'cov_exp_quad'. Available signatures:
-(array[] real, real, real) => matrix
-=======
 Ill-typed arguments supplied to function 'cov_exp_quad':
 (array[] row_vector, array[] vector, real, real)
 Available signatures:
 (array[] row_vector, array[] row_vector, real, real) => matrix
   The second argument must be array[] row_vector but got array[] vector
->>>>>>> 3ef01d09
 (array[] real, array[] real, real, real) => matrix
   The first argument must be array[] real but got array[] row_vector
 (array[] vector, array[] vector, real, real) => matrix
   The first argument must be array[] vector but got array[] row_vector
 (array[] row_vector, real, real) => matrix
-<<<<<<< HEAD
-(array[] row_vector, array[] row_vector, real, real) => matrix
-Instead supplied arguments of incompatible type:
-(array[] row_vector, array[] vector, real, real)
-=======
   Expected 3 arguments but found 4 arguments.
 (array[] vector, real, real) => matrix
   Expected 3 arguments but found 4 arguments.
 (Additional signatures omitted)
->>>>>>> 3ef01d09
   $ ../../../../../install/default/bin/stanc bad_cov_exp_quad_rvec_vec_param.stan
 Syntax error in 'bad_cov_exp_quad_rvec_vec_param.stan', line 17, column 0 to column 10, parsing error:
    -------------------------------------------------
@@ -360,32 +328,20 @@
     15:  parameters {
    -------------------------------------------------
 
-<<<<<<< HEAD
-Ill-typed arguments supplied to function 'cov_exp_quad'. Available signatures:
-(array[] real, real, real) => matrix
-(array[] real, array[] real, real, real) => matrix
-(array[] vector, real, real) => matrix
-=======
 Ill-typed arguments supplied to function 'cov_exp_quad':
 (array[] vector, array[] vector, array[] real, real)
 Available signatures:
->>>>>>> 3ef01d09
 (array[] vector, array[] vector, real, real) => matrix
   The third argument must be real but got array[] real
 (array[] real, array[] real, real, real) => matrix
   The first argument must be array[] real but got array[] vector
 (array[] row_vector, array[] row_vector, real, real) => matrix
-<<<<<<< HEAD
-Instead supplied arguments of incompatible type:
-(array[] vector, array[] vector, array[] real, real)
-=======
   The first argument must be array[] row_vector but got array[] vector
 (array[] row_vector, real, real) => matrix
   Expected 3 arguments but found 4 arguments.
 (array[] vector, real, real) => matrix
   Expected 3 arguments but found 4 arguments.
 (Additional signatures omitted)
->>>>>>> 3ef01d09
   $ ../../../../../install/default/bin/stanc bad_cov_exp_quad_sigma_param.stan
 Syntax error in 'bad_cov_exp_quad_sigma_param.stan', line 17, column 0 to column 10, parsing error:
    -------------------------------------------------
@@ -457,13 +413,9 @@
     14:  parameters {
    -------------------------------------------------
 
-<<<<<<< HEAD
-Ill-typed arguments supplied to function 'cov_exp_quad'. Available signatures:
-=======
 Ill-typed arguments supplied to function 'cov_exp_quad':
 (vector, real, real)
 Available signatures:
->>>>>>> 3ef01d09
 (array[] real, real, real) => matrix
   The first argument must be array[] real but got vector
 (array[] vector, real, real) => matrix
@@ -471,15 +423,10 @@
 (array[] row_vector, real, real) => matrix
   The first argument must be array[] row_vector but got vector
 (array[] row_vector, array[] row_vector, real, real) => matrix
-<<<<<<< HEAD
-Instead supplied arguments of incompatible type:
-(vector, real, real)
-=======
   Expected 4 arguments but found 3 arguments.
 (array[] vector, array[] vector, real, real) => matrix
   Expected 4 arguments but found 3 arguments.
 (Additional signatures omitted)
->>>>>>> 3ef01d09
   $ ../../../../../install/default/bin/stanc bad_cov_exp_quad_vec_rvec_data.stan
 Semantic error in 'bad_cov_exp_quad_vec_rvec_data.stan', line 13, column 28 to column 75:
    -------------------------------------------------
@@ -491,32 +438,20 @@
     15:  parameters {
    -------------------------------------------------
 
-<<<<<<< HEAD
-Ill-typed arguments supplied to function 'cov_exp_quad'. Available signatures:
-(array[] real, real, real) => matrix
-(array[] real, array[] real, real, real) => matrix
-(array[] vector, real, real) => matrix
-=======
 Ill-typed arguments supplied to function 'cov_exp_quad':
 (array[] vector, array[] row_vector, real, real)
 Available signatures:
->>>>>>> 3ef01d09
 (array[] vector, array[] vector, real, real) => matrix
   The second argument must be array[] vector but got array[] row_vector
 (array[] real, array[] real, real, real) => matrix
   The first argument must be array[] real but got array[] vector
 (array[] row_vector, array[] row_vector, real, real) => matrix
-<<<<<<< HEAD
-Instead supplied arguments of incompatible type:
-(array[] vector, array[] row_vector, real, real)
-=======
   The first argument must be array[] row_vector but got array[] vector
 (array[] row_vector, real, real) => matrix
   Expected 3 arguments but found 4 arguments.
 (array[] vector, real, real) => matrix
   Expected 3 arguments but found 4 arguments.
 (Additional signatures omitted)
->>>>>>> 3ef01d09
   $ ../../../../../install/default/bin/stanc bad_cov_exp_quad_vec_rvec_param.stan
 Syntax error in 'bad_cov_exp_quad_vec_rvec_param.stan', line 17, column 0 to column 10, parsing error:
    -------------------------------------------------
