  $ ../../../../../install/default/bin/stanc bad1.stan
Syntax error in 'bad1.stan', line 1, column 8 to column 8, parsing error:
   -------------------------------------------------
     1:  model { 
                 ^
   -------------------------------------------------

Variable declaration, statement or "}" expected.
  $ ../../../../../install/default/bin/stanc bad1.stanfunctions
Syntax error in 'bad1.stanfunctions', line 1, column 5 to column 6, parsing error:
   -------------------------------------------------
     1:  int x;
              ^
   -------------------------------------------------

"(" expected after function name.
  $ ../../../../../install/default/bin/stanc bad10.stan
Semantic error in 'bad10.stan', line 2, column 8 to column 11:
   -------------------------------------------------
     1:  data {
     2:     real y__;
                 ^
     3:  }
     4:  model {
   -------------------------------------------------

Identifier 'y__' clashes with reserved keyword.
  $ ../../../../../install/default/bin/stanc bad11.stan
Semantic error in 'bad11.stan', line 2, column 2 to column 12:
   -------------------------------------------------
     1:  parameters {
     2:    int theta;
           ^
     3:  }
     4:  model {
   -------------------------------------------------

(Transformed) Parameters cannot be integers.
  $ ../../../../../install/default/bin/stanc bad2.stan
Semantic error in 'bad2.stan', line 1, column 28 to column 36:
   -------------------------------------------------
     1:  data { real a[3]; } model { a = 2.0; }
                                     ^
   -------------------------------------------------

Cannot assign to global variable 'a' declared in previous blocks.
  $ ../../../../../install/default/bin/stanc bad2.stanfunctions
Syntax error in 'bad2.stanfunctions', line 5, column 0 to column 1, parsing error:
   -------------------------------------------------
     3:  }
     4:  
     5:  }
         ^
   -------------------------------------------------

Only function definitions/declarations are expected in '.stanfunctions' file
  $ ../../../../../install/default/bin/stanc bad3.stan
Syntax error in 'bad3.stan', line 1, column 21 to column 22, parsing error:
   -------------------------------------------------
     1:  data { real a; matrix(2,3) b; } model { a = b; }
                              ^
   -------------------------------------------------

<<<<<<< HEAD
Expected (optional) constraints followed by "[" expression "," expression "]" for matrix size.
=======
Expected "[" expression "," expression "]" for sizes of matrix.
  $ ../../../../../install/default/bin/stanc bad3.stanfunctions
Syntax error in 'bad3.stanfunctions', line 1, column 0 to column 5, parsing error:
   -------------------------------------------------
     1:  while;
         ^
   -------------------------------------------------

Expected "functions {" or "data {" or "transformed data {" or "parameters {" or "transformed parameters {" or "model {" or "generated quantities {".
>>>>>>> a2751b2c
  $ ../../../../../install/default/bin/stanc bad4.stan
Semantic error in 'bad4.stan', line 1, column 38 to column 42:
   -------------------------------------------------
     1:  data { real a[5]; } model { for (n in a[1]:5) a[n] = n; }
                                               ^
   -------------------------------------------------

Lower bound of for-loop must be of type int. Instead found type real.
  $ ../../../../../install/default/bin/stanc bad5.stan
Semantic error in 'bad5.stan', line 3, column 6 to column 10:
   -------------------------------------------------
     1:  transformed data {
     2:    real y;
     3:    y = lp__;
               ^
     4:  }
     5:  model {
   -------------------------------------------------

Identifier 'lp__' clashes with reserved keyword.
  $ ../../../../../install/default/bin/stanc bad6.stan
Semantic error in 'bad6.stan', line 7, column 3 to column 12:
   -------------------------------------------------
     5:     real z;
     6:     
     7:     y = 10.0;
            ^
     8:  }
     9:  model {
   -------------------------------------------------

Cannot assign to global variable 'y' declared in previous blocks.
  $ ../../../../../install/default/bin/stanc bad7.stan
Semantic error in 'bad7.stan', line 7, column 2 to column 11:
   -------------------------------------------------
     5:    real z;
     6:  
     7:    y = 10.0;
           ^
     8:  }
     9:  model { 
   -------------------------------------------------

Cannot assign to global variable 'y' declared in previous blocks.
  $ ../../../../../install/default/bin/stanc bad8.stan
Semantic error in 'bad8.stan', line 5, column 4 to column 13:
   -------------------------------------------------
     3:  }
     4:  model {
     5:      y = 10.0;
             ^
     6:  }
   -------------------------------------------------

Cannot assign to global variable 'y' declared in previous blocks.
  $ ../../../../../install/default/bin/stanc bad9.stan
Semantic error in 'bad9.stan', line 5, column 3 to column 9:
   -------------------------------------------------
     3:  }
     4:  parameters {
     5:     int N;
            ^
     6:     real z[N];
     7:  }
   -------------------------------------------------

(Transformed) Parameters cannot be integers.
  $ ../../../../../install/default/bin/stanc bad_bounds1.stan
Syntax error in 'bad_bounds1.stan', line 2, column 15 to column 17, parsing error:
   -------------------------------------------------
     1:  data {
     2:    real<lower=1 && 2> x;
                        ^
     3:  }
     4:  parameters {
   -------------------------------------------------

">" or ", upper = expression>" (with expression not containing binary logical operators) expected after specifying lower bound for type.
  $ ../../../../../install/default/bin/stanc bad_bounds2.stan
Semantic error in 'bad_bounds2.stan', line 2, column 2 to column 31:
   -------------------------------------------------
     1:  data {
     2:    array[10] complex<lower=1> x;
           ^
     3:  }
     4:  parameters {
   -------------------------------------------------

Complex types do not support bounds or scales.
  $ ../../../../../install/default/bin/stanc bad_bounds3.stan
Semantic error in 'bad_bounds3.stan', line 2, column 1 to column 21:
   -------------------------------------------------
     1:  data {
     2:   complex<offset=1> x;
          ^
     3:  }
     4:  parameters {
   -------------------------------------------------

Complex types do not support bounds or scales.
  $ ../../../../../install/default/bin/stanc bad_bounds4.stan
Semantic error in 'bad_bounds4.stan', line 2, column 2 to column 30:
   -------------------------------------------------
     1:  data {
     2:    complex<lower=1, upper=5> x;
           ^
     3:  }
     4:  parameters {
   -------------------------------------------------

Complex types do not support bounds or scales.
  $ ../../../../../install/default/bin/stanc bad_bounds5.stan
Syntax error in 'bad_bounds5.stan', line 2, column 25 to column 26, parsing error:
   -------------------------------------------------
     1:  parameters {
     2:     real<offset=1><lower=0>
                                  ^
     3:  }
   -------------------------------------------------

Lower or upper bounds must come before scaling in a type constraint.
  $ ../../../../../install/default/bin/stanc bad_bounds6.stan
Syntax error in 'bad_bounds6.stan', line 3, column 0 to column 1, parsing error:
   -------------------------------------------------
     1:  data {
     2:     ordered<
     3:  }
         ^
   -------------------------------------------------

Expected "offset = " expression or "multiplier = " expression for constrained type scale.
  $ ../../../../../install/default/bin/stanc bad_bounds7.stan
Syntax error in 'bad_bounds7.stan', line 2, column 18 to column 19, parsing error:
   -------------------------------------------------
     1:  data {
     2:   ordered<offset=0><lower=0> x;
                           ^
     3:  }
   -------------------------------------------------

Expected "[" expression "]" for size of ordered.
  $ ../../../../../install/default/bin/stanc bad_bounds8.stan
Syntax error in 'bad_bounds8.stan', line 3, column 0 to column 1, parsing error:
   -------------------------------------------------
     1:  data {
     2:    vector<offset=0>
     3:  }
         ^
   -------------------------------------------------

Expected (optional) constraint followed by "[" expression "]" for vector size.
  $ ../../../../../install/default/bin/stanc bad_cov_exp_quad_arr_rvec_data.stan
Semantic error in 'bad_cov_exp_quad_arr_rvec_data.stan', line 13, column 41 to column 48:
   -------------------------------------------------
    11:    matrix[N_2, N_1] transformed_data_matrix;
    12:  
    13:    transformed_data_matrix = cov_exp_quad(d_arr_2, d_vec_1, d_sigma, d_len);
                                                  ^
    14:  }
    15:  parameters {
   -------------------------------------------------

Identifier 'd_arr_2' not in scope.
  $ ../../../../../install/default/bin/stanc bad_cov_exp_quad_arr_rvec_param.stan
Syntax error in 'bad_cov_exp_quad_arr_rvec_param.stan', line 17, column 0 to column 10, parsing error:
   -------------------------------------------------
    15:    transformed_param_matrix = cov_exp_quad(d_arr_2, d_vec_1, d_sigma, d_len);
    16:  }
    17:  parameters {
         ^
    18:    real y;
    19:  }
   -------------------------------------------------

"model {" or "generated quantities {" expected after end of transformed parameters block.
  $ ../../../../../install/default/bin/stanc bad_cov_exp_quad_arr_vec_data.stan
Semantic error in 'bad_cov_exp_quad_arr_vec_data.stan', line 13, column 41 to column 48:
   -------------------------------------------------
    11:    matrix[N_2, N_1] transformed_data_matrix;
    12:  
    13:    transformed_data_matrix = cov_exp_quad(d_arr_2, d_vec_1, d_sigma, d_len);
                                                  ^
    14:  }
    15:  parameters {
   -------------------------------------------------

Identifier 'd_arr_2' not in scope.
  $ ../../../../../install/default/bin/stanc bad_cov_exp_quad_arr_vec_param.stan
Syntax error in 'bad_cov_exp_quad_arr_vec_param.stan', line 17, column 0 to column 10, parsing error:
   -------------------------------------------------
    15:    transformed_params_matrix = cov_exp_quad(d_arr_2, d_vec_1, d_sigma, d_len);
    16:  }
    17:  parameters {
         ^
    18:    real y;
    19:  }
   -------------------------------------------------

"model {" or "generated quantities {" expected after end of transformed parameters block.
  $ ../../../../../install/default/bin/stanc bad_cov_exp_quad_len_data.stan
Semantic error in 'bad_cov_exp_quad_len_data.stan', line 13, column 28 to column 75:
   -------------------------------------------------
    11:    matrix[N_1, N_2] transformed_data_matrix;
    12:  
    13:    transformed_data_matrix = cov_exp_quad(d_vec_1, d_rvec_1, d_sigma, d_len);
                                     ^
    14:  }
    15:  parameters {
   -------------------------------------------------

Ill-typed arguments supplied to function 'cov_exp_quad':
(array[] vector, array[] vector, real, array[] real)
Available signatures:
(array[] vector, array[] vector, real, real) => matrix
  The fourth argument must be real but got array[] real
(array[] real, array[] real, real, real) => matrix
  The first argument must be array[] real but got array[] vector
(array[] row_vector, array[] row_vector, real, real) => matrix
  The first argument must be array[] row_vector but got array[] vector
(array[] row_vector, real, real) => matrix
  Expected 3 arguments but found 4 arguments.
(array[] vector, real, real) => matrix
  Expected 3 arguments but found 4 arguments.
(Additional signatures omitted)
  $ ../../../../../install/default/bin/stanc bad_cov_exp_quad_len_param.stan
Syntax error in 'bad_cov_exp_quad_len_param.stan', line 17, column 0 to column 10, parsing error:
   -------------------------------------------------
    15:    transformed_param_matrix = cov_exp_quad(d_vec_1, d_rvec_1, d_sigma, d_len);
    16:  }
    17:  parameters {
         ^
    18:    real y;
    19:  }
   -------------------------------------------------

"model {" or "generated quantities {" expected after end of transformed parameters block.
  $ ../../../../../install/default/bin/stanc bad_cov_exp_quad_len_rvec_param.stan
Syntax error in 'bad_cov_exp_quad_len_rvec_param.stan', line 17, column 0 to column 10, parsing error:
   -------------------------------------------------
    15:    transformed_param_matrix = cov_exp_quad(d_vec_1, d_rvec_1, d_sigma, d_len);
    16:  }
    17:  parameters {
         ^
    18:    real y;
    19:  }
   -------------------------------------------------

"model {" or "generated quantities {" expected after end of transformed parameters block.
  $ ../../../../../install/default/bin/stanc bad_cov_exp_quad_len_vec_param.stan
Syntax error in 'bad_cov_exp_quad_len_vec_param.stan', line 17, column 0 to column 10, parsing error:
   -------------------------------------------------
    15:    transformed_param_matrix = cov_exp_quad(d_vec_1, d_rvec_1, d_sigma, d_len);
    16:  }
    17:  parameters {
         ^
    18:    real y;
    19:  }
   -------------------------------------------------

"model {" or "generated quantities {" expected after end of transformed parameters block.
  $ ../../../../../install/default/bin/stanc bad_cov_exp_quad_rvec_arr_data.stan
Semantic error in 'bad_cov_exp_quad_rvec_arr_data.stan', line 13, column 50 to column 57:
   -------------------------------------------------
    11:    matrix[N_1, N_2] transformed_data_matrix;
    12:  
    13:    transformed_data_matrix = cov_exp_quad(d_vec_1, d_arr_2, d_sigma, d_len);
                                                           ^
    14:  }
    15:  parameters {
   -------------------------------------------------

Identifier 'd_arr_2' not in scope.
  $ ../../../../../install/default/bin/stanc bad_cov_exp_quad_rvec_arr_param.stan
Syntax error in 'bad_cov_exp_quad_rvec_arr_param.stan', line 17, column 0 to column 10, parsing error:
   -------------------------------------------------
    15:    transformed_params_matrix = cov_exp_quad(d_vec_1, d_arr_2, d_sigma, d_len);
    16:  }
    17:  parameters {
         ^
    18:    real y;
    19:  }
   -------------------------------------------------

"model {" or "generated quantities {" expected after end of transformed parameters block.
  $ ../../../../../install/default/bin/stanc bad_cov_exp_quad_rvec_data.stan
Semantic error in 'bad_cov_exp_quad_rvec_data.stan', line 12, column 28 to column 65:
   -------------------------------------------------
    10:    matrix[N_2, N_1] transformed_data_matrix;
    11:  
    12:    transformed_data_matrix = cov_exp_quad(d_vec_1, d_sigma, d_len);
                                     ^
    13:  }
    14:  parameters {
   -------------------------------------------------

Ill-typed arguments supplied to function 'cov_exp_quad':
(row_vector, real, real)
Available signatures:
(array[] real, real, real) => matrix
  The first argument must be array[] real but got row_vector
(array[] vector, real, real) => matrix
  The first argument must be array[] vector but got row_vector
(array[] row_vector, real, real) => matrix
  The first argument must be array[] row_vector but got row_vector
(array[] row_vector, array[] row_vector, real, real) => matrix
  Expected 4 arguments but found 3 arguments.
(array[] vector, array[] vector, real, real) => matrix
  Expected 4 arguments but found 3 arguments.
(Additional signatures omitted)
  $ ../../../../../install/default/bin/stanc bad_cov_exp_quad_rvec_vec_data.stan
Semantic error in 'bad_cov_exp_quad_rvec_vec_data.stan', line 13, column 28 to column 75:
   -------------------------------------------------
    11:    matrix[N_2, N_1] transformed_data_matrix;
    12:  
    13:    transformed_data_matrix = cov_exp_quad(d_rvec_1, d_vec_1, d_sigma, d_len);
                                     ^
    14:  }
    15:  parameters {
   -------------------------------------------------

Ill-typed arguments supplied to function 'cov_exp_quad':
(array[] row_vector, array[] vector, real, real)
Available signatures:
(array[] row_vector, array[] row_vector, real, real) => matrix
  The second argument must be array[] row_vector but got array[] vector
(array[] real, array[] real, real, real) => matrix
  The first argument must be array[] real but got array[] row_vector
(array[] vector, array[] vector, real, real) => matrix
  The first argument must be array[] vector but got array[] row_vector
(array[] row_vector, real, real) => matrix
  Expected 3 arguments but found 4 arguments.
(array[] vector, real, real) => matrix
  Expected 3 arguments but found 4 arguments.
(Additional signatures omitted)
  $ ../../../../../install/default/bin/stanc bad_cov_exp_quad_rvec_vec_param.stan
Syntax error in 'bad_cov_exp_quad_rvec_vec_param.stan', line 17, column 0 to column 10, parsing error:
   -------------------------------------------------
    15:    transformed_params_matrix = cov_exp_quad(d_rvec_1, d_vec_1, d_sigma, d_len);
    16:  }
    17:  parameters {
         ^
    18:    real y;
    19:  }
   -------------------------------------------------

"model {" or "generated quantities {" expected after end of transformed parameters block.
  $ ../../../../../install/default/bin/stanc bad_cov_exp_quad_sigma_data.stan
Semantic error in 'bad_cov_exp_quad_sigma_data.stan', line 13, column 28 to column 75:
   -------------------------------------------------
    11:    matrix[N_1, N_2] transformed_data_matrix;
    12:  
    13:    transformed_data_matrix = cov_exp_quad(d_vec_1, d_rvec_1, d_sigma, d_len);
                                     ^
    14:  }
    15:  parameters {
   -------------------------------------------------

Ill-typed arguments supplied to function 'cov_exp_quad':
(array[] vector, array[] vector, array[] real, real)
Available signatures:
(array[] vector, array[] vector, real, real) => matrix
  The third argument must be real but got array[] real
(array[] real, array[] real, real, real) => matrix
  The first argument must be array[] real but got array[] vector
(array[] row_vector, array[] row_vector, real, real) => matrix
  The first argument must be array[] row_vector but got array[] vector
(array[] row_vector, real, real) => matrix
  Expected 3 arguments but found 4 arguments.
(array[] vector, real, real) => matrix
  Expected 3 arguments but found 4 arguments.
(Additional signatures omitted)
  $ ../../../../../install/default/bin/stanc bad_cov_exp_quad_sigma_param.stan
Syntax error in 'bad_cov_exp_quad_sigma_param.stan', line 17, column 0 to column 10, parsing error:
   -------------------------------------------------
    15:    transformed_param_matrix = cov_exp_quad(d_vec_1, d_rvec_1, d_sigma, d_len);
    16:  }
    17:  parameters {
         ^
    18:    real y;
    19:  }
   -------------------------------------------------

"model {" or "generated quantities {" expected after end of transformed parameters block.
  $ ../../../../../install/default/bin/stanc bad_cov_exp_quad_sigma_rvec_param.stan
Syntax error in 'bad_cov_exp_quad_sigma_rvec_param.stan', line 17, column 0 to column 10, parsing error:
   -------------------------------------------------
    15:    transformed_param_matrix = cov_exp_quad(d_vec_1, d_rvec_1, d_sigma, d_len);
    16:  }
    17:  parameters {
         ^
    18:    real y;
    19:  }
   -------------------------------------------------

"model {" or "generated quantities {" expected after end of transformed parameters block.
  $ ../../../../../install/default/bin/stanc bad_cov_exp_quad_sigma_vec_param.stan
Syntax error in 'bad_cov_exp_quad_sigma_vec_param.stan', line 17, column 0 to column 10, parsing error:
   -------------------------------------------------
    15:    transformed_param_matrix = cov_exp_quad(d_vec_1, d_rvec_1, d_sigma, d_len);
    16:  }
    17:  parameters {
         ^
    18:    real y;
    19:  }
   -------------------------------------------------

"model {" or "generated quantities {" expected after end of transformed parameters block.
  $ ../../../../../install/default/bin/stanc bad_cov_exp_quad_vec_arr_data.stan
Semantic error in 'bad_cov_exp_quad_vec_arr_data.stan', line 13, column 50 to column 57:
   -------------------------------------------------
    11:    matrix[N_1, N_2] transformed_data_matrix;
    12:  
    13:    transformed_data_matrix = cov_exp_quad(d_vec_1, d_arr_2, d_sigma, d_len);
                                                           ^
    14:  }
    15:  parameters {
   -------------------------------------------------

Identifier 'd_arr_2' not in scope.
  $ ../../../../../install/default/bin/stanc bad_cov_exp_quad_vec_arr_param.stan
Syntax error in 'bad_cov_exp_quad_vec_arr_param.stan', line 17, column 0 to column 10, parsing error:
   -------------------------------------------------
    15:    transformed_params_matrix = cov_exp_quad(d_vec_1, d_arr_2, d_sigma, d_len);
    16:  }
    17:  parameters {
         ^
    18:    real y;
    19:  }
   -------------------------------------------------

"model {" or "generated quantities {" expected after end of transformed parameters block.
  $ ../../../../../install/default/bin/stanc bad_cov_exp_quad_vec_data.stan
Semantic error in 'bad_cov_exp_quad_vec_data.stan', line 12, column 28 to column 65:
   -------------------------------------------------
    10:    matrix[N_2, N_1] transformed_data_matrix;
    11:  
    12:    transformed_data_matrix = cov_exp_quad(d_vec_1, d_sigma, d_len);
                                     ^
    13:  }
    14:  parameters {
   -------------------------------------------------

Ill-typed arguments supplied to function 'cov_exp_quad':
(vector, real, real)
Available signatures:
(array[] real, real, real) => matrix
  The first argument must be array[] real but got vector
(array[] vector, real, real) => matrix
  The first argument must be array[] vector but got vector
(array[] row_vector, real, real) => matrix
  The first argument must be array[] row_vector but got vector
(array[] row_vector, array[] row_vector, real, real) => matrix
  Expected 4 arguments but found 3 arguments.
(array[] vector, array[] vector, real, real) => matrix
  Expected 4 arguments but found 3 arguments.
(Additional signatures omitted)
  $ ../../../../../install/default/bin/stanc bad_cov_exp_quad_vec_rvec_data.stan
Semantic error in 'bad_cov_exp_quad_vec_rvec_data.stan', line 13, column 28 to column 75:
   -------------------------------------------------
    11:    matrix[N_1, N_2] transformed_data_matrix;
    12:  
    13:    transformed_data_matrix = cov_exp_quad(d_vec_1, d_rvec_1, d_sigma, d_len);
                                     ^
    14:  }
    15:  parameters {
   -------------------------------------------------

Ill-typed arguments supplied to function 'cov_exp_quad':
(array[] vector, array[] row_vector, real, real)
Available signatures:
(array[] vector, array[] vector, real, real) => matrix
  The second argument must be array[] vector but got array[] row_vector
(array[] real, array[] real, real, real) => matrix
  The first argument must be array[] real but got array[] vector
(array[] row_vector, array[] row_vector, real, real) => matrix
  The first argument must be array[] row_vector but got array[] vector
(array[] row_vector, real, real) => matrix
  Expected 3 arguments but found 4 arguments.
(array[] vector, real, real) => matrix
  Expected 3 arguments but found 4 arguments.
(Additional signatures omitted)
  $ ../../../../../install/default/bin/stanc bad_cov_exp_quad_vec_rvec_param.stan
Syntax error in 'bad_cov_exp_quad_vec_rvec_param.stan', line 17, column 0 to column 10, parsing error:
   -------------------------------------------------
    15:    transformed_params_matrix = cov_exp_quad(d_vec_1, d_rvec_1, d_sigma, d_len);
    16:  }
    17:  parameters {
         ^
    18:    real y;
    19:  }
   -------------------------------------------------

"model {" or "generated quantities {" expected after end of transformed parameters block.
  $ ../../../../../install/default/bin/stanc bad_periods_data.stan
Syntax error in 'bad_periods_data.stan', line 2, column 7, lexing error:
   -------------------------------------------------
     1:  data {
     2:    real x.y;
                 ^
     3:  }
     4:  parameters {
   -------------------------------------------------

Invalid character found.
  $ ../../../../../install/default/bin/stanc bad_periods_gqs.stan
Syntax error in 'bad_periods_gqs.stan', line 8, column 7, lexing error:
   -------------------------------------------------
     6:  }
     7:  generated quantities {
     8:    real x.y;
                 ^
     9:    x.y = z * 2;
    10:  }
   -------------------------------------------------

Invalid character found.
  $ ../../../../../install/default/bin/stanc bad_periods_local.stan
Syntax error in 'bad_periods_local.stan', line 5, column 7, lexing error:
   -------------------------------------------------
     3:  }
     4:  model {
     5:    real x.y;
                 ^
     6:    z ~ normal(x.y,1);
     7:  }
   -------------------------------------------------

Invalid character found.
  $ ../../../../../install/default/bin/stanc bad_periods_params.stan
Syntax error in 'bad_periods_params.stan', line 2, column 7, lexing error:
   -------------------------------------------------
     1:  parameters {
     2:    real x.y;
                 ^
     3:  }
     4:  model {
   -------------------------------------------------

Invalid character found.
  $ ../../../../../install/default/bin/stanc bad_periods_tdata.stan
Syntax error in 'bad_periods_tdata.stan', line 2, column 7, lexing error:
   -------------------------------------------------
     1:  transformed data {
     2:    real x.y;
                 ^
     3:  }
     4:  parameters {
   -------------------------------------------------

Invalid character found.
  $ ../../../../../install/default/bin/stanc bad_periods_tparams.stan
Syntax error in 'bad_periods_tparams.stan', line 2, column 7, lexing error:
   -------------------------------------------------
     1:  transformed parameters {
     2:    real x.;
                 ^
     3:    x. = 1.0;
     4:  }
   -------------------------------------------------

Invalid character found.
  $ ../../../../../install/default/bin/stanc good_all.stan
Warning in 'good_all.stan', line 1, column 0: Comments beginning with # are deprecated. Please use // in place of # for line comments.
Warning in 'good_all.stan', line 2, column 0: Comments beginning with # are deprecated. Please use // in place of # for line comments.
Warning in 'good_all.stan', line 3, column 0: Comments beginning with # are deprecated. Please use // in place of # for line comments.
Warning in 'good_all.stan', line 4, column 0: Comments beginning with # are deprecated. Please use // in place of # for line comments.
Semantic error in 'good_all.stan', line 25, column 2 to column 8:
   -------------------------------------------------
    23:  
    24:  model {
    25:    m = m;
           ^
    26:    rv = m[1];
    27:    s = m[1,2];
   -------------------------------------------------

Cannot assign to global variable 'm' declared in previous blocks.
  $ ../../../../../install/default/bin/stanc incomplete.stan
Syntax error in 'incomplete.stan', line 2, column 18 to column 19, parsing error:
   -------------------------------------------------
     1:  transformed data {
     2:    real x = 2.0 .^ ;
                           ^
     3:  }
   -------------------------------------------------

Found an incomplete binary expression - are you missing the right hand side?
  $ ../../../../../install/default/bin/stanc incomplete2.stan
Syntax error in 'incomplete2.stan', line 2, column 17 to column 22, parsing error:
   -------------------------------------------------
     1:  transformed data {
     2:    1.0 .^ upper[] while
                          ^
     3:  }
   -------------------------------------------------

Found a expression where we expected a statement. Is there a missing semi-colon here?
Or did you mean to use the preceding expression in:
* a function call
* a sampling statement
* the conditional in a for, while, or if statement
* assignment to a variable?
  $ ../../../../../install/default/bin/stanc incomplete3.stan
Syntax error in 'incomplete3.stan', line 2, column 10 to column 15, parsing error:
   -------------------------------------------------
     1:  transformed data {
     2:    2.0 %/% while (1) { print("hi"); }
                   ^
     3:  }
   -------------------------------------------------

Ill-formed expression. Expected expression after expression followed by "%/%".
  $ ../../../../../install/default/bin/stanc incomplete4.stan
Syntax error in 'incomplete4.stan', line 2, column 13 to column 14, parsing error:
   -------------------------------------------------
     1:  transformed data {
     2:    2.0 %/% 1.0; while (1) { print("hi"); }
                      ^
     3:  }
   -------------------------------------------------

Found a expression where we expected a statement. Is there a missing semi-colon here?
Or did you mean to use the preceding expression in:
* a function call
* a sampling statement
* the conditional in a for, while, or if statement
* assignment to a variable?
  $ ../../../../../install/default/bin/stanc incomplete5.stan
Syntax error in 'incomplete5.stan', line 3, column 0 to column 0, parsing error:
   -------------------------------------------------
     1:  transformed data {
     2:    if (2.0) ;
         ^
   -------------------------------------------------

Ill-formed block. Expected a statement, variable declaration, or just "}".
  $ ../../../../../install/default/bin/stanc incomplete6.stan
Syntax error in 'incomplete6.stan', line 3, column 16 to column 21, parsing error:
   -------------------------------------------------
     1:  transformed data {
     2:    print(upper[2.0]);
     3:    real x = sars[while (0)];
                         ^
     4:  }
   -------------------------------------------------

Expected an expression inside "[" and "]" but found a statement. Indexing should look like
  var[1 + i]
not
  var[for (n in 1:N) ...]
  $ ../../../../../install/default/bin/stanc unterminated_comment.stan
Syntax error in 'unterminated_comment.stan', line 4, column -1, lexing error:
   -------------------------------------------------
     2:  never
     3:  ends
         ^
   -------------------------------------------------

Unexpected end of input<|MERGE_RESOLUTION|>--- conflicted
+++ resolved
@@ -61,10 +61,7 @@
                               ^
    -------------------------------------------------
 
-<<<<<<< HEAD
 Expected (optional) constraints followed by "[" expression "," expression "]" for matrix size.
-=======
-Expected "[" expression "," expression "]" for sizes of matrix.
   $ ../../../../../install/default/bin/stanc bad3.stanfunctions
 Syntax error in 'bad3.stanfunctions', line 1, column 0 to column 5, parsing error:
    -------------------------------------------------
@@ -73,7 +70,6 @@
    -------------------------------------------------
 
 Expected "functions {" or "data {" or "transformed data {" or "parameters {" or "transformed parameters {" or "model {" or "generated quantities {".
->>>>>>> a2751b2c
   $ ../../../../../install/default/bin/stanc bad4.stan
 Semantic error in 'bad4.stan', line 1, column 38 to column 42:
    -------------------------------------------------
