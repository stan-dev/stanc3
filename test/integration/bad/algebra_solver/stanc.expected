  $ ../../../../../install/default/bin/stanc bad_fun_type.stan
Semantic error in 'bad_fun_type.stan', line 31, column 10 to column 62:
   -------------------------------------------------
    29:  transformed parameters {
    30:    vector[2] y_s_p;
    31:    y_s_p = algebra_solver(algebra_system, y, theta_p, x_r, x_i);
                   ^
    32:  }
    33:  
   -------------------------------------------------

<<<<<<< HEAD
Ill-typed arguments supplied to function 'algebra_solver'. Available signatures:
(<F1>, vector, vector, data array[] real, data array[] int) => vector
(<F1>, vector, vector, data array[] real, data array[] int, data real, data real, data real) => vector
  where
<F1> = (vector, vector, data array[] real, data array[] int) => vector
Instead supplied arguments of incompatible type:
(<F2>, vector, vector, array[] real, array[] int)
  where
<F2> = (array[] real, vector, array[] real, array[] int) => vector
=======
Ill-typed arguments supplied to function 'algebra_solver':
(<F1>, vector, vector, array[] real, array[] int)
where F1 = (array[] real, vector, array[] real, array[] int) => vector
Available signatures:
(<F2>, vector, vector, data array[] real, data array[] int) => vector
where F2 = (vector, vector, data array[] real, data array[] int) => vector
  The first argument must be
   (vector, vector, data array[] real, data array[] int) => vector
  but got
   (array[] real, vector, array[] real, array[] int) => vector
  These are not compatible because:
    The types for the first argument are incompatible: one is
     array[] real
    but the other is
     vector
(<F2>, vector, vector, data array[] real, data array[] int, data real,
 data real, data real) => vector
  Expected 8 arguments but found 5 arguments.
>>>>>>> 3ef01d09
  $ ../../../../../install/default/bin/stanc bad_fun_type_control.stan
Semantic error in 'bad_fun_type_control.stan', line 31, column 10 to column 78:
   -------------------------------------------------
    29:  transformed parameters {
    30:    vector[2] y_s_p;
    31:    y_s_p = algebra_solver(algebra_system, y, theta_p, x_r, x_i, 0.01, 0.01, 10);
                   ^
    32:  }
    33:  
   -------------------------------------------------

<<<<<<< HEAD
Ill-typed arguments supplied to function 'algebra_solver'. Available signatures:
(<F1>, vector, vector, data array[] real, data array[] int) => vector
(<F1>, vector, vector, data array[] real, data array[] int, data real, data real, data real) => vector
  where
<F1> = (vector, vector, data array[] real, data array[] int) => vector
Instead supplied arguments of incompatible type:
(<F2>, vector, vector, array[] real, array[] int, real, real, int)
  where
<F2> = (array[] real, vector, array[] real, array[] int) => vector
=======
Ill-typed arguments supplied to function 'algebra_solver':
(<F1>, vector, vector, array[] real, array[] int, real, real, int)
where F1 = (array[] real, vector, array[] real, array[] int) => vector
Available signatures:
(<F2>, vector, vector, data array[] real, data array[] int, data real,
 data real, data real) => vector
where F2 = (vector, vector, data array[] real, data array[] int) => vector
  The first argument must be
   (vector, vector, data array[] real, data array[] int) => vector
  but got
   (array[] real, vector, array[] real, array[] int) => vector
  These are not compatible because:
    The types for the first argument are incompatible: one is
     array[] real
    but the other is
     vector
(<F2>, vector, vector, data array[] real, data array[] int) => vector
  Expected 5 arguments but found 8 arguments.
>>>>>>> 3ef01d09
  $ ../../../../../install/default/bin/stanc bad_newton_fun_type_control.stan
Semantic error in 'bad_newton_fun_type_control.stan', line 31, column 10 to column 85:
   -------------------------------------------------
    29:  transformed parameters {
    30:    vector[2] y_s_p;
    31:    y_s_p = algebra_solver_newton(algebra_system, y, theta_p, x_r, x_i, 0.01, 0.01, 10);
                   ^
    32:  }
    33:  
   -------------------------------------------------

<<<<<<< HEAD
Ill-typed arguments supplied to function 'algebra_solver_newton'. Available signatures:
(<F1>, vector, vector, data array[] real, data array[] int) => vector
(<F1>, vector, vector, data array[] real, data array[] int, data real, data real, data real) => vector
  where
<F1> = (vector, vector, data array[] real, data array[] int) => vector
Instead supplied arguments of incompatible type:
(<F2>, vector, vector, array[] real, array[] int, real, real, int)
  where
<F2> = (array[] real, vector, array[] real, array[] int) => vector
=======
Ill-typed arguments supplied to function 'algebra_solver_newton':
(<F1>, vector, vector, array[] real, array[] int, real, real, int)
where F1 = (array[] real, vector, array[] real, array[] int) => vector
Available signatures:
(<F2>, vector, vector, data array[] real, data array[] int, data real,
 data real, data real) => vector
where F2 = (vector, vector, data array[] real, data array[] int) => vector
  The first argument must be
   (vector, vector, data array[] real, data array[] int) => vector
  but got
   (array[] real, vector, array[] real, array[] int) => vector
  These are not compatible because:
    The types for the first argument are incompatible: one is
     array[] real
    but the other is
     vector
(<F2>, vector, vector, data array[] real, data array[] int) => vector
  Expected 5 arguments but found 8 arguments.
>>>>>>> 3ef01d09
  $ ../../../../../install/default/bin/stanc bad_newton_x_i_type.stan
Semantic error in 'bad_newton_x_i_type.stan', line 31, column 10 to column 69:
   -------------------------------------------------
    29:  transformed parameters {
    30:    vector[2] y_s_p;
    31:    y_s_p = algebra_solver_newton(algebra_system, y, theta_p, x_r, x_i);
                   ^
    32:  }
    33:  
   -------------------------------------------------

<<<<<<< HEAD
Ill-typed arguments supplied to function 'algebra_solver_newton'. Available signatures:
(<F1>, vector, vector, data array[] real, data array[] int) => vector
(<F1>, vector, vector, data array[] real, data array[] int, data real, data real, data real) => vector
  where
<F1> = (vector, vector, data array[] real, data array[] int) => vector
Instead supplied arguments of incompatible type:
(<F2>, vector, vector, array[] real, array[] real)
  where
<F2> = (vector, vector, array[] real, array[] int) => vector
=======
Ill-typed arguments supplied to function 'algebra_solver_newton':
(<F1>, vector, vector, array[] real, array[] real)
where F1 = (vector, vector, array[] real, array[] int) => vector
Available signatures:
(<F2>, vector, vector, data array[] real, data array[] int) => vector
where F2 = (vector, vector, data array[] real, data array[] int) => vector
  The 5th argument must be array[] int but got array[] real
(<F2>, vector, vector, data array[] real, data array[] int, data real,
 data real, data real) => vector
  Expected 8 arguments but found 5 arguments.
>>>>>>> 3ef01d09
  $ ../../../../../install/default/bin/stanc bad_newton_x_i_type_control.stan
Semantic error in 'bad_newton_x_i_type_control.stan', line 31, column 10 to column 85:
   -------------------------------------------------
    29:  transformed parameters {
    30:    vector[2] y_s_p;
    31:    y_s_p = algebra_solver_newton(algebra_system, y, theta_p, x_r, x_i, 0.01, 0.01, 10);
                   ^
    32:  }
    33:  
   -------------------------------------------------

<<<<<<< HEAD
Ill-typed arguments supplied to function 'algebra_solver_newton'. Available signatures:
(<F1>, vector, vector, data array[] real, data array[] int) => vector
(<F1>, vector, vector, data array[] real, data array[] int, data real, data real, data real) => vector
  where
<F1> = (vector, vector, data array[] real, data array[] int) => vector
Instead supplied arguments of incompatible type:
(<F2>, vector, vector, array[] real, array[] real, real, real, int)
  where
<F2> = (vector, vector, array[] real, array[] int) => vector
=======
Ill-typed arguments supplied to function 'algebra_solver_newton':
(<F1>, vector, vector, array[] real, array[] real, real, real, int)
where F1 = (vector, vector, array[] real, array[] int) => vector
Available signatures:
(<F2>, vector, vector, data array[] real, data array[] int, data real,
 data real, data real) => vector
where F2 = (vector, vector, data array[] real, data array[] int) => vector
  The 5th argument must be array[] int but got array[] real
(<F2>, vector, vector, data array[] real, data array[] int) => vector
  Expected 5 arguments but found 8 arguments.
>>>>>>> 3ef01d09
  $ ../../../../../install/default/bin/stanc bad_newton_x_r_type.stan
Semantic error in 'bad_newton_x_r_type.stan', line 31, column 10 to column 69:
   -------------------------------------------------
    29:  transformed parameters {
    30:    vector[2] y_s_p;
    31:    y_s_p = algebra_solver_newton(algebra_system, y, theta_p, x_r, x_i);
                   ^
    32:  }
    33:  
   -------------------------------------------------

<<<<<<< HEAD
Ill-typed arguments supplied to function 'algebra_solver_newton'. Available signatures:
(<F1>, vector, vector, data array[] real, data array[] int) => vector
(<F1>, vector, vector, data array[] real, data array[] int, data real, data real, data real) => vector
  where
<F1> = (vector, vector, data array[] real, data array[] int) => vector
Instead supplied arguments of incompatible type:
(<F2>, vector, vector, array[] int, array[] int)
  where
<F2> = (vector, vector, array[] real, array[] int) => vector
=======
Ill-typed arguments supplied to function 'algebra_solver_newton':
(<F1>, vector, vector, array[] int, array[] int)
where F1 = (vector, vector, array[] real, array[] int) => vector
Available signatures:
(<F2>, vector, vector, data array[] real, data array[] int) => vector
where F2 = (vector, vector, data array[] real, data array[] int) => vector
  The fourth argument must be array[] real but got array[] int
(<F2>, vector, vector, data array[] real, data array[] int, data real,
 data real, data real) => vector
  Expected 8 arguments but found 5 arguments.
>>>>>>> 3ef01d09
  $ ../../../../../install/default/bin/stanc bad_newton_x_r_type_control.stan
Semantic error in 'bad_newton_x_r_type_control.stan', line 31, column 10 to column 85:
   -------------------------------------------------
    29:  transformed parameters {
    30:    vector[2] y_s_p;
    31:    y_s_p = algebra_solver_newton(algebra_system, y, theta_p, x_r, x_i, 0.01, 0.01, 10);
                   ^
    32:  }
    33:  
   -------------------------------------------------

<<<<<<< HEAD
Ill-typed arguments supplied to function 'algebra_solver_newton'. Available signatures:
(<F1>, vector, vector, data array[] real, data array[] int) => vector
(<F1>, vector, vector, data array[] real, data array[] int, data real, data real, data real) => vector
  where
<F1> = (vector, vector, data array[] real, data array[] int) => vector
Instead supplied arguments of incompatible type:
(<F2>, vector, vector, array[] int, array[] int, real, real, int)
  where
<F2> = (vector, vector, array[] real, array[] int) => vector
=======
Ill-typed arguments supplied to function 'algebra_solver_newton':
(<F1>, vector, vector, array[] int, array[] int, real, real, int)
where F1 = (vector, vector, array[] real, array[] int) => vector
Available signatures:
(<F2>, vector, vector, data array[] real, data array[] int, data real,
 data real, data real) => vector
where F2 = (vector, vector, data array[] real, data array[] int) => vector
  The fourth argument must be array[] real but got array[] int
(<F2>, vector, vector, data array[] real, data array[] int) => vector
  Expected 5 arguments but found 8 arguments.
>>>>>>> 3ef01d09
  $ ../../../../../install/default/bin/stanc bad_newton_x_r_var_type.stan
Semantic error in 'bad_newton_x_r_var_type.stan', line 31, column 10 to column 71:
   -------------------------------------------------
    29:  transformed parameters {
    30:    vector[2] y_s_p;
    31:    y_s_p = algebra_solver_newton(algebra_system, y, theta_p, x_r_p, x_i);
                   ^
    32:  }
    33:  
   -------------------------------------------------

<<<<<<< HEAD
Ill-typed arguments supplied to function 'algebra_solver_newton'. Available signatures:
(<F1>, vector, vector, data array[] real, data array[] int) => vector
(<F1>, vector, vector, data array[] real, data array[] int, data real, data real, data real) => vector
  where
<F1> = (vector, vector, data array[] real, data array[] int) => vector
Instead supplied arguments of incompatible type:
(<F2>, vector, vector, array[] real, array[] int)
  where
<F2> = (vector, vector, array[] real, array[] int) => vector
=======
Ill-typed arguments supplied to function 'algebra_solver_newton':
(<F1>, vector, vector, array[] real, array[] int)
where F1 = (vector, vector, array[] real, array[] int) => vector
Available signatures:
(<F2>, vector, vector, data array[] real, data array[] int) => vector
where F2 = (vector, vector, data array[] real, data array[] int) => vector
  The fourth argument must be data-only. (Local variables are assumed to
  depend on parameters; same goes for function inputs unless they are marked
  with the keyword 'data'.)
(<F2>, vector, vector, data array[] real, data array[] int, data real,
 data real, data real) => vector
  Expected 8 arguments but found 5 arguments.
>>>>>>> 3ef01d09
  $ ../../../../../install/default/bin/stanc bad_newton_x_r_var_type_control.stan
Semantic error in 'bad_newton_x_r_var_type_control.stan', line 31, column 10 to column 87:
   -------------------------------------------------
    29:  transformed parameters {
    30:    vector[2] y_s_p;
    31:    y_s_p = algebra_solver_newton(algebra_system, y, theta_p, x_r_p, x_i, 0.01, 0.01, 10);
                   ^
    32:  }
    33:  
   -------------------------------------------------

<<<<<<< HEAD
Ill-typed arguments supplied to function 'algebra_solver_newton'. Available signatures:
(<F1>, vector, vector, data array[] real, data array[] int) => vector
(<F1>, vector, vector, data array[] real, data array[] int, data real, data real, data real) => vector
  where
<F1> = (vector, vector, data array[] real, data array[] int) => vector
Instead supplied arguments of incompatible type:
(<F2>, vector, vector, array[] real, array[] int, real, real, int)
  where
<F2> = (vector, vector, array[] real, array[] int) => vector
=======
Ill-typed arguments supplied to function 'algebra_solver_newton':
(<F1>, vector, vector, array[] real, array[] int, real, real, int)
where F1 = (vector, vector, array[] real, array[] int) => vector
Available signatures:
(<F2>, vector, vector, data array[] real, data array[] int, data real,
 data real, data real) => vector
where F2 = (vector, vector, data array[] real, data array[] int) => vector
  The fourth argument must be data-only. (Local variables are assumed to
  depend on parameters; same goes for function inputs unless they are marked
  with the keyword 'data'.)
(<F2>, vector, vector, data array[] real, data array[] int) => vector
  Expected 5 arguments but found 8 arguments.
>>>>>>> 3ef01d09
  $ ../../../../../install/default/bin/stanc bad_newton_y_type.stan
Semantic error in 'bad_newton_y_type.stan', line 31, column 10 to column 69:
   -------------------------------------------------
    29:  transformed parameters {
    30:    vector[2] y_s_p;
    31:    y_s_p = algebra_solver_newton(algebra_system, y, theta_p, x_r, x_i);
                   ^
    32:  }
    33:  
   -------------------------------------------------

<<<<<<< HEAD
Ill-typed arguments supplied to function 'algebra_solver_newton'. Available signatures:
(<F1>, vector, vector, data array[] real, data array[] int) => vector
(<F1>, vector, vector, data array[] real, data array[] int, data real, data real, data real) => vector
  where
<F1> = (vector, vector, data array[] real, data array[] int) => vector
Instead supplied arguments of incompatible type:
(<F2>, real, vector, array[] real, array[] int)
  where
<F2> = (array[] real, vector, array[] real, array[] int) => vector
=======
Ill-typed arguments supplied to function 'algebra_solver_newton':
(<F1>, real, vector, array[] real, array[] int)
where F1 = (array[] real, vector, array[] real, array[] int) => vector
Available signatures:
(<F2>, vector, vector, data array[] real, data array[] int) => vector
where F2 = (vector, vector, data array[] real, data array[] int) => vector
  The first argument must be
   (vector, vector, data array[] real, data array[] int) => vector
  but got
   (array[] real, vector, array[] real, array[] int) => vector
  These are not compatible because:
    The types for the first argument are incompatible: one is
     array[] real
    but the other is
     vector
(<F2>, vector, vector, data array[] real, data array[] int, data real,
 data real, data real) => vector
  Expected 8 arguments but found 5 arguments.
>>>>>>> 3ef01d09
  $ ../../../../../install/default/bin/stanc bad_newton_y_type_control.stan
Semantic error in 'bad_newton_y_type_control.stan', line 31, column 10 to column 85:
   -------------------------------------------------
    29:  transformed parameters {
    30:    vector[2] y_s_p;
    31:    y_s_p = algebra_solver_newton(algebra_system, y, theta_p, x_r, x_i, 0.01, 0.01, 10);
                   ^
    32:  }
    33:  
   -------------------------------------------------

<<<<<<< HEAD
Ill-typed arguments supplied to function 'algebra_solver_newton'. Available signatures:
(<F1>, vector, vector, data array[] real, data array[] int) => vector
(<F1>, vector, vector, data array[] real, data array[] int, data real, data real, data real) => vector
  where
<F1> = (vector, vector, data array[] real, data array[] int) => vector
Instead supplied arguments of incompatible type:
(<F2>, real, vector, array[] real, array[] int, real, real, int)
  where
<F2> = (array[] real, vector, array[] real, array[] int) => vector
=======
Ill-typed arguments supplied to function 'algebra_solver_newton':
(<F1>, real, vector, array[] real, array[] int, real, real, int)
where F1 = (array[] real, vector, array[] real, array[] int) => vector
Available signatures:
(<F2>, vector, vector, data array[] real, data array[] int, data real,
 data real, data real) => vector
where F2 = (vector, vector, data array[] real, data array[] int) => vector
  The first argument must be
   (vector, vector, data array[] real, data array[] int) => vector
  but got
   (array[] real, vector, array[] real, array[] int) => vector
  These are not compatible because:
    The types for the first argument are incompatible: one is
     array[] real
    but the other is
     vector
(<F2>, vector, vector, data array[] real, data array[] int) => vector
  Expected 5 arguments but found 8 arguments.
>>>>>>> 3ef01d09
  $ ../../../../../install/default/bin/stanc bad_theta_type.stan
Semantic error in 'bad_theta_type.stan', line 31, column 10 to column 62:
   -------------------------------------------------
    29:  transformed parameters {
    30:    vector[2] y_s_p;
    31:    y_s_p = algebra_solver(algebra_system, y, theta_p, x_r, x_i);
                   ^
    32:  }
    33:  
   -------------------------------------------------

<<<<<<< HEAD
Ill-typed arguments supplied to function 'algebra_solver'. Available signatures:
(<F1>, vector, vector, data array[] real, data array[] int) => vector
(<F1>, vector, vector, data array[] real, data array[] int, data real, data real, data real) => vector
  where
<F1> = (vector, vector, data array[] real, data array[] int) => vector
Instead supplied arguments of incompatible type:
(<F2>, vector, real, array[] real, array[] int)
  where
<F2> = (array[] real, vector, array[] real, array[] int) => vector
=======
Ill-typed arguments supplied to function 'algebra_solver':
(<F1>, vector, real, array[] real, array[] int)
where F1 = (array[] real, vector, array[] real, array[] int) => vector
Available signatures:
(<F2>, vector, vector, data array[] real, data array[] int) => vector
where F2 = (vector, vector, data array[] real, data array[] int) => vector
  The first argument must be
   (vector, vector, data array[] real, data array[] int) => vector
  but got
   (array[] real, vector, array[] real, array[] int) => vector
  These are not compatible because:
    The types for the first argument are incompatible: one is
     array[] real
    but the other is
     vector
(<F2>, vector, vector, data array[] real, data array[] int, data real,
 data real, data real) => vector
  Expected 8 arguments but found 5 arguments.
>>>>>>> 3ef01d09
  $ ../../../../../install/default/bin/stanc bad_theta_type_control.stan
Semantic error in 'bad_theta_type_control.stan', line 31, column 10 to column 78:
   -------------------------------------------------
    29:  transformed parameters {
    30:    vector[2] y_s_p;
    31:    y_s_p = algebra_solver(algebra_system, y, theta_p, x_r, x_i, 0.01, 0.01, 10);
                   ^
    32:  }
    33:  
   -------------------------------------------------

<<<<<<< HEAD
Ill-typed arguments supplied to function 'algebra_solver'. Available signatures:
(<F1>, vector, vector, data array[] real, data array[] int) => vector
(<F1>, vector, vector, data array[] real, data array[] int, data real, data real, data real) => vector
  where
<F1> = (vector, vector, data array[] real, data array[] int) => vector
Instead supplied arguments of incompatible type:
(<F2>, vector, real, array[] real, array[] int, real, real, int)
  where
<F2> = (array[] real, vector, array[] real, array[] int) => vector
=======
Ill-typed arguments supplied to function 'algebra_solver':
(<F1>, vector, real, array[] real, array[] int, real, real, int)
where F1 = (array[] real, vector, array[] real, array[] int) => vector
Available signatures:
(<F2>, vector, vector, data array[] real, data array[] int, data real,
 data real, data real) => vector
where F2 = (vector, vector, data array[] real, data array[] int) => vector
  The first argument must be
   (vector, vector, data array[] real, data array[] int) => vector
  but got
   (array[] real, vector, array[] real, array[] int) => vector
  These are not compatible because:
    The types for the first argument are incompatible: one is
     array[] real
    but the other is
     vector
(<F2>, vector, vector, data array[] real, data array[] int) => vector
  Expected 5 arguments but found 8 arguments.
>>>>>>> 3ef01d09
  $ ../../../../../install/default/bin/stanc bad_x_i_type.stan
Semantic error in 'bad_x_i_type.stan', line 31, column 10 to column 62:
   -------------------------------------------------
    29:  transformed parameters {
    30:    vector[2] y_s_p;
    31:    y_s_p = algebra_solver(algebra_system, y, theta_p, x_r, x_i);
                   ^
    32:  }
    33:  
   -------------------------------------------------

<<<<<<< HEAD
Ill-typed arguments supplied to function 'algebra_solver'. Available signatures:
(<F1>, vector, vector, data array[] real, data array[] int) => vector
(<F1>, vector, vector, data array[] real, data array[] int, data real, data real, data real) => vector
  where
<F1> = (vector, vector, data array[] real, data array[] int) => vector
Instead supplied arguments of incompatible type:
(<F2>, vector, vector, array[] real, array[] real)
  where
<F2> = (vector, vector, array[] real, array[] int) => vector
=======
Ill-typed arguments supplied to function 'algebra_solver':
(<F1>, vector, vector, array[] real, array[] real)
where F1 = (vector, vector, array[] real, array[] int) => vector
Available signatures:
(<F2>, vector, vector, data array[] real, data array[] int) => vector
where F2 = (vector, vector, data array[] real, data array[] int) => vector
  The 5th argument must be array[] int but got array[] real
(<F2>, vector, vector, data array[] real, data array[] int, data real,
 data real, data real) => vector
  Expected 8 arguments but found 5 arguments.
>>>>>>> 3ef01d09
  $ ../../../../../install/default/bin/stanc bad_x_i_type_control.stan
Semantic error in 'bad_x_i_type_control.stan', line 31, column 10 to column 78:
   -------------------------------------------------
    29:  transformed parameters {
    30:    vector[2] y_s_p;
    31:    y_s_p = algebra_solver(algebra_system, y, theta_p, x_r, x_i, 0.01, 0.01, 10);
                   ^
    32:  }
    33:  
   -------------------------------------------------

<<<<<<< HEAD
Ill-typed arguments supplied to function 'algebra_solver'. Available signatures:
(<F1>, vector, vector, data array[] real, data array[] int) => vector
(<F1>, vector, vector, data array[] real, data array[] int, data real, data real, data real) => vector
  where
<F1> = (vector, vector, data array[] real, data array[] int) => vector
Instead supplied arguments of incompatible type:
(<F2>, vector, vector, array[] real, array[] real, real, real, int)
  where
<F2> = (vector, vector, array[] real, array[] int) => vector
=======
Ill-typed arguments supplied to function 'algebra_solver':
(<F1>, vector, vector, array[] real, array[] real, real, real, int)
where F1 = (vector, vector, array[] real, array[] int) => vector
Available signatures:
(<F2>, vector, vector, data array[] real, data array[] int, data real,
 data real, data real) => vector
where F2 = (vector, vector, data array[] real, data array[] int) => vector
  The 5th argument must be array[] int but got array[] real
(<F2>, vector, vector, data array[] real, data array[] int) => vector
  Expected 5 arguments but found 8 arguments.
>>>>>>> 3ef01d09
  $ ../../../../../install/default/bin/stanc bad_x_r_type.stan
Semantic error in 'bad_x_r_type.stan', line 31, column 10 to column 62:
   -------------------------------------------------
    29:  transformed parameters {
    30:    vector[2] y_s_p;
    31:    y_s_p = algebra_solver(algebra_system, y, theta_p, x_r, x_i);
                   ^
    32:  }
    33:  
   -------------------------------------------------

<<<<<<< HEAD
Ill-typed arguments supplied to function 'algebra_solver'. Available signatures:
(<F1>, vector, vector, data array[] real, data array[] int) => vector
(<F1>, vector, vector, data array[] real, data array[] int, data real, data real, data real) => vector
  where
<F1> = (vector, vector, data array[] real, data array[] int) => vector
Instead supplied arguments of incompatible type:
(<F2>, vector, vector, array[] int, array[] int)
  where
<F2> = (vector, vector, array[] real, array[] int) => vector
=======
Ill-typed arguments supplied to function 'algebra_solver':
(<F1>, vector, vector, array[] int, array[] int)
where F1 = (vector, vector, array[] real, array[] int) => vector
Available signatures:
(<F2>, vector, vector, data array[] real, data array[] int) => vector
where F2 = (vector, vector, data array[] real, data array[] int) => vector
  The fourth argument must be array[] real but got array[] int
(<F2>, vector, vector, data array[] real, data array[] int, data real,
 data real, data real) => vector
  Expected 8 arguments but found 5 arguments.
>>>>>>> 3ef01d09
  $ ../../../../../install/default/bin/stanc bad_x_r_type_control.stan
Semantic error in 'bad_x_r_type_control.stan', line 31, column 10 to column 78:
   -------------------------------------------------
    29:  transformed parameters {
    30:    vector[2] y_s_p;
    31:    y_s_p = algebra_solver(algebra_system, y, theta_p, x_r, x_i, 0.01, 0.01, 10);
                   ^
    32:  }
    33:  
   -------------------------------------------------

<<<<<<< HEAD
Ill-typed arguments supplied to function 'algebra_solver'. Available signatures:
(<F1>, vector, vector, data array[] real, data array[] int) => vector
(<F1>, vector, vector, data array[] real, data array[] int, data real, data real, data real) => vector
  where
<F1> = (vector, vector, data array[] real, data array[] int) => vector
Instead supplied arguments of incompatible type:
(<F2>, vector, vector, array[] int, array[] int, real, real, int)
  where
<F2> = (vector, vector, array[] real, array[] int) => vector
=======
Ill-typed arguments supplied to function 'algebra_solver':
(<F1>, vector, vector, array[] int, array[] int, real, real, int)
where F1 = (vector, vector, array[] real, array[] int) => vector
Available signatures:
(<F2>, vector, vector, data array[] real, data array[] int, data real,
 data real, data real) => vector
where F2 = (vector, vector, data array[] real, data array[] int) => vector
  The fourth argument must be array[] real but got array[] int
(<F2>, vector, vector, data array[] real, data array[] int) => vector
  Expected 5 arguments but found 8 arguments.
>>>>>>> 3ef01d09
  $ ../../../../../install/default/bin/stanc bad_x_r_var_type.stan
Semantic error in 'bad_x_r_var_type.stan', line 31, column 10 to column 64:
   -------------------------------------------------
    29:  transformed parameters {
    30:    vector[2] y_s_p;
    31:    y_s_p = algebra_solver(algebra_system, y, theta_p, x_r_p, x_i);
                   ^
    32:  }
    33:  
   -------------------------------------------------

<<<<<<< HEAD
Ill-typed arguments supplied to function 'algebra_solver'. Available signatures:
(<F1>, vector, vector, data array[] real, data array[] int) => vector
(<F1>, vector, vector, data array[] real, data array[] int, data real, data real, data real) => vector
  where
<F1> = (vector, vector, data array[] real, data array[] int) => vector
Instead supplied arguments of incompatible type:
(<F2>, vector, vector, array[] real, array[] int)
  where
<F2> = (vector, vector, array[] real, array[] int) => vector
=======
Ill-typed arguments supplied to function 'algebra_solver':
(<F1>, vector, vector, array[] real, array[] int)
where F1 = (vector, vector, array[] real, array[] int) => vector
Available signatures:
(<F2>, vector, vector, data array[] real, data array[] int) => vector
where F2 = (vector, vector, data array[] real, data array[] int) => vector
  The fourth argument must be data-only. (Local variables are assumed to
  depend on parameters; same goes for function inputs unless they are marked
  with the keyword 'data'.)
(<F2>, vector, vector, data array[] real, data array[] int, data real,
 data real, data real) => vector
  Expected 8 arguments but found 5 arguments.
>>>>>>> 3ef01d09
  $ ../../../../../install/default/bin/stanc bad_x_r_var_type_control.stan
Semantic error in 'bad_x_r_var_type_control.stan', line 31, column 10 to column 80:
   -------------------------------------------------
    29:  transformed parameters {
    30:    vector[2] y_s_p;
    31:    y_s_p = algebra_solver(algebra_system, y, theta_p, x_r_p, x_i, 0.01, 0.01, 10);
                   ^
    32:  }
    33:  
   -------------------------------------------------

<<<<<<< HEAD
Ill-typed arguments supplied to function 'algebra_solver'. Available signatures:
(<F1>, vector, vector, data array[] real, data array[] int) => vector
(<F1>, vector, vector, data array[] real, data array[] int, data real, data real, data real) => vector
  where
<F1> = (vector, vector, data array[] real, data array[] int) => vector
Instead supplied arguments of incompatible type:
(<F2>, vector, vector, array[] real, array[] int, real, real, int)
  where
<F2> = (vector, vector, array[] real, array[] int) => vector
=======
Ill-typed arguments supplied to function 'algebra_solver':
(<F1>, vector, vector, array[] real, array[] int, real, real, int)
where F1 = (vector, vector, array[] real, array[] int) => vector
Available signatures:
(<F2>, vector, vector, data array[] real, data array[] int, data real,
 data real, data real) => vector
where F2 = (vector, vector, data array[] real, data array[] int) => vector
  The fourth argument must be data-only. (Local variables are assumed to
  depend on parameters; same goes for function inputs unless they are marked
  with the keyword 'data'.)
(<F2>, vector, vector, data array[] real, data array[] int) => vector
  Expected 5 arguments but found 8 arguments.
>>>>>>> 3ef01d09
  $ ../../../../../install/default/bin/stanc bad_y_type.stan
Semantic error in 'bad_y_type.stan', line 31, column 10 to column 62:
   -------------------------------------------------
    29:  transformed parameters {
    30:    vector[2] y_s_p;
    31:    y_s_p = algebra_solver(algebra_system, y, theta_p, x_r, x_i);
                   ^
    32:  }
    33:  
   -------------------------------------------------

<<<<<<< HEAD
Ill-typed arguments supplied to function 'algebra_solver'. Available signatures:
(<F1>, vector, vector, data array[] real, data array[] int) => vector
(<F1>, vector, vector, data array[] real, data array[] int, data real, data real, data real) => vector
  where
<F1> = (vector, vector, data array[] real, data array[] int) => vector
Instead supplied arguments of incompatible type:
(<F2>, real, vector, array[] real, array[] int)
  where
<F2> = (array[] real, vector, array[] real, array[] int) => vector
=======
Ill-typed arguments supplied to function 'algebra_solver':
(<F1>, real, vector, array[] real, array[] int)
where F1 = (array[] real, vector, array[] real, array[] int) => vector
Available signatures:
(<F2>, vector, vector, data array[] real, data array[] int) => vector
where F2 = (vector, vector, data array[] real, data array[] int) => vector
  The first argument must be
   (vector, vector, data array[] real, data array[] int) => vector
  but got
   (array[] real, vector, array[] real, array[] int) => vector
  These are not compatible because:
    The types for the first argument are incompatible: one is
     array[] real
    but the other is
     vector
(<F2>, vector, vector, data array[] real, data array[] int, data real,
 data real, data real) => vector
  Expected 8 arguments but found 5 arguments.
>>>>>>> 3ef01d09
  $ ../../../../../install/default/bin/stanc bad_y_type_control.stan
Semantic error in 'bad_y_type_control.stan', line 31, column 10 to column 78:
   -------------------------------------------------
    29:  transformed parameters {
    30:    vector[2] y_s_p;
    31:    y_s_p = algebra_solver(algebra_system, y, theta_p, x_r, x_i, 0.01, 0.01, 10);
                   ^
    32:  }
    33:  
   -------------------------------------------------

<<<<<<< HEAD
Ill-typed arguments supplied to function 'algebra_solver'. Available signatures:
(<F1>, vector, vector, data array[] real, data array[] int) => vector
(<F1>, vector, vector, data array[] real, data array[] int, data real, data real, data real) => vector
  where
<F1> = (vector, vector, data array[] real, data array[] int) => vector
Instead supplied arguments of incompatible type:
(<F2>, real, vector, array[] real, array[] int, real, real, int)
  where
<F2> = (array[] real, vector, array[] real, array[] int) => vector
=======
Ill-typed arguments supplied to function 'algebra_solver':
(<F1>, real, vector, array[] real, array[] int, real, real, int)
where F1 = (array[] real, vector, array[] real, array[] int) => vector
Available signatures:
(<F2>, vector, vector, data array[] real, data array[] int, data real,
 data real, data real) => vector
where F2 = (vector, vector, data array[] real, data array[] int) => vector
  The first argument must be
   (vector, vector, data array[] real, data array[] int) => vector
  but got
   (array[] real, vector, array[] real, array[] int) => vector
  These are not compatible because:
    The types for the first argument are incompatible: one is
     array[] real
    but the other is
     vector
(<F2>, vector, vector, data array[] real, data array[] int) => vector
  Expected 5 arguments but found 8 arguments.
>>>>>>> 3ef01d09
<|MERGE_RESOLUTION|>--- conflicted
+++ resolved
@@ -9,17 +9,6 @@
     33:  
    -------------------------------------------------
 
-<<<<<<< HEAD
-Ill-typed arguments supplied to function 'algebra_solver'. Available signatures:
-(<F1>, vector, vector, data array[] real, data array[] int) => vector
-(<F1>, vector, vector, data array[] real, data array[] int, data real, data real, data real) => vector
-  where
-<F1> = (vector, vector, data array[] real, data array[] int) => vector
-Instead supplied arguments of incompatible type:
-(<F2>, vector, vector, array[] real, array[] int)
-  where
-<F2> = (array[] real, vector, array[] real, array[] int) => vector
-=======
 Ill-typed arguments supplied to function 'algebra_solver':
 (<F1>, vector, vector, array[] real, array[] int)
 where F1 = (array[] real, vector, array[] real, array[] int) => vector
@@ -38,7 +27,6 @@
 (<F2>, vector, vector, data array[] real, data array[] int, data real,
  data real, data real) => vector
   Expected 8 arguments but found 5 arguments.
->>>>>>> 3ef01d09
   $ ../../../../../install/default/bin/stanc bad_fun_type_control.stan
 Semantic error in 'bad_fun_type_control.stan', line 31, column 10 to column 78:
    -------------------------------------------------
@@ -50,17 +38,6 @@
     33:  
    -------------------------------------------------
 
-<<<<<<< HEAD
-Ill-typed arguments supplied to function 'algebra_solver'. Available signatures:
-(<F1>, vector, vector, data array[] real, data array[] int) => vector
-(<F1>, vector, vector, data array[] real, data array[] int, data real, data real, data real) => vector
-  where
-<F1> = (vector, vector, data array[] real, data array[] int) => vector
-Instead supplied arguments of incompatible type:
-(<F2>, vector, vector, array[] real, array[] int, real, real, int)
-  where
-<F2> = (array[] real, vector, array[] real, array[] int) => vector
-=======
 Ill-typed arguments supplied to function 'algebra_solver':
 (<F1>, vector, vector, array[] real, array[] int, real, real, int)
 where F1 = (array[] real, vector, array[] real, array[] int) => vector
@@ -79,7 +56,6 @@
      vector
 (<F2>, vector, vector, data array[] real, data array[] int) => vector
   Expected 5 arguments but found 8 arguments.
->>>>>>> 3ef01d09
   $ ../../../../../install/default/bin/stanc bad_newton_fun_type_control.stan
 Semantic error in 'bad_newton_fun_type_control.stan', line 31, column 10 to column 85:
    -------------------------------------------------
@@ -91,17 +67,6 @@
     33:  
    -------------------------------------------------
 
-<<<<<<< HEAD
-Ill-typed arguments supplied to function 'algebra_solver_newton'. Available signatures:
-(<F1>, vector, vector, data array[] real, data array[] int) => vector
-(<F1>, vector, vector, data array[] real, data array[] int, data real, data real, data real) => vector
-  where
-<F1> = (vector, vector, data array[] real, data array[] int) => vector
-Instead supplied arguments of incompatible type:
-(<F2>, vector, vector, array[] real, array[] int, real, real, int)
-  where
-<F2> = (array[] real, vector, array[] real, array[] int) => vector
-=======
 Ill-typed arguments supplied to function 'algebra_solver_newton':
 (<F1>, vector, vector, array[] real, array[] int, real, real, int)
 where F1 = (array[] real, vector, array[] real, array[] int) => vector
@@ -120,7 +85,6 @@
      vector
 (<F2>, vector, vector, data array[] real, data array[] int) => vector
   Expected 5 arguments but found 8 arguments.
->>>>>>> 3ef01d09
   $ ../../../../../install/default/bin/stanc bad_newton_x_i_type.stan
 Semantic error in 'bad_newton_x_i_type.stan', line 31, column 10 to column 69:
    -------------------------------------------------
@@ -132,17 +96,6 @@
     33:  
    -------------------------------------------------
 
-<<<<<<< HEAD
-Ill-typed arguments supplied to function 'algebra_solver_newton'. Available signatures:
-(<F1>, vector, vector, data array[] real, data array[] int) => vector
-(<F1>, vector, vector, data array[] real, data array[] int, data real, data real, data real) => vector
-  where
-<F1> = (vector, vector, data array[] real, data array[] int) => vector
-Instead supplied arguments of incompatible type:
-(<F2>, vector, vector, array[] real, array[] real)
-  where
-<F2> = (vector, vector, array[] real, array[] int) => vector
-=======
 Ill-typed arguments supplied to function 'algebra_solver_newton':
 (<F1>, vector, vector, array[] real, array[] real)
 where F1 = (vector, vector, array[] real, array[] int) => vector
@@ -153,7 +106,6 @@
 (<F2>, vector, vector, data array[] real, data array[] int, data real,
  data real, data real) => vector
   Expected 8 arguments but found 5 arguments.
->>>>>>> 3ef01d09
   $ ../../../../../install/default/bin/stanc bad_newton_x_i_type_control.stan
 Semantic error in 'bad_newton_x_i_type_control.stan', line 31, column 10 to column 85:
    -------------------------------------------------
@@ -165,17 +117,6 @@
     33:  
    -------------------------------------------------
 
-<<<<<<< HEAD
-Ill-typed arguments supplied to function 'algebra_solver_newton'. Available signatures:
-(<F1>, vector, vector, data array[] real, data array[] int) => vector
-(<F1>, vector, vector, data array[] real, data array[] int, data real, data real, data real) => vector
-  where
-<F1> = (vector, vector, data array[] real, data array[] int) => vector
-Instead supplied arguments of incompatible type:
-(<F2>, vector, vector, array[] real, array[] real, real, real, int)
-  where
-<F2> = (vector, vector, array[] real, array[] int) => vector
-=======
 Ill-typed arguments supplied to function 'algebra_solver_newton':
 (<F1>, vector, vector, array[] real, array[] real, real, real, int)
 where F1 = (vector, vector, array[] real, array[] int) => vector
@@ -186,7 +127,6 @@
   The 5th argument must be array[] int but got array[] real
 (<F2>, vector, vector, data array[] real, data array[] int) => vector
   Expected 5 arguments but found 8 arguments.
->>>>>>> 3ef01d09
   $ ../../../../../install/default/bin/stanc bad_newton_x_r_type.stan
 Semantic error in 'bad_newton_x_r_type.stan', line 31, column 10 to column 69:
    -------------------------------------------------
@@ -198,17 +138,6 @@
     33:  
    -------------------------------------------------
 
-<<<<<<< HEAD
-Ill-typed arguments supplied to function 'algebra_solver_newton'. Available signatures:
-(<F1>, vector, vector, data array[] real, data array[] int) => vector
-(<F1>, vector, vector, data array[] real, data array[] int, data real, data real, data real) => vector
-  where
-<F1> = (vector, vector, data array[] real, data array[] int) => vector
-Instead supplied arguments of incompatible type:
-(<F2>, vector, vector, array[] int, array[] int)
-  where
-<F2> = (vector, vector, array[] real, array[] int) => vector
-=======
 Ill-typed arguments supplied to function 'algebra_solver_newton':
 (<F1>, vector, vector, array[] int, array[] int)
 where F1 = (vector, vector, array[] real, array[] int) => vector
@@ -219,7 +148,6 @@
 (<F2>, vector, vector, data array[] real, data array[] int, data real,
  data real, data real) => vector
   Expected 8 arguments but found 5 arguments.
->>>>>>> 3ef01d09
   $ ../../../../../install/default/bin/stanc bad_newton_x_r_type_control.stan
 Semantic error in 'bad_newton_x_r_type_control.stan', line 31, column 10 to column 85:
    -------------------------------------------------
@@ -231,17 +159,6 @@
     33:  
    -------------------------------------------------
 
-<<<<<<< HEAD
-Ill-typed arguments supplied to function 'algebra_solver_newton'. Available signatures:
-(<F1>, vector, vector, data array[] real, data array[] int) => vector
-(<F1>, vector, vector, data array[] real, data array[] int, data real, data real, data real) => vector
-  where
-<F1> = (vector, vector, data array[] real, data array[] int) => vector
-Instead supplied arguments of incompatible type:
-(<F2>, vector, vector, array[] int, array[] int, real, real, int)
-  where
-<F2> = (vector, vector, array[] real, array[] int) => vector
-=======
 Ill-typed arguments supplied to function 'algebra_solver_newton':
 (<F1>, vector, vector, array[] int, array[] int, real, real, int)
 where F1 = (vector, vector, array[] real, array[] int) => vector
@@ -252,7 +169,6 @@
   The fourth argument must be array[] real but got array[] int
 (<F2>, vector, vector, data array[] real, data array[] int) => vector
   Expected 5 arguments but found 8 arguments.
->>>>>>> 3ef01d09
   $ ../../../../../install/default/bin/stanc bad_newton_x_r_var_type.stan
 Semantic error in 'bad_newton_x_r_var_type.stan', line 31, column 10 to column 71:
    -------------------------------------------------
@@ -264,17 +180,6 @@
     33:  
    -------------------------------------------------
 
-<<<<<<< HEAD
-Ill-typed arguments supplied to function 'algebra_solver_newton'. Available signatures:
-(<F1>, vector, vector, data array[] real, data array[] int) => vector
-(<F1>, vector, vector, data array[] real, data array[] int, data real, data real, data real) => vector
-  where
-<F1> = (vector, vector, data array[] real, data array[] int) => vector
-Instead supplied arguments of incompatible type:
-(<F2>, vector, vector, array[] real, array[] int)
-  where
-<F2> = (vector, vector, array[] real, array[] int) => vector
-=======
 Ill-typed arguments supplied to function 'algebra_solver_newton':
 (<F1>, vector, vector, array[] real, array[] int)
 where F1 = (vector, vector, array[] real, array[] int) => vector
@@ -287,7 +192,6 @@
 (<F2>, vector, vector, data array[] real, data array[] int, data real,
  data real, data real) => vector
   Expected 8 arguments but found 5 arguments.
->>>>>>> 3ef01d09
   $ ../../../../../install/default/bin/stanc bad_newton_x_r_var_type_control.stan
 Semantic error in 'bad_newton_x_r_var_type_control.stan', line 31, column 10 to column 87:
    -------------------------------------------------
@@ -299,17 +203,6 @@
     33:  
    -------------------------------------------------
 
-<<<<<<< HEAD
-Ill-typed arguments supplied to function 'algebra_solver_newton'. Available signatures:
-(<F1>, vector, vector, data array[] real, data array[] int) => vector
-(<F1>, vector, vector, data array[] real, data array[] int, data real, data real, data real) => vector
-  where
-<F1> = (vector, vector, data array[] real, data array[] int) => vector
-Instead supplied arguments of incompatible type:
-(<F2>, vector, vector, array[] real, array[] int, real, real, int)
-  where
-<F2> = (vector, vector, array[] real, array[] int) => vector
-=======
 Ill-typed arguments supplied to function 'algebra_solver_newton':
 (<F1>, vector, vector, array[] real, array[] int, real, real, int)
 where F1 = (vector, vector, array[] real, array[] int) => vector
@@ -322,7 +215,6 @@
   with the keyword 'data'.)
 (<F2>, vector, vector, data array[] real, data array[] int) => vector
   Expected 5 arguments but found 8 arguments.
->>>>>>> 3ef01d09
   $ ../../../../../install/default/bin/stanc bad_newton_y_type.stan
 Semantic error in 'bad_newton_y_type.stan', line 31, column 10 to column 69:
    -------------------------------------------------
@@ -334,17 +226,6 @@
     33:  
    -------------------------------------------------
 
-<<<<<<< HEAD
-Ill-typed arguments supplied to function 'algebra_solver_newton'. Available signatures:
-(<F1>, vector, vector, data array[] real, data array[] int) => vector
-(<F1>, vector, vector, data array[] real, data array[] int, data real, data real, data real) => vector
-  where
-<F1> = (vector, vector, data array[] real, data array[] int) => vector
-Instead supplied arguments of incompatible type:
-(<F2>, real, vector, array[] real, array[] int)
-  where
-<F2> = (array[] real, vector, array[] real, array[] int) => vector
-=======
 Ill-typed arguments supplied to function 'algebra_solver_newton':
 (<F1>, real, vector, array[] real, array[] int)
 where F1 = (array[] real, vector, array[] real, array[] int) => vector
@@ -363,7 +244,6 @@
 (<F2>, vector, vector, data array[] real, data array[] int, data real,
  data real, data real) => vector
   Expected 8 arguments but found 5 arguments.
->>>>>>> 3ef01d09
   $ ../../../../../install/default/bin/stanc bad_newton_y_type_control.stan
 Semantic error in 'bad_newton_y_type_control.stan', line 31, column 10 to column 85:
    -------------------------------------------------
@@ -375,17 +255,6 @@
     33:  
    -------------------------------------------------
 
-<<<<<<< HEAD
-Ill-typed arguments supplied to function 'algebra_solver_newton'. Available signatures:
-(<F1>, vector, vector, data array[] real, data array[] int) => vector
-(<F1>, vector, vector, data array[] real, data array[] int, data real, data real, data real) => vector
-  where
-<F1> = (vector, vector, data array[] real, data array[] int) => vector
-Instead supplied arguments of incompatible type:
-(<F2>, real, vector, array[] real, array[] int, real, real, int)
-  where
-<F2> = (array[] real, vector, array[] real, array[] int) => vector
-=======
 Ill-typed arguments supplied to function 'algebra_solver_newton':
 (<F1>, real, vector, array[] real, array[] int, real, real, int)
 where F1 = (array[] real, vector, array[] real, array[] int) => vector
@@ -404,7 +273,6 @@
      vector
 (<F2>, vector, vector, data array[] real, data array[] int) => vector
   Expected 5 arguments but found 8 arguments.
->>>>>>> 3ef01d09
   $ ../../../../../install/default/bin/stanc bad_theta_type.stan
 Semantic error in 'bad_theta_type.stan', line 31, column 10 to column 62:
    -------------------------------------------------
@@ -416,17 +284,6 @@
     33:  
    -------------------------------------------------
 
-<<<<<<< HEAD
-Ill-typed arguments supplied to function 'algebra_solver'. Available signatures:
-(<F1>, vector, vector, data array[] real, data array[] int) => vector
-(<F1>, vector, vector, data array[] real, data array[] int, data real, data real, data real) => vector
-  where
-<F1> = (vector, vector, data array[] real, data array[] int) => vector
-Instead supplied arguments of incompatible type:
-(<F2>, vector, real, array[] real, array[] int)
-  where
-<F2> = (array[] real, vector, array[] real, array[] int) => vector
-=======
 Ill-typed arguments supplied to function 'algebra_solver':
 (<F1>, vector, real, array[] real, array[] int)
 where F1 = (array[] real, vector, array[] real, array[] int) => vector
@@ -445,7 +302,6 @@
 (<F2>, vector, vector, data array[] real, data array[] int, data real,
  data real, data real) => vector
   Expected 8 arguments but found 5 arguments.
->>>>>>> 3ef01d09
   $ ../../../../../install/default/bin/stanc bad_theta_type_control.stan
 Semantic error in 'bad_theta_type_control.stan', line 31, column 10 to column 78:
    -------------------------------------------------
@@ -457,17 +313,6 @@
     33:  
    -------------------------------------------------
 
-<<<<<<< HEAD
-Ill-typed arguments supplied to function 'algebra_solver'. Available signatures:
-(<F1>, vector, vector, data array[] real, data array[] int) => vector
-(<F1>, vector, vector, data array[] real, data array[] int, data real, data real, data real) => vector
-  where
-<F1> = (vector, vector, data array[] real, data array[] int) => vector
-Instead supplied arguments of incompatible type:
-(<F2>, vector, real, array[] real, array[] int, real, real, int)
-  where
-<F2> = (array[] real, vector, array[] real, array[] int) => vector
-=======
 Ill-typed arguments supplied to function 'algebra_solver':
 (<F1>, vector, real, array[] real, array[] int, real, real, int)
 where F1 = (array[] real, vector, array[] real, array[] int) => vector
@@ -486,7 +331,6 @@
      vector
 (<F2>, vector, vector, data array[] real, data array[] int) => vector
   Expected 5 arguments but found 8 arguments.
->>>>>>> 3ef01d09
   $ ../../../../../install/default/bin/stanc bad_x_i_type.stan
 Semantic error in 'bad_x_i_type.stan', line 31, column 10 to column 62:
    -------------------------------------------------
@@ -498,17 +342,6 @@
     33:  
    -------------------------------------------------
 
-<<<<<<< HEAD
-Ill-typed arguments supplied to function 'algebra_solver'. Available signatures:
-(<F1>, vector, vector, data array[] real, data array[] int) => vector
-(<F1>, vector, vector, data array[] real, data array[] int, data real, data real, data real) => vector
-  where
-<F1> = (vector, vector, data array[] real, data array[] int) => vector
-Instead supplied arguments of incompatible type:
-(<F2>, vector, vector, array[] real, array[] real)
-  where
-<F2> = (vector, vector, array[] real, array[] int) => vector
-=======
 Ill-typed arguments supplied to function 'algebra_solver':
 (<F1>, vector, vector, array[] real, array[] real)
 where F1 = (vector, vector, array[] real, array[] int) => vector
@@ -519,7 +352,6 @@
 (<F2>, vector, vector, data array[] real, data array[] int, data real,
  data real, data real) => vector
   Expected 8 arguments but found 5 arguments.
->>>>>>> 3ef01d09
   $ ../../../../../install/default/bin/stanc bad_x_i_type_control.stan
 Semantic error in 'bad_x_i_type_control.stan', line 31, column 10 to column 78:
    -------------------------------------------------
@@ -531,17 +363,6 @@
     33:  
    -------------------------------------------------
 
-<<<<<<< HEAD
-Ill-typed arguments supplied to function 'algebra_solver'. Available signatures:
-(<F1>, vector, vector, data array[] real, data array[] int) => vector
-(<F1>, vector, vector, data array[] real, data array[] int, data real, data real, data real) => vector
-  where
-<F1> = (vector, vector, data array[] real, data array[] int) => vector
-Instead supplied arguments of incompatible type:
-(<F2>, vector, vector, array[] real, array[] real, real, real, int)
-  where
-<F2> = (vector, vector, array[] real, array[] int) => vector
-=======
 Ill-typed arguments supplied to function 'algebra_solver':
 (<F1>, vector, vector, array[] real, array[] real, real, real, int)
 where F1 = (vector, vector, array[] real, array[] int) => vector
@@ -552,7 +373,6 @@
   The 5th argument must be array[] int but got array[] real
 (<F2>, vector, vector, data array[] real, data array[] int) => vector
   Expected 5 arguments but found 8 arguments.
->>>>>>> 3ef01d09
   $ ../../../../../install/default/bin/stanc bad_x_r_type.stan
 Semantic error in 'bad_x_r_type.stan', line 31, column 10 to column 62:
    -------------------------------------------------
@@ -564,17 +384,6 @@
     33:  
    -------------------------------------------------
 
-<<<<<<< HEAD
-Ill-typed arguments supplied to function 'algebra_solver'. Available signatures:
-(<F1>, vector, vector, data array[] real, data array[] int) => vector
-(<F1>, vector, vector, data array[] real, data array[] int, data real, data real, data real) => vector
-  where
-<F1> = (vector, vector, data array[] real, data array[] int) => vector
-Instead supplied arguments of incompatible type:
-(<F2>, vector, vector, array[] int, array[] int)
-  where
-<F2> = (vector, vector, array[] real, array[] int) => vector
-=======
 Ill-typed arguments supplied to function 'algebra_solver':
 (<F1>, vector, vector, array[] int, array[] int)
 where F1 = (vector, vector, array[] real, array[] int) => vector
@@ -585,7 +394,6 @@
 (<F2>, vector, vector, data array[] real, data array[] int, data real,
  data real, data real) => vector
   Expected 8 arguments but found 5 arguments.
->>>>>>> 3ef01d09
   $ ../../../../../install/default/bin/stanc bad_x_r_type_control.stan
 Semantic error in 'bad_x_r_type_control.stan', line 31, column 10 to column 78:
    -------------------------------------------------
@@ -597,17 +405,6 @@
     33:  
    -------------------------------------------------
 
-<<<<<<< HEAD
-Ill-typed arguments supplied to function 'algebra_solver'. Available signatures:
-(<F1>, vector, vector, data array[] real, data array[] int) => vector
-(<F1>, vector, vector, data array[] real, data array[] int, data real, data real, data real) => vector
-  where
-<F1> = (vector, vector, data array[] real, data array[] int) => vector
-Instead supplied arguments of incompatible type:
-(<F2>, vector, vector, array[] int, array[] int, real, real, int)
-  where
-<F2> = (vector, vector, array[] real, array[] int) => vector
-=======
 Ill-typed arguments supplied to function 'algebra_solver':
 (<F1>, vector, vector, array[] int, array[] int, real, real, int)
 where F1 = (vector, vector, array[] real, array[] int) => vector
@@ -618,7 +415,6 @@
   The fourth argument must be array[] real but got array[] int
 (<F2>, vector, vector, data array[] real, data array[] int) => vector
   Expected 5 arguments but found 8 arguments.
->>>>>>> 3ef01d09
   $ ../../../../../install/default/bin/stanc bad_x_r_var_type.stan
 Semantic error in 'bad_x_r_var_type.stan', line 31, column 10 to column 64:
    -------------------------------------------------
@@ -630,17 +426,6 @@
     33:  
    -------------------------------------------------
 
-<<<<<<< HEAD
-Ill-typed arguments supplied to function 'algebra_solver'. Available signatures:
-(<F1>, vector, vector, data array[] real, data array[] int) => vector
-(<F1>, vector, vector, data array[] real, data array[] int, data real, data real, data real) => vector
-  where
-<F1> = (vector, vector, data array[] real, data array[] int) => vector
-Instead supplied arguments of incompatible type:
-(<F2>, vector, vector, array[] real, array[] int)
-  where
-<F2> = (vector, vector, array[] real, array[] int) => vector
-=======
 Ill-typed arguments supplied to function 'algebra_solver':
 (<F1>, vector, vector, array[] real, array[] int)
 where F1 = (vector, vector, array[] real, array[] int) => vector
@@ -653,7 +438,6 @@
 (<F2>, vector, vector, data array[] real, data array[] int, data real,
  data real, data real) => vector
   Expected 8 arguments but found 5 arguments.
->>>>>>> 3ef01d09
   $ ../../../../../install/default/bin/stanc bad_x_r_var_type_control.stan
 Semantic error in 'bad_x_r_var_type_control.stan', line 31, column 10 to column 80:
    -------------------------------------------------
@@ -665,17 +449,6 @@
     33:  
    -------------------------------------------------
 
-<<<<<<< HEAD
-Ill-typed arguments supplied to function 'algebra_solver'. Available signatures:
-(<F1>, vector, vector, data array[] real, data array[] int) => vector
-(<F1>, vector, vector, data array[] real, data array[] int, data real, data real, data real) => vector
-  where
-<F1> = (vector, vector, data array[] real, data array[] int) => vector
-Instead supplied arguments of incompatible type:
-(<F2>, vector, vector, array[] real, array[] int, real, real, int)
-  where
-<F2> = (vector, vector, array[] real, array[] int) => vector
-=======
 Ill-typed arguments supplied to function 'algebra_solver':
 (<F1>, vector, vector, array[] real, array[] int, real, real, int)
 where F1 = (vector, vector, array[] real, array[] int) => vector
@@ -688,7 +461,6 @@
   with the keyword 'data'.)
 (<F2>, vector, vector, data array[] real, data array[] int) => vector
   Expected 5 arguments but found 8 arguments.
->>>>>>> 3ef01d09
   $ ../../../../../install/default/bin/stanc bad_y_type.stan
 Semantic error in 'bad_y_type.stan', line 31, column 10 to column 62:
    -------------------------------------------------
@@ -700,17 +472,6 @@
     33:  
    -------------------------------------------------
 
-<<<<<<< HEAD
-Ill-typed arguments supplied to function 'algebra_solver'. Available signatures:
-(<F1>, vector, vector, data array[] real, data array[] int) => vector
-(<F1>, vector, vector, data array[] real, data array[] int, data real, data real, data real) => vector
-  where
-<F1> = (vector, vector, data array[] real, data array[] int) => vector
-Instead supplied arguments of incompatible type:
-(<F2>, real, vector, array[] real, array[] int)
-  where
-<F2> = (array[] real, vector, array[] real, array[] int) => vector
-=======
 Ill-typed arguments supplied to function 'algebra_solver':
 (<F1>, real, vector, array[] real, array[] int)
 where F1 = (array[] real, vector, array[] real, array[] int) => vector
@@ -729,7 +490,6 @@
 (<F2>, vector, vector, data array[] real, data array[] int, data real,
  data real, data real) => vector
   Expected 8 arguments but found 5 arguments.
->>>>>>> 3ef01d09
   $ ../../../../../install/default/bin/stanc bad_y_type_control.stan
 Semantic error in 'bad_y_type_control.stan', line 31, column 10 to column 78:
    -------------------------------------------------
@@ -741,17 +501,6 @@
     33:  
    -------------------------------------------------
 
-<<<<<<< HEAD
-Ill-typed arguments supplied to function 'algebra_solver'. Available signatures:
-(<F1>, vector, vector, data array[] real, data array[] int) => vector
-(<F1>, vector, vector, data array[] real, data array[] int, data real, data real, data real) => vector
-  where
-<F1> = (vector, vector, data array[] real, data array[] int) => vector
-Instead supplied arguments of incompatible type:
-(<F2>, real, vector, array[] real, array[] int, real, real, int)
-  where
-<F2> = (array[] real, vector, array[] real, array[] int) => vector
-=======
 Ill-typed arguments supplied to function 'algebra_solver':
 (<F1>, real, vector, array[] real, array[] int, real, real, int)
 where F1 = (array[] real, vector, array[] real, array[] int) => vector
@@ -769,5 +518,4 @@
     but the other is
      vector
 (<F2>, vector, vector, data array[] real, data array[] int) => vector
-  Expected 5 arguments but found 8 arguments.
->>>>>>> 3ef01d09
+  Expected 5 arguments but found 8 arguments.