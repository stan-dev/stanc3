  $ ../../../../../install/default/bin/stanc bad_bdf_control_function_return.stan
Semantic error in 'bad_bdf_control_function_return.stan', line 13, column 6 to line 15, column 35:
   -------------------------------------------------
    11:  model {
    12:    real x[2, 2]
    13:      = integrate_ode_bdf(twoCptModelODE,
               ^
    14:                          {1, 1.3}, 1.0, { 2.2, 3 }, { 1.0 }, { 1.0 }, { 2 },
    15:                          10, 10, 10);
   -------------------------------------------------

<<<<<<< HEAD
Ill-typed arguments supplied to function 'integrate_ode_bdf'. Available signatures:
(<F1>, real[], real, real[], real[], data real[], data int[]) => real[,]
(<F1>, real[], real, real[], real[], data real[], data int[], data real, data real, data real) => 
real[,]
  where
<F1> = (real, real[], real[], data real[], data int[]) => real[]
Instead supplied arguments of incompatible type:
(<F2>, real[], real, real[], real[], real[], int[], int, int, int)
  where
<F2> = (real, real[], real[], real[], int[]) => real

=======
Ill-typed arguments supplied to function 'integrate_ode_bdf'. Available signatures: 
((real, array[] real, array[] real, data array[] real, data array[] int) => array[] real, array[] real, real, array[] real, array[] real, data array[] real, data array[] int) => array[,] real
((real, array[] real, array[] real, data array[] real, data array[] int) => array[] real, array[] real, real, array[] real, array[] real, data array[] real, data array[] int, data real, data real, data real) => array[,] real
Instead supplied arguments of incompatible type: (real, array[] real, array[] real, array[] real, array[] int) => real, array[] real, real, array[] real, array[] real, array[] real, array[] int, int, int, int.
>>>>>>> b04226f9
  $ ../../../../../install/default/bin/stanc bad_fun_type.stan
Semantic error in 'bad_fun_type.stan', line 27, column 10 to line 33, column 27:
   -------------------------------------------------
    25:  transformed parameters {
    26:    real y_hat[10,2];
    27:    y_hat = integrate_ode(harm_osc_ode,  // system
                   ^
    28:                       y0,            // initial state
    29:                       t0,            // initial time
   -------------------------------------------------

<<<<<<< HEAD
Ill-typed arguments supplied to function 'integrate_ode'. Available signatures:
(<F1>, real[], real, real[], real[], data real[], data int[]) => real[,]
  where
<F1> = (real, real[], real[], data real[], data int[]) => real[]
Instead supplied arguments of incompatible type:
(<F2>, real[], real, real[], real[], real[], int[])
  where
<F2> = (real[], real[], real[], real[], int[]) => real[]

=======
Ill-typed arguments supplied to function 'integrate_ode'. Available signatures: 
((real, array[] real, array[] real, data array[] real, data array[] int) => array[] real, array[] real, real, array[] real, array[] real, data array[] real, data array[] int) => array[,] real
Instead supplied arguments of incompatible type: (array[] real, array[] real, array[] real, array[] real, array[] int) => array[] real, array[] real, real, array[] real, array[] real, array[] real, array[] int.
>>>>>>> b04226f9
  $ ../../../../../install/default/bin/stanc bad_fun_type_bdf.stan
Semantic error in 'bad_fun_type_bdf.stan', line 27, column 10 to line 33, column 27:
   -------------------------------------------------
    25:  transformed parameters {
    26:    real y_hat[10,2];
    27:    y_hat = integrate_ode_bdf(harm_osc_ode,  // system
                   ^
    28:                       y0,            // initial state
    29:                       t0,            // initial time
   -------------------------------------------------

<<<<<<< HEAD
Ill-typed arguments supplied to function 'integrate_ode_bdf'. Available signatures:
(<F1>, real[], real, real[], real[], data real[], data int[]) => real[,]
(<F1>, real[], real, real[], real[], data real[], data int[], data real, data real, data real) => 
real[,]
  where
<F1> = (real, real[], real[], data real[], data int[]) => real[]
Instead supplied arguments of incompatible type:
(<F2>, real[], real, real[], real[], real[], int[])
  where
<F2> = (real[], real[], real[], real[], int[]) => real[]

=======
Ill-typed arguments supplied to function 'integrate_ode_bdf'. Available signatures: 
((real, array[] real, array[] real, data array[] real, data array[] int) => array[] real, array[] real, real, array[] real, array[] real, data array[] real, data array[] int) => array[,] real
((real, array[] real, array[] real, data array[] real, data array[] int) => array[] real, array[] real, real, array[] real, array[] real, data array[] real, data array[] int, data real, data real, data real) => array[,] real
Instead supplied arguments of incompatible type: (array[] real, array[] real, array[] real, array[] real, array[] int) => array[] real, array[] real, real, array[] real, array[] real, array[] real, array[] int.
>>>>>>> b04226f9
  $ ../../../../../install/default/bin/stanc bad_fun_type_bdf_control.stan
Semantic error in 'bad_fun_type_bdf_control.stan', line 27, column 10 to line 33, column 43:
   -------------------------------------------------
    25:  transformed parameters {
    26:    real y_hat[10,2];
    27:    y_hat = integrate_ode_bdf(harm_osc_ode,  // system
                   ^
    28:                       y0,            // initial state
    29:                       t0,            // initial time
   -------------------------------------------------

<<<<<<< HEAD
Ill-typed arguments supplied to function 'integrate_ode_bdf'. Available signatures:
(<F1>, real[], real, real[], real[], data real[], data int[]) => real[,]
(<F1>, real[], real, real[], real[], data real[], data int[], data real, data real, data real) => 
real[,]
  where
<F1> = (real, real[], real[], data real[], data int[]) => real[]
Instead supplied arguments of incompatible type:
(<F2>, real[], real, real[], real[], real[], int[], real, real, int)
  where
<F2> = (real[], real[], real[], real[], int[]) => real[]

=======
Ill-typed arguments supplied to function 'integrate_ode_bdf'. Available signatures: 
((real, array[] real, array[] real, data array[] real, data array[] int) => array[] real, array[] real, real, array[] real, array[] real, data array[] real, data array[] int) => array[,] real
((real, array[] real, array[] real, data array[] real, data array[] int) => array[] real, array[] real, real, array[] real, array[] real, data array[] real, data array[] int, data real, data real, data real) => array[,] real
Instead supplied arguments of incompatible type: (array[] real, array[] real, array[] real, array[] real, array[] int) => array[] real, array[] real, real, array[] real, array[] real, array[] real, array[] int, real, real, int.
>>>>>>> b04226f9
  $ ../../../../../install/default/bin/stanc bad_fun_type_rk45.stan
Semantic error in 'bad_fun_type_rk45.stan', line 27, column 10 to line 33, column 27:
   -------------------------------------------------
    25:  transformed parameters {
    26:    real y_hat[10,2];
    27:    y_hat = integrate_ode_rk45(harm_osc_ode,  // system
                   ^
    28:                       y0,            // initial state
    29:                       t0,            // initial time
   -------------------------------------------------

<<<<<<< HEAD
Ill-typed arguments supplied to function 'integrate_ode_rk45'. Available signatures:
(<F1>, real[], real, real[], real[], data real[], data int[]) => real[,]
(<F1>, real[], real, real[], real[], data real[], data int[], data real, data real, data real) => 
real[,]
  where
<F1> = (real, real[], real[], data real[], data int[]) => real[]
Instead supplied arguments of incompatible type:
(<F2>, real[], real, real[], real[], real[], int[])
  where
<F2> = (real[], real[], real[], real[], int[]) => real[]

=======
Ill-typed arguments supplied to function 'integrate_ode_rk45'. Available signatures: 
((real, array[] real, array[] real, data array[] real, data array[] int) => array[] real, array[] real, real, array[] real, array[] real, data array[] real, data array[] int) => array[,] real
((real, array[] real, array[] real, data array[] real, data array[] int) => array[] real, array[] real, real, array[] real, array[] real, data array[] real, data array[] int, data real, data real, data real) => array[,] real
Instead supplied arguments of incompatible type: (array[] real, array[] real, array[] real, array[] real, array[] int) => array[] real, array[] real, real, array[] real, array[] real, array[] real, array[] int.
>>>>>>> b04226f9
  $ ../../../../../install/default/bin/stanc bad_fun_type_rk45_control.stan
Semantic error in 'bad_fun_type_rk45_control.stan', line 27, column 10 to line 33, column 43:
   -------------------------------------------------
    25:  transformed parameters {
    26:    real y_hat[10,2];
    27:    y_hat = integrate_ode_rk45(harm_osc_ode,  // system
                   ^
    28:                       y0,            // initial state
    29:                       t0,            // initial time
   -------------------------------------------------

<<<<<<< HEAD
Ill-typed arguments supplied to function 'integrate_ode_rk45'. Available signatures:
(<F1>, real[], real, real[], real[], data real[], data int[]) => real[,]
(<F1>, real[], real, real[], real[], data real[], data int[], data real, data real, data real) => 
real[,]
  where
<F1> = (real, real[], real[], data real[], data int[]) => real[]
Instead supplied arguments of incompatible type:
(<F2>, real[], real, real[], real[], real[], int[], real, real, int)
  where
<F2> = (real[], real[], real[], real[], int[]) => real[]

=======
Ill-typed arguments supplied to function 'integrate_ode_rk45'. Available signatures: 
((real, array[] real, array[] real, data array[] real, data array[] int) => array[] real, array[] real, real, array[] real, array[] real, data array[] real, data array[] int) => array[,] real
((real, array[] real, array[] real, data array[] real, data array[] int) => array[] real, array[] real, real, array[] real, array[] real, data array[] real, data array[] int, data real, data real, data real) => array[,] real
Instead supplied arguments of incompatible type: (array[] real, array[] real, array[] real, array[] real, array[] int) => array[] real, array[] real, real, array[] real, array[] real, array[] real, array[] int, real, real, int.
>>>>>>> b04226f9
  $ ../../../../../install/default/bin/stanc bad_t_type.stan
Semantic error in 'bad_t_type.stan', line 26, column 10 to line 32, column 27:
   -------------------------------------------------
    24:  transformed parameters {
    25:    real y_hat[10,2];
    26:    y_hat = integrate_ode(harm_osc_ode,  // system
                   ^
    27:                       y0,            // initial state
    28:                       t0,            // initial time
   -------------------------------------------------

<<<<<<< HEAD
Ill-typed arguments supplied to function 'integrate_ode'. Available signatures:
(<F1>, real[], real, real[], real[], data real[], data int[]) => real[,]
  where
<F1> = (real, real[], real[], data real[], data int[]) => real[]
Instead supplied arguments of incompatible type:
(<F2>, real[], matrix, real[], real[], real[], int[])
  where
<F2> = (real, real[], real[], real[], int[]) => real[]

=======
Ill-typed arguments supplied to function 'integrate_ode'. Available signatures: 
((real, array[] real, array[] real, data array[] real, data array[] int) => array[] real, array[] real, real, array[] real, array[] real, data array[] real, data array[] int) => array[,] real
Instead supplied arguments of incompatible type: (real, array[] real, array[] real, array[] real, array[] int) => array[] real, array[] real, matrix, array[] real, array[] real, array[] real, array[] int.
>>>>>>> b04226f9
  $ ../../../../../install/default/bin/stanc bad_t_type_bdf.stan
Semantic error in 'bad_t_type_bdf.stan', line 26, column 10 to line 32, column 27:
   -------------------------------------------------
    24:  transformed parameters {
    25:    real y_hat[10,2];
    26:    y_hat = integrate_ode_bdf(harm_osc_ode,  // system
                   ^
    27:                       y0,            // initial state
    28:                       t0,            // initial time
   -------------------------------------------------

<<<<<<< HEAD
Ill-typed arguments supplied to function 'integrate_ode_bdf'. Available signatures:
(<F1>, real[], real, real[], real[], data real[], data int[]) => real[,]
(<F1>, real[], real, real[], real[], data real[], data int[], data real, data real, data real) => 
real[,]
  where
<F1> = (real, real[], real[], data real[], data int[]) => real[]
Instead supplied arguments of incompatible type:
(<F2>, real[], matrix, real[], real[], real[], int[])
  where
<F2> = (real, real[], real[], real[], int[]) => real[]

=======
Ill-typed arguments supplied to function 'integrate_ode_bdf'. Available signatures: 
((real, array[] real, array[] real, data array[] real, data array[] int) => array[] real, array[] real, real, array[] real, array[] real, data array[] real, data array[] int) => array[,] real
((real, array[] real, array[] real, data array[] real, data array[] int) => array[] real, array[] real, real, array[] real, array[] real, data array[] real, data array[] int, data real, data real, data real) => array[,] real
Instead supplied arguments of incompatible type: (real, array[] real, array[] real, array[] real, array[] int) => array[] real, array[] real, matrix, array[] real, array[] real, array[] real, array[] int.
>>>>>>> b04226f9
  $ ../../../../../install/default/bin/stanc bad_t_type_bdf_control.stan
Semantic error in 'bad_t_type_bdf_control.stan', line 26, column 10 to line 32, column 43:
   -------------------------------------------------
    24:  transformed parameters {
    25:    real y_hat[10,2];
    26:    y_hat = integrate_ode_bdf(harm_osc_ode,  // system
                   ^
    27:                       y0,            // initial state
    28:                       t0,            // initial time
   -------------------------------------------------

<<<<<<< HEAD
Ill-typed arguments supplied to function 'integrate_ode_bdf'. Available signatures:
(<F1>, real[], real, real[], real[], data real[], data int[]) => real[,]
(<F1>, real[], real, real[], real[], data real[], data int[], data real, data real, data real) => 
real[,]
  where
<F1> = (real, real[], real[], data real[], data int[]) => real[]
Instead supplied arguments of incompatible type:
(<F2>, real[], matrix, real[], real[], real[], int[], real, real, int)
  where
<F2> = (real, real[], real[], real[], int[]) => real[]

=======
Ill-typed arguments supplied to function 'integrate_ode_bdf'. Available signatures: 
((real, array[] real, array[] real, data array[] real, data array[] int) => array[] real, array[] real, real, array[] real, array[] real, data array[] real, data array[] int) => array[,] real
((real, array[] real, array[] real, data array[] real, data array[] int) => array[] real, array[] real, real, array[] real, array[] real, data array[] real, data array[] int, data real, data real, data real) => array[,] real
Instead supplied arguments of incompatible type: (real, array[] real, array[] real, array[] real, array[] int) => array[] real, array[] real, matrix, array[] real, array[] real, array[] real, array[] int, real, real, int.
>>>>>>> b04226f9
  $ ../../../../../install/default/bin/stanc bad_t_type_rk45.stan
Semantic error in 'bad_t_type_rk45.stan', line 26, column 10 to line 32, column 27:
   -------------------------------------------------
    24:  transformed parameters {
    25:    real y_hat[10,2];
    26:    y_hat = integrate_ode_rk45(harm_osc_ode,  // system
                   ^
    27:                       y0,            // initial state
    28:                       t0,            // initial time
   -------------------------------------------------

<<<<<<< HEAD
Ill-typed arguments supplied to function 'integrate_ode_rk45'. Available signatures:
(<F1>, real[], real, real[], real[], data real[], data int[]) => real[,]
(<F1>, real[], real, real[], real[], data real[], data int[], data real, data real, data real) => 
real[,]
  where
<F1> = (real, real[], real[], data real[], data int[]) => real[]
Instead supplied arguments of incompatible type:
(<F2>, real[], matrix, real[], real[], real[], int[])
  where
<F2> = (real, real[], real[], real[], int[]) => real[]

=======
Ill-typed arguments supplied to function 'integrate_ode_rk45'. Available signatures: 
((real, array[] real, array[] real, data array[] real, data array[] int) => array[] real, array[] real, real, array[] real, array[] real, data array[] real, data array[] int) => array[,] real
((real, array[] real, array[] real, data array[] real, data array[] int) => array[] real, array[] real, real, array[] real, array[] real, data array[] real, data array[] int, data real, data real, data real) => array[,] real
Instead supplied arguments of incompatible type: (real, array[] real, array[] real, array[] real, array[] int) => array[] real, array[] real, matrix, array[] real, array[] real, array[] real, array[] int.
>>>>>>> b04226f9
  $ ../../../../../install/default/bin/stanc bad_t_type_rk45_control.stan
Semantic error in 'bad_t_type_rk45_control.stan', line 26, column 10 to line 32, column 43:
   -------------------------------------------------
    24:  transformed parameters {
    25:    real y_hat[10,2];
    26:    y_hat = integrate_ode_rk45(harm_osc_ode,  // system
                   ^
    27:                       y0,            // initial state
    28:                       t0,            // initial time
   -------------------------------------------------

<<<<<<< HEAD
Ill-typed arguments supplied to function 'integrate_ode_rk45'. Available signatures:
(<F1>, real[], real, real[], real[], data real[], data int[]) => real[,]
(<F1>, real[], real, real[], real[], data real[], data int[], data real, data real, data real) => 
real[,]
  where
<F1> = (real, real[], real[], data real[], data int[]) => real[]
Instead supplied arguments of incompatible type:
(<F2>, real[], matrix, real[], real[], real[], int[], real, real, int)
  where
<F2> = (real, real[], real[], real[], int[]) => real[]

=======
Ill-typed arguments supplied to function 'integrate_ode_rk45'. Available signatures: 
((real, array[] real, array[] real, data array[] real, data array[] int) => array[] real, array[] real, real, array[] real, array[] real, data array[] real, data array[] int) => array[,] real
((real, array[] real, array[] real, data array[] real, data array[] int) => array[] real, array[] real, real, array[] real, array[] real, data array[] real, data array[] int, data real, data real, data real) => array[,] real
Instead supplied arguments of incompatible type: (real, array[] real, array[] real, array[] real, array[] int) => array[] real, array[] real, matrix, array[] real, array[] real, array[] real, array[] int, real, real, int.
>>>>>>> b04226f9
  $ ../../../../../install/default/bin/stanc bad_theta_type.stan
Semantic error in 'bad_theta_type.stan', line 27, column 10 to line 33, column 27:
   -------------------------------------------------
    25:  transformed parameters {
    26:    real y_hat[10,2];
    27:    y_hat = integrate_ode(harm_osc_ode,  // system
                   ^
    28:                       y0,            // initial state
    29:                       t0,            // initial time
   -------------------------------------------------

<<<<<<< HEAD
Ill-typed arguments supplied to function 'integrate_ode'. Available signatures:
(<F1>, real[], real, real[], real[], data real[], data int[]) => real[,]
  where
<F1> = (real, real[], real[], data real[], data int[]) => real[]
Instead supplied arguments of incompatible type:
(<F2>, real[], real, real[], real[,], real[], int[])
  where
<F2> = (real, real[], real[], real[], int[]) => real[]

=======
Ill-typed arguments supplied to function 'integrate_ode'. Available signatures: 
((real, array[] real, array[] real, data array[] real, data array[] int) => array[] real, array[] real, real, array[] real, array[] real, data array[] real, data array[] int) => array[,] real
Instead supplied arguments of incompatible type: (real, array[] real, array[] real, array[] real, array[] int) => array[] real, array[] real, real, array[] real, array[,] real, array[] real, array[] int.
>>>>>>> b04226f9
  $ ../../../../../install/default/bin/stanc bad_theta_type_bdf.stan
Semantic error in 'bad_theta_type_bdf.stan', line 27, column 10 to line 33, column 27:
   -------------------------------------------------
    25:  transformed parameters {
    26:    real y_hat[10,2];
    27:    y_hat = integrate_ode_bdf(harm_osc_ode,  // system
                   ^
    28:                       y0,            // initial state
    29:                       t0,            // initial time
   -------------------------------------------------

<<<<<<< HEAD
Ill-typed arguments supplied to function 'integrate_ode_bdf'. Available signatures:
(<F1>, real[], real, real[], real[], data real[], data int[]) => real[,]
(<F1>, real[], real, real[], real[], data real[], data int[], data real, data real, data real) => 
real[,]
  where
<F1> = (real, real[], real[], data real[], data int[]) => real[]
Instead supplied arguments of incompatible type:
(<F2>, real[], real, real[], real[,], real[], int[])
  where
<F2> = (real, real[], real[], real[], int[]) => real[]

=======
Ill-typed arguments supplied to function 'integrate_ode_bdf'. Available signatures: 
((real, array[] real, array[] real, data array[] real, data array[] int) => array[] real, array[] real, real, array[] real, array[] real, data array[] real, data array[] int) => array[,] real
((real, array[] real, array[] real, data array[] real, data array[] int) => array[] real, array[] real, real, array[] real, array[] real, data array[] real, data array[] int, data real, data real, data real) => array[,] real
Instead supplied arguments of incompatible type: (real, array[] real, array[] real, array[] real, array[] int) => array[] real, array[] real, real, array[] real, array[,] real, array[] real, array[] int.
>>>>>>> b04226f9
  $ ../../../../../install/default/bin/stanc bad_theta_type_bdf_control.stan
Semantic error in 'bad_theta_type_bdf_control.stan', line 27, column 10 to line 33, column 43:
   -------------------------------------------------
    25:  transformed parameters {
    26:    real y_hat[10,2];
    27:    y_hat = integrate_ode_bdf(harm_osc_ode,  // system
                   ^
    28:                       y0,            // initial state
    29:                       t0,            // initial time
   -------------------------------------------------

<<<<<<< HEAD
Ill-typed arguments supplied to function 'integrate_ode_bdf'. Available signatures:
(<F1>, real[], real, real[], real[], data real[], data int[]) => real[,]
(<F1>, real[], real, real[], real[], data real[], data int[], data real, data real, data real) => 
real[,]
  where
<F1> = (real, real[], real[], data real[], data int[]) => real[]
Instead supplied arguments of incompatible type:
(<F2>, real[], real, real[], real[,], real[], int[], real, real, int)
  where
<F2> = (real, real[], real[], real[], int[]) => real[]

=======
Ill-typed arguments supplied to function 'integrate_ode_bdf'. Available signatures: 
((real, array[] real, array[] real, data array[] real, data array[] int) => array[] real, array[] real, real, array[] real, array[] real, data array[] real, data array[] int) => array[,] real
((real, array[] real, array[] real, data array[] real, data array[] int) => array[] real, array[] real, real, array[] real, array[] real, data array[] real, data array[] int, data real, data real, data real) => array[,] real
Instead supplied arguments of incompatible type: (real, array[] real, array[] real, array[] real, array[] int) => array[] real, array[] real, real, array[] real, array[,] real, array[] real, array[] int, real, real, int.
>>>>>>> b04226f9
  $ ../../../../../install/default/bin/stanc bad_theta_type_rk45.stan
Semantic error in 'bad_theta_type_rk45.stan', line 27, column 10 to line 33, column 27:
   -------------------------------------------------
    25:  transformed parameters {
    26:    real y_hat[10,2];
    27:    y_hat = integrate_ode_rk45(harm_osc_ode,  // system
                   ^
    28:                       y0,            // initial state
    29:                       t0,            // initial time
   -------------------------------------------------

<<<<<<< HEAD
Ill-typed arguments supplied to function 'integrate_ode_rk45'. Available signatures:
(<F1>, real[], real, real[], real[], data real[], data int[]) => real[,]
(<F1>, real[], real, real[], real[], data real[], data int[], data real, data real, data real) => 
real[,]
  where
<F1> = (real, real[], real[], data real[], data int[]) => real[]
Instead supplied arguments of incompatible type:
(<F2>, real[], real, real[], real[,], real[], int[])
  where
<F2> = (real, real[], real[], real[], int[]) => real[]

=======
Ill-typed arguments supplied to function 'integrate_ode_rk45'. Available signatures: 
((real, array[] real, array[] real, data array[] real, data array[] int) => array[] real, array[] real, real, array[] real, array[] real, data array[] real, data array[] int) => array[,] real
((real, array[] real, array[] real, data array[] real, data array[] int) => array[] real, array[] real, real, array[] real, array[] real, data array[] real, data array[] int, data real, data real, data real) => array[,] real
Instead supplied arguments of incompatible type: (real, array[] real, array[] real, array[] real, array[] int) => array[] real, array[] real, real, array[] real, array[,] real, array[] real, array[] int.
>>>>>>> b04226f9
  $ ../../../../../install/default/bin/stanc bad_theta_type_rk45_control.stan
Semantic error in 'bad_theta_type_rk45_control.stan', line 27, column 10 to line 33, column 43:
   -------------------------------------------------
    25:  transformed parameters {
    26:    real y_hat[10,2];
    27:    y_hat = integrate_ode_rk45(harm_osc_ode,  // system
                   ^
    28:                       y0,            // initial state
    29:                       t0,            // initial time
   -------------------------------------------------

<<<<<<< HEAD
Ill-typed arguments supplied to function 'integrate_ode_rk45'. Available signatures:
(<F1>, real[], real, real[], real[], data real[], data int[]) => real[,]
(<F1>, real[], real, real[], real[], data real[], data int[], data real, data real, data real) => 
real[,]
  where
<F1> = (real, real[], real[], data real[], data int[]) => real[]
Instead supplied arguments of incompatible type:
(<F2>, real[], real, real[], real[,], real[], int[], real, real, int)
  where
<F2> = (real, real[], real[], real[], int[]) => real[]

=======
Ill-typed arguments supplied to function 'integrate_ode_rk45'. Available signatures: 
((real, array[] real, array[] real, data array[] real, data array[] int) => array[] real, array[] real, real, array[] real, array[] real, data array[] real, data array[] int) => array[,] real
((real, array[] real, array[] real, data array[] real, data array[] int) => array[] real, array[] real, real, array[] real, array[] real, data array[] real, data array[] int, data real, data real, data real) => array[,] real
Instead supplied arguments of incompatible type: (real, array[] real, array[] real, array[] real, array[] int) => array[] real, array[] real, real, array[] real, array[,] real, array[] real, array[] int, real, real, int.
>>>>>>> b04226f9
  $ ../../../../../install/default/bin/stanc bad_ts_type.stan
Semantic error in 'bad_ts_type.stan', line 26, column 10 to line 32, column 27:
   -------------------------------------------------
    24:  transformed parameters {
    25:    real y_hat[10,2];
    26:    y_hat = integrate_ode(harm_osc_ode,  // system
                   ^
    27:                       y0,            // initial state
    28:                       t0,            // initial time
   -------------------------------------------------

<<<<<<< HEAD
Ill-typed arguments supplied to function 'integrate_ode'. Available signatures:
(<F1>, real[], real, real[], real[], data real[], data int[]) => real[,]
  where
<F1> = (real, real[], real[], data real[], data int[]) => real[]
Instead supplied arguments of incompatible type:
(<F2>, real[], real, real[,], real[], real[], int[])
  where
<F2> = (real, real[], real[], real[], int[]) => real[]

=======
Ill-typed arguments supplied to function 'integrate_ode'. Available signatures: 
((real, array[] real, array[] real, data array[] real, data array[] int) => array[] real, array[] real, real, array[] real, array[] real, data array[] real, data array[] int) => array[,] real
Instead supplied arguments of incompatible type: (real, array[] real, array[] real, array[] real, array[] int) => array[] real, array[] real, real, array[,] real, array[] real, array[] real, array[] int.
>>>>>>> b04226f9
  $ ../../../../../install/default/bin/stanc bad_ts_type_bdf.stan
Semantic error in 'bad_ts_type_bdf.stan', line 26, column 10 to line 32, column 27:
   -------------------------------------------------
    24:  transformed parameters {
    25:    real y_hat[10,2];
    26:    y_hat = integrate_ode_bdf(harm_osc_ode,  // system
                   ^
    27:                       y0,            // initial state
    28:                       t0,            // initial time
   -------------------------------------------------

<<<<<<< HEAD
Ill-typed arguments supplied to function 'integrate_ode_bdf'. Available signatures:
(<F1>, real[], real, real[], real[], data real[], data int[]) => real[,]
(<F1>, real[], real, real[], real[], data real[], data int[], data real, data real, data real) => 
real[,]
  where
<F1> = (real, real[], real[], data real[], data int[]) => real[]
Instead supplied arguments of incompatible type:
(<F2>, real[], real, real[,], real[], real[], int[])
  where
<F2> = (real, real[], real[], real[], int[]) => real[]

=======
Ill-typed arguments supplied to function 'integrate_ode_bdf'. Available signatures: 
((real, array[] real, array[] real, data array[] real, data array[] int) => array[] real, array[] real, real, array[] real, array[] real, data array[] real, data array[] int) => array[,] real
((real, array[] real, array[] real, data array[] real, data array[] int) => array[] real, array[] real, real, array[] real, array[] real, data array[] real, data array[] int, data real, data real, data real) => array[,] real
Instead supplied arguments of incompatible type: (real, array[] real, array[] real, array[] real, array[] int) => array[] real, array[] real, real, array[,] real, array[] real, array[] real, array[] int.
>>>>>>> b04226f9
  $ ../../../../../install/default/bin/stanc bad_ts_type_bdf_control.stan
Semantic error in 'bad_ts_type_bdf_control.stan', line 26, column 10 to line 32, column 43:
   -------------------------------------------------
    24:  transformed parameters {
    25:    real y_hat[10,2];
    26:    y_hat = integrate_ode_bdf(harm_osc_ode,  // system
                   ^
    27:                       y0,            // initial state
    28:                       t0,            // initial time
   -------------------------------------------------

<<<<<<< HEAD
Ill-typed arguments supplied to function 'integrate_ode_bdf'. Available signatures:
(<F1>, real[], real, real[], real[], data real[], data int[]) => real[,]
(<F1>, real[], real, real[], real[], data real[], data int[], data real, data real, data real) => 
real[,]
  where
<F1> = (real, real[], real[], data real[], data int[]) => real[]
Instead supplied arguments of incompatible type:
(<F2>, real[], real, real[,], real[], real[], int[], real, real, int)
  where
<F2> = (real, real[], real[], real[], int[]) => real[]

=======
Ill-typed arguments supplied to function 'integrate_ode_bdf'. Available signatures: 
((real, array[] real, array[] real, data array[] real, data array[] int) => array[] real, array[] real, real, array[] real, array[] real, data array[] real, data array[] int) => array[,] real
((real, array[] real, array[] real, data array[] real, data array[] int) => array[] real, array[] real, real, array[] real, array[] real, data array[] real, data array[] int, data real, data real, data real) => array[,] real
Instead supplied arguments of incompatible type: (real, array[] real, array[] real, array[] real, array[] int) => array[] real, array[] real, real, array[,] real, array[] real, array[] real, array[] int, real, real, int.
>>>>>>> b04226f9
  $ ../../../../../install/default/bin/stanc bad_ts_type_rk45.stan
Semantic error in 'bad_ts_type_rk45.stan', line 26, column 10 to line 32, column 27:
   -------------------------------------------------
    24:  transformed parameters {
    25:    real y_hat[10,2];
    26:    y_hat = integrate_ode_rk45(harm_osc_ode,  // system
                   ^
    27:                       y0,            // initial state
    28:                       t0,            // initial time
   -------------------------------------------------

<<<<<<< HEAD
Ill-typed arguments supplied to function 'integrate_ode_rk45'. Available signatures:
(<F1>, real[], real, real[], real[], data real[], data int[]) => real[,]
(<F1>, real[], real, real[], real[], data real[], data int[], data real, data real, data real) => 
real[,]
  where
<F1> = (real, real[], real[], data real[], data int[]) => real[]
Instead supplied arguments of incompatible type:
(<F2>, real[], real, real[,], real[], real[], int[])
  where
<F2> = (real, real[], real[], real[], int[]) => real[]

=======
Ill-typed arguments supplied to function 'integrate_ode_rk45'. Available signatures: 
((real, array[] real, array[] real, data array[] real, data array[] int) => array[] real, array[] real, real, array[] real, array[] real, data array[] real, data array[] int) => array[,] real
((real, array[] real, array[] real, data array[] real, data array[] int) => array[] real, array[] real, real, array[] real, array[] real, data array[] real, data array[] int, data real, data real, data real) => array[,] real
Instead supplied arguments of incompatible type: (real, array[] real, array[] real, array[] real, array[] int) => array[] real, array[] real, real, array[,] real, array[] real, array[] real, array[] int.
>>>>>>> b04226f9
  $ ../../../../../install/default/bin/stanc bad_ts_type_rk45_control.stan
Semantic error in 'bad_ts_type_rk45_control.stan', line 26, column 10 to line 32, column 43:
   -------------------------------------------------
    24:  transformed parameters {
    25:    real y_hat[10,2];
    26:    y_hat = integrate_ode_rk45(harm_osc_ode,  // system
                   ^
    27:                       y0,            // initial state
    28:                       t0,            // initial time
   -------------------------------------------------

<<<<<<< HEAD
Ill-typed arguments supplied to function 'integrate_ode_rk45'. Available signatures:
(<F1>, real[], real, real[], real[], data real[], data int[]) => real[,]
(<F1>, real[], real, real[], real[], data real[], data int[], data real, data real, data real) => 
real[,]
  where
<F1> = (real, real[], real[], data real[], data int[]) => real[]
Instead supplied arguments of incompatible type:
(<F2>, real[], real, real[,], real[], real[], int[], real, real, int)
  where
<F2> = (real, real[], real[], real[], int[]) => real[]

=======
Ill-typed arguments supplied to function 'integrate_ode_rk45'. Available signatures: 
((real, array[] real, array[] real, data array[] real, data array[] int) => array[] real, array[] real, real, array[] real, array[] real, data array[] real, data array[] int) => array[,] real
((real, array[] real, array[] real, data array[] real, data array[] int) => array[] real, array[] real, real, array[] real, array[] real, data array[] real, data array[] int, data real, data real, data real) => array[,] real
Instead supplied arguments of incompatible type: (real, array[] real, array[] real, array[] real, array[] int) => array[] real, array[] real, real, array[,] real, array[] real, array[] real, array[] int, real, real, int.
>>>>>>> b04226f9
  $ ../../../../../install/default/bin/stanc bad_x_int_type.stan
Semantic error in 'bad_x_int_type.stan', line 26, column 10 to line 32, column 27:
   -------------------------------------------------
    24:  transformed parameters {
    25:    real y_hat[10,2];
    26:    y_hat = integrate_ode(harm_osc_ode,  // system
                   ^
    27:                       y0,            // initial state
    28:                       t0,            // initial time
   -------------------------------------------------

<<<<<<< HEAD
Ill-typed arguments supplied to function 'integrate_ode'. Available signatures:
(<F1>, real[], real, real[], real[], data real[], data int[]) => real[,]
  where
<F1> = (real, real[], real[], data real[], data int[]) => real[]
Instead supplied arguments of incompatible type:
(<F2>, real[], real, real[], real[], real[], int[,])
  where
<F2> = (real, real[], real[], real[], int[]) => real[]

=======
Ill-typed arguments supplied to function 'integrate_ode'. Available signatures: 
((real, array[] real, array[] real, data array[] real, data array[] int) => array[] real, array[] real, real, array[] real, array[] real, data array[] real, data array[] int) => array[,] real
Instead supplied arguments of incompatible type: (real, array[] real, array[] real, array[] real, array[] int) => array[] real, array[] real, real, array[] real, array[] real, array[] real, array[,] int.
>>>>>>> b04226f9
  $ ../../../../../install/default/bin/stanc bad_x_int_type_bdf.stan
Semantic error in 'bad_x_int_type_bdf.stan', line 26, column 10 to line 32, column 27:
   -------------------------------------------------
    24:  transformed parameters {
    25:    real y_hat[10,2];
    26:    y_hat = integrate_ode_bdf(harm_osc_ode,  // system
                   ^
    27:                       y0,            // initial state
    28:                       t0,            // initial time
   -------------------------------------------------

<<<<<<< HEAD
Ill-typed arguments supplied to function 'integrate_ode_bdf'. Available signatures:
(<F1>, real[], real, real[], real[], data real[], data int[]) => real[,]
(<F1>, real[], real, real[], real[], data real[], data int[], data real, data real, data real) => 
real[,]
  where
<F1> = (real, real[], real[], data real[], data int[]) => real[]
Instead supplied arguments of incompatible type:
(<F2>, real[], real, real[], real[], real[], int[,])
  where
<F2> = (real, real[], real[], real[], int[]) => real[]

=======
Ill-typed arguments supplied to function 'integrate_ode_bdf'. Available signatures: 
((real, array[] real, array[] real, data array[] real, data array[] int) => array[] real, array[] real, real, array[] real, array[] real, data array[] real, data array[] int) => array[,] real
((real, array[] real, array[] real, data array[] real, data array[] int) => array[] real, array[] real, real, array[] real, array[] real, data array[] real, data array[] int, data real, data real, data real) => array[,] real
Instead supplied arguments of incompatible type: (real, array[] real, array[] real, array[] real, array[] int) => array[] real, array[] real, real, array[] real, array[] real, array[] real, array[,] int.
>>>>>>> b04226f9
  $ ../../../../../install/default/bin/stanc bad_x_int_type_bdf_control.stan
Semantic error in 'bad_x_int_type_bdf_control.stan', line 26, column 10 to line 32, column 43:
   -------------------------------------------------
    24:  transformed parameters {
    25:    real y_hat[10,2];
    26:    y_hat = integrate_ode_bdf(harm_osc_ode,  // system
                   ^
    27:                       y0,            // initial state
    28:                       t0,            // initial time
   -------------------------------------------------

<<<<<<< HEAD
Ill-typed arguments supplied to function 'integrate_ode_bdf'. Available signatures:
(<F1>, real[], real, real[], real[], data real[], data int[]) => real[,]
(<F1>, real[], real, real[], real[], data real[], data int[], data real, data real, data real) => 
real[,]
  where
<F1> = (real, real[], real[], data real[], data int[]) => real[]
Instead supplied arguments of incompatible type:
(<F2>, real[], real, real[], real[], real[], int[,], real, real, int)
  where
<F2> = (real, real[], real[], real[], int[]) => real[]

=======
Ill-typed arguments supplied to function 'integrate_ode_bdf'. Available signatures: 
((real, array[] real, array[] real, data array[] real, data array[] int) => array[] real, array[] real, real, array[] real, array[] real, data array[] real, data array[] int) => array[,] real
((real, array[] real, array[] real, data array[] real, data array[] int) => array[] real, array[] real, real, array[] real, array[] real, data array[] real, data array[] int, data real, data real, data real) => array[,] real
Instead supplied arguments of incompatible type: (real, array[] real, array[] real, array[] real, array[] int) => array[] real, array[] real, real, array[] real, array[] real, array[] real, array[,] int, real, real, int.
>>>>>>> b04226f9
  $ ../../../../../install/default/bin/stanc bad_x_int_type_rk45.stan
Semantic error in 'bad_x_int_type_rk45.stan', line 26, column 10 to line 32, column 27:
   -------------------------------------------------
    24:  transformed parameters {
    25:    real y_hat[10,2];
    26:    y_hat = integrate_ode_rk45(harm_osc_ode,  // system
                   ^
    27:                       y0,            // initial state
    28:                       t0,            // initial time
   -------------------------------------------------

<<<<<<< HEAD
Ill-typed arguments supplied to function 'integrate_ode_rk45'. Available signatures:
(<F1>, real[], real, real[], real[], data real[], data int[]) => real[,]
(<F1>, real[], real, real[], real[], data real[], data int[], data real, data real, data real) => 
real[,]
  where
<F1> = (real, real[], real[], data real[], data int[]) => real[]
Instead supplied arguments of incompatible type:
(<F2>, real[], real, real[], real[], real[], int[,])
  where
<F2> = (real, real[], real[], real[], int[]) => real[]

=======
Ill-typed arguments supplied to function 'integrate_ode_rk45'. Available signatures: 
((real, array[] real, array[] real, data array[] real, data array[] int) => array[] real, array[] real, real, array[] real, array[] real, data array[] real, data array[] int) => array[,] real
((real, array[] real, array[] real, data array[] real, data array[] int) => array[] real, array[] real, real, array[] real, array[] real, data array[] real, data array[] int, data real, data real, data real) => array[,] real
Instead supplied arguments of incompatible type: (real, array[] real, array[] real, array[] real, array[] int) => array[] real, array[] real, real, array[] real, array[] real, array[] real, array[,] int.
>>>>>>> b04226f9
  $ ../../../../../install/default/bin/stanc bad_x_int_type_rk45_control.stan
Semantic error in 'bad_x_int_type_rk45_control.stan', line 26, column 10 to line 32, column 43:
   -------------------------------------------------
    24:  transformed parameters {
    25:    real y_hat[10,2];
    26:    y_hat = integrate_ode_rk45(harm_osc_ode,  // system
                   ^
    27:                       y0,            // initial state
    28:                       t0,            // initial time
   -------------------------------------------------

<<<<<<< HEAD
Ill-typed arguments supplied to function 'integrate_ode_rk45'. Available signatures:
(<F1>, real[], real, real[], real[], data real[], data int[]) => real[,]
(<F1>, real[], real, real[], real[], data real[], data int[], data real, data real, data real) => 
real[,]
  where
<F1> = (real, real[], real[], data real[], data int[]) => real[]
Instead supplied arguments of incompatible type:
(<F2>, real[], real, real[], real[], real[], int[,], real, real, int)
  where
<F2> = (real, real[], real[], real[], int[]) => real[]

=======
Ill-typed arguments supplied to function 'integrate_ode_rk45'. Available signatures: 
((real, array[] real, array[] real, data array[] real, data array[] int) => array[] real, array[] real, real, array[] real, array[] real, data array[] real, data array[] int) => array[,] real
((real, array[] real, array[] real, data array[] real, data array[] int) => array[] real, array[] real, real, array[] real, array[] real, data array[] real, data array[] int, data real, data real, data real) => array[,] real
Instead supplied arguments of incompatible type: (real, array[] real, array[] real, array[] real, array[] int) => array[] real, array[] real, real, array[] real, array[] real, array[] real, array[,] int, real, real, int.
>>>>>>> b04226f9
  $ ../../../../../install/default/bin/stanc bad_x_type.stan
Semantic error in 'bad_x_type.stan', line 27, column 10 to line 33, column 27:
   -------------------------------------------------
    25:  transformed parameters {
    26:    real y_hat[10,2];
    27:    y_hat = integrate_ode(harm_osc_ode,  // system
                   ^
    28:                       y0,            // initial state
    29:                       t0,            // initial time
   -------------------------------------------------

<<<<<<< HEAD
Ill-typed arguments supplied to function 'integrate_ode'. Available signatures:
(<F1>, real[], real, real[], real[], data real[], data int[]) => real[,]
  where
<F1> = (real, real[], real[], data real[], data int[]) => real[]
Instead supplied arguments of incompatible type:
(<F2>, real[], real, real[], real[], vector[], int[])
  where
<F2> = (real, real[], real[], real[], int[]) => real[]

=======
Ill-typed arguments supplied to function 'integrate_ode'. Available signatures: 
((real, array[] real, array[] real, data array[] real, data array[] int) => array[] real, array[] real, real, array[] real, array[] real, data array[] real, data array[] int) => array[,] real
Instead supplied arguments of incompatible type: (real, array[] real, array[] real, array[] real, array[] int) => array[] real, array[] real, real, array[] real, array[] real, array[] vector, array[] int.
>>>>>>> b04226f9
  $ ../../../../../install/default/bin/stanc bad_x_type_bdf.stan
Semantic error in 'bad_x_type_bdf.stan', line 27, column 10 to line 33, column 27:
   -------------------------------------------------
    25:  transformed parameters {
    26:    real y_hat[10,2];
    27:    y_hat = integrate_ode_bdf(harm_osc_ode,  // system
                   ^
    28:                       y0,            // initial state
    29:                       t0,            // initial time
   -------------------------------------------------

<<<<<<< HEAD
Ill-typed arguments supplied to function 'integrate_ode_bdf'. Available signatures:
(<F1>, real[], real, real[], real[], data real[], data int[]) => real[,]
(<F1>, real[], real, real[], real[], data real[], data int[], data real, data real, data real) => 
real[,]
  where
<F1> = (real, real[], real[], data real[], data int[]) => real[]
Instead supplied arguments of incompatible type:
(<F2>, real[], real, real[], real[], vector[], int[])
  where
<F2> = (real, real[], real[], real[], int[]) => real[]

=======
Ill-typed arguments supplied to function 'integrate_ode_bdf'. Available signatures: 
((real, array[] real, array[] real, data array[] real, data array[] int) => array[] real, array[] real, real, array[] real, array[] real, data array[] real, data array[] int) => array[,] real
((real, array[] real, array[] real, data array[] real, data array[] int) => array[] real, array[] real, real, array[] real, array[] real, data array[] real, data array[] int, data real, data real, data real) => array[,] real
Instead supplied arguments of incompatible type: (real, array[] real, array[] real, array[] real, array[] int) => array[] real, array[] real, real, array[] real, array[] real, array[] vector, array[] int.
>>>>>>> b04226f9
  $ ../../../../../install/default/bin/stanc bad_x_type_bdf_control.stan
Semantic error in 'bad_x_type_bdf_control.stan', line 27, column 10 to line 33, column 43:
   -------------------------------------------------
    25:  transformed parameters {
    26:    real y_hat[10,2];
    27:    y_hat = integrate_ode_bdf(harm_osc_ode,  // system
                   ^
    28:                       y0,            // initial state
    29:                       t0,            // initial time
   -------------------------------------------------

<<<<<<< HEAD
Ill-typed arguments supplied to function 'integrate_ode_bdf'. Available signatures:
(<F1>, real[], real, real[], real[], data real[], data int[]) => real[,]
(<F1>, real[], real, real[], real[], data real[], data int[], data real, data real, data real) => 
real[,]
  where
<F1> = (real, real[], real[], data real[], data int[]) => real[]
Instead supplied arguments of incompatible type:
(<F2>, real[], real, real[], real[], vector[], int[], real, real, int)
  where
<F2> = (real, real[], real[], real[], int[]) => real[]

=======
Ill-typed arguments supplied to function 'integrate_ode_bdf'. Available signatures: 
((real, array[] real, array[] real, data array[] real, data array[] int) => array[] real, array[] real, real, array[] real, array[] real, data array[] real, data array[] int) => array[,] real
((real, array[] real, array[] real, data array[] real, data array[] int) => array[] real, array[] real, real, array[] real, array[] real, data array[] real, data array[] int, data real, data real, data real) => array[,] real
Instead supplied arguments of incompatible type: (real, array[] real, array[] real, array[] real, array[] int) => array[] real, array[] real, real, array[] real, array[] real, array[] vector, array[] int, real, real, int.
>>>>>>> b04226f9
  $ ../../../../../install/default/bin/stanc bad_x_type_rk45.stan
Semantic error in 'bad_x_type_rk45.stan', line 27, column 10 to line 33, column 27:
   -------------------------------------------------
    25:  transformed parameters {
    26:    real y_hat[10,2];
    27:    y_hat = integrate_ode_rk45(harm_osc_ode,  // system
                   ^
    28:                       y0,            // initial state
    29:                       t0,            // initial time
   -------------------------------------------------

<<<<<<< HEAD
Ill-typed arguments supplied to function 'integrate_ode_rk45'. Available signatures:
(<F1>, real[], real, real[], real[], data real[], data int[]) => real[,]
(<F1>, real[], real, real[], real[], data real[], data int[], data real, data real, data real) => 
real[,]
  where
<F1> = (real, real[], real[], data real[], data int[]) => real[]
Instead supplied arguments of incompatible type:
(<F2>, real[], real, real[], real[], vector[], int[])
  where
<F2> = (real, real[], real[], real[], int[]) => real[]

=======
Ill-typed arguments supplied to function 'integrate_ode_rk45'. Available signatures: 
((real, array[] real, array[] real, data array[] real, data array[] int) => array[] real, array[] real, real, array[] real, array[] real, data array[] real, data array[] int) => array[,] real
((real, array[] real, array[] real, data array[] real, data array[] int) => array[] real, array[] real, real, array[] real, array[] real, data array[] real, data array[] int, data real, data real, data real) => array[,] real
Instead supplied arguments of incompatible type: (real, array[] real, array[] real, array[] real, array[] int) => array[] real, array[] real, real, array[] real, array[] real, array[] vector, array[] int.
>>>>>>> b04226f9
  $ ../../../../../install/default/bin/stanc bad_x_type_rk45_control.stan
Semantic error in 'bad_x_type_rk45_control.stan', line 27, column 10 to line 33, column 43:
   -------------------------------------------------
    25:  transformed parameters {
    26:    real y_hat[10,2];
    27:    y_hat = integrate_ode_rk45(harm_osc_ode,  // system
                   ^
    28:                       y0,            // initial state
    29:                       t0,            // initial time
   -------------------------------------------------

<<<<<<< HEAD
Ill-typed arguments supplied to function 'integrate_ode_rk45'. Available signatures:
(<F1>, real[], real, real[], real[], data real[], data int[]) => real[,]
(<F1>, real[], real, real[], real[], data real[], data int[], data real, data real, data real) => 
real[,]
  where
<F1> = (real, real[], real[], data real[], data int[]) => real[]
Instead supplied arguments of incompatible type:
(<F2>, real[], real, real[], real[], vector[], int[], real, real, int)
  where
<F2> = (real, real[], real[], real[], int[]) => real[]

=======
Ill-typed arguments supplied to function 'integrate_ode_rk45'. Available signatures: 
((real, array[] real, array[] real, data array[] real, data array[] int) => array[] real, array[] real, real, array[] real, array[] real, data array[] real, data array[] int) => array[,] real
((real, array[] real, array[] real, data array[] real, data array[] int) => array[] real, array[] real, real, array[] real, array[] real, data array[] real, data array[] int, data real, data real, data real) => array[,] real
Instead supplied arguments of incompatible type: (real, array[] real, array[] real, array[] real, array[] int) => array[] real, array[] real, real, array[] real, array[] real, array[] vector, array[] int, real, real, int.
>>>>>>> b04226f9
  $ ../../../../../install/default/bin/stanc bad_x_var_type.stan
Semantic error in 'bad_x_var_type.stan', line 26, column 10 to line 32, column 27:
   -------------------------------------------------
    24:  transformed parameters {
    25:    real y_hat[10,2];
    26:    y_hat = integrate_ode(harm_osc_ode,  // system
                   ^
    27:                       y0,            // initial state
    28:                       t0,            // initial time
   -------------------------------------------------

<<<<<<< HEAD
Ill-typed arguments supplied to function 'integrate_ode'. Available signatures:
(<F1>, real[], real, real[], real[], data real[], data int[]) => real[,]
  where
<F1> = (real, real[], real[], data real[], data int[]) => real[]
Instead supplied arguments of incompatible type:
(<F2>, real[], real, real[], real[], real[], int[])
  where
<F2> = (real, real[], real[], real[], int[]) => real[]

=======
Ill-typed arguments supplied to function 'integrate_ode'. Available signatures: 
((real, array[] real, array[] real, data array[] real, data array[] int) => array[] real, array[] real, real, array[] real, array[] real, data array[] real, data array[] int) => array[,] real
Instead supplied arguments of incompatible type: (real, array[] real, array[] real, array[] real, array[] int) => array[] real, array[] real, real, array[] real, array[] real, array[] real, array[] int.
>>>>>>> b04226f9
  $ ../../../../../install/default/bin/stanc bad_x_var_type_bdf.stan
Semantic error in 'bad_x_var_type_bdf.stan', line 26, column 10 to line 32, column 27:
   -------------------------------------------------
    24:  transformed parameters {
    25:    real y_hat[10,2];
    26:    y_hat = integrate_ode_bdf(harm_osc_ode,  // system
                   ^
    27:                       y0,            // initial state
    28:                       t0,            // initial time
   -------------------------------------------------

<<<<<<< HEAD
Ill-typed arguments supplied to function 'integrate_ode_bdf'. Available signatures:
(<F1>, real[], real, real[], real[], data real[], data int[]) => real[,]
(<F1>, real[], real, real[], real[], data real[], data int[], data real, data real, data real) => 
real[,]
  where
<F1> = (real, real[], real[], data real[], data int[]) => real[]
Instead supplied arguments of incompatible type:
(<F2>, real[], real, real[], real[], real[], int[])
  where
<F2> = (real, real[], real[], real[], int[]) => real[]

=======
Ill-typed arguments supplied to function 'integrate_ode_bdf'. Available signatures: 
((real, array[] real, array[] real, data array[] real, data array[] int) => array[] real, array[] real, real, array[] real, array[] real, data array[] real, data array[] int) => array[,] real
((real, array[] real, array[] real, data array[] real, data array[] int) => array[] real, array[] real, real, array[] real, array[] real, data array[] real, data array[] int, data real, data real, data real) => array[,] real
Instead supplied arguments of incompatible type: (real, array[] real, array[] real, array[] real, array[] int) => array[] real, array[] real, real, array[] real, array[] real, array[] real, array[] int.
>>>>>>> b04226f9
  $ ../../../../../install/default/bin/stanc bad_x_var_type_bdf_control.stan
Semantic error in 'bad_x_var_type_bdf_control.stan', line 26, column 10 to line 32, column 43:
   -------------------------------------------------
    24:  transformed parameters {
    25:    real y_hat[10,2];
    26:    y_hat = integrate_ode_bdf(harm_osc_ode,  // system
                   ^
    27:                       y0,            // initial state
    28:                       t0,            // initial time
   -------------------------------------------------

<<<<<<< HEAD
Ill-typed arguments supplied to function 'integrate_ode_bdf'. Available signatures:
(<F1>, real[], real, real[], real[], data real[], data int[]) => real[,]
(<F1>, real[], real, real[], real[], data real[], data int[], data real, data real, data real) => 
real[,]
  where
<F1> = (real, real[], real[], data real[], data int[]) => real[]
Instead supplied arguments of incompatible type:
(<F2>, real[], real, real[], real[], real[], int[], real, real, int)
  where
<F2> = (real, real[], real[], real[], int[]) => real[]

=======
Ill-typed arguments supplied to function 'integrate_ode_bdf'. Available signatures: 
((real, array[] real, array[] real, data array[] real, data array[] int) => array[] real, array[] real, real, array[] real, array[] real, data array[] real, data array[] int) => array[,] real
((real, array[] real, array[] real, data array[] real, data array[] int) => array[] real, array[] real, real, array[] real, array[] real, data array[] real, data array[] int, data real, data real, data real) => array[,] real
Instead supplied arguments of incompatible type: (real, array[] real, array[] real, array[] real, array[] int) => array[] real, array[] real, real, array[] real, array[] real, array[] real, array[] int, real, real, int.
>>>>>>> b04226f9
  $ ../../../../../install/default/bin/stanc bad_x_var_type_rk45.stan
Semantic error in 'bad_x_var_type_rk45.stan', line 26, column 10 to line 32, column 27:
   -------------------------------------------------
    24:  transformed parameters {
    25:    real y_hat[10,2];
    26:    y_hat = integrate_ode_rk45(harm_osc_ode,  // system
                   ^
    27:                       y0,            // initial state
    28:                       t0,            // initial time
   -------------------------------------------------

<<<<<<< HEAD
Ill-typed arguments supplied to function 'integrate_ode_rk45'. Available signatures:
(<F1>, real[], real, real[], real[], data real[], data int[]) => real[,]
(<F1>, real[], real, real[], real[], data real[], data int[], data real, data real, data real) => 
real[,]
  where
<F1> = (real, real[], real[], data real[], data int[]) => real[]
Instead supplied arguments of incompatible type:
(<F2>, real[], real, real[], real[], real[], int[])
  where
<F2> = (real, real[], real[], real[], int[]) => real[]

=======
Ill-typed arguments supplied to function 'integrate_ode_rk45'. Available signatures: 
((real, array[] real, array[] real, data array[] real, data array[] int) => array[] real, array[] real, real, array[] real, array[] real, data array[] real, data array[] int) => array[,] real
((real, array[] real, array[] real, data array[] real, data array[] int) => array[] real, array[] real, real, array[] real, array[] real, data array[] real, data array[] int, data real, data real, data real) => array[,] real
Instead supplied arguments of incompatible type: (real, array[] real, array[] real, array[] real, array[] int) => array[] real, array[] real, real, array[] real, array[] real, array[] real, array[] int.
>>>>>>> b04226f9
  $ ../../../../../install/default/bin/stanc bad_x_var_type_rk45_control.stan
Semantic error in 'bad_x_var_type_rk45_control.stan', line 26, column 10 to line 32, column 43:
   -------------------------------------------------
    24:  transformed parameters {
    25:    real y_hat[10,2];
    26:    y_hat = integrate_ode_rk45(harm_osc_ode,  // system
                   ^
    27:                       y0,            // initial state
    28:                       t0,            // initial time
   -------------------------------------------------

<<<<<<< HEAD
Ill-typed arguments supplied to function 'integrate_ode_rk45'. Available signatures:
(<F1>, real[], real, real[], real[], data real[], data int[]) => real[,]
(<F1>, real[], real, real[], real[], data real[], data int[], data real, data real, data real) => 
real[,]
  where
<F1> = (real, real[], real[], data real[], data int[]) => real[]
Instead supplied arguments of incompatible type:
(<F2>, real[], real, real[], real[], real[], int[], real, real, int)
  where
<F2> = (real, real[], real[], real[], int[]) => real[]

=======
Ill-typed arguments supplied to function 'integrate_ode_rk45'. Available signatures: 
((real, array[] real, array[] real, data array[] real, data array[] int) => array[] real, array[] real, real, array[] real, array[] real, data array[] real, data array[] int) => array[,] real
((real, array[] real, array[] real, data array[] real, data array[] int) => array[] real, array[] real, real, array[] real, array[] real, data array[] real, data array[] int, data real, data real, data real) => array[,] real
Instead supplied arguments of incompatible type: (real, array[] real, array[] real, array[] real, array[] int) => array[] real, array[] real, real, array[] real, array[] real, array[] real, array[] int, real, real, int.
>>>>>>> b04226f9
  $ ../../../../../install/default/bin/stanc bad_y_type.stan
Semantic error in 'bad_y_type.stan', line 26, column 10 to line 32, column 27:
   -------------------------------------------------
    24:  transformed parameters {
    25:    real y_hat[10,2];
    26:    y_hat = integrate_ode(harm_osc_ode,  // system
                   ^
    27:                       y0,            // initial state
    28:                       t0,            // initial time
   -------------------------------------------------

<<<<<<< HEAD
Ill-typed arguments supplied to function 'integrate_ode'. Available signatures:
(<F1>, real[], real, real[], real[], data real[], data int[]) => real[,]
  where
<F1> = (real, real[], real[], data real[], data int[]) => real[]
Instead supplied arguments of incompatible type:
(<F2>, real[,], real, real[], real[], real[], int[])
  where
<F2> = (real, real[], real[], real[], int[]) => real[]

=======
Ill-typed arguments supplied to function 'integrate_ode'. Available signatures: 
((real, array[] real, array[] real, data array[] real, data array[] int) => array[] real, array[] real, real, array[] real, array[] real, data array[] real, data array[] int) => array[,] real
Instead supplied arguments of incompatible type: (real, array[] real, array[] real, array[] real, array[] int) => array[] real, array[,] real, real, array[] real, array[] real, array[] real, array[] int.
>>>>>>> b04226f9
  $ ../../../../../install/default/bin/stanc bad_y_type_bdf.stan
Semantic error in 'bad_y_type_bdf.stan', line 26, column 10 to line 32, column 27:
   -------------------------------------------------
    24:  transformed parameters {
    25:    real y_hat[10,2];
    26:    y_hat = integrate_ode_bdf(harm_osc_ode,  // system
                   ^
    27:                       y0,            // initial state
    28:                       t0,            // initial time
   -------------------------------------------------

<<<<<<< HEAD
Ill-typed arguments supplied to function 'integrate_ode_bdf'. Available signatures:
(<F1>, real[], real, real[], real[], data real[], data int[]) => real[,]
(<F1>, real[], real, real[], real[], data real[], data int[], data real, data real, data real) => 
real[,]
  where
<F1> = (real, real[], real[], data real[], data int[]) => real[]
Instead supplied arguments of incompatible type:
(<F2>, real[,], real, real[], real[], real[], int[])
  where
<F2> = (real, real[], real[], real[], int[]) => real[]

=======
Ill-typed arguments supplied to function 'integrate_ode_bdf'. Available signatures: 
((real, array[] real, array[] real, data array[] real, data array[] int) => array[] real, array[] real, real, array[] real, array[] real, data array[] real, data array[] int) => array[,] real
((real, array[] real, array[] real, data array[] real, data array[] int) => array[] real, array[] real, real, array[] real, array[] real, data array[] real, data array[] int, data real, data real, data real) => array[,] real
Instead supplied arguments of incompatible type: (real, array[] real, array[] real, array[] real, array[] int) => array[] real, array[,] real, real, array[] real, array[] real, array[] real, array[] int.
>>>>>>> b04226f9
  $ ../../../../../install/default/bin/stanc bad_y_type_bdf_control.stan
Semantic error in 'bad_y_type_bdf_control.stan', line 26, column 10 to line 32, column 43:
   -------------------------------------------------
    24:  transformed parameters {
    25:    real y_hat[10,2];
    26:    y_hat = integrate_ode_bdf(harm_osc_ode,  // system
                   ^
    27:                       y0,            // initial state
    28:                       t0,            // initial time
   -------------------------------------------------

<<<<<<< HEAD
Ill-typed arguments supplied to function 'integrate_ode_bdf'. Available signatures:
(<F1>, real[], real, real[], real[], data real[], data int[]) => real[,]
(<F1>, real[], real, real[], real[], data real[], data int[], data real, data real, data real) => 
real[,]
  where
<F1> = (real, real[], real[], data real[], data int[]) => real[]
Instead supplied arguments of incompatible type:
(<F2>, real[,], real, real[], real[], real[], int[], real, real, int)
  where
<F2> = (real, real[], real[], real[], int[]) => real[]

=======
Ill-typed arguments supplied to function 'integrate_ode_bdf'. Available signatures: 
((real, array[] real, array[] real, data array[] real, data array[] int) => array[] real, array[] real, real, array[] real, array[] real, data array[] real, data array[] int) => array[,] real
((real, array[] real, array[] real, data array[] real, data array[] int) => array[] real, array[] real, real, array[] real, array[] real, data array[] real, data array[] int, data real, data real, data real) => array[,] real
Instead supplied arguments of incompatible type: (real, array[] real, array[] real, array[] real, array[] int) => array[] real, array[,] real, real, array[] real, array[] real, array[] real, array[] int, real, real, int.
>>>>>>> b04226f9
  $ ../../../../../install/default/bin/stanc bad_y_type_rk45.stan
Semantic error in 'bad_y_type_rk45.stan', line 26, column 10 to line 32, column 27:
   -------------------------------------------------
    24:  transformed parameters {
    25:    real y_hat[10,2];
    26:    y_hat = integrate_ode_rk45(harm_osc_ode,  // system
                   ^
    27:                       y0,            // initial state
    28:                       t0,            // initial time
   -------------------------------------------------

<<<<<<< HEAD
Ill-typed arguments supplied to function 'integrate_ode_rk45'. Available signatures:
(<F1>, real[], real, real[], real[], data real[], data int[]) => real[,]
(<F1>, real[], real, real[], real[], data real[], data int[], data real, data real, data real) => 
real[,]
  where
<F1> = (real, real[], real[], data real[], data int[]) => real[]
Instead supplied arguments of incompatible type:
(<F2>, real[,], real, real[], real[], real[], int[])
  where
<F2> = (real, real[], real[], real[], int[]) => real[]

=======
Ill-typed arguments supplied to function 'integrate_ode_rk45'. Available signatures: 
((real, array[] real, array[] real, data array[] real, data array[] int) => array[] real, array[] real, real, array[] real, array[] real, data array[] real, data array[] int) => array[,] real
((real, array[] real, array[] real, data array[] real, data array[] int) => array[] real, array[] real, real, array[] real, array[] real, data array[] real, data array[] int, data real, data real, data real) => array[,] real
Instead supplied arguments of incompatible type: (real, array[] real, array[] real, array[] real, array[] int) => array[] real, array[,] real, real, array[] real, array[] real, array[] real, array[] int.
>>>>>>> b04226f9
  $ ../../../../../install/default/bin/stanc bad_y_type_rk45_control.stan
Semantic error in 'bad_y_type_rk45_control.stan', line 26, column 10 to line 32, column 43:
   -------------------------------------------------
    24:  transformed parameters {
    25:    real y_hat[10,2];
    26:    y_hat = integrate_ode_rk45(harm_osc_ode,  // system
                   ^
    27:                       y0,            // initial state
    28:                       t0,            // initial time
   -------------------------------------------------

<<<<<<< HEAD
Ill-typed arguments supplied to function 'integrate_ode_rk45'. Available signatures:
(<F1>, real[], real, real[], real[], data real[], data int[]) => real[,]
(<F1>, real[], real, real[], real[], data real[], data int[], data real, data real, data real) => 
real[,]
  where
<F1> = (real, real[], real[], data real[], data int[]) => real[]
Instead supplied arguments of incompatible type:
(<F2>, real[,], real, real[], real[], real[], int[], real, real, int)
  where
<F2> = (real, real[], real[], real[], int[]) => real[]
=======
Ill-typed arguments supplied to function 'integrate_ode_rk45'. Available signatures: 
((real, array[] real, array[] real, data array[] real, data array[] int) => array[] real, array[] real, real, array[] real, array[] real, data array[] real, data array[] int) => array[,] real
((real, array[] real, array[] real, data array[] real, data array[] int) => array[] real, array[] real, real, array[] real, array[] real, data array[] real, data array[] int, data real, data real, data real) => array[,] real
Instead supplied arguments of incompatible type: (real, array[] real, array[] real, array[] real, array[] int) => array[] real, array[,] real, real, array[] real, array[] real, array[] real, array[] int, real, real, int.
>>>>>>> b04226f9
<|MERGE_RESOLUTION|>--- conflicted
+++ resolved
@@ -9,24 +9,16 @@
     15:                          10, 10, 10);
    -------------------------------------------------
 
-<<<<<<< HEAD
-Ill-typed arguments supplied to function 'integrate_ode_bdf'. Available signatures:
-(<F1>, real[], real, real[], real[], data real[], data int[]) => real[,]
-(<F1>, real[], real, real[], real[], data real[], data int[], data real, data real, data real) => 
-real[,]
-  where
-<F1> = (real, real[], real[], data real[], data int[]) => real[]
-Instead supplied arguments of incompatible type:
-(<F2>, real[], real, real[], real[], real[], int[], int, int, int)
-  where
-<F2> = (real, real[], real[], real[], int[]) => real
-
-=======
-Ill-typed arguments supplied to function 'integrate_ode_bdf'. Available signatures: 
-((real, array[] real, array[] real, data array[] real, data array[] int) => array[] real, array[] real, real, array[] real, array[] real, data array[] real, data array[] int) => array[,] real
-((real, array[] real, array[] real, data array[] real, data array[] int) => array[] real, array[] real, real, array[] real, array[] real, data array[] real, data array[] int, data real, data real, data real) => array[,] real
-Instead supplied arguments of incompatible type: (real, array[] real, array[] real, array[] real, array[] int) => real, array[] real, real, array[] real, array[] real, array[] real, array[] int, int, int, int.
->>>>>>> b04226f9
+Ill-typed arguments supplied to function 'integrate_ode_bdf'. Available signatures:
+(<F1>, array[] real, real, array[] real, array[] real, data array[] real, data array[] int) => array[,] real
+(<F1>, array[] real, real, array[] real, array[] real, data array[] real, data array[] int, data real, data real, data real) => array[,] real
+  where
+<F1> = (real, array[] real, array[] real, data array[] real, data array[] int) => array[] real
+Instead supplied arguments of incompatible type:
+(<F2>, array[] real, real, array[] real, array[] real, array[] real,
+ array[] int, int, int, int)
+  where
+<F2> = (real, array[] real, array[] real, array[] real, array[] int) => real
   $ ../../../../../install/default/bin/stanc bad_fun_type.stan
 Semantic error in 'bad_fun_type.stan', line 27, column 10 to line 33, column 27:
    -------------------------------------------------
@@ -38,21 +30,15 @@
     29:                       t0,            // initial time
    -------------------------------------------------
 
-<<<<<<< HEAD
 Ill-typed arguments supplied to function 'integrate_ode'. Available signatures:
-(<F1>, real[], real, real[], real[], data real[], data int[]) => real[,]
-  where
-<F1> = (real, real[], real[], data real[], data int[]) => real[]
-Instead supplied arguments of incompatible type:
-(<F2>, real[], real, real[], real[], real[], int[])
-  where
-<F2> = (real[], real[], real[], real[], int[]) => real[]
-
-=======
-Ill-typed arguments supplied to function 'integrate_ode'. Available signatures: 
-((real, array[] real, array[] real, data array[] real, data array[] int) => array[] real, array[] real, real, array[] real, array[] real, data array[] real, data array[] int) => array[,] real
-Instead supplied arguments of incompatible type: (array[] real, array[] real, array[] real, array[] real, array[] int) => array[] real, array[] real, real, array[] real, array[] real, array[] real, array[] int.
->>>>>>> b04226f9
+(<F1>, array[] real, real, array[] real, array[] real, data array[] real, data array[] int) => array[,] real
+  where
+<F1> = (real, array[] real, array[] real, data array[] real, data array[] int) => array[] real
+Instead supplied arguments of incompatible type:
+(<F2>, array[] real, real, array[] real, array[] real, array[] real,
+ array[] int)
+  where
+<F2> = (array[] real, array[] real, array[] real, array[] real, array[] int) => array[] real
   $ ../../../../../install/default/bin/stanc bad_fun_type_bdf.stan
 Semantic error in 'bad_fun_type_bdf.stan', line 27, column 10 to line 33, column 27:
    -------------------------------------------------
@@ -64,24 +50,16 @@
     29:                       t0,            // initial time
    -------------------------------------------------
 
-<<<<<<< HEAD
-Ill-typed arguments supplied to function 'integrate_ode_bdf'. Available signatures:
-(<F1>, real[], real, real[], real[], data real[], data int[]) => real[,]
-(<F1>, real[], real, real[], real[], data real[], data int[], data real, data real, data real) => 
-real[,]
-  where
-<F1> = (real, real[], real[], data real[], data int[]) => real[]
-Instead supplied arguments of incompatible type:
-(<F2>, real[], real, real[], real[], real[], int[])
-  where
-<F2> = (real[], real[], real[], real[], int[]) => real[]
-
-=======
-Ill-typed arguments supplied to function 'integrate_ode_bdf'. Available signatures: 
-((real, array[] real, array[] real, data array[] real, data array[] int) => array[] real, array[] real, real, array[] real, array[] real, data array[] real, data array[] int) => array[,] real
-((real, array[] real, array[] real, data array[] real, data array[] int) => array[] real, array[] real, real, array[] real, array[] real, data array[] real, data array[] int, data real, data real, data real) => array[,] real
-Instead supplied arguments of incompatible type: (array[] real, array[] real, array[] real, array[] real, array[] int) => array[] real, array[] real, real, array[] real, array[] real, array[] real, array[] int.
->>>>>>> b04226f9
+Ill-typed arguments supplied to function 'integrate_ode_bdf'. Available signatures:
+(<F1>, array[] real, real, array[] real, array[] real, data array[] real, data array[] int) => array[,] real
+(<F1>, array[] real, real, array[] real, array[] real, data array[] real, data array[] int, data real, data real, data real) => array[,] real
+  where
+<F1> = (real, array[] real, array[] real, data array[] real, data array[] int) => array[] real
+Instead supplied arguments of incompatible type:
+(<F2>, array[] real, real, array[] real, array[] real, array[] real,
+ array[] int)
+  where
+<F2> = (array[] real, array[] real, array[] real, array[] real, array[] int) => array[] real
   $ ../../../../../install/default/bin/stanc bad_fun_type_bdf_control.stan
 Semantic error in 'bad_fun_type_bdf_control.stan', line 27, column 10 to line 33, column 43:
    -------------------------------------------------
@@ -93,24 +71,16 @@
     29:                       t0,            // initial time
    -------------------------------------------------
 
-<<<<<<< HEAD
-Ill-typed arguments supplied to function 'integrate_ode_bdf'. Available signatures:
-(<F1>, real[], real, real[], real[], data real[], data int[]) => real[,]
-(<F1>, real[], real, real[], real[], data real[], data int[], data real, data real, data real) => 
-real[,]
-  where
-<F1> = (real, real[], real[], data real[], data int[]) => real[]
-Instead supplied arguments of incompatible type:
-(<F2>, real[], real, real[], real[], real[], int[], real, real, int)
-  where
-<F2> = (real[], real[], real[], real[], int[]) => real[]
-
-=======
-Ill-typed arguments supplied to function 'integrate_ode_bdf'. Available signatures: 
-((real, array[] real, array[] real, data array[] real, data array[] int) => array[] real, array[] real, real, array[] real, array[] real, data array[] real, data array[] int) => array[,] real
-((real, array[] real, array[] real, data array[] real, data array[] int) => array[] real, array[] real, real, array[] real, array[] real, data array[] real, data array[] int, data real, data real, data real) => array[,] real
-Instead supplied arguments of incompatible type: (array[] real, array[] real, array[] real, array[] real, array[] int) => array[] real, array[] real, real, array[] real, array[] real, array[] real, array[] int, real, real, int.
->>>>>>> b04226f9
+Ill-typed arguments supplied to function 'integrate_ode_bdf'. Available signatures:
+(<F1>, array[] real, real, array[] real, array[] real, data array[] real, data array[] int) => array[,] real
+(<F1>, array[] real, real, array[] real, array[] real, data array[] real, data array[] int, data real, data real, data real) => array[,] real
+  where
+<F1> = (real, array[] real, array[] real, data array[] real, data array[] int) => array[] real
+Instead supplied arguments of incompatible type:
+(<F2>, array[] real, real, array[] real, array[] real, array[] real,
+ array[] int, real, real, int)
+  where
+<F2> = (array[] real, array[] real, array[] real, array[] real, array[] int) => array[] real
   $ ../../../../../install/default/bin/stanc bad_fun_type_rk45.stan
 Semantic error in 'bad_fun_type_rk45.stan', line 27, column 10 to line 33, column 27:
    -------------------------------------------------
@@ -122,24 +92,16 @@
     29:                       t0,            // initial time
    -------------------------------------------------
 
-<<<<<<< HEAD
-Ill-typed arguments supplied to function 'integrate_ode_rk45'. Available signatures:
-(<F1>, real[], real, real[], real[], data real[], data int[]) => real[,]
-(<F1>, real[], real, real[], real[], data real[], data int[], data real, data real, data real) => 
-real[,]
-  where
-<F1> = (real, real[], real[], data real[], data int[]) => real[]
-Instead supplied arguments of incompatible type:
-(<F2>, real[], real, real[], real[], real[], int[])
-  where
-<F2> = (real[], real[], real[], real[], int[]) => real[]
-
-=======
-Ill-typed arguments supplied to function 'integrate_ode_rk45'. Available signatures: 
-((real, array[] real, array[] real, data array[] real, data array[] int) => array[] real, array[] real, real, array[] real, array[] real, data array[] real, data array[] int) => array[,] real
-((real, array[] real, array[] real, data array[] real, data array[] int) => array[] real, array[] real, real, array[] real, array[] real, data array[] real, data array[] int, data real, data real, data real) => array[,] real
-Instead supplied arguments of incompatible type: (array[] real, array[] real, array[] real, array[] real, array[] int) => array[] real, array[] real, real, array[] real, array[] real, array[] real, array[] int.
->>>>>>> b04226f9
+Ill-typed arguments supplied to function 'integrate_ode_rk45'. Available signatures:
+(<F1>, array[] real, real, array[] real, array[] real, data array[] real, data array[] int) => array[,] real
+(<F1>, array[] real, real, array[] real, array[] real, data array[] real, data array[] int, data real, data real, data real) => array[,] real
+  where
+<F1> = (real, array[] real, array[] real, data array[] real, data array[] int) => array[] real
+Instead supplied arguments of incompatible type:
+(<F2>, array[] real, real, array[] real, array[] real, array[] real,
+ array[] int)
+  where
+<F2> = (array[] real, array[] real, array[] real, array[] real, array[] int) => array[] real
   $ ../../../../../install/default/bin/stanc bad_fun_type_rk45_control.stan
 Semantic error in 'bad_fun_type_rk45_control.stan', line 27, column 10 to line 33, column 43:
    -------------------------------------------------
@@ -151,24 +113,16 @@
     29:                       t0,            // initial time
    -------------------------------------------------
 
-<<<<<<< HEAD
-Ill-typed arguments supplied to function 'integrate_ode_rk45'. Available signatures:
-(<F1>, real[], real, real[], real[], data real[], data int[]) => real[,]
-(<F1>, real[], real, real[], real[], data real[], data int[], data real, data real, data real) => 
-real[,]
-  where
-<F1> = (real, real[], real[], data real[], data int[]) => real[]
-Instead supplied arguments of incompatible type:
-(<F2>, real[], real, real[], real[], real[], int[], real, real, int)
-  where
-<F2> = (real[], real[], real[], real[], int[]) => real[]
-
-=======
-Ill-typed arguments supplied to function 'integrate_ode_rk45'. Available signatures: 
-((real, array[] real, array[] real, data array[] real, data array[] int) => array[] real, array[] real, real, array[] real, array[] real, data array[] real, data array[] int) => array[,] real
-((real, array[] real, array[] real, data array[] real, data array[] int) => array[] real, array[] real, real, array[] real, array[] real, data array[] real, data array[] int, data real, data real, data real) => array[,] real
-Instead supplied arguments of incompatible type: (array[] real, array[] real, array[] real, array[] real, array[] int) => array[] real, array[] real, real, array[] real, array[] real, array[] real, array[] int, real, real, int.
->>>>>>> b04226f9
+Ill-typed arguments supplied to function 'integrate_ode_rk45'. Available signatures:
+(<F1>, array[] real, real, array[] real, array[] real, data array[] real, data array[] int) => array[,] real
+(<F1>, array[] real, real, array[] real, array[] real, data array[] real, data array[] int, data real, data real, data real) => array[,] real
+  where
+<F1> = (real, array[] real, array[] real, data array[] real, data array[] int) => array[] real
+Instead supplied arguments of incompatible type:
+(<F2>, array[] real, real, array[] real, array[] real, array[] real,
+ array[] int, real, real, int)
+  where
+<F2> = (array[] real, array[] real, array[] real, array[] real, array[] int) => array[] real
   $ ../../../../../install/default/bin/stanc bad_t_type.stan
 Semantic error in 'bad_t_type.stan', line 26, column 10 to line 32, column 27:
    -------------------------------------------------
@@ -180,21 +134,15 @@
     28:                       t0,            // initial time
    -------------------------------------------------
 
-<<<<<<< HEAD
 Ill-typed arguments supplied to function 'integrate_ode'. Available signatures:
-(<F1>, real[], real, real[], real[], data real[], data int[]) => real[,]
-  where
-<F1> = (real, real[], real[], data real[], data int[]) => real[]
-Instead supplied arguments of incompatible type:
-(<F2>, real[], matrix, real[], real[], real[], int[])
-  where
-<F2> = (real, real[], real[], real[], int[]) => real[]
-
-=======
-Ill-typed arguments supplied to function 'integrate_ode'. Available signatures: 
-((real, array[] real, array[] real, data array[] real, data array[] int) => array[] real, array[] real, real, array[] real, array[] real, data array[] real, data array[] int) => array[,] real
-Instead supplied arguments of incompatible type: (real, array[] real, array[] real, array[] real, array[] int) => array[] real, array[] real, matrix, array[] real, array[] real, array[] real, array[] int.
->>>>>>> b04226f9
+(<F1>, array[] real, real, array[] real, array[] real, data array[] real, data array[] int) => array[,] real
+  where
+<F1> = (real, array[] real, array[] real, data array[] real, data array[] int) => array[] real
+Instead supplied arguments of incompatible type:
+(<F2>, array[] real, matrix, array[] real, array[] real, array[] real,
+ array[] int)
+  where
+<F2> = (real, array[] real, array[] real, array[] real, array[] int) => array[] real
   $ ../../../../../install/default/bin/stanc bad_t_type_bdf.stan
 Semantic error in 'bad_t_type_bdf.stan', line 26, column 10 to line 32, column 27:
    -------------------------------------------------
@@ -206,24 +154,16 @@
     28:                       t0,            // initial time
    -------------------------------------------------
 
-<<<<<<< HEAD
-Ill-typed arguments supplied to function 'integrate_ode_bdf'. Available signatures:
-(<F1>, real[], real, real[], real[], data real[], data int[]) => real[,]
-(<F1>, real[], real, real[], real[], data real[], data int[], data real, data real, data real) => 
-real[,]
-  where
-<F1> = (real, real[], real[], data real[], data int[]) => real[]
-Instead supplied arguments of incompatible type:
-(<F2>, real[], matrix, real[], real[], real[], int[])
-  where
-<F2> = (real, real[], real[], real[], int[]) => real[]
-
-=======
-Ill-typed arguments supplied to function 'integrate_ode_bdf'. Available signatures: 
-((real, array[] real, array[] real, data array[] real, data array[] int) => array[] real, array[] real, real, array[] real, array[] real, data array[] real, data array[] int) => array[,] real
-((real, array[] real, array[] real, data array[] real, data array[] int) => array[] real, array[] real, real, array[] real, array[] real, data array[] real, data array[] int, data real, data real, data real) => array[,] real
-Instead supplied arguments of incompatible type: (real, array[] real, array[] real, array[] real, array[] int) => array[] real, array[] real, matrix, array[] real, array[] real, array[] real, array[] int.
->>>>>>> b04226f9
+Ill-typed arguments supplied to function 'integrate_ode_bdf'. Available signatures:
+(<F1>, array[] real, real, array[] real, array[] real, data array[] real, data array[] int) => array[,] real
+(<F1>, array[] real, real, array[] real, array[] real, data array[] real, data array[] int, data real, data real, data real) => array[,] real
+  where
+<F1> = (real, array[] real, array[] real, data array[] real, data array[] int) => array[] real
+Instead supplied arguments of incompatible type:
+(<F2>, array[] real, matrix, array[] real, array[] real, array[] real,
+ array[] int)
+  where
+<F2> = (real, array[] real, array[] real, array[] real, array[] int) => array[] real
   $ ../../../../../install/default/bin/stanc bad_t_type_bdf_control.stan
 Semantic error in 'bad_t_type_bdf_control.stan', line 26, column 10 to line 32, column 43:
    -------------------------------------------------
@@ -235,24 +175,16 @@
     28:                       t0,            // initial time
    -------------------------------------------------
 
-<<<<<<< HEAD
-Ill-typed arguments supplied to function 'integrate_ode_bdf'. Available signatures:
-(<F1>, real[], real, real[], real[], data real[], data int[]) => real[,]
-(<F1>, real[], real, real[], real[], data real[], data int[], data real, data real, data real) => 
-real[,]
-  where
-<F1> = (real, real[], real[], data real[], data int[]) => real[]
-Instead supplied arguments of incompatible type:
-(<F2>, real[], matrix, real[], real[], real[], int[], real, real, int)
-  where
-<F2> = (real, real[], real[], real[], int[]) => real[]
-
-=======
-Ill-typed arguments supplied to function 'integrate_ode_bdf'. Available signatures: 
-((real, array[] real, array[] real, data array[] real, data array[] int) => array[] real, array[] real, real, array[] real, array[] real, data array[] real, data array[] int) => array[,] real
-((real, array[] real, array[] real, data array[] real, data array[] int) => array[] real, array[] real, real, array[] real, array[] real, data array[] real, data array[] int, data real, data real, data real) => array[,] real
-Instead supplied arguments of incompatible type: (real, array[] real, array[] real, array[] real, array[] int) => array[] real, array[] real, matrix, array[] real, array[] real, array[] real, array[] int, real, real, int.
->>>>>>> b04226f9
+Ill-typed arguments supplied to function 'integrate_ode_bdf'. Available signatures:
+(<F1>, array[] real, real, array[] real, array[] real, data array[] real, data array[] int) => array[,] real
+(<F1>, array[] real, real, array[] real, array[] real, data array[] real, data array[] int, data real, data real, data real) => array[,] real
+  where
+<F1> = (real, array[] real, array[] real, data array[] real, data array[] int) => array[] real
+Instead supplied arguments of incompatible type:
+(<F2>, array[] real, matrix, array[] real, array[] real, array[] real,
+ array[] int, real, real, int)
+  where
+<F2> = (real, array[] real, array[] real, array[] real, array[] int) => array[] real
   $ ../../../../../install/default/bin/stanc bad_t_type_rk45.stan
 Semantic error in 'bad_t_type_rk45.stan', line 26, column 10 to line 32, column 27:
    -------------------------------------------------
@@ -264,24 +196,16 @@
     28:                       t0,            // initial time
    -------------------------------------------------
 
-<<<<<<< HEAD
-Ill-typed arguments supplied to function 'integrate_ode_rk45'. Available signatures:
-(<F1>, real[], real, real[], real[], data real[], data int[]) => real[,]
-(<F1>, real[], real, real[], real[], data real[], data int[], data real, data real, data real) => 
-real[,]
-  where
-<F1> = (real, real[], real[], data real[], data int[]) => real[]
-Instead supplied arguments of incompatible type:
-(<F2>, real[], matrix, real[], real[], real[], int[])
-  where
-<F2> = (real, real[], real[], real[], int[]) => real[]
-
-=======
-Ill-typed arguments supplied to function 'integrate_ode_rk45'. Available signatures: 
-((real, array[] real, array[] real, data array[] real, data array[] int) => array[] real, array[] real, real, array[] real, array[] real, data array[] real, data array[] int) => array[,] real
-((real, array[] real, array[] real, data array[] real, data array[] int) => array[] real, array[] real, real, array[] real, array[] real, data array[] real, data array[] int, data real, data real, data real) => array[,] real
-Instead supplied arguments of incompatible type: (real, array[] real, array[] real, array[] real, array[] int) => array[] real, array[] real, matrix, array[] real, array[] real, array[] real, array[] int.
->>>>>>> b04226f9
+Ill-typed arguments supplied to function 'integrate_ode_rk45'. Available signatures:
+(<F1>, array[] real, real, array[] real, array[] real, data array[] real, data array[] int) => array[,] real
+(<F1>, array[] real, real, array[] real, array[] real, data array[] real, data array[] int, data real, data real, data real) => array[,] real
+  where
+<F1> = (real, array[] real, array[] real, data array[] real, data array[] int) => array[] real
+Instead supplied arguments of incompatible type:
+(<F2>, array[] real, matrix, array[] real, array[] real, array[] real,
+ array[] int)
+  where
+<F2> = (real, array[] real, array[] real, array[] real, array[] int) => array[] real
   $ ../../../../../install/default/bin/stanc bad_t_type_rk45_control.stan
 Semantic error in 'bad_t_type_rk45_control.stan', line 26, column 10 to line 32, column 43:
    -------------------------------------------------
@@ -293,24 +217,16 @@
     28:                       t0,            // initial time
    -------------------------------------------------
 
-<<<<<<< HEAD
-Ill-typed arguments supplied to function 'integrate_ode_rk45'. Available signatures:
-(<F1>, real[], real, real[], real[], data real[], data int[]) => real[,]
-(<F1>, real[], real, real[], real[], data real[], data int[], data real, data real, data real) => 
-real[,]
-  where
-<F1> = (real, real[], real[], data real[], data int[]) => real[]
-Instead supplied arguments of incompatible type:
-(<F2>, real[], matrix, real[], real[], real[], int[], real, real, int)
-  where
-<F2> = (real, real[], real[], real[], int[]) => real[]
-
-=======
-Ill-typed arguments supplied to function 'integrate_ode_rk45'. Available signatures: 
-((real, array[] real, array[] real, data array[] real, data array[] int) => array[] real, array[] real, real, array[] real, array[] real, data array[] real, data array[] int) => array[,] real
-((real, array[] real, array[] real, data array[] real, data array[] int) => array[] real, array[] real, real, array[] real, array[] real, data array[] real, data array[] int, data real, data real, data real) => array[,] real
-Instead supplied arguments of incompatible type: (real, array[] real, array[] real, array[] real, array[] int) => array[] real, array[] real, matrix, array[] real, array[] real, array[] real, array[] int, real, real, int.
->>>>>>> b04226f9
+Ill-typed arguments supplied to function 'integrate_ode_rk45'. Available signatures:
+(<F1>, array[] real, real, array[] real, array[] real, data array[] real, data array[] int) => array[,] real
+(<F1>, array[] real, real, array[] real, array[] real, data array[] real, data array[] int, data real, data real, data real) => array[,] real
+  where
+<F1> = (real, array[] real, array[] real, data array[] real, data array[] int) => array[] real
+Instead supplied arguments of incompatible type:
+(<F2>, array[] real, matrix, array[] real, array[] real, array[] real,
+ array[] int, real, real, int)
+  where
+<F2> = (real, array[] real, array[] real, array[] real, array[] int) => array[] real
   $ ../../../../../install/default/bin/stanc bad_theta_type.stan
 Semantic error in 'bad_theta_type.stan', line 27, column 10 to line 33, column 27:
    -------------------------------------------------
@@ -322,21 +238,15 @@
     29:                       t0,            // initial time
    -------------------------------------------------
 
-<<<<<<< HEAD
 Ill-typed arguments supplied to function 'integrate_ode'. Available signatures:
-(<F1>, real[], real, real[], real[], data real[], data int[]) => real[,]
-  where
-<F1> = (real, real[], real[], data real[], data int[]) => real[]
-Instead supplied arguments of incompatible type:
-(<F2>, real[], real, real[], real[,], real[], int[])
-  where
-<F2> = (real, real[], real[], real[], int[]) => real[]
-
-=======
-Ill-typed arguments supplied to function 'integrate_ode'. Available signatures: 
-((real, array[] real, array[] real, data array[] real, data array[] int) => array[] real, array[] real, real, array[] real, array[] real, data array[] real, data array[] int) => array[,] real
-Instead supplied arguments of incompatible type: (real, array[] real, array[] real, array[] real, array[] int) => array[] real, array[] real, real, array[] real, array[,] real, array[] real, array[] int.
->>>>>>> b04226f9
+(<F1>, array[] real, real, array[] real, array[] real, data array[] real, data array[] int) => array[,] real
+  where
+<F1> = (real, array[] real, array[] real, data array[] real, data array[] int) => array[] real
+Instead supplied arguments of incompatible type:
+(<F2>, array[] real, real, array[] real, array[,] real, array[] real,
+ array[] int)
+  where
+<F2> = (real, array[] real, array[] real, array[] real, array[] int) => array[] real
   $ ../../../../../install/default/bin/stanc bad_theta_type_bdf.stan
 Semantic error in 'bad_theta_type_bdf.stan', line 27, column 10 to line 33, column 27:
    -------------------------------------------------
@@ -348,24 +258,16 @@
     29:                       t0,            // initial time
    -------------------------------------------------
 
-<<<<<<< HEAD
-Ill-typed arguments supplied to function 'integrate_ode_bdf'. Available signatures:
-(<F1>, real[], real, real[], real[], data real[], data int[]) => real[,]
-(<F1>, real[], real, real[], real[], data real[], data int[], data real, data real, data real) => 
-real[,]
-  where
-<F1> = (real, real[], real[], data real[], data int[]) => real[]
-Instead supplied arguments of incompatible type:
-(<F2>, real[], real, real[], real[,], real[], int[])
-  where
-<F2> = (real, real[], real[], real[], int[]) => real[]
-
-=======
-Ill-typed arguments supplied to function 'integrate_ode_bdf'. Available signatures: 
-((real, array[] real, array[] real, data array[] real, data array[] int) => array[] real, array[] real, real, array[] real, array[] real, data array[] real, data array[] int) => array[,] real
-((real, array[] real, array[] real, data array[] real, data array[] int) => array[] real, array[] real, real, array[] real, array[] real, data array[] real, data array[] int, data real, data real, data real) => array[,] real
-Instead supplied arguments of incompatible type: (real, array[] real, array[] real, array[] real, array[] int) => array[] real, array[] real, real, array[] real, array[,] real, array[] real, array[] int.
->>>>>>> b04226f9
+Ill-typed arguments supplied to function 'integrate_ode_bdf'. Available signatures:
+(<F1>, array[] real, real, array[] real, array[] real, data array[] real, data array[] int) => array[,] real
+(<F1>, array[] real, real, array[] real, array[] real, data array[] real, data array[] int, data real, data real, data real) => array[,] real
+  where
+<F1> = (real, array[] real, array[] real, data array[] real, data array[] int) => array[] real
+Instead supplied arguments of incompatible type:
+(<F2>, array[] real, real, array[] real, array[,] real, array[] real,
+ array[] int)
+  where
+<F2> = (real, array[] real, array[] real, array[] real, array[] int) => array[] real
   $ ../../../../../install/default/bin/stanc bad_theta_type_bdf_control.stan
 Semantic error in 'bad_theta_type_bdf_control.stan', line 27, column 10 to line 33, column 43:
    -------------------------------------------------
@@ -377,24 +279,16 @@
     29:                       t0,            // initial time
    -------------------------------------------------
 
-<<<<<<< HEAD
-Ill-typed arguments supplied to function 'integrate_ode_bdf'. Available signatures:
-(<F1>, real[], real, real[], real[], data real[], data int[]) => real[,]
-(<F1>, real[], real, real[], real[], data real[], data int[], data real, data real, data real) => 
-real[,]
-  where
-<F1> = (real, real[], real[], data real[], data int[]) => real[]
-Instead supplied arguments of incompatible type:
-(<F2>, real[], real, real[], real[,], real[], int[], real, real, int)
-  where
-<F2> = (real, real[], real[], real[], int[]) => real[]
-
-=======
-Ill-typed arguments supplied to function 'integrate_ode_bdf'. Available signatures: 
-((real, array[] real, array[] real, data array[] real, data array[] int) => array[] real, array[] real, real, array[] real, array[] real, data array[] real, data array[] int) => array[,] real
-((real, array[] real, array[] real, data array[] real, data array[] int) => array[] real, array[] real, real, array[] real, array[] real, data array[] real, data array[] int, data real, data real, data real) => array[,] real
-Instead supplied arguments of incompatible type: (real, array[] real, array[] real, array[] real, array[] int) => array[] real, array[] real, real, array[] real, array[,] real, array[] real, array[] int, real, real, int.
->>>>>>> b04226f9
+Ill-typed arguments supplied to function 'integrate_ode_bdf'. Available signatures:
+(<F1>, array[] real, real, array[] real, array[] real, data array[] real, data array[] int) => array[,] real
+(<F1>, array[] real, real, array[] real, array[] real, data array[] real, data array[] int, data real, data real, data real) => array[,] real
+  where
+<F1> = (real, array[] real, array[] real, data array[] real, data array[] int) => array[] real
+Instead supplied arguments of incompatible type:
+(<F2>, array[] real, real, array[] real, array[,] real, array[] real,
+ array[] int, real, real, int)
+  where
+<F2> = (real, array[] real, array[] real, array[] real, array[] int) => array[] real
   $ ../../../../../install/default/bin/stanc bad_theta_type_rk45.stan
 Semantic error in 'bad_theta_type_rk45.stan', line 27, column 10 to line 33, column 27:
    -------------------------------------------------
@@ -406,24 +300,16 @@
     29:                       t0,            // initial time
    -------------------------------------------------
 
-<<<<<<< HEAD
-Ill-typed arguments supplied to function 'integrate_ode_rk45'. Available signatures:
-(<F1>, real[], real, real[], real[], data real[], data int[]) => real[,]
-(<F1>, real[], real, real[], real[], data real[], data int[], data real, data real, data real) => 
-real[,]
-  where
-<F1> = (real, real[], real[], data real[], data int[]) => real[]
-Instead supplied arguments of incompatible type:
-(<F2>, real[], real, real[], real[,], real[], int[])
-  where
-<F2> = (real, real[], real[], real[], int[]) => real[]
-
-=======
-Ill-typed arguments supplied to function 'integrate_ode_rk45'. Available signatures: 
-((real, array[] real, array[] real, data array[] real, data array[] int) => array[] real, array[] real, real, array[] real, array[] real, data array[] real, data array[] int) => array[,] real
-((real, array[] real, array[] real, data array[] real, data array[] int) => array[] real, array[] real, real, array[] real, array[] real, data array[] real, data array[] int, data real, data real, data real) => array[,] real
-Instead supplied arguments of incompatible type: (real, array[] real, array[] real, array[] real, array[] int) => array[] real, array[] real, real, array[] real, array[,] real, array[] real, array[] int.
->>>>>>> b04226f9
+Ill-typed arguments supplied to function 'integrate_ode_rk45'. Available signatures:
+(<F1>, array[] real, real, array[] real, array[] real, data array[] real, data array[] int) => array[,] real
+(<F1>, array[] real, real, array[] real, array[] real, data array[] real, data array[] int, data real, data real, data real) => array[,] real
+  where
+<F1> = (real, array[] real, array[] real, data array[] real, data array[] int) => array[] real
+Instead supplied arguments of incompatible type:
+(<F2>, array[] real, real, array[] real, array[,] real, array[] real,
+ array[] int)
+  where
+<F2> = (real, array[] real, array[] real, array[] real, array[] int) => array[] real
   $ ../../../../../install/default/bin/stanc bad_theta_type_rk45_control.stan
 Semantic error in 'bad_theta_type_rk45_control.stan', line 27, column 10 to line 33, column 43:
    -------------------------------------------------
@@ -435,24 +321,16 @@
     29:                       t0,            // initial time
    -------------------------------------------------
 
-<<<<<<< HEAD
-Ill-typed arguments supplied to function 'integrate_ode_rk45'. Available signatures:
-(<F1>, real[], real, real[], real[], data real[], data int[]) => real[,]
-(<F1>, real[], real, real[], real[], data real[], data int[], data real, data real, data real) => 
-real[,]
-  where
-<F1> = (real, real[], real[], data real[], data int[]) => real[]
-Instead supplied arguments of incompatible type:
-(<F2>, real[], real, real[], real[,], real[], int[], real, real, int)
-  where
-<F2> = (real, real[], real[], real[], int[]) => real[]
-
-=======
-Ill-typed arguments supplied to function 'integrate_ode_rk45'. Available signatures: 
-((real, array[] real, array[] real, data array[] real, data array[] int) => array[] real, array[] real, real, array[] real, array[] real, data array[] real, data array[] int) => array[,] real
-((real, array[] real, array[] real, data array[] real, data array[] int) => array[] real, array[] real, real, array[] real, array[] real, data array[] real, data array[] int, data real, data real, data real) => array[,] real
-Instead supplied arguments of incompatible type: (real, array[] real, array[] real, array[] real, array[] int) => array[] real, array[] real, real, array[] real, array[,] real, array[] real, array[] int, real, real, int.
->>>>>>> b04226f9
+Ill-typed arguments supplied to function 'integrate_ode_rk45'. Available signatures:
+(<F1>, array[] real, real, array[] real, array[] real, data array[] real, data array[] int) => array[,] real
+(<F1>, array[] real, real, array[] real, array[] real, data array[] real, data array[] int, data real, data real, data real) => array[,] real
+  where
+<F1> = (real, array[] real, array[] real, data array[] real, data array[] int) => array[] real
+Instead supplied arguments of incompatible type:
+(<F2>, array[] real, real, array[] real, array[,] real, array[] real,
+ array[] int, real, real, int)
+  where
+<F2> = (real, array[] real, array[] real, array[] real, array[] int) => array[] real
   $ ../../../../../install/default/bin/stanc bad_ts_type.stan
 Semantic error in 'bad_ts_type.stan', line 26, column 10 to line 32, column 27:
    -------------------------------------------------
@@ -464,21 +342,15 @@
     28:                       t0,            // initial time
    -------------------------------------------------
 
-<<<<<<< HEAD
 Ill-typed arguments supplied to function 'integrate_ode'. Available signatures:
-(<F1>, real[], real, real[], real[], data real[], data int[]) => real[,]
-  where
-<F1> = (real, real[], real[], data real[], data int[]) => real[]
-Instead supplied arguments of incompatible type:
-(<F2>, real[], real, real[,], real[], real[], int[])
-  where
-<F2> = (real, real[], real[], real[], int[]) => real[]
-
-=======
-Ill-typed arguments supplied to function 'integrate_ode'. Available signatures: 
-((real, array[] real, array[] real, data array[] real, data array[] int) => array[] real, array[] real, real, array[] real, array[] real, data array[] real, data array[] int) => array[,] real
-Instead supplied arguments of incompatible type: (real, array[] real, array[] real, array[] real, array[] int) => array[] real, array[] real, real, array[,] real, array[] real, array[] real, array[] int.
->>>>>>> b04226f9
+(<F1>, array[] real, real, array[] real, array[] real, data array[] real, data array[] int) => array[,] real
+  where
+<F1> = (real, array[] real, array[] real, data array[] real, data array[] int) => array[] real
+Instead supplied arguments of incompatible type:
+(<F2>, array[] real, real, array[,] real, array[] real, array[] real,
+ array[] int)
+  where
+<F2> = (real, array[] real, array[] real, array[] real, array[] int) => array[] real
   $ ../../../../../install/default/bin/stanc bad_ts_type_bdf.stan
 Semantic error in 'bad_ts_type_bdf.stan', line 26, column 10 to line 32, column 27:
    -------------------------------------------------
@@ -490,24 +362,16 @@
     28:                       t0,            // initial time
    -------------------------------------------------
 
-<<<<<<< HEAD
-Ill-typed arguments supplied to function 'integrate_ode_bdf'. Available signatures:
-(<F1>, real[], real, real[], real[], data real[], data int[]) => real[,]
-(<F1>, real[], real, real[], real[], data real[], data int[], data real, data real, data real) => 
-real[,]
-  where
-<F1> = (real, real[], real[], data real[], data int[]) => real[]
-Instead supplied arguments of incompatible type:
-(<F2>, real[], real, real[,], real[], real[], int[])
-  where
-<F2> = (real, real[], real[], real[], int[]) => real[]
-
-=======
-Ill-typed arguments supplied to function 'integrate_ode_bdf'. Available signatures: 
-((real, array[] real, array[] real, data array[] real, data array[] int) => array[] real, array[] real, real, array[] real, array[] real, data array[] real, data array[] int) => array[,] real
-((real, array[] real, array[] real, data array[] real, data array[] int) => array[] real, array[] real, real, array[] real, array[] real, data array[] real, data array[] int, data real, data real, data real) => array[,] real
-Instead supplied arguments of incompatible type: (real, array[] real, array[] real, array[] real, array[] int) => array[] real, array[] real, real, array[,] real, array[] real, array[] real, array[] int.
->>>>>>> b04226f9
+Ill-typed arguments supplied to function 'integrate_ode_bdf'. Available signatures:
+(<F1>, array[] real, real, array[] real, array[] real, data array[] real, data array[] int) => array[,] real
+(<F1>, array[] real, real, array[] real, array[] real, data array[] real, data array[] int, data real, data real, data real) => array[,] real
+  where
+<F1> = (real, array[] real, array[] real, data array[] real, data array[] int) => array[] real
+Instead supplied arguments of incompatible type:
+(<F2>, array[] real, real, array[,] real, array[] real, array[] real,
+ array[] int)
+  where
+<F2> = (real, array[] real, array[] real, array[] real, array[] int) => array[] real
   $ ../../../../../install/default/bin/stanc bad_ts_type_bdf_control.stan
 Semantic error in 'bad_ts_type_bdf_control.stan', line 26, column 10 to line 32, column 43:
    -------------------------------------------------
@@ -519,24 +383,16 @@
     28:                       t0,            // initial time
    -------------------------------------------------
 
-<<<<<<< HEAD
-Ill-typed arguments supplied to function 'integrate_ode_bdf'. Available signatures:
-(<F1>, real[], real, real[], real[], data real[], data int[]) => real[,]
-(<F1>, real[], real, real[], real[], data real[], data int[], data real, data real, data real) => 
-real[,]
-  where
-<F1> = (real, real[], real[], data real[], data int[]) => real[]
-Instead supplied arguments of incompatible type:
-(<F2>, real[], real, real[,], real[], real[], int[], real, real, int)
-  where
-<F2> = (real, real[], real[], real[], int[]) => real[]
-
-=======
-Ill-typed arguments supplied to function 'integrate_ode_bdf'. Available signatures: 
-((real, array[] real, array[] real, data array[] real, data array[] int) => array[] real, array[] real, real, array[] real, array[] real, data array[] real, data array[] int) => array[,] real
-((real, array[] real, array[] real, data array[] real, data array[] int) => array[] real, array[] real, real, array[] real, array[] real, data array[] real, data array[] int, data real, data real, data real) => array[,] real
-Instead supplied arguments of incompatible type: (real, array[] real, array[] real, array[] real, array[] int) => array[] real, array[] real, real, array[,] real, array[] real, array[] real, array[] int, real, real, int.
->>>>>>> b04226f9
+Ill-typed arguments supplied to function 'integrate_ode_bdf'. Available signatures:
+(<F1>, array[] real, real, array[] real, array[] real, data array[] real, data array[] int) => array[,] real
+(<F1>, array[] real, real, array[] real, array[] real, data array[] real, data array[] int, data real, data real, data real) => array[,] real
+  where
+<F1> = (real, array[] real, array[] real, data array[] real, data array[] int) => array[] real
+Instead supplied arguments of incompatible type:
+(<F2>, array[] real, real, array[,] real, array[] real, array[] real,
+ array[] int, real, real, int)
+  where
+<F2> = (real, array[] real, array[] real, array[] real, array[] int) => array[] real
   $ ../../../../../install/default/bin/stanc bad_ts_type_rk45.stan
 Semantic error in 'bad_ts_type_rk45.stan', line 26, column 10 to line 32, column 27:
    -------------------------------------------------
@@ -548,24 +404,16 @@
     28:                       t0,            // initial time
    -------------------------------------------------
 
-<<<<<<< HEAD
-Ill-typed arguments supplied to function 'integrate_ode_rk45'. Available signatures:
-(<F1>, real[], real, real[], real[], data real[], data int[]) => real[,]
-(<F1>, real[], real, real[], real[], data real[], data int[], data real, data real, data real) => 
-real[,]
-  where
-<F1> = (real, real[], real[], data real[], data int[]) => real[]
-Instead supplied arguments of incompatible type:
-(<F2>, real[], real, real[,], real[], real[], int[])
-  where
-<F2> = (real, real[], real[], real[], int[]) => real[]
-
-=======
-Ill-typed arguments supplied to function 'integrate_ode_rk45'. Available signatures: 
-((real, array[] real, array[] real, data array[] real, data array[] int) => array[] real, array[] real, real, array[] real, array[] real, data array[] real, data array[] int) => array[,] real
-((real, array[] real, array[] real, data array[] real, data array[] int) => array[] real, array[] real, real, array[] real, array[] real, data array[] real, data array[] int, data real, data real, data real) => array[,] real
-Instead supplied arguments of incompatible type: (real, array[] real, array[] real, array[] real, array[] int) => array[] real, array[] real, real, array[,] real, array[] real, array[] real, array[] int.
->>>>>>> b04226f9
+Ill-typed arguments supplied to function 'integrate_ode_rk45'. Available signatures:
+(<F1>, array[] real, real, array[] real, array[] real, data array[] real, data array[] int) => array[,] real
+(<F1>, array[] real, real, array[] real, array[] real, data array[] real, data array[] int, data real, data real, data real) => array[,] real
+  where
+<F1> = (real, array[] real, array[] real, data array[] real, data array[] int) => array[] real
+Instead supplied arguments of incompatible type:
+(<F2>, array[] real, real, array[,] real, array[] real, array[] real,
+ array[] int)
+  where
+<F2> = (real, array[] real, array[] real, array[] real, array[] int) => array[] real
   $ ../../../../../install/default/bin/stanc bad_ts_type_rk45_control.stan
 Semantic error in 'bad_ts_type_rk45_control.stan', line 26, column 10 to line 32, column 43:
    -------------------------------------------------
@@ -577,24 +425,16 @@
     28:                       t0,            // initial time
    -------------------------------------------------
 
-<<<<<<< HEAD
-Ill-typed arguments supplied to function 'integrate_ode_rk45'. Available signatures:
-(<F1>, real[], real, real[], real[], data real[], data int[]) => real[,]
-(<F1>, real[], real, real[], real[], data real[], data int[], data real, data real, data real) => 
-real[,]
-  where
-<F1> = (real, real[], real[], data real[], data int[]) => real[]
-Instead supplied arguments of incompatible type:
-(<F2>, real[], real, real[,], real[], real[], int[], real, real, int)
-  where
-<F2> = (real, real[], real[], real[], int[]) => real[]
-
-=======
-Ill-typed arguments supplied to function 'integrate_ode_rk45'. Available signatures: 
-((real, array[] real, array[] real, data array[] real, data array[] int) => array[] real, array[] real, real, array[] real, array[] real, data array[] real, data array[] int) => array[,] real
-((real, array[] real, array[] real, data array[] real, data array[] int) => array[] real, array[] real, real, array[] real, array[] real, data array[] real, data array[] int, data real, data real, data real) => array[,] real
-Instead supplied arguments of incompatible type: (real, array[] real, array[] real, array[] real, array[] int) => array[] real, array[] real, real, array[,] real, array[] real, array[] real, array[] int, real, real, int.
->>>>>>> b04226f9
+Ill-typed arguments supplied to function 'integrate_ode_rk45'. Available signatures:
+(<F1>, array[] real, real, array[] real, array[] real, data array[] real, data array[] int) => array[,] real
+(<F1>, array[] real, real, array[] real, array[] real, data array[] real, data array[] int, data real, data real, data real) => array[,] real
+  where
+<F1> = (real, array[] real, array[] real, data array[] real, data array[] int) => array[] real
+Instead supplied arguments of incompatible type:
+(<F2>, array[] real, real, array[,] real, array[] real, array[] real,
+ array[] int, real, real, int)
+  where
+<F2> = (real, array[] real, array[] real, array[] real, array[] int) => array[] real
   $ ../../../../../install/default/bin/stanc bad_x_int_type.stan
 Semantic error in 'bad_x_int_type.stan', line 26, column 10 to line 32, column 27:
    -------------------------------------------------
@@ -606,21 +446,15 @@
     28:                       t0,            // initial time
    -------------------------------------------------
 
-<<<<<<< HEAD
 Ill-typed arguments supplied to function 'integrate_ode'. Available signatures:
-(<F1>, real[], real, real[], real[], data real[], data int[]) => real[,]
-  where
-<F1> = (real, real[], real[], data real[], data int[]) => real[]
-Instead supplied arguments of incompatible type:
-(<F2>, real[], real, real[], real[], real[], int[,])
-  where
-<F2> = (real, real[], real[], real[], int[]) => real[]
-
-=======
-Ill-typed arguments supplied to function 'integrate_ode'. Available signatures: 
-((real, array[] real, array[] real, data array[] real, data array[] int) => array[] real, array[] real, real, array[] real, array[] real, data array[] real, data array[] int) => array[,] real
-Instead supplied arguments of incompatible type: (real, array[] real, array[] real, array[] real, array[] int) => array[] real, array[] real, real, array[] real, array[] real, array[] real, array[,] int.
->>>>>>> b04226f9
+(<F1>, array[] real, real, array[] real, array[] real, data array[] real, data array[] int) => array[,] real
+  where
+<F1> = (real, array[] real, array[] real, data array[] real, data array[] int) => array[] real
+Instead supplied arguments of incompatible type:
+(<F2>, array[] real, real, array[] real, array[] real, array[] real,
+ array[,] int)
+  where
+<F2> = (real, array[] real, array[] real, array[] real, array[] int) => array[] real
   $ ../../../../../install/default/bin/stanc bad_x_int_type_bdf.stan
 Semantic error in 'bad_x_int_type_bdf.stan', line 26, column 10 to line 32, column 27:
    -------------------------------------------------
@@ -632,24 +466,16 @@
     28:                       t0,            // initial time
    -------------------------------------------------
 
-<<<<<<< HEAD
-Ill-typed arguments supplied to function 'integrate_ode_bdf'. Available signatures:
-(<F1>, real[], real, real[], real[], data real[], data int[]) => real[,]
-(<F1>, real[], real, real[], real[], data real[], data int[], data real, data real, data real) => 
-real[,]
-  where
-<F1> = (real, real[], real[], data real[], data int[]) => real[]
-Instead supplied arguments of incompatible type:
-(<F2>, real[], real, real[], real[], real[], int[,])
-  where
-<F2> = (real, real[], real[], real[], int[]) => real[]
-
-=======
-Ill-typed arguments supplied to function 'integrate_ode_bdf'. Available signatures: 
-((real, array[] real, array[] real, data array[] real, data array[] int) => array[] real, array[] real, real, array[] real, array[] real, data array[] real, data array[] int) => array[,] real
-((real, array[] real, array[] real, data array[] real, data array[] int) => array[] real, array[] real, real, array[] real, array[] real, data array[] real, data array[] int, data real, data real, data real) => array[,] real
-Instead supplied arguments of incompatible type: (real, array[] real, array[] real, array[] real, array[] int) => array[] real, array[] real, real, array[] real, array[] real, array[] real, array[,] int.
->>>>>>> b04226f9
+Ill-typed arguments supplied to function 'integrate_ode_bdf'. Available signatures:
+(<F1>, array[] real, real, array[] real, array[] real, data array[] real, data array[] int) => array[,] real
+(<F1>, array[] real, real, array[] real, array[] real, data array[] real, data array[] int, data real, data real, data real) => array[,] real
+  where
+<F1> = (real, array[] real, array[] real, data array[] real, data array[] int) => array[] real
+Instead supplied arguments of incompatible type:
+(<F2>, array[] real, real, array[] real, array[] real, array[] real,
+ array[,] int)
+  where
+<F2> = (real, array[] real, array[] real, array[] real, array[] int) => array[] real
   $ ../../../../../install/default/bin/stanc bad_x_int_type_bdf_control.stan
 Semantic error in 'bad_x_int_type_bdf_control.stan', line 26, column 10 to line 32, column 43:
    -------------------------------------------------
@@ -661,24 +487,16 @@
     28:                       t0,            // initial time
    -------------------------------------------------
 
-<<<<<<< HEAD
-Ill-typed arguments supplied to function 'integrate_ode_bdf'. Available signatures:
-(<F1>, real[], real, real[], real[], data real[], data int[]) => real[,]
-(<F1>, real[], real, real[], real[], data real[], data int[], data real, data real, data real) => 
-real[,]
-  where
-<F1> = (real, real[], real[], data real[], data int[]) => real[]
-Instead supplied arguments of incompatible type:
-(<F2>, real[], real, real[], real[], real[], int[,], real, real, int)
-  where
-<F2> = (real, real[], real[], real[], int[]) => real[]
-
-=======
-Ill-typed arguments supplied to function 'integrate_ode_bdf'. Available signatures: 
-((real, array[] real, array[] real, data array[] real, data array[] int) => array[] real, array[] real, real, array[] real, array[] real, data array[] real, data array[] int) => array[,] real
-((real, array[] real, array[] real, data array[] real, data array[] int) => array[] real, array[] real, real, array[] real, array[] real, data array[] real, data array[] int, data real, data real, data real) => array[,] real
-Instead supplied arguments of incompatible type: (real, array[] real, array[] real, array[] real, array[] int) => array[] real, array[] real, real, array[] real, array[] real, array[] real, array[,] int, real, real, int.
->>>>>>> b04226f9
+Ill-typed arguments supplied to function 'integrate_ode_bdf'. Available signatures:
+(<F1>, array[] real, real, array[] real, array[] real, data array[] real, data array[] int) => array[,] real
+(<F1>, array[] real, real, array[] real, array[] real, data array[] real, data array[] int, data real, data real, data real) => array[,] real
+  where
+<F1> = (real, array[] real, array[] real, data array[] real, data array[] int) => array[] real
+Instead supplied arguments of incompatible type:
+(<F2>, array[] real, real, array[] real, array[] real, array[] real,
+ array[,] int, real, real, int)
+  where
+<F2> = (real, array[] real, array[] real, array[] real, array[] int) => array[] real
   $ ../../../../../install/default/bin/stanc bad_x_int_type_rk45.stan
 Semantic error in 'bad_x_int_type_rk45.stan', line 26, column 10 to line 32, column 27:
    -------------------------------------------------
@@ -690,24 +508,16 @@
     28:                       t0,            // initial time
    -------------------------------------------------
 
-<<<<<<< HEAD
-Ill-typed arguments supplied to function 'integrate_ode_rk45'. Available signatures:
-(<F1>, real[], real, real[], real[], data real[], data int[]) => real[,]
-(<F1>, real[], real, real[], real[], data real[], data int[], data real, data real, data real) => 
-real[,]
-  where
-<F1> = (real, real[], real[], data real[], data int[]) => real[]
-Instead supplied arguments of incompatible type:
-(<F2>, real[], real, real[], real[], real[], int[,])
-  where
-<F2> = (real, real[], real[], real[], int[]) => real[]
-
-=======
-Ill-typed arguments supplied to function 'integrate_ode_rk45'. Available signatures: 
-((real, array[] real, array[] real, data array[] real, data array[] int) => array[] real, array[] real, real, array[] real, array[] real, data array[] real, data array[] int) => array[,] real
-((real, array[] real, array[] real, data array[] real, data array[] int) => array[] real, array[] real, real, array[] real, array[] real, data array[] real, data array[] int, data real, data real, data real) => array[,] real
-Instead supplied arguments of incompatible type: (real, array[] real, array[] real, array[] real, array[] int) => array[] real, array[] real, real, array[] real, array[] real, array[] real, array[,] int.
->>>>>>> b04226f9
+Ill-typed arguments supplied to function 'integrate_ode_rk45'. Available signatures:
+(<F1>, array[] real, real, array[] real, array[] real, data array[] real, data array[] int) => array[,] real
+(<F1>, array[] real, real, array[] real, array[] real, data array[] real, data array[] int, data real, data real, data real) => array[,] real
+  where
+<F1> = (real, array[] real, array[] real, data array[] real, data array[] int) => array[] real
+Instead supplied arguments of incompatible type:
+(<F2>, array[] real, real, array[] real, array[] real, array[] real,
+ array[,] int)
+  where
+<F2> = (real, array[] real, array[] real, array[] real, array[] int) => array[] real
   $ ../../../../../install/default/bin/stanc bad_x_int_type_rk45_control.stan
 Semantic error in 'bad_x_int_type_rk45_control.stan', line 26, column 10 to line 32, column 43:
    -------------------------------------------------
@@ -719,24 +529,16 @@
     28:                       t0,            // initial time
    -------------------------------------------------
 
-<<<<<<< HEAD
-Ill-typed arguments supplied to function 'integrate_ode_rk45'. Available signatures:
-(<F1>, real[], real, real[], real[], data real[], data int[]) => real[,]
-(<F1>, real[], real, real[], real[], data real[], data int[], data real, data real, data real) => 
-real[,]
-  where
-<F1> = (real, real[], real[], data real[], data int[]) => real[]
-Instead supplied arguments of incompatible type:
-(<F2>, real[], real, real[], real[], real[], int[,], real, real, int)
-  where
-<F2> = (real, real[], real[], real[], int[]) => real[]
-
-=======
-Ill-typed arguments supplied to function 'integrate_ode_rk45'. Available signatures: 
-((real, array[] real, array[] real, data array[] real, data array[] int) => array[] real, array[] real, real, array[] real, array[] real, data array[] real, data array[] int) => array[,] real
-((real, array[] real, array[] real, data array[] real, data array[] int) => array[] real, array[] real, real, array[] real, array[] real, data array[] real, data array[] int, data real, data real, data real) => array[,] real
-Instead supplied arguments of incompatible type: (real, array[] real, array[] real, array[] real, array[] int) => array[] real, array[] real, real, array[] real, array[] real, array[] real, array[,] int, real, real, int.
->>>>>>> b04226f9
+Ill-typed arguments supplied to function 'integrate_ode_rk45'. Available signatures:
+(<F1>, array[] real, real, array[] real, array[] real, data array[] real, data array[] int) => array[,] real
+(<F1>, array[] real, real, array[] real, array[] real, data array[] real, data array[] int, data real, data real, data real) => array[,] real
+  where
+<F1> = (real, array[] real, array[] real, data array[] real, data array[] int) => array[] real
+Instead supplied arguments of incompatible type:
+(<F2>, array[] real, real, array[] real, array[] real, array[] real,
+ array[,] int, real, real, int)
+  where
+<F2> = (real, array[] real, array[] real, array[] real, array[] int) => array[] real
   $ ../../../../../install/default/bin/stanc bad_x_type.stan
 Semantic error in 'bad_x_type.stan', line 27, column 10 to line 33, column 27:
    -------------------------------------------------
@@ -748,21 +550,15 @@
     29:                       t0,            // initial time
    -------------------------------------------------
 
-<<<<<<< HEAD
 Ill-typed arguments supplied to function 'integrate_ode'. Available signatures:
-(<F1>, real[], real, real[], real[], data real[], data int[]) => real[,]
-  where
-<F1> = (real, real[], real[], data real[], data int[]) => real[]
-Instead supplied arguments of incompatible type:
-(<F2>, real[], real, real[], real[], vector[], int[])
-  where
-<F2> = (real, real[], real[], real[], int[]) => real[]
-
-=======
-Ill-typed arguments supplied to function 'integrate_ode'. Available signatures: 
-((real, array[] real, array[] real, data array[] real, data array[] int) => array[] real, array[] real, real, array[] real, array[] real, data array[] real, data array[] int) => array[,] real
-Instead supplied arguments of incompatible type: (real, array[] real, array[] real, array[] real, array[] int) => array[] real, array[] real, real, array[] real, array[] real, array[] vector, array[] int.
->>>>>>> b04226f9
+(<F1>, array[] real, real, array[] real, array[] real, data array[] real, data array[] int) => array[,] real
+  where
+<F1> = (real, array[] real, array[] real, data array[] real, data array[] int) => array[] real
+Instead supplied arguments of incompatible type:
+(<F2>, array[] real, real, array[] real, array[] real, array[] vector,
+ array[] int)
+  where
+<F2> = (real, array[] real, array[] real, array[] real, array[] int) => array[] real
   $ ../../../../../install/default/bin/stanc bad_x_type_bdf.stan
 Semantic error in 'bad_x_type_bdf.stan', line 27, column 10 to line 33, column 27:
    -------------------------------------------------
@@ -774,24 +570,16 @@
     29:                       t0,            // initial time
    -------------------------------------------------
 
-<<<<<<< HEAD
-Ill-typed arguments supplied to function 'integrate_ode_bdf'. Available signatures:
-(<F1>, real[], real, real[], real[], data real[], data int[]) => real[,]
-(<F1>, real[], real, real[], real[], data real[], data int[], data real, data real, data real) => 
-real[,]
-  where
-<F1> = (real, real[], real[], data real[], data int[]) => real[]
-Instead supplied arguments of incompatible type:
-(<F2>, real[], real, real[], real[], vector[], int[])
-  where
-<F2> = (real, real[], real[], real[], int[]) => real[]
-
-=======
-Ill-typed arguments supplied to function 'integrate_ode_bdf'. Available signatures: 
-((real, array[] real, array[] real, data array[] real, data array[] int) => array[] real, array[] real, real, array[] real, array[] real, data array[] real, data array[] int) => array[,] real
-((real, array[] real, array[] real, data array[] real, data array[] int) => array[] real, array[] real, real, array[] real, array[] real, data array[] real, data array[] int, data real, data real, data real) => array[,] real
-Instead supplied arguments of incompatible type: (real, array[] real, array[] real, array[] real, array[] int) => array[] real, array[] real, real, array[] real, array[] real, array[] vector, array[] int.
->>>>>>> b04226f9
+Ill-typed arguments supplied to function 'integrate_ode_bdf'. Available signatures:
+(<F1>, array[] real, real, array[] real, array[] real, data array[] real, data array[] int) => array[,] real
+(<F1>, array[] real, real, array[] real, array[] real, data array[] real, data array[] int, data real, data real, data real) => array[,] real
+  where
+<F1> = (real, array[] real, array[] real, data array[] real, data array[] int) => array[] real
+Instead supplied arguments of incompatible type:
+(<F2>, array[] real, real, array[] real, array[] real, array[] vector,
+ array[] int)
+  where
+<F2> = (real, array[] real, array[] real, array[] real, array[] int) => array[] real
   $ ../../../../../install/default/bin/stanc bad_x_type_bdf_control.stan
 Semantic error in 'bad_x_type_bdf_control.stan', line 27, column 10 to line 33, column 43:
    -------------------------------------------------
@@ -803,24 +591,16 @@
     29:                       t0,            // initial time
    -------------------------------------------------
 
-<<<<<<< HEAD
-Ill-typed arguments supplied to function 'integrate_ode_bdf'. Available signatures:
-(<F1>, real[], real, real[], real[], data real[], data int[]) => real[,]
-(<F1>, real[], real, real[], real[], data real[], data int[], data real, data real, data real) => 
-real[,]
-  where
-<F1> = (real, real[], real[], data real[], data int[]) => real[]
-Instead supplied arguments of incompatible type:
-(<F2>, real[], real, real[], real[], vector[], int[], real, real, int)
-  where
-<F2> = (real, real[], real[], real[], int[]) => real[]
-
-=======
-Ill-typed arguments supplied to function 'integrate_ode_bdf'. Available signatures: 
-((real, array[] real, array[] real, data array[] real, data array[] int) => array[] real, array[] real, real, array[] real, array[] real, data array[] real, data array[] int) => array[,] real
-((real, array[] real, array[] real, data array[] real, data array[] int) => array[] real, array[] real, real, array[] real, array[] real, data array[] real, data array[] int, data real, data real, data real) => array[,] real
-Instead supplied arguments of incompatible type: (real, array[] real, array[] real, array[] real, array[] int) => array[] real, array[] real, real, array[] real, array[] real, array[] vector, array[] int, real, real, int.
->>>>>>> b04226f9
+Ill-typed arguments supplied to function 'integrate_ode_bdf'. Available signatures:
+(<F1>, array[] real, real, array[] real, array[] real, data array[] real, data array[] int) => array[,] real
+(<F1>, array[] real, real, array[] real, array[] real, data array[] real, data array[] int, data real, data real, data real) => array[,] real
+  where
+<F1> = (real, array[] real, array[] real, data array[] real, data array[] int) => array[] real
+Instead supplied arguments of incompatible type:
+(<F2>, array[] real, real, array[] real, array[] real, array[] vector,
+ array[] int, real, real, int)
+  where
+<F2> = (real, array[] real, array[] real, array[] real, array[] int) => array[] real
   $ ../../../../../install/default/bin/stanc bad_x_type_rk45.stan
 Semantic error in 'bad_x_type_rk45.stan', line 27, column 10 to line 33, column 27:
    -------------------------------------------------
@@ -832,24 +612,16 @@
     29:                       t0,            // initial time
    -------------------------------------------------
 
-<<<<<<< HEAD
-Ill-typed arguments supplied to function 'integrate_ode_rk45'. Available signatures:
-(<F1>, real[], real, real[], real[], data real[], data int[]) => real[,]
-(<F1>, real[], real, real[], real[], data real[], data int[], data real, data real, data real) => 
-real[,]
-  where
-<F1> = (real, real[], real[], data real[], data int[]) => real[]
-Instead supplied arguments of incompatible type:
-(<F2>, real[], real, real[], real[], vector[], int[])
-  where
-<F2> = (real, real[], real[], real[], int[]) => real[]
-
-=======
-Ill-typed arguments supplied to function 'integrate_ode_rk45'. Available signatures: 
-((real, array[] real, array[] real, data array[] real, data array[] int) => array[] real, array[] real, real, array[] real, array[] real, data array[] real, data array[] int) => array[,] real
-((real, array[] real, array[] real, data array[] real, data array[] int) => array[] real, array[] real, real, array[] real, array[] real, data array[] real, data array[] int, data real, data real, data real) => array[,] real
-Instead supplied arguments of incompatible type: (real, array[] real, array[] real, array[] real, array[] int) => array[] real, array[] real, real, array[] real, array[] real, array[] vector, array[] int.
->>>>>>> b04226f9
+Ill-typed arguments supplied to function 'integrate_ode_rk45'. Available signatures:
+(<F1>, array[] real, real, array[] real, array[] real, data array[] real, data array[] int) => array[,] real
+(<F1>, array[] real, real, array[] real, array[] real, data array[] real, data array[] int, data real, data real, data real) => array[,] real
+  where
+<F1> = (real, array[] real, array[] real, data array[] real, data array[] int) => array[] real
+Instead supplied arguments of incompatible type:
+(<F2>, array[] real, real, array[] real, array[] real, array[] vector,
+ array[] int)
+  where
+<F2> = (real, array[] real, array[] real, array[] real, array[] int) => array[] real
   $ ../../../../../install/default/bin/stanc bad_x_type_rk45_control.stan
 Semantic error in 'bad_x_type_rk45_control.stan', line 27, column 10 to line 33, column 43:
    -------------------------------------------------
@@ -861,24 +633,16 @@
     29:                       t0,            // initial time
    -------------------------------------------------
 
-<<<<<<< HEAD
-Ill-typed arguments supplied to function 'integrate_ode_rk45'. Available signatures:
-(<F1>, real[], real, real[], real[], data real[], data int[]) => real[,]
-(<F1>, real[], real, real[], real[], data real[], data int[], data real, data real, data real) => 
-real[,]
-  where
-<F1> = (real, real[], real[], data real[], data int[]) => real[]
-Instead supplied arguments of incompatible type:
-(<F2>, real[], real, real[], real[], vector[], int[], real, real, int)
-  where
-<F2> = (real, real[], real[], real[], int[]) => real[]
-
-=======
-Ill-typed arguments supplied to function 'integrate_ode_rk45'. Available signatures: 
-((real, array[] real, array[] real, data array[] real, data array[] int) => array[] real, array[] real, real, array[] real, array[] real, data array[] real, data array[] int) => array[,] real
-((real, array[] real, array[] real, data array[] real, data array[] int) => array[] real, array[] real, real, array[] real, array[] real, data array[] real, data array[] int, data real, data real, data real) => array[,] real
-Instead supplied arguments of incompatible type: (real, array[] real, array[] real, array[] real, array[] int) => array[] real, array[] real, real, array[] real, array[] real, array[] vector, array[] int, real, real, int.
->>>>>>> b04226f9
+Ill-typed arguments supplied to function 'integrate_ode_rk45'. Available signatures:
+(<F1>, array[] real, real, array[] real, array[] real, data array[] real, data array[] int) => array[,] real
+(<F1>, array[] real, real, array[] real, array[] real, data array[] real, data array[] int, data real, data real, data real) => array[,] real
+  where
+<F1> = (real, array[] real, array[] real, data array[] real, data array[] int) => array[] real
+Instead supplied arguments of incompatible type:
+(<F2>, array[] real, real, array[] real, array[] real, array[] vector,
+ array[] int, real, real, int)
+  where
+<F2> = (real, array[] real, array[] real, array[] real, array[] int) => array[] real
   $ ../../../../../install/default/bin/stanc bad_x_var_type.stan
 Semantic error in 'bad_x_var_type.stan', line 26, column 10 to line 32, column 27:
    -------------------------------------------------
@@ -890,21 +654,15 @@
     28:                       t0,            // initial time
    -------------------------------------------------
 
-<<<<<<< HEAD
 Ill-typed arguments supplied to function 'integrate_ode'. Available signatures:
-(<F1>, real[], real, real[], real[], data real[], data int[]) => real[,]
-  where
-<F1> = (real, real[], real[], data real[], data int[]) => real[]
-Instead supplied arguments of incompatible type:
-(<F2>, real[], real, real[], real[], real[], int[])
-  where
-<F2> = (real, real[], real[], real[], int[]) => real[]
-
-=======
-Ill-typed arguments supplied to function 'integrate_ode'. Available signatures: 
-((real, array[] real, array[] real, data array[] real, data array[] int) => array[] real, array[] real, real, array[] real, array[] real, data array[] real, data array[] int) => array[,] real
-Instead supplied arguments of incompatible type: (real, array[] real, array[] real, array[] real, array[] int) => array[] real, array[] real, real, array[] real, array[] real, array[] real, array[] int.
->>>>>>> b04226f9
+(<F1>, array[] real, real, array[] real, array[] real, data array[] real, data array[] int) => array[,] real
+  where
+<F1> = (real, array[] real, array[] real, data array[] real, data array[] int) => array[] real
+Instead supplied arguments of incompatible type:
+(<F2>, array[] real, real, array[] real, array[] real, array[] real,
+ array[] int)
+  where
+<F2> = (real, array[] real, array[] real, array[] real, array[] int) => array[] real
   $ ../../../../../install/default/bin/stanc bad_x_var_type_bdf.stan
 Semantic error in 'bad_x_var_type_bdf.stan', line 26, column 10 to line 32, column 27:
    -------------------------------------------------
@@ -916,24 +674,16 @@
     28:                       t0,            // initial time
    -------------------------------------------------
 
-<<<<<<< HEAD
-Ill-typed arguments supplied to function 'integrate_ode_bdf'. Available signatures:
-(<F1>, real[], real, real[], real[], data real[], data int[]) => real[,]
-(<F1>, real[], real, real[], real[], data real[], data int[], data real, data real, data real) => 
-real[,]
-  where
-<F1> = (real, real[], real[], data real[], data int[]) => real[]
-Instead supplied arguments of incompatible type:
-(<F2>, real[], real, real[], real[], real[], int[])
-  where
-<F2> = (real, real[], real[], real[], int[]) => real[]
-
-=======
-Ill-typed arguments supplied to function 'integrate_ode_bdf'. Available signatures: 
-((real, array[] real, array[] real, data array[] real, data array[] int) => array[] real, array[] real, real, array[] real, array[] real, data array[] real, data array[] int) => array[,] real
-((real, array[] real, array[] real, data array[] real, data array[] int) => array[] real, array[] real, real, array[] real, array[] real, data array[] real, data array[] int, data real, data real, data real) => array[,] real
-Instead supplied arguments of incompatible type: (real, array[] real, array[] real, array[] real, array[] int) => array[] real, array[] real, real, array[] real, array[] real, array[] real, array[] int.
->>>>>>> b04226f9
+Ill-typed arguments supplied to function 'integrate_ode_bdf'. Available signatures:
+(<F1>, array[] real, real, array[] real, array[] real, data array[] real, data array[] int) => array[,] real
+(<F1>, array[] real, real, array[] real, array[] real, data array[] real, data array[] int, data real, data real, data real) => array[,] real
+  where
+<F1> = (real, array[] real, array[] real, data array[] real, data array[] int) => array[] real
+Instead supplied arguments of incompatible type:
+(<F2>, array[] real, real, array[] real, array[] real, array[] real,
+ array[] int)
+  where
+<F2> = (real, array[] real, array[] real, array[] real, array[] int) => array[] real
   $ ../../../../../install/default/bin/stanc bad_x_var_type_bdf_control.stan
 Semantic error in 'bad_x_var_type_bdf_control.stan', line 26, column 10 to line 32, column 43:
    -------------------------------------------------
@@ -945,24 +695,16 @@
     28:                       t0,            // initial time
    -------------------------------------------------
 
-<<<<<<< HEAD
-Ill-typed arguments supplied to function 'integrate_ode_bdf'. Available signatures:
-(<F1>, real[], real, real[], real[], data real[], data int[]) => real[,]
-(<F1>, real[], real, real[], real[], data real[], data int[], data real, data real, data real) => 
-real[,]
-  where
-<F1> = (real, real[], real[], data real[], data int[]) => real[]
-Instead supplied arguments of incompatible type:
-(<F2>, real[], real, real[], real[], real[], int[], real, real, int)
-  where
-<F2> = (real, real[], real[], real[], int[]) => real[]
-
-=======
-Ill-typed arguments supplied to function 'integrate_ode_bdf'. Available signatures: 
-((real, array[] real, array[] real, data array[] real, data array[] int) => array[] real, array[] real, real, array[] real, array[] real, data array[] real, data array[] int) => array[,] real
-((real, array[] real, array[] real, data array[] real, data array[] int) => array[] real, array[] real, real, array[] real, array[] real, data array[] real, data array[] int, data real, data real, data real) => array[,] real
-Instead supplied arguments of incompatible type: (real, array[] real, array[] real, array[] real, array[] int) => array[] real, array[] real, real, array[] real, array[] real, array[] real, array[] int, real, real, int.
->>>>>>> b04226f9
+Ill-typed arguments supplied to function 'integrate_ode_bdf'. Available signatures:
+(<F1>, array[] real, real, array[] real, array[] real, data array[] real, data array[] int) => array[,] real
+(<F1>, array[] real, real, array[] real, array[] real, data array[] real, data array[] int, data real, data real, data real) => array[,] real
+  where
+<F1> = (real, array[] real, array[] real, data array[] real, data array[] int) => array[] real
+Instead supplied arguments of incompatible type:
+(<F2>, array[] real, real, array[] real, array[] real, array[] real,
+ array[] int, real, real, int)
+  where
+<F2> = (real, array[] real, array[] real, array[] real, array[] int) => array[] real
   $ ../../../../../install/default/bin/stanc bad_x_var_type_rk45.stan
 Semantic error in 'bad_x_var_type_rk45.stan', line 26, column 10 to line 32, column 27:
    -------------------------------------------------
@@ -974,24 +716,16 @@
     28:                       t0,            // initial time
    -------------------------------------------------
 
-<<<<<<< HEAD
-Ill-typed arguments supplied to function 'integrate_ode_rk45'. Available signatures:
-(<F1>, real[], real, real[], real[], data real[], data int[]) => real[,]
-(<F1>, real[], real, real[], real[], data real[], data int[], data real, data real, data real) => 
-real[,]
-  where
-<F1> = (real, real[], real[], data real[], data int[]) => real[]
-Instead supplied arguments of incompatible type:
-(<F2>, real[], real, real[], real[], real[], int[])
-  where
-<F2> = (real, real[], real[], real[], int[]) => real[]
-
-=======
-Ill-typed arguments supplied to function 'integrate_ode_rk45'. Available signatures: 
-((real, array[] real, array[] real, data array[] real, data array[] int) => array[] real, array[] real, real, array[] real, array[] real, data array[] real, data array[] int) => array[,] real
-((real, array[] real, array[] real, data array[] real, data array[] int) => array[] real, array[] real, real, array[] real, array[] real, data array[] real, data array[] int, data real, data real, data real) => array[,] real
-Instead supplied arguments of incompatible type: (real, array[] real, array[] real, array[] real, array[] int) => array[] real, array[] real, real, array[] real, array[] real, array[] real, array[] int.
->>>>>>> b04226f9
+Ill-typed arguments supplied to function 'integrate_ode_rk45'. Available signatures:
+(<F1>, array[] real, real, array[] real, array[] real, data array[] real, data array[] int) => array[,] real
+(<F1>, array[] real, real, array[] real, array[] real, data array[] real, data array[] int, data real, data real, data real) => array[,] real
+  where
+<F1> = (real, array[] real, array[] real, data array[] real, data array[] int) => array[] real
+Instead supplied arguments of incompatible type:
+(<F2>, array[] real, real, array[] real, array[] real, array[] real,
+ array[] int)
+  where
+<F2> = (real, array[] real, array[] real, array[] real, array[] int) => array[] real
   $ ../../../../../install/default/bin/stanc bad_x_var_type_rk45_control.stan
 Semantic error in 'bad_x_var_type_rk45_control.stan', line 26, column 10 to line 32, column 43:
    -------------------------------------------------
@@ -1003,24 +737,16 @@
     28:                       t0,            // initial time
    -------------------------------------------------
 
-<<<<<<< HEAD
-Ill-typed arguments supplied to function 'integrate_ode_rk45'. Available signatures:
-(<F1>, real[], real, real[], real[], data real[], data int[]) => real[,]
-(<F1>, real[], real, real[], real[], data real[], data int[], data real, data real, data real) => 
-real[,]
-  where
-<F1> = (real, real[], real[], data real[], data int[]) => real[]
-Instead supplied arguments of incompatible type:
-(<F2>, real[], real, real[], real[], real[], int[], real, real, int)
-  where
-<F2> = (real, real[], real[], real[], int[]) => real[]
-
-=======
-Ill-typed arguments supplied to function 'integrate_ode_rk45'. Available signatures: 
-((real, array[] real, array[] real, data array[] real, data array[] int) => array[] real, array[] real, real, array[] real, array[] real, data array[] real, data array[] int) => array[,] real
-((real, array[] real, array[] real, data array[] real, data array[] int) => array[] real, array[] real, real, array[] real, array[] real, data array[] real, data array[] int, data real, data real, data real) => array[,] real
-Instead supplied arguments of incompatible type: (real, array[] real, array[] real, array[] real, array[] int) => array[] real, array[] real, real, array[] real, array[] real, array[] real, array[] int, real, real, int.
->>>>>>> b04226f9
+Ill-typed arguments supplied to function 'integrate_ode_rk45'. Available signatures:
+(<F1>, array[] real, real, array[] real, array[] real, data array[] real, data array[] int) => array[,] real
+(<F1>, array[] real, real, array[] real, array[] real, data array[] real, data array[] int, data real, data real, data real) => array[,] real
+  where
+<F1> = (real, array[] real, array[] real, data array[] real, data array[] int) => array[] real
+Instead supplied arguments of incompatible type:
+(<F2>, array[] real, real, array[] real, array[] real, array[] real,
+ array[] int, real, real, int)
+  where
+<F2> = (real, array[] real, array[] real, array[] real, array[] int) => array[] real
   $ ../../../../../install/default/bin/stanc bad_y_type.stan
 Semantic error in 'bad_y_type.stan', line 26, column 10 to line 32, column 27:
    -------------------------------------------------
@@ -1032,21 +758,15 @@
     28:                       t0,            // initial time
    -------------------------------------------------
 
-<<<<<<< HEAD
 Ill-typed arguments supplied to function 'integrate_ode'. Available signatures:
-(<F1>, real[], real, real[], real[], data real[], data int[]) => real[,]
-  where
-<F1> = (real, real[], real[], data real[], data int[]) => real[]
-Instead supplied arguments of incompatible type:
-(<F2>, real[,], real, real[], real[], real[], int[])
-  where
-<F2> = (real, real[], real[], real[], int[]) => real[]
-
-=======
-Ill-typed arguments supplied to function 'integrate_ode'. Available signatures: 
-((real, array[] real, array[] real, data array[] real, data array[] int) => array[] real, array[] real, real, array[] real, array[] real, data array[] real, data array[] int) => array[,] real
-Instead supplied arguments of incompatible type: (real, array[] real, array[] real, array[] real, array[] int) => array[] real, array[,] real, real, array[] real, array[] real, array[] real, array[] int.
->>>>>>> b04226f9
+(<F1>, array[] real, real, array[] real, array[] real, data array[] real, data array[] int) => array[,] real
+  where
+<F1> = (real, array[] real, array[] real, data array[] real, data array[] int) => array[] real
+Instead supplied arguments of incompatible type:
+(<F2>, array[,] real, real, array[] real, array[] real, array[] real,
+ array[] int)
+  where
+<F2> = (real, array[] real, array[] real, array[] real, array[] int) => array[] real
   $ ../../../../../install/default/bin/stanc bad_y_type_bdf.stan
 Semantic error in 'bad_y_type_bdf.stan', line 26, column 10 to line 32, column 27:
    -------------------------------------------------
@@ -1058,24 +778,16 @@
     28:                       t0,            // initial time
    -------------------------------------------------
 
-<<<<<<< HEAD
-Ill-typed arguments supplied to function 'integrate_ode_bdf'. Available signatures:
-(<F1>, real[], real, real[], real[], data real[], data int[]) => real[,]
-(<F1>, real[], real, real[], real[], data real[], data int[], data real, data real, data real) => 
-real[,]
-  where
-<F1> = (real, real[], real[], data real[], data int[]) => real[]
-Instead supplied arguments of incompatible type:
-(<F2>, real[,], real, real[], real[], real[], int[])
-  where
-<F2> = (real, real[], real[], real[], int[]) => real[]
-
-=======
-Ill-typed arguments supplied to function 'integrate_ode_bdf'. Available signatures: 
-((real, array[] real, array[] real, data array[] real, data array[] int) => array[] real, array[] real, real, array[] real, array[] real, data array[] real, data array[] int) => array[,] real
-((real, array[] real, array[] real, data array[] real, data array[] int) => array[] real, array[] real, real, array[] real, array[] real, data array[] real, data array[] int, data real, data real, data real) => array[,] real
-Instead supplied arguments of incompatible type: (real, array[] real, array[] real, array[] real, array[] int) => array[] real, array[,] real, real, array[] real, array[] real, array[] real, array[] int.
->>>>>>> b04226f9
+Ill-typed arguments supplied to function 'integrate_ode_bdf'. Available signatures:
+(<F1>, array[] real, real, array[] real, array[] real, data array[] real, data array[] int) => array[,] real
+(<F1>, array[] real, real, array[] real, array[] real, data array[] real, data array[] int, data real, data real, data real) => array[,] real
+  where
+<F1> = (real, array[] real, array[] real, data array[] real, data array[] int) => array[] real
+Instead supplied arguments of incompatible type:
+(<F2>, array[,] real, real, array[] real, array[] real, array[] real,
+ array[] int)
+  where
+<F2> = (real, array[] real, array[] real, array[] real, array[] int) => array[] real
   $ ../../../../../install/default/bin/stanc bad_y_type_bdf_control.stan
 Semantic error in 'bad_y_type_bdf_control.stan', line 26, column 10 to line 32, column 43:
    -------------------------------------------------
@@ -1087,24 +799,16 @@
     28:                       t0,            // initial time
    -------------------------------------------------
 
-<<<<<<< HEAD
-Ill-typed arguments supplied to function 'integrate_ode_bdf'. Available signatures:
-(<F1>, real[], real, real[], real[], data real[], data int[]) => real[,]
-(<F1>, real[], real, real[], real[], data real[], data int[], data real, data real, data real) => 
-real[,]
-  where
-<F1> = (real, real[], real[], data real[], data int[]) => real[]
-Instead supplied arguments of incompatible type:
-(<F2>, real[,], real, real[], real[], real[], int[], real, real, int)
-  where
-<F2> = (real, real[], real[], real[], int[]) => real[]
-
-=======
-Ill-typed arguments supplied to function 'integrate_ode_bdf'. Available signatures: 
-((real, array[] real, array[] real, data array[] real, data array[] int) => array[] real, array[] real, real, array[] real, array[] real, data array[] real, data array[] int) => array[,] real
-((real, array[] real, array[] real, data array[] real, data array[] int) => array[] real, array[] real, real, array[] real, array[] real, data array[] real, data array[] int, data real, data real, data real) => array[,] real
-Instead supplied arguments of incompatible type: (real, array[] real, array[] real, array[] real, array[] int) => array[] real, array[,] real, real, array[] real, array[] real, array[] real, array[] int, real, real, int.
->>>>>>> b04226f9
+Ill-typed arguments supplied to function 'integrate_ode_bdf'. Available signatures:
+(<F1>, array[] real, real, array[] real, array[] real, data array[] real, data array[] int) => array[,] real
+(<F1>, array[] real, real, array[] real, array[] real, data array[] real, data array[] int, data real, data real, data real) => array[,] real
+  where
+<F1> = (real, array[] real, array[] real, data array[] real, data array[] int) => array[] real
+Instead supplied arguments of incompatible type:
+(<F2>, array[,] real, real, array[] real, array[] real, array[] real,
+ array[] int, real, real, int)
+  where
+<F2> = (real, array[] real, array[] real, array[] real, array[] int) => array[] real
   $ ../../../../../install/default/bin/stanc bad_y_type_rk45.stan
 Semantic error in 'bad_y_type_rk45.stan', line 26, column 10 to line 32, column 27:
    -------------------------------------------------
@@ -1116,24 +820,16 @@
     28:                       t0,            // initial time
    -------------------------------------------------
 
-<<<<<<< HEAD
-Ill-typed arguments supplied to function 'integrate_ode_rk45'. Available signatures:
-(<F1>, real[], real, real[], real[], data real[], data int[]) => real[,]
-(<F1>, real[], real, real[], real[], data real[], data int[], data real, data real, data real) => 
-real[,]
-  where
-<F1> = (real, real[], real[], data real[], data int[]) => real[]
-Instead supplied arguments of incompatible type:
-(<F2>, real[,], real, real[], real[], real[], int[])
-  where
-<F2> = (real, real[], real[], real[], int[]) => real[]
-
-=======
-Ill-typed arguments supplied to function 'integrate_ode_rk45'. Available signatures: 
-((real, array[] real, array[] real, data array[] real, data array[] int) => array[] real, array[] real, real, array[] real, array[] real, data array[] real, data array[] int) => array[,] real
-((real, array[] real, array[] real, data array[] real, data array[] int) => array[] real, array[] real, real, array[] real, array[] real, data array[] real, data array[] int, data real, data real, data real) => array[,] real
-Instead supplied arguments of incompatible type: (real, array[] real, array[] real, array[] real, array[] int) => array[] real, array[,] real, real, array[] real, array[] real, array[] real, array[] int.
->>>>>>> b04226f9
+Ill-typed arguments supplied to function 'integrate_ode_rk45'. Available signatures:
+(<F1>, array[] real, real, array[] real, array[] real, data array[] real, data array[] int) => array[,] real
+(<F1>, array[] real, real, array[] real, array[] real, data array[] real, data array[] int, data real, data real, data real) => array[,] real
+  where
+<F1> = (real, array[] real, array[] real, data array[] real, data array[] int) => array[] real
+Instead supplied arguments of incompatible type:
+(<F2>, array[,] real, real, array[] real, array[] real, array[] real,
+ array[] int)
+  where
+<F2> = (real, array[] real, array[] real, array[] real, array[] int) => array[] real
   $ ../../../../../install/default/bin/stanc bad_y_type_rk45_control.stan
 Semantic error in 'bad_y_type_rk45_control.stan', line 26, column 10 to line 32, column 43:
    -------------------------------------------------
@@ -1145,20 +841,13 @@
     28:                       t0,            // initial time
    -------------------------------------------------
 
-<<<<<<< HEAD
-Ill-typed arguments supplied to function 'integrate_ode_rk45'. Available signatures:
-(<F1>, real[], real, real[], real[], data real[], data int[]) => real[,]
-(<F1>, real[], real, real[], real[], data real[], data int[], data real, data real, data real) => 
-real[,]
-  where
-<F1> = (real, real[], real[], data real[], data int[]) => real[]
-Instead supplied arguments of incompatible type:
-(<F2>, real[,], real, real[], real[], real[], int[], real, real, int)
-  where
-<F2> = (real, real[], real[], real[], int[]) => real[]
-=======
-Ill-typed arguments supplied to function 'integrate_ode_rk45'. Available signatures: 
-((real, array[] real, array[] real, data array[] real, data array[] int) => array[] real, array[] real, real, array[] real, array[] real, data array[] real, data array[] int) => array[,] real
-((real, array[] real, array[] real, data array[] real, data array[] int) => array[] real, array[] real, real, array[] real, array[] real, data array[] real, data array[] int, data real, data real, data real) => array[,] real
-Instead supplied arguments of incompatible type: (real, array[] real, array[] real, array[] real, array[] int) => array[] real, array[,] real, real, array[] real, array[] real, array[] real, array[] int, real, real, int.
->>>>>>> b04226f9
+Ill-typed arguments supplied to function 'integrate_ode_rk45'. Available signatures:
+(<F1>, array[] real, real, array[] real, array[] real, data array[] real, data array[] int) => array[,] real
+(<F1>, array[] real, real, array[] real, array[] real, data array[] real, data array[] int, data real, data real, data real) => array[,] real
+  where
+<F1> = (real, array[] real, array[] real, data array[] real, data array[] int) => array[] real
+Instead supplied arguments of incompatible type:
+(<F2>, array[,] real, real, array[] real, array[] real, array[] real,
+ array[] int, real, real, int)
+  where
+<F2> = (real, array[] real, array[] real, array[] real, array[] int) => array[] real