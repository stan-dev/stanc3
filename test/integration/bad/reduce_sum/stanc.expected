--- conflicted
+++ resolved
@@ -8,25 +8,12 @@
     13:  }
    -------------------------------------------------
 
-<<<<<<< HEAD
-Ill-typed arguments supplied to function 'reduce_sum'. Available arguments:
-(T[], int, int, ...) => real, T[], int, ...
-(T[,], int, int, ...) => real, T[,], int, ...
-(T[,,], int, int, ...) => real, T[,,], int, ...
-(T[,,,], int, int, ...) => real, T[,,,], int, ...
-(T[,,,,], int, int, ...) => real, T[,,,,], int, ...
-(T[,,,,,], int, int, ...) => real, T[,,,,,], int, ...
-(T[,,,,,,], int, int, ...) => real, T[,,,,,,], int, ...
-Where T is any one of int, real, vector, row_vector or matrix.
-Instead supplied arguments of incompatible type: (array[] real, int, int, real, real) => real, array[] real, int, real
-=======
-Ill-typed arguments supplied to function 'reduce_sum':
-(<F1>, array[] real, int, real)
-where F1 = (array[] real, int, int, real, real) => real
-Available signatures:
-(<F1>, array[] real, int, real, real) => real
-  Expected 5 arguments but found 4 arguments.
->>>>>>> 3ef01d09
+Ill-typed arguments supplied to function 'reduce_sum':
+(<F1>, array[] real, int, real)
+where F1 = (array[] real, int, int, real, real) => real
+Available signatures:
+(<F1>, array[] real, int, real, real) => real
+  Expected 5 arguments but found 4 arguments.
   $ ../../../../../install/default/bin/stanc bad_args_length_mismatch2.stan
 Semantic error in 'bad_args_length_mismatch2.stan', line 12, column 12 to column 47:
    -------------------------------------------------
@@ -37,25 +24,12 @@
     13:  }
    -------------------------------------------------
 
-<<<<<<< HEAD
-Ill-typed arguments supplied to function 'reduce_sum'. Available arguments:
-(T[], int, int, ...) => real, T[], int, ...
-(T[,], int, int, ...) => real, T[,], int, ...
-(T[,,], int, int, ...) => real, T[,,], int, ...
-(T[,,,], int, int, ...) => real, T[,,,], int, ...
-(T[,,,,], int, int, ...) => real, T[,,,,], int, ...
-(T[,,,,,], int, int, ...) => real, T[,,,,,], int, ...
-(T[,,,,,,], int, int, ...) => real, T[,,,,,,], int, ...
-Where T is any one of int, real, vector, row_vector or matrix.
-Instead supplied arguments of incompatible type: (array[] real, int, int, real) => real, array[] real, int, real, real
-=======
 Ill-typed arguments supplied to function 'reduce_sum':
 (<F1>, array[] real, int, real, real)
 where F1 = (array[] real, int, int, real) => real
 Available signatures:
 (<F1>, array[] real, int, real) => real
   Expected 4 arguments but found 5 arguments.
->>>>>>> 3ef01d09
   $ ../../../../../install/default/bin/stanc bad_args_length_mismatch2_static.stan
 Semantic error in 'bad_args_length_mismatch2_static.stan', line 12, column 12 to column 54:
    -------------------------------------------------
@@ -66,25 +40,12 @@
     13:  }
    -------------------------------------------------
 
-<<<<<<< HEAD
-Ill-typed arguments supplied to function 'reduce_sum_static'. Available arguments:
-(T[], int, int, ...) => real, T[], int, ...
-(T[,], int, int, ...) => real, T[,], int, ...
-(T[,,], int, int, ...) => real, T[,,], int, ...
-(T[,,,], int, int, ...) => real, T[,,,], int, ...
-(T[,,,,], int, int, ...) => real, T[,,,,], int, ...
-(T[,,,,,], int, int, ...) => real, T[,,,,,], int, ...
-(T[,,,,,,], int, int, ...) => real, T[,,,,,,], int, ...
-Where T is any one of int, real, vector, row_vector or matrix.
-Instead supplied arguments of incompatible type: (array[] real, int, int, real) => real, array[] real, int, real, real
-=======
 Ill-typed arguments supplied to function 'reduce_sum_static':
 (<F1>, array[] real, int, real, real)
 where F1 = (array[] real, int, int, real) => real
 Available signatures:
 (<F1>, array[] real, int, real) => real
   Expected 4 arguments but found 5 arguments.
->>>>>>> 3ef01d09
   $ ../../../../../install/default/bin/stanc bad_args_length_mismatch_static.stan
 Semantic error in 'bad_args_length_mismatch_static.stan', line 12, column 12 to column 49:
    -------------------------------------------------
@@ -95,25 +56,12 @@
     13:  }
    -------------------------------------------------
 
-<<<<<<< HEAD
-Ill-typed arguments supplied to function 'reduce_sum_static'. Available arguments:
-(T[], int, int, ...) => real, T[], int, ...
-(T[,], int, int, ...) => real, T[,], int, ...
-(T[,,], int, int, ...) => real, T[,,], int, ...
-(T[,,,], int, int, ...) => real, T[,,,], int, ...
-(T[,,,,], int, int, ...) => real, T[,,,,], int, ...
-(T[,,,,,], int, int, ...) => real, T[,,,,,], int, ...
-(T[,,,,,,], int, int, ...) => real, T[,,,,,,], int, ...
-Where T is any one of int, real, vector, row_vector or matrix.
-Instead supplied arguments of incompatible type: (array[] real, int, int, real, real) => real, array[] real, int, real
-=======
-Ill-typed arguments supplied to function 'reduce_sum_static':
-(<F1>, array[] real, int, real)
-where F1 = (array[] real, int, int, real, real) => real
-Available signatures:
-(<F1>, array[] real, int, real, real) => real
-  Expected 5 arguments but found 4 arguments.
->>>>>>> 3ef01d09
+Ill-typed arguments supplied to function 'reduce_sum_static':
+(<F1>, array[] real, int, real)
+where F1 = (array[] real, int, int, real, real) => real
+Available signatures:
+(<F1>, array[] real, int, real, real) => real
+  Expected 5 arguments but found 4 arguments.
   $ ../../../../../install/default/bin/stanc bad_fun_1.stan
 Semantic error in 'bad_fun_1.stan', line 12, column 12 to column 39:
    -------------------------------------------------
@@ -325,25 +273,12 @@
     17:  }
    -------------------------------------------------
 
-<<<<<<< HEAD
-Ill-typed arguments supplied to function 'reduce_sum'. Available arguments:
-(T[], int, int, ...) => real, T[], int, ...
-(T[,], int, int, ...) => real, T[,], int, ...
-(T[,,], int, int, ...) => real, T[,,], int, ...
-(T[,,,], int, int, ...) => real, T[,,,], int, ...
-(T[,,,,], int, int, ...) => real, T[,,,,], int, ...
-(T[,,,,,], int, int, ...) => real, T[,,,,,], int, ...
-(T[,,,,,,], int, int, ...) => real, T[,,,,,,], int, ...
-Where T is any one of int, real, vector, row_vector or matrix.
-Instead supplied arguments of incompatible type: (array[] real, int, int, real, real) => real, array[] real, int, real, array[] real
-=======
 Ill-typed arguments supplied to function 'reduce_sum':
 (<F1>, array[] real, int, real, array[] real)
 where F1 = (array[] real, int, int, real, real) => real
 Available signatures:
 (<F1>, array[] real, int, real, real) => real
   The 5th argument must be real but got array[] real
->>>>>>> 3ef01d09
   $ ../../../../../install/default/bin/stanc bad_non_matching_arg_types2_static.stan
 Semantic error in 'bad_non_matching_arg_types2_static.stan', line 16, column 14 to column 54:
    -------------------------------------------------
@@ -354,25 +289,12 @@
     17:  }
    -------------------------------------------------
 
-<<<<<<< HEAD
-Ill-typed arguments supplied to function 'reduce_sum_static'. Available arguments:
-(T[], int, int, ...) => real, T[], int, ...
-(T[,], int, int, ...) => real, T[,], int, ...
-(T[,,], int, int, ...) => real, T[,,], int, ...
-(T[,,,], int, int, ...) => real, T[,,,], int, ...
-(T[,,,,], int, int, ...) => real, T[,,,,], int, ...
-(T[,,,,,], int, int, ...) => real, T[,,,,,], int, ...
-(T[,,,,,,], int, int, ...) => real, T[,,,,,,], int, ...
-Where T is any one of int, real, vector, row_vector or matrix.
-Instead supplied arguments of incompatible type: (array[] real, int, int, real, real) => real, array[] real, int, real, array[] real
-=======
 Ill-typed arguments supplied to function 'reduce_sum_static':
 (<F1>, array[] real, int, real, array[] real)
 where F1 = (array[] real, int, int, real, real) => real
 Available signatures:
 (<F1>, array[] real, int, real, real) => real
   The 5th argument must be real but got array[] real
->>>>>>> 3ef01d09
   $ ../../../../../install/default/bin/stanc bad_non_matching_arg_types3.stan
 Semantic error in 'bad_non_matching_arg_types3.stan', line 13, column 14 to column 47:
    -------------------------------------------------
@@ -383,25 +305,12 @@
     14:  }
    -------------------------------------------------
 
-<<<<<<< HEAD
-Ill-typed arguments supplied to function 'reduce_sum'. Available arguments:
-(T[], int, int, ...) => real, T[], int, ...
-(T[,], int, int, ...) => real, T[,], int, ...
-(T[,,], int, int, ...) => real, T[,,], int, ...
-(T[,,,], int, int, ...) => real, T[,,,], int, ...
-(T[,,,,], int, int, ...) => real, T[,,,,], int, ...
-(T[,,,,,], int, int, ...) => real, T[,,,,,], int, ...
-(T[,,,,,,], int, int, ...) => real, T[,,,,,,], int, ...
-Where T is any one of int, real, vector, row_vector or matrix.
-Instead supplied arguments of incompatible type: (array[] real, int, int, real, real) => real, array[] real, int, real, vector
-=======
 Ill-typed arguments supplied to function 'reduce_sum':
 (<F1>, array[] real, int, real, vector)
 where F1 = (array[] real, int, int, real, real) => real
 Available signatures:
 (<F1>, array[] real, int, real, real) => real
   The 5th argument must be real but got vector
->>>>>>> 3ef01d09
   $ ../../../../../install/default/bin/stanc bad_non_matching_arg_types3_static.stan
 Semantic error in 'bad_non_matching_arg_types3_static.stan', line 13, column 14 to column 54:
    -------------------------------------------------
@@ -412,45 +321,12 @@
     14:  }
    -------------------------------------------------
 
-<<<<<<< HEAD
-Ill-typed arguments supplied to function 'reduce_sum_static'. Available arguments:
-(T[], int, int, ...) => real, T[], int, ...
-(T[,], int, int, ...) => real, T[,], int, ...
-(T[,,], int, int, ...) => real, T[,,], int, ...
-(T[,,,], int, int, ...) => real, T[,,,], int, ...
-(T[,,,,], int, int, ...) => real, T[,,,,], int, ...
-(T[,,,,,], int, int, ...) => real, T[,,,,,], int, ...
-(T[,,,,,,], int, int, ...) => real, T[,,,,,,], int, ...
-Where T is any one of int, real, vector, row_vector or matrix.
-Instead supplied arguments of incompatible type: (array[] real, int, int, real, real) => real, array[] real, int, real, vector
-=======
 Ill-typed arguments supplied to function 'reduce_sum_static':
 (<F1>, array[] real, int, real, vector)
 where F1 = (array[] real, int, int, real, real) => real
 Available signatures:
 (<F1>, array[] real, int, real, real) => real
   The 5th argument must be real but got vector
->>>>>>> 3ef01d09
-  $ ../../../../../install/default/bin/stanc bad_non_matching_arg_types_static.stan
-Semantic error in 'bad_non_matching_arg_types_static.stan', line 16, column 14 to column 54:
-   -------------------------------------------------
-    14:  
-    15:  model {
-    16:      target += reduce_sum_static(my_func, a, 1, 0.0, b);
-                       ^
-    17:  }
-   -------------------------------------------------
-
-Ill-typed arguments supplied to function 'reduce_sum_static'. Available arguments:
-(T[], int, int, ...) => real, T[], int, ...
-(T[,], int, int, ...) => real, T[,], int, ...
-(T[,,], int, int, ...) => real, T[,,], int, ...
-(T[,,,], int, int, ...) => real, T[,,,], int, ...
-(T[,,,,], int, int, ...) => real, T[,,,,], int, ...
-(T[,,,,,], int, int, ...) => real, T[,,,,,], int, ...
-(T[,,,,,,], int, int, ...) => real, T[,,,,,,], int, ...
-Where T is any one of int, real, vector, row_vector or matrix.
-Instead supplied arguments of incompatible type: (array[] real, int, int, real, real) => real, array[] real, int, real, int
   $ ../../../../../install/default/bin/stanc bad_not_slice_type.stan
 Semantic error in 'bad_not_slice_type.stan', line 12, column 12 to column 42:
    -------------------------------------------------
