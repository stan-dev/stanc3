--- conflicted
+++ resolved
@@ -105,13 +105,6 @@
 
 Expect a statement or top-level variable declaration.
   $ ../../../../../install/default/bin/stanc compound-assign-decl-bad1.stan
-<<<<<<< HEAD
-=======
-Warning in 'compound-assign-decl-bad1.stan', line 1, column 18: assignment
-    operator <- is deprecated in the Stan language and will be removed in
-    Stan 2.33.0; use = instead. This can be done automatically with the
-    canonicalize flag for stanc
->>>>>>> cafcd694
 Syntax error in 'compound-assign-decl-bad1.stan', line 1, column 18 to column 20, parsing error:
    -------------------------------------------------
      1:  model { real T[1] <- {5.0};}
@@ -120,13 +113,6 @@
 
 Expected  ";" or assignment.
   $ ../../../../../install/default/bin/stanc compound-assign-decl-bad2.stan
-<<<<<<< HEAD
-=======
-Warning in 'compound-assign-decl-bad2.stan', line 1, column 29: assignment
-    operator <- is deprecated in the Stan language and will be removed in
-    Stan 2.33.0; use = instead. This can be done automatically with the
-    canonicalize flag for stanc
->>>>>>> cafcd694
 Syntax error in 'compound-assign-decl-bad2.stan', line 1, column 29 to column 31, parsing error:
    -------------------------------------------------
      1:  transformed data { real T[1] <- {1.1};}
@@ -1174,13 +1160,6 @@
 
 Expected "(" after "for".
   $ ../../../../../install/default/bin/stanc ill-formed-statement21.stan
-<<<<<<< HEAD
-=======
-Warning in 'ill-formed-statement21.stan', line 1, column 19: get_lp()
-    function is deprecated. It will be removed in Stan 2.33.0. Use target()
-    instead. This can be done automatically with the canonicalize flag for
-    stanc
->>>>>>> cafcd694
 Syntax error in 'ill-formed-statement21.stan', line 1, column 28 to column 33, parsing error:
    -------------------------------------------------
      1:  transformed data { get_lp ( while
@@ -1189,13 +1168,6 @@
 
 Expected ")" after "get_lp(".
   $ ../../../../../install/default/bin/stanc ill-formed-statement22.stan
-<<<<<<< HEAD
-=======
-Warning in 'ill-formed-statement22.stan', line 1, column 19: get_lp()
-    function is deprecated. It will be removed in Stan 2.33.0. Use target()
-    instead. This can be done automatically with the canonicalize flag for
-    stanc
->>>>>>> cafcd694
 Syntax error in 'ill-formed-statement22.stan', line 1, column 26 to column 31, parsing error:
    -------------------------------------------------
      1:  transformed data { get_lp while
@@ -1252,13 +1224,6 @@
 
 Ill-formed expression. Expression expected after "(", for test of conditional control flow construct.
   $ ../../../../../install/default/bin/stanc ill-formed-statement29.stan
-<<<<<<< HEAD
-=======
-Warning in 'ill-formed-statement29.stan', line 1, column 19: increment_log_prob(...);
-    is deprecated and will be removed in Stan 2.33.0. Use target += ...;
-    instead. This can be done automatically with the canonicalize flag for
-    stanc
->>>>>>> cafcd694
 Syntax error in 'ill-formed-statement29.stan', line 1, column 43 to column 48, parsing error:
    -------------------------------------------------
      1:  transformed data { increment_log_prob ( 1) while}
@@ -1275,13 +1240,6 @@
 
 Ill-formed statement. Expected statement after ")"  for the loop body of the for loop..
   $ ../../../../../install/default/bin/stanc ill-formed-statement30.stan
-<<<<<<< HEAD
-=======
-Warning in 'ill-formed-statement30.stan', line 1, column 19: increment_log_prob(...);
-    is deprecated and will be removed in Stan 2.33.0. Use target += ...;
-    instead. This can be done automatically with the canonicalize flag for
-    stanc
->>>>>>> cafcd694
 Syntax error in 'ill-formed-statement30.stan', line 1, column 42 to column 47, parsing error:
    -------------------------------------------------
      1:  transformed data { increment_log_prob ( 1 while}
@@ -1290,13 +1248,6 @@
 
 Ill-formed statement. Expected expression followed by ");" after "(".
   $ ../../../../../install/default/bin/stanc ill-formed-statement31.stan
-<<<<<<< HEAD
-=======
-Warning in 'ill-formed-statement31.stan', line 1, column 19: increment_log_prob(...);
-    is deprecated and will be removed in Stan 2.33.0. Use target += ...;
-    instead. This can be done automatically with the canonicalize flag for
-    stanc
->>>>>>> cafcd694
 Syntax error in 'ill-formed-statement31.stan', line 1, column 44 to column 49, parsing error:
    -------------------------------------------------
      1:  transformed data { increment_log_prob ( T ) while
@@ -1305,13 +1256,6 @@
 
 Ill-formed statement. Expected ";" after ")".
   $ ../../../../../install/default/bin/stanc ill-formed-statement32.stan
-<<<<<<< HEAD
-=======
-Warning in 'ill-formed-statement32.stan', line 1, column 19: increment_log_prob(...);
-    is deprecated and will be removed in Stan 2.33.0. Use target += ...;
-    instead. This can be done automatically with the canonicalize flag for
-    stanc
->>>>>>> cafcd694
 Syntax error in 'ill-formed-statement32.stan', line 1, column 42 to column 43, parsing error:
    -------------------------------------------------
      1:  transformed data { increment_log_prob ( T ~
@@ -1320,13 +1264,6 @@
 
 Ill-formed statement. Expected expression followed by ");" after "(".
   $ ../../../../../install/default/bin/stanc ill-formed-statement33.stan
-<<<<<<< HEAD
-=======
-Warning in 'ill-formed-statement33.stan', line 1, column 19: increment_log_prob(...);
-    is deprecated and will be removed in Stan 2.33.0. Use target += ...;
-    instead. This can be done automatically with the canonicalize flag for
-    stanc
->>>>>>> cafcd694
 Syntax error in 'ill-formed-statement33.stan', line 1, column 40 to column 45, parsing error:
    -------------------------------------------------
      1:  transformed data { increment_log_prob ( while
@@ -1335,13 +1272,6 @@
 
 Ill-formed statement. Expected expression followed by ");" after "(".
   $ ../../../../../install/default/bin/stanc ill-formed-statement34.stan
-<<<<<<< HEAD
-=======
-Warning in 'ill-formed-statement34.stan', line 1, column 19: increment_log_prob(...);
-    is deprecated and will be removed in Stan 2.33.0. Use target += ...;
-    instead. This can be done automatically with the canonicalize flag for
-    stanc
->>>>>>> cafcd694
 Syntax error in 'ill-formed-statement34.stan', line 1, column 39 to column 44, parsing error:
    -------------------------------------------------
      1:  transformed data { increment_log_prob  while
@@ -2935,7 +2865,7 @@
 Syntax error in 'target-pe-bad1.stan', line 3, column 10 to column 17, parsing error:
    -------------------------------------------------
      1:  model {
-     2:  
+     2:
      3:  target += "hallo";
                    ^
      4:  }
