
import numpy as np__
import tensorflow as tf__
import tensorflow_probability as tfp__
tfd__ = tfp__.distributions
tfb__ = tfp__.bijectors
dtype__ = tf__.float64

class eight_schools_ncp_model(tfd__.Distribution):

  def __init__(self, J, y, sigma):
    self.J = J
    self.y = tf__.convert_to_tensor(y, dtype=dtype__)
    self.sigma = tf__.convert_to_tensor(sigma, dtype=dtype__)
     
  
  def log_prob_one_chain(self, params):
    target = 0
    J = self.J
    y = self.y
    sigma = self.sigma
    mu = tf__.cast(params[0], dtype__)
    tau = tf__.cast(params[1], dtype__)
    theta_tilde = tf__.cast(params[2], dtype__)
    theta = (mu + (tau * theta_tilde))
    target += tf__.reduce_sum(
      tfd__.Normal(tf__.cast(0, dtype__), tf__.cast(5, dtype__)).log_prob(mu))
    target += tf__.reduce_sum(
      tfd__.Normal(tf__.cast(0, dtype__), tf__.cast(5, dtype__)).log_prob(
        tau))
    target += tf__.reduce_sum(
      tfd__.Normal(tf__.cast(0, dtype__), tf__.cast(1, dtype__)).log_prob(
        theta_tilde))
    target += tf__.reduce_sum(tfd__.Normal(theta, sigma).log_prob(y))
    return target
     
  def log_prob(self, params):
    return tf__.vectorized_map(self.log_prob_one_chain, params)
    
     
  def parameter_shapes(self, nchains__):
    J = self.J
    y = self.y
    sigma = self.sigma
    return [(nchains__, ), (nchains__, ), (nchains__, J)]
     
  def parameter_bijectors(self):
    J = self.J
    y = self.y
    sigma = self.sigma
    return [tfb__.Identity(),
<<<<<<< HEAD
            tfb__.Chain([tfb__.AffineScalar(tf__.cast(0, dtype__)),
                         tfb__.Exp()]), tfb__.Identity()]
=======
            tfb__.Chain([tfb__.Shift(tf__.cast(0, tf__.float64)), tfb__.Exp()]),
            tfb__.Identity()]
>>>>>>> abb95206
     
  @staticmethod
  def parameter_names():
    return ["mu", "tau", "theta_tilde"]
     
model = eight_schools_ncp_model<|MERGE_RESOLUTION|>--- conflicted
+++ resolved
@@ -49,13 +49,8 @@
     y = self.y
     sigma = self.sigma
     return [tfb__.Identity(),
-<<<<<<< HEAD
-            tfb__.Chain([tfb__.AffineScalar(tf__.cast(0, dtype__)),
-                         tfb__.Exp()]), tfb__.Identity()]
-=======
-            tfb__.Chain([tfb__.Shift(tf__.cast(0, tf__.float64)), tfb__.Exp()]),
+            tfb__.Chain([tfb__.Shift(tf__.cast(0, dtype__)), tfb__.Exp()]),
             tfb__.Identity()]
->>>>>>> abb95206
      
   @staticmethod
   def parameter_names():
