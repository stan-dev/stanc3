(rule
 (targets eight_schools.py.output)
 (deps (package stanc) (:stanfiles ../good/code-gen/eight_schools_ncp.stan))
 (action
  (with-stdout-to %{targets}
   (run %{bin:stan2tfp} %{stanfiles}))))

(alias
 (name runtest)
 (action (diff eight_schools.py eight_schools.py.output)))

<<<<<<< HEAD
;; TODO: how to define all of these for any .stan files?
(rule
 (targets irt2pl.py.output)
 (deps (package stanc) (:stanfiles ../good/stat_comp_benchmarks_models/irt_2pl.stan))
=======
 (rule
 (targets normal_lub.py.output)
 (deps (package stanc) (:stanfiles normal_lub.stan))
>>>>>>> abb95206
 (action
  (with-stdout-to %{targets}
   (run %{bin:stan2tfp} %{stanfiles}))))

(alias
 (name runtest)
<<<<<<< HEAD
 (action (diff irt2pl.py irt2pl.py.output)))
=======
 (action (diff normal_lub.py normal_lub.py.output)))
>>>>>>> abb95206
<|MERGE_RESOLUTION|>--- conflicted
+++ resolved
@@ -9,24 +9,25 @@
  (name runtest)
  (action (diff eight_schools.py eight_schools.py.output)))
 
-<<<<<<< HEAD
 ;; TODO: how to define all of these for any .stan files?
 (rule
  (targets irt2pl.py.output)
  (deps (package stanc) (:stanfiles ../good/stat_comp_benchmarks_models/irt_2pl.stan))
-=======
- (rule
+ (action
+  (with-stdout-to %{targets}
+   (run %{bin:stan2tfp} %{stanfiles}))))
+
+(rule
  (targets normal_lub.py.output)
  (deps (package stanc) (:stanfiles normal_lub.stan))
->>>>>>> abb95206
  (action
   (with-stdout-to %{targets}
    (run %{bin:stan2tfp} %{stanfiles}))))
 
 (alias
  (name runtest)
-<<<<<<< HEAD
  (action (diff irt2pl.py irt2pl.py.output)))
-=======
- (action (diff normal_lub.py normal_lub.py.output)))
->>>>>>> abb95206
+
+(alias
+ (name runtest)
+ (action (diff normal_lub.py normal_lub.py.output)))