(rule
 (targets eight_schools.py.output)
 (deps (package stanc) (:stanfiles ../good/code-gen/eight_schools_ncp.stan))
 (action
  (with-stdout-to %{targets}
   (run %{bin:stan2tfp} %{stanfiles}))))

(alias
 (name runtest)
 (action (diff ./tfp_models/eight_schools.py eight_schools.py.output)))

(rule
 (targets normal_lub.py.output)
 (deps (package stanc) (:stanfiles ./stan_models/normal_lub.stan))
 (action
  (with-stdout-to %{targets}
   (run %{bin:stan2tfp} %{stanfiles}))))

(alias
 (name runtest)
 (action (diff ./tfp_models/normal_lub.py normal_lub.py.output)))

(rule
 (targets nested_expr.py.output)
 (deps (package stanc) (:stanfiles ./stan_models/nested_expr.stan))
 (action
  (with-stdout-to %{targets}
   (run %{bin:stan2tfp} %{stanfiles}))))

(alias
 (name runtest)
 (action (diff ./tfp_models/nested_expr.py nested_expr.py.output)))

(rule
 (targets python_kwrds.py.output)
 (deps (package stanc) (:stanfiles ./stan_models/python_kwrds.stan))
 (action
  (with-stdout-to %{targets}
   (with-stderr-to "tfp.output"
<<<<<<< HEAD
    (run %{bin:stan2tfp} %{stanfiles})))))
=======
   (run %{bin:stan2tfp} %{stanfiles})))))
>>>>>>> 3699f248

(alias
 (name runtest)
 (action (diff ./tfp_models/python_kwrds.py python_kwrds.py.output)))

<<<<<<< HEAD
=======

>>>>>>> 3699f248
(alias
 (name runtest)
 (action (diff ./tfp_models/tfp.expected tfp.output)))

(rule
 (targets transformed_data.py.output)
 (deps (package stanc) (:stanfiles ./stan_models/transformed_data.stan))
 (action
  (with-stdout-to %{targets}
   (run %{bin:stan2tfp} %{stanfiles}))))

(alias
 (name runtest)
 (action (diff ./tfp_models/transformed_data.py transformed_data.py.output)))<|MERGE_RESOLUTION|>--- conflicted
+++ resolved
@@ -37,20 +37,13 @@
  (action
   (with-stdout-to %{targets}
    (with-stderr-to "tfp.output"
-<<<<<<< HEAD
-    (run %{bin:stan2tfp} %{stanfiles})))))
-=======
    (run %{bin:stan2tfp} %{stanfiles})))))
->>>>>>> 3699f248
 
 (alias
  (name runtest)
  (action (diff ./tfp_models/python_kwrds.py python_kwrds.py.output)))
 
-<<<<<<< HEAD
-=======
 
->>>>>>> 3699f248
 (alias
  (name runtest)
  (action (diff ./tfp_models/tfp.expected tfp.output)))
