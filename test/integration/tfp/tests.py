--- conflicted
+++ resolved
@@ -1,9 +1,3 @@
-<<<<<<< HEAD
-from stan import stan, merge_chains
-import unittest
-import numpy as np
-import json
-=======
 from eight_schools import eight_schools_ncp_model
 import eight_schools_data
 
@@ -12,7 +6,7 @@
 
 from test_unbounded_cont import test_unbounded_cont_model
 import test_unbounded_cont_data
-import test_unbounded_cont_fit 
+import test_unbounded_cont_fit
 
 from test_positive_cont import test_positive_cont_model
 import test_positive_cont_data
@@ -21,7 +15,6 @@
 from stan import stan, merge_chains
 import unittest
 import numpy as np
->>>>>>> abb95206
 import tensorflow as tf
 
 def significant_digit(x):
@@ -44,7 +37,6 @@
         target_dist = model(**data)
         mcmc_trace, pkr = stan(target_dist, nchain=1)
 
-<<<<<<< HEAD
         nuts_kr = pkr.inner_results.inner_results
         print("leapfrogs taken total", tf.sum(nuts_kr.leapfrogs_taken))
         print("reach max depth", tf.sum(nuts_kr.reach_max_depth))
@@ -70,53 +62,46 @@
     #     mcmc_trace, _ = stan(target_dist)
     #     mu, tau, theta_tilde = [merge_chains(x) for x in mcmc_trace]
 
-    #     self.assertAlmostEqual(significant_mean(mu), 4, delta=2)
-    #     self.assertAlmostEqual(significant_mean(tau), 3, delta=2)
-    #     self.assertAlmostEqual(significant_mean(theta_tilde), 0.08,
-    #                            delta=0.1)
-=======
-        self.assertAlmostEqual(significant_mean(mu), 4, delta=2)
-        self.assertAlmostEqual(significant_mean(tau), 3, delta=2)
-        self.assertAlmostEqual(significant_mean(theta_tilde), 0.08,
-                               delta=0.1)
-    
-    def _compare_lp(self, target_dist, stan_fit):
-        # get stan samples and lp
-        stan_samples = stan_fit[:,:-1]
-        stan_lp = stan_fit[:,-1]
+        # self.assertAlmostEqual(significant_mean(mu), 4, delta=2)
+        # self.assertAlmostEqual(significant_mean(tau), 3, delta=2)
+        # self.assertAlmostEqual(significant_mean(theta_tilde), 0.08,
+                               # delta=0.1)
 
-        # compute lp according to tfp model
-        tfp_lp = target_dist.log_prob(tf.cast(stan_samples,tf.float64)).numpy()
+    # def _compare_lp(self, target_dist, stan_fit):
+    #     # get stan samples and lp
+    #     stan_samples = stan_fit[:,:-1]
+    #     stan_lp = stan_fit[:,-1]
 
-        # correct for differences in log_det calculations
-        bijectors = target_dist.parameter_bijectors()
-        log_det_corrections = [bijector.inverse_log_det_jacobian(param,0).numpy() for bijector, param in zip(bijectors, stan_samples.T)]
+    #     # compute lp according to tfp model
+    #     tfp_lp = target_dist.log_prob(tf.cast(stan_samples,tf.float64)).numpy()
 
-        # if the bijector is tfb.Identity, its log_det_correction is an empty vector, we get rid of these so we can stack and sum
-        log_det_corrections = np.stack([corr for corr in log_det_corrections if corr.size>1]).sum(0)
-        self.assertTrue(np.allclose(tfp_lp-log_det_corrections, stan_lp))
+    #     # correct for differences in log_det calculations
+    #     bijectors = target_dist.parameter_bijectors()
+    #     log_det_corrections = [bijector.inverse_log_det_jacobian(param,0).numpy() for bijector, param in zip(bijectors, stan_samples.T)]
 
-    def test_unbounded_cont(self):
-        target_dist = test_unbounded_cont_model(**test_unbounded_cont_data.data)
-        stan_fit = test_unbounded_cont_fit.data
-        self._compare_lp(target_dist, stan_fit)
+    #     # if the bijector is tfb.Identity, its log_det_correction is an empty vector, we get rid of these so we can stack and sum
+    #     log_det_corrections = np.stack([corr for corr in log_det_corrections if corr.size>1]).sum(0)
+    #     self.assertTrue(np.allclose(tfp_lp-log_det_corrections, stan_lp))
 
-    def test_positive_cont(self):
-        target_dist = test_positive_cont_model(**test_positive_cont_data.data)
-        stan_fit = test_positive_cont_fit.data
-        self._compare_lp(target_dist, stan_fit)
+    # def test_unbounded_cont(self):
+    #     target_dist = test_unbounded_cont_model(**test_unbounded_cont_data.data)
+    #     stan_fit = test_unbounded_cont_fit.data
+    #     self._compare_lp(target_dist, stan_fit)
 
-    def test_normal_lub(self):
-        target_dist = normal_lub_model(**normal_lub_data.data)
-        mcmc_trace, _ = stan(target_dist)
-        theta_lub, theta_ub, theta_lb = [merge_chains(x) for x in mcmc_trace]
+    # def test_positive_cont(self):
+    #     target_dist = test_positive_cont_model(**test_positive_cont_data.data)
+    #     stan_fit = test_positive_cont_fit.data
+    #     self._compare_lp(target_dist, stan_fit)
 
-        self.assertTrue(np.all(theta_lub<=3))
-        self.assertTrue(np.all(theta_lub>=-3))
-        self.assertTrue(np.all(theta_lb>=0))
-        self.assertTrue(np.all(theta_ub<=1))
+    # def test_normal_lub(self):
+    #     target_dist = normal_lub_model(**normal_lub_data.data)
+    #     mcmc_trace, _ = stan(target_dist)
+    #     theta_lub, theta_ub, theta_lb = [merge_chains(x) for x in mcmc_trace]
 
->>>>>>> abb95206
+    #     self.assertTrue(np.all(theta_lub<=3))
+    #     self.assertTrue(np.all(theta_lub>=-3))
+    #     self.assertTrue(np.all(theta_lb>=0))
+    #     self.assertTrue(np.all(theta_ub<=1))
 
 if __name__ == '__main__':
     suite = unittest.TestLoader().loadTestsFromTestCase(TestModels)
