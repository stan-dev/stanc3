  $ ../../../../../install/default/bin/stanc --include-paths="../" --auto-format Brilleman_copyright.stan
<<<<<<< HEAD
/*    Copyright (C) 2016, 2017 Sam Brilleman */
  $ ../../../../../install/default/bin/stanc --include-paths="../" --auto-format Columbia_copyright.stan
/*    This file is part of rstanarm. */
/*    Copyright (C) 2015, 2016 2017 Trustees of Columbia University */
  $ ../../../../../install/default/bin/stanc --include-paths="../" --auto-format license.stan
/*
    rstanarm is free software: you can redistribute it and/or modify
    it under the terms of the GNU General Public License as published by
    the Free Software Foundation, either version 3 of the License, or
    (at your option) any later version.

    rstanarm is distributed in the hope that it will be useful,
    but WITHOUT ANY WARRANTY; without even the implied warranty of
    MERCHANTABILITY or FITNESS FOR A PARTICULAR PURPOSE.  See the
    GNU General Public License for more details.

    You should have received a copy of the GNU General Public License
    along with rstanarm.  If not, see <http://www.gnu.org/licenses/>.
*/
=======

Warning: Empty file 'Brilleman_copyright.stan' detected; this is a valid stan model but likely unintended!
  $ ../../../../../install/default/bin/stanc --include-paths="../" --auto-format Columbia_copyright.stan

Warning: Empty file 'Columbia_copyright.stan' detected; this is a valid stan model but likely unintended!
  $ ../../../../../install/default/bin/stanc --include-paths="../" --auto-format license.stan

Warning: Empty file 'license.stan' detected; this is a valid stan model but likely unintended!
>>>>>>> 0016615f
<|MERGE_RESOLUTION|>--- conflicted
+++ resolved
@@ -1,9 +1,10 @@
   $ ../../../../../install/default/bin/stanc --include-paths="../" --auto-format Brilleman_copyright.stan
-<<<<<<< HEAD
 /*    Copyright (C) 2016, 2017 Sam Brilleman */
+Warning: Empty file 'Brilleman_copyright.stan' detected; this is a valid stan model but likely unintended!
   $ ../../../../../install/default/bin/stanc --include-paths="../" --auto-format Columbia_copyright.stan
 /*    This file is part of rstanarm. */
 /*    Copyright (C) 2015, 2016 2017 Trustees of Columbia University */
+Warning: Empty file 'Columbia_copyright.stan' detected; this is a valid stan model but likely unintended!
   $ ../../../../../install/default/bin/stanc --include-paths="../" --auto-format license.stan
 /*
     rstanarm is free software: you can redistribute it and/or modify
@@ -19,13 +20,4 @@
     You should have received a copy of the GNU General Public License
     along with rstanarm.  If not, see <http://www.gnu.org/licenses/>.
 */
-=======
-
-Warning: Empty file 'Brilleman_copyright.stan' detected; this is a valid stan model but likely unintended!
-  $ ../../../../../install/default/bin/stanc --include-paths="../" --auto-format Columbia_copyright.stan
-
-Warning: Empty file 'Columbia_copyright.stan' detected; this is a valid stan model but likely unintended!
-  $ ../../../../../install/default/bin/stanc --include-paths="../" --auto-format license.stan
-
-Warning: Empty file 'license.stan' detected; this is a valid stan model but likely unintended!
->>>>>>> 0016615f
+Warning: Empty file 'license.stan' detected; this is a valid stan model but likely unintended!