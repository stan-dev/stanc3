  $ ../../../../../../install/default/bin/stanc --standalone-functions --print-cpp basic.stan

// Code generated by %%NAME%% %%VERSION%%
#include <stan/model/model_header.hpp>
namespace basic_model_namespace {

using stan::model::model_base_crtp;
using namespace stan::math;


stan::math::profile_map profiles__;
static constexpr std::array<const char*, 21> locations_array__ = 
{" (found before start of program)",
 " (in 'basic.stan', line 3, column 4 to column 24)",
 " (in 'basic.stan', line 2, column 28 to line 4, column 3)",
 " (in 'basic.stan', line 7, column 4 to column 18)",
 " (in 'basic.stan', line 6, column 33 to line 8, column 3)",
 " (in 'basic.stan', line 11, column 4 to column 18)",
 " (in 'basic.stan', line 10, column 36 to line 12, column 3)",
 " (in 'basic.stan', line 15, column 11 to column 26)",
 " (in 'basic.stan', line 15, column 4 to column 45)",
 " (in 'basic.stan', line 16, column 4 to column 18)",
 " (in 'basic.stan', line 14, column 38 to line 17, column 3)",
 " (in 'basic.stan', line 20, column 4 to column 17)",
 " (in 'basic.stan', line 19, column 44 to line 21, column 3)",
 " (in 'basic.stan', line 24, column 4 to column 21)",
 " (in 'basic.stan', line 23, column 27 to line 25, column 3)",
 " (in 'basic.stan', line 29, column 4 to column 21)",
 " (in 'basic.stan', line 28, column 23 to line 30, column 3)",
 " (in 'basic.stan', line 33, column 4 to column 28)",
 " (in 'basic.stan', line 32, column 24 to line 34, column 3)",
 " (in 'basic.stan', line 37, column 4 to column 33)",
 " (in 'basic.stan', line 36, column 33 to line 38, column 3)"};


template <typename T0__>
stan::promote_args_t<T0__>
my_log1p_exp(const T0__& x, std::ostream* pstream__) {
  using local_scalar_t__ = stan::promote_args_t<T0__>;
  int current_statement__ = 0; 
  static constexpr bool propto__ = true;
  (void) propto__;
  local_scalar_t__ DUMMY_VAR__(std::numeric_limits<double>::quiet_NaN());
  (void) DUMMY_VAR__;  // suppress unused var warning
  try {
    current_statement__ = 1;
    return stan::math::log1p_exp(x);
  } catch (const std::exception& e) {
    stan::lang::rethrow_located(e, locations_array__[current_statement__]);
  }
  
}

struct my_log1p_exp_functor__ {
template <typename T0__>
stan::promote_args_t<T0__>
operator()(const T0__& x, std::ostream* pstream__)  const 
{
return my_log1p_exp(x, pstream__);
}
};

template <typename T0__>
stan::promote_args_t<T0__>
array_fun(const std::vector<T0__>& a, std::ostream* pstream__) {
  using local_scalar_t__ = stan::promote_args_t<T0__>;
  int current_statement__ = 0; 
  static constexpr bool propto__ = true;
  (void) propto__;
  local_scalar_t__ DUMMY_VAR__(std::numeric_limits<double>::quiet_NaN());
  (void) DUMMY_VAR__;  // suppress unused var warning
  try {
    current_statement__ = 3;
    return stan::math::sum(a);
  } catch (const std::exception& e) {
    stan::lang::rethrow_located(e, locations_array__[current_statement__]);
  }
  
}

struct array_fun_functor__ {
template <typename T0__>
stan::promote_args_t<T0__>
operator()(const std::vector<T0__>& a, std::ostream* pstream__)  const 
{
return array_fun(a, pstream__);
}
};

double
int_array_fun(const std::vector<int>& a, std::ostream* pstream__) {
  using local_scalar_t__ = double;
  int current_statement__ = 0; 
  static constexpr bool propto__ = true;
  (void) propto__;
  local_scalar_t__ DUMMY_VAR__(std::numeric_limits<double>::quiet_NaN());
  (void) DUMMY_VAR__;  // suppress unused var warning
  try {
    current_statement__ = 5;
    return stan::math::sum(a);
  } catch (const std::exception& e) {
    stan::lang::rethrow_located(e, locations_array__[current_statement__]);
  }
  
}

struct int_array_fun_functor__ {
double
operator()(const std::vector<int>& a, std::ostream* pstream__)  const 
{
return int_array_fun(a, pstream__);
}
};

template <typename T0__>
Eigen::Matrix<stan::promote_args_t<stan::value_type_t<T0__>>, -1, 1>
my_vector_mul_by_5(const T0__& x_arg__, std::ostream* pstream__) {
  using local_scalar_t__ = stan::promote_args_t<stan::value_type_t<T0__>>;
  int current_statement__ = 0; 
  const auto& x = stan::math::to_ref(x_arg__);
  static constexpr bool propto__ = true;
  (void) propto__;
  local_scalar_t__ DUMMY_VAR__(std::numeric_limits<double>::quiet_NaN());
  (void) DUMMY_VAR__;  // suppress unused var warning
  try {
    current_statement__ = 7;
<<<<<<< HEAD
    validate_non_negative_index("result", "num_elements(x)", num_elements(x));
    Eigen::Matrix<local_scalar_t__, -1, 1> result =
       Eigen::Matrix<local_scalar_t__, -1, 1>::Constant(num_elements(x),
         DUMMY_VAR__);
=======
    stan::math::validate_non_negative_index("result", "num_elements(x)",
                                            stan::math::num_elements(x));
    Eigen::Matrix<local_scalar_t__, -1, 1> result;
    result = Eigen::Matrix<local_scalar_t__, -1, 1>(stan::math::num_elements(
                                                      x));
    stan::math::fill(result, DUMMY_VAR__);
    
>>>>>>> 727c7624
    current_statement__ = 8;
    stan::model::assign(result, stan::math::multiply(x, 5.0),
      "assigning variable result");
    current_statement__ = 9;
    return result;
  } catch (const std::exception& e) {
    stan::lang::rethrow_located(e, locations_array__[current_statement__]);
  }
  
}

struct my_vector_mul_by_5_functor__ {
template <typename T0__>
Eigen::Matrix<stan::promote_args_t<stan::value_type_t<T0__>>, -1, 1>
operator()(const T0__& x, std::ostream* pstream__)  const 
{
return my_vector_mul_by_5(x, pstream__);
}
};

int
int_only_multiplication(const int& a, const int& b, std::ostream* pstream__) {
  using local_scalar_t__ = double;
  int current_statement__ = 0; 
  static constexpr bool propto__ = true;
  (void) propto__;
  local_scalar_t__ DUMMY_VAR__(std::numeric_limits<double>::quiet_NaN());
  (void) DUMMY_VAR__;  // suppress unused var warning
  try {
    current_statement__ = 11;
    return (a * b);
  } catch (const std::exception& e) {
    stan::lang::rethrow_located(e, locations_array__[current_statement__]);
  }
  
}

struct int_only_multiplication_functor__ {
int
operator()(const int& a, const int& b, std::ostream* pstream__)  const 
{
return int_only_multiplication(a, b, pstream__);
}
};

template <typename T0__>
stan::promote_args_t<T0__>
test_lgamma(const T0__& x, std::ostream* pstream__) {
  using local_scalar_t__ = stan::promote_args_t<T0__>;
  int current_statement__ = 0; 
  static constexpr bool propto__ = true;
  (void) propto__;
  local_scalar_t__ DUMMY_VAR__(std::numeric_limits<double>::quiet_NaN());
  (void) DUMMY_VAR__;  // suppress unused var warning
  try {
    current_statement__ = 13;
    return stan::math::lgamma(x);
  } catch (const std::exception& e) {
    stan::lang::rethrow_located(e, locations_array__[current_statement__]);
  }
  
}

struct test_lgamma_functor__ {
template <typename T0__>
stan::promote_args_t<T0__>
operator()(const T0__& x, std::ostream* pstream__)  const 
{
return test_lgamma(x, pstream__);
}
};

template <bool propto__, typename T0__, typename T_lp__,
         typename T_lp_accum__>
void
test_lp(const T0__& a, T_lp__& lp__, T_lp_accum__& lp_accum__,
        std::ostream* pstream__) {
  using local_scalar_t__ = stan::promote_args_t<T0__>;
  int current_statement__ = 0; 
  local_scalar_t__ DUMMY_VAR__(std::numeric_limits<double>::quiet_NaN());
  (void) DUMMY_VAR__;  // suppress unused var warning
  try {
    current_statement__ = 15;
    lp_accum__.add(stan::math::normal_lpdf<propto__>(a, 0, 1));
  } catch (const std::exception& e) {
    stan::lang::rethrow_located(e, locations_array__[current_statement__]);
  }
  
}

struct test_lp_functor__ {
template <bool propto__, typename T0__, typename T_lp__,
         typename T_lp_accum__>
void
operator()(const T0__& a, T_lp__& lp__, T_lp_accum__& lp_accum__,
           std::ostream* pstream__)  const 
{
return test_lp<propto__>(a, lp__, lp_accum__, pstream__);
}
};

template <typename T0__, typename RNG>
stan::promote_args_t<T0__>
test_rng(const T0__& a, RNG& base_rng__, std::ostream* pstream__) {
  using local_scalar_t__ = stan::promote_args_t<T0__>;
  int current_statement__ = 0; 
  static constexpr bool propto__ = true;
  (void) propto__;
  local_scalar_t__ DUMMY_VAR__(std::numeric_limits<double>::quiet_NaN());
  (void) DUMMY_VAR__;  // suppress unused var warning
  try {
    current_statement__ = 17;
    return stan::math::normal_rng(a, 1, base_rng__);
  } catch (const std::exception& e) {
    stan::lang::rethrow_located(e, locations_array__[current_statement__]);
  }
  
}

struct test_rng_functor__ {
template <typename T0__, typename RNG>
stan::promote_args_t<T0__>
operator()(const T0__& a, RNG& base_rng__, std::ostream* pstream__)  const 
{
return test_rng(a, base_rng__, pstream__);
}
};

template <bool propto__, typename T0__, typename T1__>
stan::promote_args_t<T0__,
T1__>
test_lpdf(const T0__& a, const T1__& b, std::ostream* pstream__) {
  using local_scalar_t__ = stan::promote_args_t<T0__, T1__>;
  int current_statement__ = 0; 
  local_scalar_t__ DUMMY_VAR__(std::numeric_limits<double>::quiet_NaN());
  (void) DUMMY_VAR__;  // suppress unused var warning
  try {
    current_statement__ = 19;
    return stan::math::normal_lpdf<false>(a, b, 1);
  } catch (const std::exception& e) {
    stan::lang::rethrow_located(e, locations_array__[current_statement__]);
  }
  
}

struct test_lpdf_functor__ {
template <bool propto__, typename T0__, typename T1__>
stan::promote_args_t<T0__,
T1__>
operator()(const T0__& a, const T1__& b, std::ostream* pstream__)  const 
{
return test_lpdf<propto__>(a, b, pstream__);
}
};


}

// [[stan::function]]
auto my_log1p_exp(const double& x, std::ostream* pstream__ = nullptr)  
{
 return basic_model_namespace::my_log1p_exp(x, pstream__);
}


// [[stan::function]]
auto array_fun(const std::vector<double>& a,
               std::ostream* pstream__ = nullptr)  
{
 return basic_model_namespace::array_fun(a, pstream__);
}


// [[stan::function]]
auto int_array_fun(const std::vector<int>& a,
                   std::ostream* pstream__ = nullptr)  
{
 return basic_model_namespace::int_array_fun(a, pstream__);
}


// [[stan::function]]
auto my_vector_mul_by_5(const Eigen::Matrix<double, -1, 1>& x,
                        std::ostream* pstream__ = nullptr)  
{
 return basic_model_namespace::my_vector_mul_by_5(x, pstream__);
}


// [[stan::function]]
auto int_only_multiplication(const int& a, const int& b,
                             std::ostream* pstream__ = nullptr)  
{
 return basic_model_namespace::int_only_multiplication(a, b, pstream__);
}


// [[stan::function]]
auto test_lgamma(const double& x, std::ostream* pstream__ = nullptr)  
{
 return basic_model_namespace::test_lgamma(x, pstream__);
}


// [[stan::function]]
void test_lp(const double& a, double& lp__,
             stan::math::accumulator<double>& lp_accum__,
             std::ostream* pstream__ = nullptr)  
{
 basic_model_namespace::test_lp<false>(a, lp__, lp_accum__, pstream__);
}


// [[stan::function]]
auto test_rng(const double& a, boost::ecuyer1988& base_rng__,
              std::ostream* pstream__ = nullptr)  
{
 return basic_model_namespace::test_rng(a, base_rng__, pstream__);
}


// [[stan::function]]
auto test_lpdf(const double& a, const double& b,
               std::ostream* pstream__ = nullptr)  
{
 return basic_model_namespace::test_lpdf<false>(a, b, pstream__);
}


  $ ../../../../../../install/default/bin/stanc --standalone-functions --print-cpp basic.stanfunctions

// Code generated by %%NAME%% %%VERSION%%
#include <stan/model/model_header.hpp>
namespace basic_model_namespace {

using stan::model::model_base_crtp;
using namespace stan::math;


stan::math::profile_map profiles__;
static constexpr std::array<const char*, 21> locations_array__ = 
{" (found before start of program)",
 " (in 'basic.stanfunctions', line 2, column 2 to column 22)",
 " (in 'basic.stanfunctions', line 1, column 26 to line 3, column 1)",
 " (in 'basic.stanfunctions', line 6, column 2 to column 16)",
 " (in 'basic.stanfunctions', line 5, column 31 to line 7, column 1)",
 " (in 'basic.stanfunctions', line 10, column 2 to column 16)",
 " (in 'basic.stanfunctions', line 9, column 34 to line 11, column 1)",
 " (in 'basic.stanfunctions', line 14, column 9 to column 24)",
 " (in 'basic.stanfunctions', line 14, column 2 to column 43)",
 " (in 'basic.stanfunctions', line 15, column 2 to column 16)",
 " (in 'basic.stanfunctions', line 13, column 36 to line 16, column 1)",
 " (in 'basic.stanfunctions', line 19, column 2 to column 15)",
 " (in 'basic.stanfunctions', line 18, column 42 to line 20, column 1)",
 " (in 'basic.stanfunctions', line 23, column 2 to column 19)",
 " (in 'basic.stanfunctions', line 22, column 25 to line 24, column 1)",
 " (in 'basic.stanfunctions', line 28, column 2 to column 19)",
 " (in 'basic.stanfunctions', line 27, column 21 to line 29, column 1)",
 " (in 'basic.stanfunctions', line 32, column 2 to column 26)",
 " (in 'basic.stanfunctions', line 31, column 22 to line 33, column 1)",
 " (in 'basic.stanfunctions', line 36, column 2 to column 31)",
 " (in 'basic.stanfunctions', line 35, column 31 to line 37, column 1)"};


template <typename T0__>
stan::promote_args_t<T0__>
my_log1p_exp(const T0__& x, std::ostream* pstream__) {
  using local_scalar_t__ = stan::promote_args_t<T0__>;
  int current_statement__ = 0; 
  static constexpr bool propto__ = true;
  (void) propto__;
  local_scalar_t__ DUMMY_VAR__(std::numeric_limits<double>::quiet_NaN());
  (void) DUMMY_VAR__;  // suppress unused var warning
  try {
    current_statement__ = 1;
    return stan::math::log1p_exp(x);
  } catch (const std::exception& e) {
    stan::lang::rethrow_located(e, locations_array__[current_statement__]);
  }
  
}

struct my_log1p_exp_functor__ {
template <typename T0__>
stan::promote_args_t<T0__>
operator()(const T0__& x, std::ostream* pstream__)  const 
{
return my_log1p_exp(x, pstream__);
}
};

template <typename T0__>
stan::promote_args_t<T0__>
array_fun(const std::vector<T0__>& a, std::ostream* pstream__) {
  using local_scalar_t__ = stan::promote_args_t<T0__>;
  int current_statement__ = 0; 
  static constexpr bool propto__ = true;
  (void) propto__;
  local_scalar_t__ DUMMY_VAR__(std::numeric_limits<double>::quiet_NaN());
  (void) DUMMY_VAR__;  // suppress unused var warning
  try {
    current_statement__ = 3;
    return stan::math::sum(a);
  } catch (const std::exception& e) {
    stan::lang::rethrow_located(e, locations_array__[current_statement__]);
  }
  
}

struct array_fun_functor__ {
template <typename T0__>
stan::promote_args_t<T0__>
operator()(const std::vector<T0__>& a, std::ostream* pstream__)  const 
{
return array_fun(a, pstream__);
}
};

double
int_array_fun(const std::vector<int>& a, std::ostream* pstream__) {
  using local_scalar_t__ = double;
  int current_statement__ = 0; 
  static constexpr bool propto__ = true;
  (void) propto__;
  local_scalar_t__ DUMMY_VAR__(std::numeric_limits<double>::quiet_NaN());
  (void) DUMMY_VAR__;  // suppress unused var warning
  try {
    current_statement__ = 5;
    return stan::math::sum(a);
  } catch (const std::exception& e) {
    stan::lang::rethrow_located(e, locations_array__[current_statement__]);
  }
  
}

struct int_array_fun_functor__ {
double
operator()(const std::vector<int>& a, std::ostream* pstream__)  const 
{
return int_array_fun(a, pstream__);
}
};

template <typename T0__>
Eigen::Matrix<stan::promote_args_t<stan::value_type_t<T0__>>, -1, 1>
my_vector_mul_by_5(const T0__& x_arg__, std::ostream* pstream__) {
  using local_scalar_t__ = stan::promote_args_t<stan::value_type_t<T0__>>;
  int current_statement__ = 0; 
  const auto& x = stan::math::to_ref(x_arg__);
  static constexpr bool propto__ = true;
  (void) propto__;
  local_scalar_t__ DUMMY_VAR__(std::numeric_limits<double>::quiet_NaN());
  (void) DUMMY_VAR__;  // suppress unused var warning
  try {
    current_statement__ = 7;
<<<<<<< HEAD
    validate_non_negative_index("result", "num_elements(x)", num_elements(x));
    Eigen::Matrix<local_scalar_t__, -1, 1> result =
       Eigen::Matrix<local_scalar_t__, -1, 1>::Constant(num_elements(x),
         DUMMY_VAR__);
=======
    stan::math::validate_non_negative_index("result", "num_elements(x)",
                                            stan::math::num_elements(x));
    Eigen::Matrix<local_scalar_t__, -1, 1> result;
    result = Eigen::Matrix<local_scalar_t__, -1, 1>(stan::math::num_elements(
                                                      x));
    stan::math::fill(result, DUMMY_VAR__);
    
>>>>>>> 727c7624
    current_statement__ = 8;
    stan::model::assign(result, stan::math::multiply(x, 5.0),
      "assigning variable result");
    current_statement__ = 9;
    return result;
  } catch (const std::exception& e) {
    stan::lang::rethrow_located(e, locations_array__[current_statement__]);
  }
  
}

struct my_vector_mul_by_5_functor__ {
template <typename T0__>
Eigen::Matrix<stan::promote_args_t<stan::value_type_t<T0__>>, -1, 1>
operator()(const T0__& x, std::ostream* pstream__)  const 
{
return my_vector_mul_by_5(x, pstream__);
}
};

int
int_only_multiplication(const int& a, const int& b, std::ostream* pstream__) {
  using local_scalar_t__ = double;
  int current_statement__ = 0; 
  static constexpr bool propto__ = true;
  (void) propto__;
  local_scalar_t__ DUMMY_VAR__(std::numeric_limits<double>::quiet_NaN());
  (void) DUMMY_VAR__;  // suppress unused var warning
  try {
    current_statement__ = 11;
    return (a * b);
  } catch (const std::exception& e) {
    stan::lang::rethrow_located(e, locations_array__[current_statement__]);
  }
  
}

struct int_only_multiplication_functor__ {
int
operator()(const int& a, const int& b, std::ostream* pstream__)  const 
{
return int_only_multiplication(a, b, pstream__);
}
};

template <typename T0__>
stan::promote_args_t<T0__>
test_lgamma(const T0__& x, std::ostream* pstream__) {
  using local_scalar_t__ = stan::promote_args_t<T0__>;
  int current_statement__ = 0; 
  static constexpr bool propto__ = true;
  (void) propto__;
  local_scalar_t__ DUMMY_VAR__(std::numeric_limits<double>::quiet_NaN());
  (void) DUMMY_VAR__;  // suppress unused var warning
  try {
    current_statement__ = 13;
    return stan::math::lgamma(x);
  } catch (const std::exception& e) {
    stan::lang::rethrow_located(e, locations_array__[current_statement__]);
  }
  
}

struct test_lgamma_functor__ {
template <typename T0__>
stan::promote_args_t<T0__>
operator()(const T0__& x, std::ostream* pstream__)  const 
{
return test_lgamma(x, pstream__);
}
};

template <bool propto__, typename T0__, typename T_lp__,
         typename T_lp_accum__>
void
test_lp(const T0__& a, T_lp__& lp__, T_lp_accum__& lp_accum__,
        std::ostream* pstream__) {
  using local_scalar_t__ = stan::promote_args_t<T0__>;
  int current_statement__ = 0; 
  local_scalar_t__ DUMMY_VAR__(std::numeric_limits<double>::quiet_NaN());
  (void) DUMMY_VAR__;  // suppress unused var warning
  try {
    current_statement__ = 15;
    lp_accum__.add(stan::math::normal_lpdf<propto__>(a, 0, 1));
  } catch (const std::exception& e) {
    stan::lang::rethrow_located(e, locations_array__[current_statement__]);
  }
  
}

struct test_lp_functor__ {
template <bool propto__, typename T0__, typename T_lp__,
         typename T_lp_accum__>
void
operator()(const T0__& a, T_lp__& lp__, T_lp_accum__& lp_accum__,
           std::ostream* pstream__)  const 
{
return test_lp<propto__>(a, lp__, lp_accum__, pstream__);
}
};

template <typename T0__, typename RNG>
stan::promote_args_t<T0__>
test_rng(const T0__& a, RNG& base_rng__, std::ostream* pstream__) {
  using local_scalar_t__ = stan::promote_args_t<T0__>;
  int current_statement__ = 0; 
  static constexpr bool propto__ = true;
  (void) propto__;
  local_scalar_t__ DUMMY_VAR__(std::numeric_limits<double>::quiet_NaN());
  (void) DUMMY_VAR__;  // suppress unused var warning
  try {
    current_statement__ = 17;
    return stan::math::normal_rng(a, 1, base_rng__);
  } catch (const std::exception& e) {
    stan::lang::rethrow_located(e, locations_array__[current_statement__]);
  }
  
}

struct test_rng_functor__ {
template <typename T0__, typename RNG>
stan::promote_args_t<T0__>
operator()(const T0__& a, RNG& base_rng__, std::ostream* pstream__)  const 
{
return test_rng(a, base_rng__, pstream__);
}
};

template <bool propto__, typename T0__, typename T1__>
stan::promote_args_t<T0__,
T1__>
test_lpdf(const T0__& a, const T1__& b, std::ostream* pstream__) {
  using local_scalar_t__ = stan::promote_args_t<T0__, T1__>;
  int current_statement__ = 0; 
  local_scalar_t__ DUMMY_VAR__(std::numeric_limits<double>::quiet_NaN());
  (void) DUMMY_VAR__;  // suppress unused var warning
  try {
    current_statement__ = 19;
    return stan::math::normal_lpdf<false>(a, b, 1);
  } catch (const std::exception& e) {
    stan::lang::rethrow_located(e, locations_array__[current_statement__]);
  }
  
}

struct test_lpdf_functor__ {
template <bool propto__, typename T0__, typename T1__>
stan::promote_args_t<T0__,
T1__>
operator()(const T0__& a, const T1__& b, std::ostream* pstream__)  const 
{
return test_lpdf<propto__>(a, b, pstream__);
}
};


}

// [[stan::function]]
auto my_log1p_exp(const double& x, std::ostream* pstream__ = nullptr)  
{
 return basic_model_namespace::my_log1p_exp(x, pstream__);
}


// [[stan::function]]
auto array_fun(const std::vector<double>& a,
               std::ostream* pstream__ = nullptr)  
{
 return basic_model_namespace::array_fun(a, pstream__);
}


// [[stan::function]]
auto int_array_fun(const std::vector<int>& a,
                   std::ostream* pstream__ = nullptr)  
{
 return basic_model_namespace::int_array_fun(a, pstream__);
}


// [[stan::function]]
auto my_vector_mul_by_5(const Eigen::Matrix<double, -1, 1>& x,
                        std::ostream* pstream__ = nullptr)  
{
 return basic_model_namespace::my_vector_mul_by_5(x, pstream__);
}


// [[stan::function]]
auto int_only_multiplication(const int& a, const int& b,
                             std::ostream* pstream__ = nullptr)  
{
 return basic_model_namespace::int_only_multiplication(a, b, pstream__);
}


// [[stan::function]]
auto test_lgamma(const double& x, std::ostream* pstream__ = nullptr)  
{
 return basic_model_namespace::test_lgamma(x, pstream__);
}


// [[stan::function]]
void test_lp(const double& a, double& lp__,
             stan::math::accumulator<double>& lp_accum__,
             std::ostream* pstream__ = nullptr)  
{
 basic_model_namespace::test_lp<false>(a, lp__, lp_accum__, pstream__);
}


// [[stan::function]]
auto test_rng(const double& a, boost::ecuyer1988& base_rng__,
              std::ostream* pstream__ = nullptr)  
{
 return basic_model_namespace::test_rng(a, base_rng__, pstream__);
}


// [[stan::function]]
auto test_lpdf(const double& a, const double& b,
               std::ostream* pstream__ = nullptr)  
{
 return basic_model_namespace::test_lpdf<false>(a, b, pstream__);
}


  $ ../../../../../../install/default/bin/stanc --standalone-functions --print-cpp integrate.stan

// Code generated by %%NAME%% %%VERSION%%
#include <stan/model/model_header.hpp>
namespace integrate_model_namespace {

using stan::model::model_base_crtp;
using namespace stan::math;


stan::math::profile_map profiles__;
static constexpr std::array<const char*, 11> locations_array__ = 
{" (found before start of program)",
 " (in 'integrate.stan', line 3, column 4 to column 27)",
 " (in 'integrate.stan', line 2, column 29 to line 4, column 3)",
 " (in 'integrate.stan', line 8, column 4 to column 24)",
 " (in 'integrate.stan', line 9, column 4 to column 22)",
 " (in 'integrate.stan', line 10, column 4 to column 51)",
 " (in 'integrate.stan', line 11, column 4 to column 19)",
 " (in 'integrate.stan', line 7, column 64 to line 12, column 3)",
 " (in 'integrate.stan', line 15, column 4 to column 21)",
 " (in 'integrate.stan', line 21, column 4 to line 23, column 61)",
 " (in 'integrate.stan', line 14, column 23 to line 24, column 3)"};


template <typename T0__>
Eigen::Matrix<stan::promote_args_t<stan::value_type_t<T0__>>, -1, 1>
integrand(const T0__& x_arg__, std::ostream* pstream__) {
  using local_scalar_t__ = stan::promote_args_t<stan::value_type_t<T0__>>;
  int current_statement__ = 0; 
  const auto& x = stan::math::to_ref(x_arg__);
  static constexpr bool propto__ = true;
  (void) propto__;
  local_scalar_t__ DUMMY_VAR__(std::numeric_limits<double>::quiet_NaN());
  (void) DUMMY_VAR__;  // suppress unused var warning
  try {
    current_statement__ = 1;
    return stan::math::exp(stan::math::minus(stan::math::square(x)));
  } catch (const std::exception& e) {
    stan::lang::rethrow_located(e, locations_array__[current_statement__]);
  }
  
}

struct integrand_functor__ {
template <typename T0__>
Eigen::Matrix<stan::promote_args_t<stan::value_type_t<T0__>>, -1, 1>
operator()(const T0__& x, std::ostream* pstream__)  const 
{
return integrand(x, pstream__);
}
};

template <typename T0__, typename T1__, typename T2__, typename T3__>
std::vector<stan::promote_args_t<T0__, T1__, T2__,
T3__>>
integrand_ode(const T0__& r, const std::vector<T1__>& f,
              const std::vector<T2__>& theta, const std::vector<T3__>& x_r,
              const std::vector<int>& x_i, std::ostream* pstream__) {
  using local_scalar_t__ = stan::promote_args_t<T0__, T1__, T2__, T3__>;
  int current_statement__ = 0; 
  static constexpr bool propto__ = true;
  (void) propto__;
  local_scalar_t__ DUMMY_VAR__(std::numeric_limits<double>::quiet_NaN());
  (void) DUMMY_VAR__;  // suppress unused var warning
  try {
    std::vector<local_scalar_t__> df_dx =
       std::vector<local_scalar_t__>(1, DUMMY_VAR__);
    local_scalar_t__ x = DUMMY_VAR__;
    current_statement__ = 4;
    x = stan::math::logit(r);
    current_statement__ = 5;
    stan::model::assign(df_dx,
      ((stan::math::exp(-stan::math::square(x)) * 1) / (r * (1 - r))),
      "assigning variable df_dx", stan::model::index_uni(1));
    current_statement__ = 6;
    return df_dx;
  } catch (const std::exception& e) {
    stan::lang::rethrow_located(e, locations_array__[current_statement__]);
  }
  
}

struct integrand_ode_functor__ {
template <typename T0__, typename T1__, typename T2__, typename T3__>
std::vector<stan::promote_args_t<T0__, T1__, T2__,
T3__>>
operator()(const T0__& r, const std::vector<T1__>& f,
           const std::vector<T2__>& theta, const std::vector<T3__>& x_r,
           const std::vector<int>& x_i, std::ostream* pstream__)  const 
{
return integrand_ode(r, f, theta, x_r, x_i, pstream__);
}
};

double
ode_integrate(std::ostream* pstream__) {
  using local_scalar_t__ = double;
  int current_statement__ = 0; 
  static constexpr bool propto__ = true;
  (void) propto__;
  local_scalar_t__ DUMMY_VAR__(std::numeric_limits<double>::quiet_NaN());
  (void) DUMMY_VAR__;  // suppress unused var warning
  try {
    std::vector<int> x_i =
       std::vector<int>(0, std::numeric_limits<int>::min());
    current_statement__ = 9;
    return stan::model::rvalue(
             stan::math::integrate_ode_bdf(integrand_ode_functor__(),
  stan::math::rep_array(0.0, 1), 1E-5,
  stan::math::rep_array((1.0 - 1E-5), 1), stan::math::rep_array(0.0, 0),
  stan::math::rep_array(0.0, 0), x_i, pstream__),
             "integrate_ode_bdf(integrand_ode, rep_array(0.0, 1), 1E-5,\nrep_array((1.0 - 1E-5), 1), rep_array(0.0, 0), rep_array(0.0, 0),\nx_i)",
             stan::model::index_uni(1), stan::model::index_uni(1));
  } catch (const std::exception& e) {
    stan::lang::rethrow_located(e, locations_array__[current_statement__]);
  }
  
}

struct ode_integrate_functor__ {
double
operator()(std::ostream* pstream__)  const 
{
return ode_integrate(pstream__);
}
};


}

// [[stan::function]]
auto integrand(const Eigen::Matrix<double, -1, 1>& x,
               std::ostream* pstream__ = nullptr)  
{
 return integrate_model_namespace::integrand(x, pstream__);
}


// [[stan::function]]
auto integrand_ode(const double& r, const std::vector<double>& f,
                   const std::vector<double>& theta,
                   const std::vector<double>& x_r,
                   const std::vector<int>& x_i,
                   std::ostream* pstream__ = nullptr)  
{
 return integrate_model_namespace::integrand_ode(r, f, theta, x_r, x_i,
                                     pstream__);
}


// [[stan::function]]
auto ode_integrate(std::ostream* pstream__ = nullptr)  
{
 return integrate_model_namespace::ode_integrate(pstream__);
}


Warning in 'integrate.stan', line 21, column 12: integrate_ode_bdf is
    deprecated and will be removed in Stan 3.0. Use ode_bdf instead. 
    The new interface is slightly different, see:
    https://mc-stan.org/users/documentation/case-studies/convert_odes.html<|MERGE_RESOLUTION|>--- conflicted
+++ resolved
@@ -124,20 +124,11 @@
   (void) DUMMY_VAR__;  // suppress unused var warning
   try {
     current_statement__ = 7;
-<<<<<<< HEAD
-    validate_non_negative_index("result", "num_elements(x)", num_elements(x));
-    Eigen::Matrix<local_scalar_t__, -1, 1> result =
-       Eigen::Matrix<local_scalar_t__, -1, 1>::Constant(num_elements(x),
-         DUMMY_VAR__);
-=======
     stan::math::validate_non_negative_index("result", "num_elements(x)",
                                             stan::math::num_elements(x));
-    Eigen::Matrix<local_scalar_t__, -1, 1> result;
-    result = Eigen::Matrix<local_scalar_t__, -1, 1>(stan::math::num_elements(
-                                                      x));
-    stan::math::fill(result, DUMMY_VAR__);
-    
->>>>>>> 727c7624
+    Eigen::Matrix<local_scalar_t__, -1, 1> result =
+       Eigen::Matrix<local_scalar_t__, -1, 1>::Constant(
+         stan::math::num_elements(x), DUMMY_VAR__);
     current_statement__ = 8;
     stan::model::assign(result, stan::math::multiply(x, 5.0),
       "assigning variable result");
@@ -493,20 +484,11 @@
   (void) DUMMY_VAR__;  // suppress unused var warning
   try {
     current_statement__ = 7;
-<<<<<<< HEAD
-    validate_non_negative_index("result", "num_elements(x)", num_elements(x));
-    Eigen::Matrix<local_scalar_t__, -1, 1> result =
-       Eigen::Matrix<local_scalar_t__, -1, 1>::Constant(num_elements(x),
-         DUMMY_VAR__);
-=======
     stan::math::validate_non_negative_index("result", "num_elements(x)",
                                             stan::math::num_elements(x));
-    Eigen::Matrix<local_scalar_t__, -1, 1> result;
-    result = Eigen::Matrix<local_scalar_t__, -1, 1>(stan::math::num_elements(
-                                                      x));
-    stan::math::fill(result, DUMMY_VAR__);
-    
->>>>>>> 727c7624
+    Eigen::Matrix<local_scalar_t__, -1, 1> result =
+       Eigen::Matrix<local_scalar_t__, -1, 1>::Constant(
+         stan::math::num_elements(x), DUMMY_VAR__);
     current_statement__ = 8;
     stan::model::assign(result, stan::math::multiply(x, 5.0),
       "assigning variable result");
