  $ ../../../../../../install/default/bin/stanc --print-cpp ode_adjoint_test_model.stan

// Code generated by %%NAME%% %%VERSION%%
#include <stan/model/model_header.hpp>
namespace ode_adjoint_test_model_model_namespace {

using stan::io::dump;
using stan::model::assign;
using stan::model::index_uni;
using stan::model::index_max;
using stan::model::index_min;
using stan::model::index_min_max;
using stan::model::index_multi;
using stan::model::index_omni;
using stan::model::model_base_crtp;
using stan::model::rvalue;
using namespace stan::math;


stan::math::profile_map profiles__;
static constexpr std::array<const char*, 36> locations_array__ = 
{" (found before start of program)",
 " (in 'ode_adjoint_test_model.stan', line 34, column 2 to column 9)",
 " (in 'ode_adjoint_test_model.stan', line 36, column 2 to column 15)",
 " (in 'ode_adjoint_test_model.stan', line 37, column 2 to column 10)",
 " (in 'ode_adjoint_test_model.stan', line 38, column 2 to column 22)",
 " (in 'ode_adjoint_test_model.stan', line 42, column 2 to column 23)",
 " (in 'ode_adjoint_test_model.stan', line 44, column 2 to line 45, column 105)",
 " (in 'ode_adjoint_test_model.stan', line 47, column 2 to line 49, column 30)",
 " (in 'ode_adjoint_test_model.stan', line 51, column 2 to line 53, column 33)",
 " (in 'ode_adjoint_test_model.stan', line 57, column 2 to column 19)",
 " (in 'ode_adjoint_test_model.stan', line 14, column 2 to column 8)",
 " (in 'ode_adjoint_test_model.stan', line 15, column 2 to column 8)",
 " (in 'ode_adjoint_test_model.stan', line 16, column 2 to column 8)",
 " (in 'ode_adjoint_test_model.stan', line 20, column 2 to column 17)",
 " (in 'ode_adjoint_test_model.stan', line 21, column 9 to column 10)",
 " (in 'ode_adjoint_test_model.stan', line 21, column 2 to column 22)",
 " (in 'ode_adjoint_test_model.stan', line 22, column 2 to column 17)",
 " (in 'ode_adjoint_test_model.stan', line 23, column 9 to column 10)",
 " (in 'ode_adjoint_test_model.stan', line 23, column 2 to column 22)",
 " (in 'ode_adjoint_test_model.stan', line 24, column 2 to column 17)",
 " (in 'ode_adjoint_test_model.stan', line 25, column 2 to column 17)",
 " (in 'ode_adjoint_test_model.stan', line 26, column 2 to column 20)",
 " (in 'ode_adjoint_test_model.stan', line 27, column 2 to column 22)",
 " (in 'ode_adjoint_test_model.stan', line 28, column 2 to column 31)",
 " (in 'ode_adjoint_test_model.stan', line 29, column 2 to column 15)",
 " (in 'ode_adjoint_test_model.stan', line 30, column 2 to column 15)",
 " (in 'ode_adjoint_test_model.stan', line 36, column 9 to column 10)",
 " (in 'ode_adjoint_test_model.stan', line 38, column 8 to column 9)",
 " (in 'ode_adjoint_test_model.stan', line 42, column 8 to column 9)",
 " (in 'ode_adjoint_test_model.stan', line 42, column 18 to column 19)",
 " (in 'ode_adjoint_test_model.stan', line 3, column 4 to column 13)",
 " (in 'ode_adjoint_test_model.stan', line 2, column 35 to line 4, column 3)",
 " (in 'ode_adjoint_test_model.stan', line 6, column 4 to column 13)",
 " (in 'ode_adjoint_test_model.stan', line 5, column 43 to line 7, column 3)",
 " (in 'ode_adjoint_test_model.stan', line 9, column 4 to column 13)",
 " (in 'ode_adjoint_test_model.stan', line 8, column 50 to line 10, column 3)"};


template <typename T0__, typename T1__>
Eigen::Matrix<stan::promote_args_t<T0__,
stan::value_type_t<T1__>>, -1, 1>
f_0_arg(const T0__& t, const T1__& z_arg__, std::ostream* pstream__) {
  using local_scalar_t__ = stan::promote_args_t<T0__,
          stan::value_type_t<T1__>>;
  int current_statement__ = 0; 
  const auto& z = to_ref(z_arg__);
  static constexpr bool propto__ = true;
  (void) propto__;
  local_scalar_t__ DUMMY_VAR__(std::numeric_limits<double>::quiet_NaN());
  (void) DUMMY_VAR__;  // suppress unused var warning
  try {
    current_statement__ = 30;
    return z;
  } catch (const std::exception& e) {
    stan::lang::rethrow_located(e, locations_array__[current_statement__]);
  }
  
}

struct f_0_arg_functor__ {
template <typename T0__, typename T1__>
Eigen::Matrix<stan::promote_args_t<T0__,
stan::value_type_t<T1__>>, -1, 1>
operator()(const T0__& t, const T1__& z, std::ostream* pstream__)  const 
{
return f_0_arg(t, z, pstream__);
}
};


struct f_0_arg_odefunctor__ {
template <typename T0__, typename T1__>
Eigen::Matrix<stan::promote_args_t<T0__,
stan::value_type_t<T1__>>, -1, 1>
operator()(const T0__& t, const T1__& z, std::ostream* pstream__)  const 
{
return f_0_arg(t, z, pstream__);
}
};

template <typename T0__, typename T1__, typename T2__>
Eigen::Matrix<stan::promote_args_t<T0__, stan::value_type_t<T1__>,
T2__>, -1, 1>
f_1_arg(const T0__& t, const T1__& z_arg__, const T2__& a,
        std::ostream* pstream__) {
  using local_scalar_t__ = stan::promote_args_t<T0__,
          stan::value_type_t<T1__>,
          T2__>;
  int current_statement__ = 0; 
  const auto& z = to_ref(z_arg__);
  static constexpr bool propto__ = true;
  (void) propto__;
  local_scalar_t__ DUMMY_VAR__(std::numeric_limits<double>::quiet_NaN());
  (void) DUMMY_VAR__;  // suppress unused var warning
  try {
    current_statement__ = 32;
    return z;
  } catch (const std::exception& e) {
    stan::lang::rethrow_located(e, locations_array__[current_statement__]);
  }
  
}

struct f_1_arg_functor__ {
template <typename T0__, typename T1__, typename T2__>
Eigen::Matrix<stan::promote_args_t<T0__, stan::value_type_t<T1__>,
T2__>, -1, 1>
operator()(const T0__& t, const T1__& z, const T2__& a,
           std::ostream* pstream__)  const 
{
return f_1_arg(t, z, a, pstream__);
}
};


struct f_1_arg_odefunctor__ {
template <typename T0__, typename T1__, typename T2__>
Eigen::Matrix<stan::promote_args_t<T0__, stan::value_type_t<T1__>,
T2__>, -1, 1>
operator()(const T0__& t, const T1__& z, std::ostream* pstream__,
           const T2__& a)  const 
{
return f_1_arg(t, z, a, pstream__);
}
};

template <typename T0__, typename T1__, typename T3__>
Eigen::Matrix<stan::promote_args_t<T0__, stan::value_type_t<T1__>,
T3__>, -1, 1>
f_2_arg(const T0__& t, const T1__& z_arg__, const int& b, const T3__& a,
        std::ostream* pstream__) {
  using local_scalar_t__ = stan::promote_args_t<T0__,
          stan::value_type_t<T1__>,
          T3__>;
  int current_statement__ = 0; 
  const auto& z = to_ref(z_arg__);
  static constexpr bool propto__ = true;
  (void) propto__;
  local_scalar_t__ DUMMY_VAR__(std::numeric_limits<double>::quiet_NaN());
  (void) DUMMY_VAR__;  // suppress unused var warning
  try {
    current_statement__ = 34;
    return z;
  } catch (const std::exception& e) {
    stan::lang::rethrow_located(e, locations_array__[current_statement__]);
  }
  
}

struct f_2_arg_functor__ {
template <typename T0__, typename T1__, typename T3__>
Eigen::Matrix<stan::promote_args_t<T0__, stan::value_type_t<T1__>,
T3__>, -1, 1>
operator()(const T0__& t, const T1__& z, const int& b, const T3__& a,
           std::ostream* pstream__)  const 
{
return f_2_arg(t, z, b, a, pstream__);
}
};


struct f_2_arg_odefunctor__ {
template <typename T0__, typename T1__, typename T3__>
Eigen::Matrix<stan::promote_args_t<T0__, stan::value_type_t<T1__>,
T3__>, -1, 1>
operator()(const T0__& t, const T1__& z, std::ostream* pstream__,
           const int& b, const T3__& a)  const 
{
return f_2_arg(t, z, b, a, pstream__);
}
};

class ode_adjoint_test_model_model final : public model_base_crtp<ode_adjoint_test_model_model> {

 private:
  int N;
  int M;
  int i;
  double rel_tol_f;
  Eigen::Matrix<double, -1, 1> abs_tol_f__;
  double rel_tol_b;
  Eigen::Matrix<double, -1, 1> abs_tol_b__;
  double rel_tol_q;
  double abs_tol_q;
  int max_num_steps;
  int num_checkpoints;
  int interpolation_polynomial;
  int solver_f;
  int solver_b; 
  Eigen::Map<Eigen::Matrix<double, -1, 1>> abs_tol_f{nullptr, 0};
  Eigen::Map<Eigen::Matrix<double, -1, 1>> abs_tol_b{nullptr, 0};
 
 public:
  ~ode_adjoint_test_model_model() { }
  
  inline std::string model_name() const final { return "ode_adjoint_test_model_model"; }

  inline std::vector<std::string> model_compile_info() const noexcept {
    return std::vector<std::string>{"stanc_version = %%NAME%%3 %%VERSION%%", "stancflags = --print-cpp"};
  }
  
  
  ode_adjoint_test_model_model(stan::io::var_context& context__,
                               unsigned int random_seed__ = 0,
                               std::ostream* pstream__ = nullptr) : model_base_crtp(0) {
    int current_statement__ = 0;
    using local_scalar_t__ = double ;
    boost::ecuyer1988 base_rng__ = 
        stan::services::util::create_rng(random_seed__, 0);
    (void) base_rng__;  // suppress unused var warning
    static constexpr const char* function__ = "ode_adjoint_test_model_model_namespace::ode_adjoint_test_model_model";
    (void) function__;  // suppress unused var warning
    local_scalar_t__ DUMMY_VAR__(std::numeric_limits<double>::quiet_NaN());
    (void) DUMMY_VAR__;  // suppress unused var warning
    try {
      int pos__;
      pos__ = 1;
      current_statement__ = 10;
      context__.validate_dims("data initialization","N","int",
           std::vector<size_t>{});
      N = std::numeric_limits<int>::min();
      
      current_statement__ = 10;
      N = context__.vals_i("N")[(1 - 1)];
      current_statement__ = 11;
      context__.validate_dims("data initialization","M","int",
           std::vector<size_t>{});
      M = std::numeric_limits<int>::min();
      
      current_statement__ = 11;
      M = context__.vals_i("M")[(1 - 1)];
      current_statement__ = 12;
      context__.validate_dims("data initialization","i","int",
           std::vector<size_t>{});
      i = std::numeric_limits<int>::min();
      
      current_statement__ = 12;
      i = context__.vals_i("i")[(1 - 1)];
      current_statement__ = 13;
      rel_tol_f = std::numeric_limits<double>::quiet_NaN();
      
      current_statement__ = 14;
      validate_non_negative_index("abs_tol_f", "N", N);
      current_statement__ = 15;
      abs_tol_f__ = Eigen::Matrix<double, -1, 1>(N);
      new (&abs_tol_f) Eigen::Map<Eigen::Matrix<double, -1, 1>>(abs_tol_f__.data(), N);
      stan::math::fill(abs_tol_f, std::numeric_limits<double>::quiet_NaN());
      
      current_statement__ = 16;
      rel_tol_b = std::numeric_limits<double>::quiet_NaN();
      
      current_statement__ = 17;
      validate_non_negative_index("abs_tol_b", "N", N);
      current_statement__ = 18;
      abs_tol_b__ = Eigen::Matrix<double, -1, 1>(N);
      new (&abs_tol_b) Eigen::Map<Eigen::Matrix<double, -1, 1>>(abs_tol_b__.data(), N);
      stan::math::fill(abs_tol_b, std::numeric_limits<double>::quiet_NaN());
      
      current_statement__ = 19;
      rel_tol_q = std::numeric_limits<double>::quiet_NaN();
      
      current_statement__ = 20;
      abs_tol_q = std::numeric_limits<double>::quiet_NaN();
      
      current_statement__ = 21;
      max_num_steps = std::numeric_limits<int>::min();
      
      current_statement__ = 22;
      num_checkpoints = std::numeric_limits<int>::min();
      
      current_statement__ = 23;
      interpolation_polynomial = std::numeric_limits<int>::min();
      
      current_statement__ = 24;
      solver_f = std::numeric_limits<int>::min();
      
      current_statement__ = 25;
      solver_b = std::numeric_limits<int>::min();
      
      current_statement__ = 26;
      validate_non_negative_index("y0", "N", N);
      current_statement__ = 27;
      validate_non_negative_index("times", "N", N);
      current_statement__ = 28;
      validate_non_negative_index("z", "M", M);
      current_statement__ = 29;
      validate_non_negative_index("z", "N", N);
    } catch (const std::exception& e) {
      stan::lang::rethrow_located(e, locations_array__[current_statement__]);
    }
    num_params_r__ = 1 + N + 1 + N;
    
  }
  
  template <bool propto__, bool jacobian__ , typename VecR, typename VecI, 
  stan::require_vector_like_t<VecR>* = nullptr, 
  stan::require_vector_like_vt<std::is_integral, VecI>* = nullptr> 
  inline stan::scalar_type_t<VecR> log_prob_impl(VecR& params_r__,
                                                 VecI& params_i__,
                                                 std::ostream* pstream__ = nullptr) const {
    using T__ = stan::scalar_type_t<VecR>;
    using local_scalar_t__ = T__;
    T__ lp__(0.0);
    stan::math::accumulator<T__> lp_accum__;
    stan::io::deserializer<local_scalar_t__> in__(params_r__, params_i__);
    int current_statement__ = 0;
    local_scalar_t__ DUMMY_VAR__(std::numeric_limits<double>::quiet_NaN());
    (void) DUMMY_VAR__;  // suppress unused var warning
    static constexpr const char* function__ = "ode_adjoint_test_model_model_namespace::log_prob";
    (void) function__;  // suppress unused var warning
    
    try {
      local_scalar_t__ y;
      current_statement__ = 1;
      y = in__.template read<local_scalar_t__>();
      Eigen::Matrix<local_scalar_t__, -1, 1> y0;
      current_statement__ = 2;
      y0 = in__.template read<Eigen::Matrix<local_scalar_t__, -1, 1>>(N);
      local_scalar_t__ t0;
      current_statement__ = 3;
      t0 = in__.template read<local_scalar_t__>();
      std::vector<local_scalar_t__> times;
      current_statement__ = 4;
      times = in__.template read<std::vector<local_scalar_t__>>(N);
      std::vector<Eigen::Matrix<local_scalar_t__, -1, 1>> z;
      current_statement__ = 6;
      assign(z,
        ode_adjoint_tol_ctl(f_0_arg_odefunctor__(), y0, t0, times, rel_tol_f,
          abs_tol_f, rel_tol_b, abs_tol_b, rel_tol_q, abs_tol_q,
          max_num_steps, num_checkpoints, interpolation_polynomial, solver_f,
          solver_b, pstream__), "assigning variable z");
      current_statement__ = 7;
      assign(z,
        ode_adjoint_tol_ctl(f_1_arg_odefunctor__(), y0, t0, times, rel_tol_f,
          abs_tol_f, rel_tol_b, abs_tol_b, rel_tol_q, abs_tol_q,
          max_num_steps, num_checkpoints, interpolation_polynomial, solver_f,
          solver_b, pstream__, y), "assigning variable z");
      current_statement__ = 8;
      assign(z,
        ode_adjoint_tol_ctl(f_2_arg_odefunctor__(), y0, t0, times, rel_tol_f,
          abs_tol_f, rel_tol_b, abs_tol_b, rel_tol_q, abs_tol_q,
          max_num_steps, num_checkpoints, interpolation_polynomial, solver_f,
          solver_b, pstream__, i, y), "assigning variable z");
      {
        current_statement__ = 9;
        lp_accum__.add(normal_lpdf<propto__>(y, 0, 1));
      }
    } catch (const std::exception& e) {
      stan::lang::rethrow_located(e, locations_array__[current_statement__]);
    }
    lp_accum__.add(lp__);
    return lp_accum__.sum();
    } // log_prob_impl() 
    
  template <typename RNG, typename VecR, typename VecI, typename VecVar, 
  stan::require_vector_like_vt<std::is_floating_point, VecR>* = nullptr, 
  stan::require_vector_like_vt<std::is_integral, VecI>* = nullptr, 
  stan::require_std_vector_vt<std::is_floating_point, VecVar>* = nullptr> 
  inline void write_array_impl(RNG& base_rng__, VecR& params_r__,
                               VecI& params_i__, VecVar& vars__,
                               const bool emit_transformed_parameters__ = true,
                               const bool emit_generated_quantities__ = true,
                               std::ostream* pstream__ = nullptr) const {
    using local_scalar_t__ = double;
    stan::io::deserializer<local_scalar_t__> in__(params_r__, params_i__);
    stan::io::serializer<local_scalar_t__> out__(vars__);
    static constexpr bool propto__ = true;
    (void) propto__;
    double lp__ = 0.0;
    (void) lp__;  // dummy to suppress unused var warning
    int current_statement__ = 0; 
    stan::math::accumulator<double> lp_accum__;
    local_scalar_t__ DUMMY_VAR__(std::numeric_limits<double>::quiet_NaN());
    constexpr bool jacobian__ = false;
    (void) DUMMY_VAR__;  // suppress unused var warning
    static constexpr const char* function__ = "ode_adjoint_test_model_model_namespace::write_array";
    (void) function__;  // suppress unused var warning
    
    try {
      double y;
      current_statement__ = 1;
      y = in__.template read<local_scalar_t__>();
      Eigen::Matrix<double, -1, 1> y0;
      current_statement__ = 2;
      y0 = in__.template read<Eigen::Matrix<local_scalar_t__, -1, 1>>(N);
      double t0;
      current_statement__ = 3;
      t0 = in__.template read<local_scalar_t__>();
      std::vector<double> times;
      current_statement__ = 4;
      times = in__.template read<std::vector<local_scalar_t__>>(N);
      std::vector<Eigen::Matrix<double, -1, 1>> z;
      z = std::vector<Eigen::Matrix<double, -1, 1>>(M, Eigen::Matrix<double, -1, 1>(N));
      stan::math::fill(z, std::numeric_limits<double>::quiet_NaN());
      
      out__.write(y);
      out__.write(y0);
      out__.write(t0);
      out__.write(times);
      if (logical_negation((primitive_value(emit_transformed_parameters__) ||
            primitive_value(emit_generated_quantities__)))) {
        return ;
      } 
      current_statement__ = 6;
      assign(z,
        ode_adjoint_tol_ctl(f_0_arg_odefunctor__(), y0, t0, times, rel_tol_f,
          abs_tol_f, rel_tol_b, abs_tol_b, rel_tol_q, abs_tol_q,
          max_num_steps, num_checkpoints, interpolation_polynomial, solver_f,
          solver_b, pstream__), "assigning variable z");
      current_statement__ = 7;
      assign(z,
        ode_adjoint_tol_ctl(f_1_arg_odefunctor__(), y0, t0, times, rel_tol_f,
          abs_tol_f, rel_tol_b, abs_tol_b, rel_tol_q, abs_tol_q,
          max_num_steps, num_checkpoints, interpolation_polynomial, solver_f,
          solver_b, pstream__, y), "assigning variable z");
      current_statement__ = 8;
      assign(z,
        ode_adjoint_tol_ctl(f_2_arg_odefunctor__(), y0, t0, times, rel_tol_f,
          abs_tol_f, rel_tol_b, abs_tol_b, rel_tol_q, abs_tol_q,
          max_num_steps, num_checkpoints, interpolation_polynomial, solver_f,
          solver_b, pstream__, i, y), "assigning variable z");
      if (emit_transformed_parameters__) {
        for (int sym1__ = 1; sym1__ <= N; ++sym1__) {
          for (int sym2__ = 1; sym2__ <= M; ++sym2__) {
            out__.write(z[(sym2__ - 1)][(sym1__ - 1)]);
          }
        }
      } 
      if (logical_negation(emit_generated_quantities__)) {
        return ;
      } 
    } catch (const std::exception& e) {
      stan::lang::rethrow_located(e, locations_array__[current_statement__]);
    }
    } // write_array_impl() 
    
  template <typename VecVar, typename VecI, 
  stan::require_std_vector_t<VecVar>* = nullptr, 
  stan::require_vector_like_vt<std::is_integral, VecI>* = nullptr> 
  inline void transform_inits_impl(VecVar& params_r__, VecI& params_i__,
                                   VecVar& vars__,
                                   std::ostream* pstream__ = nullptr) const {
    using local_scalar_t__ = double;
    stan::io::deserializer<local_scalar_t__> in__(params_r__, params_i__);
    stan::io::serializer<local_scalar_t__> out__(vars__);
    int current_statement__ = 0;
    local_scalar_t__ DUMMY_VAR__(std::numeric_limits<double>::quiet_NaN());
    
    try {
      int pos__;
      pos__ = 1;
      local_scalar_t__ y;
      y = in__.read<local_scalar_t__>();
      out__.write(y);
      Eigen::Matrix<local_scalar_t__, -1, 1> y0;
      y0 = Eigen::Matrix<local_scalar_t__, -1, 1>(N);
      stan::math::fill(y0, DUMMY_VAR__);
      
      for (int sym1__ = 1; sym1__ <= N; ++sym1__) {
        assign(y0, in__.read<local_scalar_t__>(),
          "assigning variable y0", index_uni(sym1__));
      }
      out__.write(y0);
      local_scalar_t__ t0;
      t0 = in__.read<local_scalar_t__>();
      out__.write(t0);
      std::vector<local_scalar_t__> times;
      times = std::vector<local_scalar_t__>(N, DUMMY_VAR__);
      
      for (int sym1__ = 1; sym1__ <= N; ++sym1__) {
        times[(sym1__ - 1)] = in__.read<local_scalar_t__>();
      }
      out__.write(times);
    } catch (const std::exception& e) {
      stan::lang::rethrow_located(e, locations_array__[current_statement__]);
    }
    } // transform_inits_impl() 
    
  inline void get_param_names(std::vector<std::string>& names__) const {
    
    names__ = std::vector<std::string>{"y", "y0", "t0", "times", "z"};
    
    } // get_param_names() 
    
  inline void get_dims(std::vector<std::vector<size_t>>& dimss__) const {
    
    dimss__ = std::vector<std::vector<size_t>>{std::vector<size_t>{},
      std::vector<size_t>{static_cast<size_t>(N)}, std::vector<size_t>{
      }, std::vector<size_t>{static_cast<size_t>(N)},
      std::vector<size_t>{static_cast<size_t>(M), static_cast<size_t>(N)}};
    
    } // get_dims() 
    
  inline void constrained_param_names(
                                      std::vector<std::string>& param_names__,
                                      bool emit_transformed_parameters__ = true,
                                      bool emit_generated_quantities__ = true) const
    final {
    
    param_names__.emplace_back(std::string() + "y");
    for (int sym1__ = 1; sym1__ <= N; ++sym1__) {
      {
        param_names__.emplace_back(std::string() + "y0" + '.' + std::to_string(sym1__));
      } 
    }
    param_names__.emplace_back(std::string() + "t0");
    for (int sym1__ = 1; sym1__ <= N; ++sym1__) {
      {
        param_names__.emplace_back(std::string() + "times" + '.' + std::to_string(sym1__));
      } 
    }
    if (emit_transformed_parameters__) {
      for (int sym1__ = 1; sym1__ <= N; ++sym1__) {
        {
          for (int sym2__ = 1; sym2__ <= M; ++sym2__) {
            {
              param_names__.emplace_back(std::string() + "z" + '.' + std::to_string(sym2__) + '.' + std::to_string(sym1__));
            } 
          }
        } 
      }
    }
    
    if (emit_generated_quantities__) {
      
    }
    
    } // constrained_param_names() 
    
  inline void unconstrained_param_names(
                                        std::vector<std::string>& param_names__,
                                        bool emit_transformed_parameters__ = true,
                                        bool emit_generated_quantities__ = true) const
    final {
    
    param_names__.emplace_back(std::string() + "y");
    for (int sym1__ = 1; sym1__ <= N; ++sym1__) {
      {
        param_names__.emplace_back(std::string() + "y0" + '.' + std::to_string(sym1__));
      } 
    }
    param_names__.emplace_back(std::string() + "t0");
    for (int sym1__ = 1; sym1__ <= N; ++sym1__) {
      {
        param_names__.emplace_back(std::string() + "times" + '.' + std::to_string(sym1__));
      } 
    }
    if (emit_transformed_parameters__) {
      for (int sym1__ = 1; sym1__ <= N; ++sym1__) {
        {
          for (int sym2__ = 1; sym2__ <= M; ++sym2__) {
            {
              param_names__.emplace_back(std::string() + "z" + '.' + std::to_string(sym2__) + '.' + std::to_string(sym1__));
            } 
          }
        } 
      }
    }
    
    if (emit_generated_quantities__) {
      
    }
    
    } // unconstrained_param_names() 
    
  inline std::string get_constrained_sizedtypes() const {
    
    return std::string("[{\"name\":\"y\",\"type\":{\"name\":\"real\"},\"block\":\"parameters\"},{\"name\":\"y0\",\"type\":{\"name\":\"vector\",\"length\":" + std::to_string(N) + "},\"block\":\"parameters\"},{\"name\":\"t0\",\"type\":{\"name\":\"real\"},\"block\":\"parameters\"},{\"name\":\"times\",\"type\":{\"name\":\"array\",\"length\":" + std::to_string(N) + ",\"element_type\":{\"name\":\"real\"}},\"block\":\"parameters\"},{\"name\":\"z\",\"type\":{\"name\":\"array\",\"length\":" + std::to_string(M) + ",\"element_type\":{\"name\":\"vector\",\"length\":" + std::to_string(N) + "}},\"block\":\"transformed_parameters\"}]");
    
    } // get_constrained_sizedtypes() 
    
  inline std::string get_unconstrained_sizedtypes() const {
    
    return std::string("[{\"name\":\"y\",\"type\":{\"name\":\"real\"},\"block\":\"parameters\"},{\"name\":\"y0\",\"type\":{\"name\":\"vector\",\"length\":" + std::to_string(N) + "},\"block\":\"parameters\"},{\"name\":\"t0\",\"type\":{\"name\":\"real\"},\"block\":\"parameters\"},{\"name\":\"times\",\"type\":{\"name\":\"array\",\"length\":" + std::to_string(N) + ",\"element_type\":{\"name\":\"real\"}},\"block\":\"parameters\"},{\"name\":\"z\",\"type\":{\"name\":\"array\",\"length\":" + std::to_string(M) + ",\"element_type\":{\"name\":\"vector\",\"length\":" + std::to_string(N) + "}},\"block\":\"transformed_parameters\"}]");
    
    } // get_unconstrained_sizedtypes() 
    
  
    // Begin method overload boilerplate
    template <typename RNG>
    inline void write_array(RNG& base_rng,
                            Eigen::Matrix<double,Eigen::Dynamic,1>& params_r,
                            Eigen::Matrix<double,Eigen::Dynamic,1>& vars,
                            const bool emit_transformed_parameters = true,
                            const bool emit_generated_quantities = true,
                            std::ostream* pstream = nullptr) const {
      const size_t num_params__ = 
  (((1 + N) + 1) + N);
      const size_t num_transformed = (M * N);
      const size_t num_gen_quantities = 0;
      std::vector<double> vars_vec(num_params__
       + (emit_transformed_parameters * num_transformed)
       + (emit_generated_quantities * num_gen_quantities));
      std::vector<int> params_i;
      write_array_impl(base_rng, params_r, params_i, vars_vec,
          emit_transformed_parameters, emit_generated_quantities, pstream);
      vars = Eigen::Map<Eigen::Matrix<double,Eigen::Dynamic,1>>(
        vars_vec.data(), vars_vec.size());
    }

    template <typename RNG>
    inline void write_array(RNG& base_rng, std::vector<double>& params_r,
                            std::vector<int>& params_i,
                            std::vector<double>& vars,
                            bool emit_transformed_parameters = true,
                            bool emit_generated_quantities = true,
                            std::ostream* pstream = nullptr) const {
      const size_t num_params__ = 
  (((1 + N) + 1) + N);
      const size_t num_transformed = (M * N);
      const size_t num_gen_quantities = 0;
      vars.resize(num_params__
        + (emit_transformed_parameters * num_transformed)
        + (emit_generated_quantities * num_gen_quantities));
      write_array_impl(base_rng, params_r, params_i, vars, emit_transformed_parameters, emit_generated_quantities, pstream);
    }

    template <bool propto__, bool jacobian__, typename T_>
    inline T_ log_prob(Eigen::Matrix<T_,Eigen::Dynamic,1>& params_r,
                       std::ostream* pstream = nullptr) const {
      Eigen::Matrix<int, -1, 1> params_i;
      return log_prob_impl<propto__, jacobian__>(params_r, params_i, pstream);
    }

    template <bool propto__, bool jacobian__, typename T__>
    inline T__ log_prob(std::vector<T__>& params_r,
                        std::vector<int>& params_i,
                        std::ostream* pstream = nullptr) const {
      return log_prob_impl<propto__, jacobian__>(params_r, params_i, pstream);
    }


    inline void transform_inits(const stan::io::var_context& context,
                         Eigen::Matrix<double, Eigen::Dynamic, 1>& params_r,
                         std::ostream* pstream = nullptr) const final {
      std::vector<double> params_r_vec(params_r.size());
      std::vector<int> params_i;
      transform_inits(context, params_i, params_r_vec, pstream);
      params_r = Eigen::Map<Eigen::Matrix<double,Eigen::Dynamic,1>>(
        params_r_vec.data(), params_r_vec.size());
    }

  inline void transform_inits(const stan::io::var_context& context,
                              std::vector<int>& params_i,
                              std::vector<double>& vars,
                              std::ostream* pstream__ = nullptr) const {
<<<<<<< HEAD
     constexpr std::array<const char*, 4> names__{"y", "y0", "t0", "times",
   "z"};  const std::array<Eigen::Index, 4> num_params__{1, N, 1, N};
=======
     constexpr std::array<const char*, 4> names__{"y", "y0", "t0", "times"};
      const std::array<Eigen::Index, 4> constrain_param_sizes__{1, N, 1, N};
      const auto num_constrained_params__ = std::accumulate(
        constrain_param_sizes__.begin(), constrain_param_sizes__.end(), 0);
>>>>>>> 763421b9
    
     std::vector<double> params_r_flat__(num_constrained_params__);
     Eigen::Index size_iter__ = 0;
     Eigen::Index flat_iter__ = 0;
     for (auto&& param_name__ : names__) {
       const auto param_vec__ = context.vals_r(param_name__);
       for (Eigen::Index i = 0; i < constrain_param_sizes__[size_iter__]; ++i) {
         params_r_flat__[flat_iter__] = param_vec__[i];
         ++flat_iter__;
       }
       ++size_iter__;
     }
     vars.resize(num_params_r__);
     transform_inits_impl(params_r_flat__, params_i, vars, pstream__);
    } // transform_inits() 
    
};
}

using stan_model = ode_adjoint_test_model_model_namespace::ode_adjoint_test_model_model;

#ifndef USING_R

// Boilerplate
stan::model::model_base& new_model(
        stan::io::var_context& data_context,
        unsigned int seed,
        std::ostream* msg_stream) {
  stan_model* m = new stan_model(data_context, seed, msg_stream);
  return *m;
}

stan::math::profile_map& get_stan_profile_data() {
  return ode_adjoint_test_model_model_namespace::profiles__;
}

#endif


<|MERGE_RESOLUTION|>--- conflicted
+++ resolved
@@ -665,15 +665,11 @@
                               std::vector<int>& params_i,
                               std::vector<double>& vars,
                               std::ostream* pstream__ = nullptr) const {
-<<<<<<< HEAD
      constexpr std::array<const char*, 4> names__{"y", "y0", "t0", "times",
-   "z"};  const std::array<Eigen::Index, 4> num_params__{1, N, 1, N};
-=======
-     constexpr std::array<const char*, 4> names__{"y", "y0", "t0", "times"};
+      "z"};
       const std::array<Eigen::Index, 4> constrain_param_sizes__{1, N, 1, N};
       const auto num_constrained_params__ = std::accumulate(
         constrain_param_sizes__.begin(), constrain_param_sizes__.end(), 0);
->>>>>>> 763421b9
     
      std::vector<double> params_r_flat__(num_constrained_params__);
      Eigen::Index size_iter__ = 0;
