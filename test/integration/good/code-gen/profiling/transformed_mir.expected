--- conflicted
+++ resolved
@@ -561,18 +561,6 @@
     (meta <opaque>))))
  (transform_inits
   (((pattern
-<<<<<<< HEAD
-     (Decl (decl_adtype DataOnly) (decl_id pos__) (decl_type (Sized SInt))
-      (initialize true)))
-    (meta <opaque>))
-   ((pattern
-     (Assignment (LVariable pos__) UInt
-      ((pattern (Lit Int 1))
-       (meta ((type_ UInt) (loc <opaque>) (adlevel DataOnly))))))
-    (meta <opaque>))
-   ((pattern
-=======
->>>>>>> 6f7abf12
      (Decl (decl_adtype AutoDiffable) (decl_id rho) (decl_type (Sized SReal))
       (initialize true)))
     (meta <opaque>))
@@ -667,18 +655,6 @@
     (meta <opaque>))))
  (unconstrain_array
   (((pattern
-<<<<<<< HEAD
-     (Decl (decl_adtype DataOnly) (decl_id pos__) (decl_type (Sized SInt))
-      (initialize true)))
-    (meta <opaque>))
-   ((pattern
-     (Assignment (LVariable pos__) UInt
-      ((pattern (Lit Int 1))
-       (meta ((type_ UInt) (loc <opaque>) (adlevel DataOnly))))))
-    (meta <opaque>))
-   ((pattern
-=======
->>>>>>> 6f7abf12
      (Decl (decl_adtype AutoDiffable) (decl_id rho) (decl_type (Sized SReal))
       (initialize true)))
     (meta <opaque>))
