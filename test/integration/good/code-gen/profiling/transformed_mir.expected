--- conflicted
+++ resolved
@@ -31,12 +31,8 @@
       ((pattern (Lit Int 1)) (meta ((type_ UInt) (loc <opaque>) (adlevel DataOnly))))))
     (meta <opaque>))
    ((pattern
-<<<<<<< HEAD
-     (Decl (decl_adtype DataOnly) (decl_id N) (decl_type (Sized SInt))
-      (initialize true) (mem_pattern AoS)))
-=======
-     (Decl (decl_adtype DataOnly) (decl_id N) (decl_type (Sized SInt)) (initialize true)))
->>>>>>> 2fea1427
+     (Decl (decl_adtype DataOnly) (decl_id N) (decl_type (Sized SInt)) 
+      (initialize true) (mem_pattern AoS)))
     (meta <opaque>))
    ((pattern
      (Assignment ((LVariable N) ()) UInt
@@ -74,14 +70,8 @@
       (decl_type
        (Sized
         (SArray SReal
-<<<<<<< HEAD
-         ((pattern (Var N))
-          (meta ((type_ UInt) (loc <opaque>) (adlevel DataOnly)))))))
-      (initialize true) (mem_pattern AoS)))
-=======
          ((pattern (Var N)) (meta ((type_ UInt) (loc <opaque>) (adlevel DataOnly)))))))
-      (initialize true)))
->>>>>>> 2fea1427
+      (initialize true) (mem_pattern AoS)))
     (meta <opaque>))
    ((pattern
      (Assignment ((LVariable x) ()) (UArray UReal)
@@ -102,21 +92,14 @@
       (decl_type
        (Sized
         (SVector AoS
-<<<<<<< HEAD
-         ((pattern (Var N))
-          (meta ((type_ UInt) (loc <opaque>) (adlevel DataOnly)))))))
-      (initialize true) (mem_pattern AoS)))
-=======
          ((pattern (Var N)) (meta ((type_ UInt) (loc <opaque>) (adlevel DataOnly)))))))
-      (initialize true)))
->>>>>>> 2fea1427
+      (initialize true) (mem_pattern AoS)))
     (meta <opaque>))
    ((pattern
      (Block
       (((pattern
          (Decl (decl_adtype AutoDiffable) (decl_id y_flat__)
-          (decl_type (Unsized (UArray UReal))) (initialize false)
-          (mem_pattern AoS)))
+          (decl_type (Unsized (UArray UReal))) (initialize false) (mem_pattern AoS)))
         (meta <opaque>))
        ((pattern
          (Assignment ((LVariable y_flat__) ()) (UArray UReal)
@@ -204,13 +187,8 @@
        (meta ((type_ UReal) (loc <opaque>) (adlevel AutoDiffable))))))
     (meta <opaque>))
    ((pattern
-<<<<<<< HEAD
-     (Decl (decl_adtype AutoDiffable) (decl_id alpha)
-      (decl_type (Sized SReal)) (initialize true) (mem_pattern AoS)))
-=======
      (Decl (decl_adtype AutoDiffable) (decl_id alpha) (decl_type (Sized SReal))
-      (initialize true)))
->>>>>>> 2fea1427
+      (initialize true) (mem_pattern AoS)))
     (meta <opaque>))
    ((pattern
      (Assignment ((LVariable alpha) ()) UReal
@@ -227,13 +205,8 @@
        (meta ((type_ UReal) (loc <opaque>) (adlevel AutoDiffable))))))
     (meta <opaque>))
    ((pattern
-<<<<<<< HEAD
-     (Decl (decl_adtype AutoDiffable) (decl_id sigma)
-      (decl_type (Sized SReal)) (initialize true) (mem_pattern AoS)))
-=======
      (Decl (decl_adtype AutoDiffable) (decl_id sigma) (decl_type (Sized SReal))
-      (initialize true)))
->>>>>>> 2fea1427
+      (initialize true) (mem_pattern AoS)))
     (meta <opaque>))
    ((pattern
      (Assignment ((LVariable sigma) ()) UReal
@@ -272,17 +245,9 @@
           (decl_type
            (Sized
             (SMatrix AoS
-<<<<<<< HEAD
-             ((pattern (Var N))
-              (meta ((type_ UInt) (loc <opaque>) (adlevel DataOnly))))
-             ((pattern (Var N))
-              (meta ((type_ UInt) (loc <opaque>) (adlevel DataOnly)))))))
-          (initialize true) (mem_pattern AoS)))
-=======
              ((pattern (Var N)) (meta ((type_ UInt) (loc <opaque>) (adlevel DataOnly))))
              ((pattern (Var N)) (meta ((type_ UInt) (loc <opaque>) (adlevel DataOnly)))))))
-          (initialize true)))
->>>>>>> 2fea1427
+          (initialize true) (mem_pattern AoS)))
         (meta <opaque>))
        ((pattern
          (NRFunApp (CompilerInternal FnValidateSize)
@@ -305,17 +270,9 @@
           (decl_type
            (Sized
             (SMatrix AoS
-<<<<<<< HEAD
-             ((pattern (Var N))
-              (meta ((type_ UInt) (loc <opaque>) (adlevel DataOnly))))
-             ((pattern (Var N))
-              (meta ((type_ UInt) (loc <opaque>) (adlevel DataOnly)))))))
-          (initialize true) (mem_pattern AoS)))
-=======
              ((pattern (Var N)) (meta ((type_ UInt) (loc <opaque>) (adlevel DataOnly))))
              ((pattern (Var N)) (meta ((type_ UInt) (loc <opaque>) (adlevel DataOnly)))))))
-          (initialize true)))
->>>>>>> 2fea1427
+          (initialize true) (mem_pattern AoS)))
         (meta <opaque>))
        ((pattern
          (Profile "\"cov_exp_quad\""
@@ -467,13 +424,8 @@
        (meta ((type_ UReal) (loc <opaque>) (adlevel AutoDiffable))))))
     (meta <opaque>))
    ((pattern
-<<<<<<< HEAD
-     (Decl (decl_adtype AutoDiffable) (decl_id alpha)
-      (decl_type (Sized SReal)) (initialize true) (mem_pattern AoS)))
-=======
      (Decl (decl_adtype AutoDiffable) (decl_id alpha) (decl_type (Sized SReal))
-      (initialize true)))
->>>>>>> 2fea1427
+      (initialize true) (mem_pattern AoS)))
     (meta <opaque>))
    ((pattern
      (Assignment ((LVariable alpha) ()) UReal
@@ -490,13 +442,8 @@
        (meta ((type_ UReal) (loc <opaque>) (adlevel AutoDiffable))))))
     (meta <opaque>))
    ((pattern
-<<<<<<< HEAD
-     (Decl (decl_adtype AutoDiffable) (decl_id sigma)
-      (decl_type (Sized SReal)) (initialize true) (mem_pattern AoS)))
-=======
      (Decl (decl_adtype AutoDiffable) (decl_id sigma) (decl_type (Sized SReal))
-      (initialize true)))
->>>>>>> 2fea1427
+      (initialize true) (mem_pattern AoS)))
     (meta <opaque>))
    ((pattern
      (Assignment ((LVariable sigma) ()) UReal
@@ -535,17 +482,9 @@
           (decl_type
            (Sized
             (SMatrix AoS
-<<<<<<< HEAD
-             ((pattern (Var N))
-              (meta ((type_ UInt) (loc <opaque>) (adlevel DataOnly))))
-             ((pattern (Var N))
-              (meta ((type_ UInt) (loc <opaque>) (adlevel DataOnly)))))))
-          (initialize true) (mem_pattern AoS)))
-=======
              ((pattern (Var N)) (meta ((type_ UInt) (loc <opaque>) (adlevel DataOnly))))
              ((pattern (Var N)) (meta ((type_ UInt) (loc <opaque>) (adlevel DataOnly)))))))
-          (initialize true)))
->>>>>>> 2fea1427
+          (initialize true) (mem_pattern AoS)))
         (meta <opaque>))
        ((pattern
          (NRFunApp (CompilerInternal FnValidateSize)
@@ -568,17 +507,9 @@
           (decl_type
            (Sized
             (SMatrix AoS
-<<<<<<< HEAD
-             ((pattern (Var N))
-              (meta ((type_ UInt) (loc <opaque>) (adlevel DataOnly))))
-             ((pattern (Var N))
-              (meta ((type_ UInt) (loc <opaque>) (adlevel DataOnly)))))))
-          (initialize true) (mem_pattern AoS)))
-=======
              ((pattern (Var N)) (meta ((type_ UInt) (loc <opaque>) (adlevel DataOnly))))
              ((pattern (Var N)) (meta ((type_ UInt) (loc <opaque>) (adlevel DataOnly)))))))
-          (initialize true)))
->>>>>>> 2fea1427
+          (initialize true) (mem_pattern AoS)))
         (meta <opaque>))
        ((pattern
          (Profile "\"cov_exp_quad\""
@@ -844,13 +775,8 @@
       ()))
     (meta <opaque>))
    ((pattern
-<<<<<<< HEAD
-     (Decl (decl_adtype AutoDiffable) (decl_id alpha)
-      (decl_type (Sized SReal)) (initialize true) (mem_pattern AoS)))
-=======
      (Decl (decl_adtype AutoDiffable) (decl_id alpha) (decl_type (Sized SReal))
-      (initialize true)))
->>>>>>> 2fea1427
+      (initialize true) (mem_pattern AoS)))
     (meta <opaque>))
    ((pattern
      (Assignment ((LVariable alpha) ()) UReal
@@ -879,13 +805,8 @@
       ()))
     (meta <opaque>))
    ((pattern
-<<<<<<< HEAD
-     (Decl (decl_adtype AutoDiffable) (decl_id sigma)
-      (decl_type (Sized SReal)) (initialize true) (mem_pattern AoS)))
-=======
      (Decl (decl_adtype AutoDiffable) (decl_id sigma) (decl_type (Sized SReal))
-      (initialize true)))
->>>>>>> 2fea1427
+      (initialize true) (mem_pattern AoS)))
     (meta <opaque>))
    ((pattern
      (Assignment ((LVariable sigma) ()) UReal
@@ -936,13 +857,8 @@
       ()))
     (meta <opaque>))
    ((pattern
-<<<<<<< HEAD
-     (Decl (decl_adtype AutoDiffable) (decl_id alpha)
-      (decl_type (Sized SReal)) (initialize true) (mem_pattern AoS)))
-=======
      (Decl (decl_adtype AutoDiffable) (decl_id alpha) (decl_type (Sized SReal))
-      (initialize true)))
->>>>>>> 2fea1427
+      (initialize true) (mem_pattern AoS)))
     (meta <opaque>))
    ((pattern
      (Assignment ((LVariable alpha) ()) UReal
@@ -962,13 +878,8 @@
       ()))
     (meta <opaque>))
    ((pattern
-<<<<<<< HEAD
-     (Decl (decl_adtype AutoDiffable) (decl_id sigma)
-      (decl_type (Sized SReal)) (initialize true) (mem_pattern AoS)))
-=======
      (Decl (decl_adtype AutoDiffable) (decl_id sigma) (decl_type (Sized SReal))
-      (initialize true)))
->>>>>>> 2fea1427
+      (initialize true) (mem_pattern AoS)))
     (meta <opaque>))
    ((pattern
      (Assignment ((LVariable sigma) ()) UReal
