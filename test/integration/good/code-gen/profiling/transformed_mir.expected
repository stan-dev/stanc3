  $ ../../../../../../install/default/bin/stanc --debug-transformed-mir simple_function.stan
((functions_block ())
 (input_vars
  ((N SInt)
   (x
    (SArray SReal
     ((pattern (Var N))
      (meta ((type_ UInt) (loc <opaque>) (adlevel DataOnly))))))
   (y
    (SVector AoS
     ((pattern (Var N))
      (meta ((type_ UInt) (loc <opaque>) (adlevel DataOnly))))))))
 (prepare_data
  (((pattern
     (Decl (decl_adtype DataOnly) (decl_id pos__) (decl_type (Sized SInt))
      (initialize true)))
    (meta <opaque>))
   ((pattern
     (Assignment (LVariable pos__) UInt
      ((pattern (Lit Int 1))
       (meta ((type_ UInt) (loc <opaque>) (adlevel DataOnly))))))
    (meta <opaque>))
   ((pattern
     (Decl (decl_adtype DataOnly) (decl_id N) (decl_type (Sized SInt))
      (initialize true)))
    (meta <opaque>))
   ((pattern
     (Assignment (LVariable N) UInt
      ((pattern
        (Indexed
         ((pattern
           (FunApp (CompilerInternal FnReadData)
            (((pattern (Lit Str N))
              (meta ((type_ UInt) (loc <opaque>) (adlevel DataOnly)))))))
          (meta ((type_ (UArray UInt)) (loc <opaque>) (adlevel DataOnly))))
         ((Single
           ((pattern (Lit Int 1))
            (meta ((type_ UInt) (loc <opaque>) (adlevel DataOnly))))))))
       (meta ((type_ UInt) (loc <opaque>) (adlevel DataOnly))))))
    (meta <opaque>))
   ((pattern
     (NRFunApp
      (CompilerInternal
       (FnCheck
        (trans
         (Lower
          ((pattern (Lit Int 1))
           (meta ((type_ UInt) (loc <opaque>) (adlevel DataOnly))))))
        (var_name N)
        (var
         ((pattern (Var N))
          (meta ((type_ UInt) (loc <opaque>) (adlevel DataOnly)))))))
      (((pattern (Lit Int 1))
        (meta ((type_ UInt) (loc <opaque>) (adlevel DataOnly)))))))
    (meta <opaque>))
   ((pattern
     (NRFunApp (CompilerInternal FnValidateSize)
      (((pattern (Lit Str x))
        (meta ((type_ UInt) (loc <opaque>) (adlevel DataOnly))))
       ((pattern (Lit Str N))
        (meta ((type_ UInt) (loc <opaque>) (adlevel DataOnly))))
       ((pattern (Var N))
        (meta ((type_ UInt) (loc <opaque>) (adlevel DataOnly)))))))
    (meta <opaque>))
   ((pattern
     (Decl (decl_adtype DataOnly) (decl_id x)
      (decl_type
       (Sized
        (SArray SReal
         ((pattern (Var N))
          (meta ((type_ UInt) (loc <opaque>) (adlevel DataOnly)))))))
      (initialize true)))
    (meta <opaque>))
   ((pattern
     (Assignment (LVariable x) (UArray UReal)
      ((pattern
        (FunApp (CompilerInternal FnReadData)
         (((pattern (Lit Str x))
           (meta ((type_ (UArray UReal)) (loc <opaque>) (adlevel DataOnly)))))))
       (meta ((type_ (UArray UReal)) (loc <opaque>) (adlevel DataOnly))))))
    (meta <opaque>))
   ((pattern
     (NRFunApp (CompilerInternal FnValidateSize)
      (((pattern (Lit Str y))
        (meta ((type_ UInt) (loc <opaque>) (adlevel DataOnly))))
       ((pattern (Lit Str N))
        (meta ((type_ UInt) (loc <opaque>) (adlevel DataOnly))))
       ((pattern (Var N))
        (meta ((type_ UInt) (loc <opaque>) (adlevel DataOnly)))))))
    (meta <opaque>))
   ((pattern
     (Decl (decl_adtype DataOnly) (decl_id y)
      (decl_type
       (Sized
        (SVector AoS
         ((pattern (Var N))
          (meta ((type_ UInt) (loc <opaque>) (adlevel DataOnly)))))))
      (initialize true)))
    (meta <opaque>))
   ((pattern
     (Block
      (((pattern
         (Decl (decl_adtype AutoDiffable) (decl_id y_flat__)
          (decl_type (Unsized (UArray UReal))) (initialize false)))
        (meta <opaque>))
       ((pattern
         (Assignment (LVariable y_flat__) (UArray UReal)
          ((pattern
            (FunApp (CompilerInternal FnReadData)
             (((pattern (Lit Str y))
               (meta ((type_ UVector) (loc <opaque>) (adlevel DataOnly)))))))
           (meta ((type_ (UArray UReal)) (loc <opaque>) (adlevel DataOnly))))))
        (meta <opaque>))
       ((pattern
         (Assignment (LVariable pos__) UInt
          ((pattern (Lit Int 1))
           (meta ((type_ UInt) (loc <opaque>) (adlevel DataOnly))))))
        (meta <opaque>))
       ((pattern
         (For (loopvar sym1__)
          (lower
           ((pattern (Lit Int 1))
            (meta ((type_ UInt) (loc <opaque>) (adlevel DataOnly)))))
          (upper
           ((pattern (Var N))
            (meta ((type_ UInt) (loc <opaque>) (adlevel DataOnly)))))
          (body
           ((pattern
             (Block
              (((pattern
                 (Assignment
                  (LIndexed (LVariable y)
                   ((Single
                     ((pattern (Var sym1__))
                      (meta ((type_ UInt) (loc <opaque>) (adlevel DataOnly)))))))
                  UVector
                  ((pattern
                    (Indexed
                     ((pattern (Var y_flat__))
                      (meta
                       ((type_ (UArray UReal)) (loc <opaque>)
                        (adlevel DataOnly))))
                     ((Single
                       ((pattern (Var pos__))
                        (meta
                         ((type_ UInt) (loc <opaque>) (adlevel DataOnly))))))))
                   (meta ((type_ UReal) (loc <opaque>) (adlevel DataOnly))))))
                (meta <opaque>))
               ((pattern
                 (Assignment (LVariable pos__) UInt
                  ((pattern
                    (FunApp (StanLib Plus__ FnPlain AoS)
                     (((pattern (Var pos__))
                       (meta
                        ((type_ UInt) (loc <opaque>) (adlevel DataOnly))))
                      ((pattern (Lit Int 1))
                       (meta
                        ((type_ UInt) (loc <opaque>) (adlevel DataOnly)))))))
                   (meta ((type_ UInt) (loc <opaque>) (adlevel DataOnly))))))
                (meta <opaque>)))))
            (meta <opaque>)))))
        (meta <opaque>)))))
    (meta <opaque>))
   ((pattern
     (Decl (decl_adtype DataOnly) (decl_id sum_y) (decl_type (Sized SReal))
      (initialize true)))
    (meta <opaque>))
   ((pattern
     (Profile "\"sum\""
      (((pattern
         (Assignment (LVariable sum_y) UReal
          ((pattern
            (FunApp (StanLib sum FnPlain AoS)
             (((pattern (Var y))
               (meta ((type_ UVector) (loc <opaque>) (adlevel DataOnly)))))))
           (meta ((type_ UReal) (loc <opaque>) (adlevel DataOnly))))))
        (meta <opaque>)))))
    (meta <opaque>))))
 (log_prob
  (((pattern
     (Decl (decl_adtype AutoDiffable) (decl_id rho) (decl_type (Sized SReal))
      (initialize true)))
    (meta <opaque>))
   ((pattern
     (Assignment (LVariable rho) UReal
      ((pattern
        (FunApp
         (CompilerInternal
          (FnReadParam
           (constrain
            (Lower
             ((pattern (Lit Int 0))
              (meta ((type_ UInt) (loc <opaque>) (adlevel DataOnly))))))
           (dims ()) (mem_pattern AoS)))
         ()))
       (meta ((type_ UReal) (loc <opaque>) (adlevel AutoDiffable))))))
    (meta <opaque>))
   ((pattern
     (Decl (decl_adtype AutoDiffable) (decl_id alpha)
      (decl_type (Sized SReal)) (initialize true)))
    (meta <opaque>))
   ((pattern
     (Assignment (LVariable alpha) UReal
      ((pattern
        (FunApp
         (CompilerInternal
          (FnReadParam
           (constrain
            (Lower
             ((pattern (Lit Int 0))
              (meta ((type_ UInt) (loc <opaque>) (adlevel DataOnly))))))
           (dims ()) (mem_pattern AoS)))
         ()))
       (meta ((type_ UReal) (loc <opaque>) (adlevel AutoDiffable))))))
    (meta <opaque>))
   ((pattern
     (Decl (decl_adtype AutoDiffable) (decl_id sigma)
      (decl_type (Sized SReal)) (initialize true)))
    (meta <opaque>))
   ((pattern
     (Assignment (LVariable sigma) UReal
      ((pattern
        (FunApp
         (CompilerInternal
          (FnReadParam
           (constrain
            (Lower
             ((pattern (Lit Int 0))
              (meta ((type_ UInt) (loc <opaque>) (adlevel DataOnly))))))
           (dims ()) (mem_pattern AoS)))
         ()))
       (meta ((type_ UReal) (loc <opaque>) (adlevel AutoDiffable))))))
    (meta <opaque>))
   ((pattern
     (Block
      (((pattern
         (NRFunApp (CompilerInternal FnValidateSize)
          (((pattern (Lit Str cov))
            (meta ((type_ UInt) (loc <opaque>) (adlevel DataOnly))))
           ((pattern (Lit Str N))
            (meta ((type_ UInt) (loc <opaque>) (adlevel DataOnly))))
           ((pattern (Var N))
            (meta ((type_ UInt) (loc <opaque>) (adlevel DataOnly)))))))
        (meta <opaque>))
       ((pattern
         (NRFunApp (CompilerInternal FnValidateSize)
          (((pattern (Lit Str cov))
            (meta ((type_ UInt) (loc <opaque>) (adlevel DataOnly))))
           ((pattern (Lit Str N))
            (meta ((type_ UInt) (loc <opaque>) (adlevel DataOnly))))
           ((pattern (Var N))
            (meta ((type_ UInt) (loc <opaque>) (adlevel DataOnly)))))))
        (meta <opaque>))
       ((pattern
         (Decl (decl_adtype AutoDiffable) (decl_id cov)
          (decl_type
           (Sized
            (SMatrix AoS
             ((pattern (Var N))
              (meta ((type_ UInt) (loc <opaque>) (adlevel DataOnly))))
             ((pattern (Var N))
              (meta ((type_ UInt) (loc <opaque>) (adlevel DataOnly)))))))
          (initialize true)))
        (meta <opaque>))
       ((pattern
         (NRFunApp (CompilerInternal FnValidateSize)
          (((pattern (Lit Str L_cov))
            (meta ((type_ UInt) (loc <opaque>) (adlevel DataOnly))))
           ((pattern (Lit Str N))
            (meta ((type_ UInt) (loc <opaque>) (adlevel DataOnly))))
           ((pattern (Var N))
            (meta ((type_ UInt) (loc <opaque>) (adlevel DataOnly)))))))
        (meta <opaque>))
       ((pattern
         (NRFunApp (CompilerInternal FnValidateSize)
          (((pattern (Lit Str L_cov))
            (meta ((type_ UInt) (loc <opaque>) (adlevel DataOnly))))
           ((pattern (Lit Str N))
            (meta ((type_ UInt) (loc <opaque>) (adlevel DataOnly))))
           ((pattern (Var N))
            (meta ((type_ UInt) (loc <opaque>) (adlevel DataOnly)))))))
        (meta <opaque>))
       ((pattern
         (Decl (decl_adtype AutoDiffable) (decl_id L_cov)
          (decl_type
           (Sized
            (SMatrix AoS
             ((pattern (Var N))
              (meta ((type_ UInt) (loc <opaque>) (adlevel DataOnly))))
             ((pattern (Var N))
              (meta ((type_ UInt) (loc <opaque>) (adlevel DataOnly)))))))
          (initialize true)))
        (meta <opaque>))
       ((pattern
         (Profile "\"cov_exp_quad\""
          (((pattern
             (Assignment (LVariable cov) UMatrix
              ((pattern
                (FunApp (StanLib Plus__ FnPlain AoS)
                 (((pattern
                    (FunApp (StanLib gp_exp_quad_cov FnPlain AoS)
                     (((pattern (Var x))
                       (meta
                        ((type_ (UArray UReal)) (loc <opaque>)
                         (adlevel DataOnly))))
                      ((pattern (Var alpha))
                       (meta
                        ((type_ UReal) (loc <opaque>) (adlevel AutoDiffable))))
                      ((pattern (Var rho))
                       (meta
                        ((type_ UReal) (loc <opaque>) (adlevel AutoDiffable)))))))
                   (meta
                    ((type_ UMatrix) (loc <opaque>) (adlevel AutoDiffable))))
                  ((pattern
                    (FunApp (StanLib diag_matrix FnPlain AoS)
                     (((pattern
                        (FunApp (StanLib rep_vector FnPlain AoS)
                         (((pattern (Var sigma))
                           (meta
                            ((type_ UReal) (loc <opaque>)
                             (adlevel AutoDiffable))))
                          ((pattern (Var N))
                           (meta
                            ((type_ UInt) (loc <opaque>) (adlevel DataOnly)))))))
                       (meta
                        ((type_ UVector) (loc <opaque>)
                         (adlevel AutoDiffable)))))))
                   (meta
                    ((type_ UMatrix) (loc <opaque>) (adlevel AutoDiffable)))))))
               (meta ((type_ UMatrix) (loc <opaque>) (adlevel AutoDiffable))))))
            (meta <opaque>)))))
        (meta <opaque>))
       ((pattern
         (Profile "\"cholesky_decompose\""
          (((pattern
             (Assignment (LVariable L_cov) UMatrix
              ((pattern
                (FunApp (StanLib cholesky_decompose FnPlain AoS)
                 (((pattern (Var cov))
                   (meta
                    ((type_ UMatrix) (loc <opaque>) (adlevel AutoDiffable)))))))
               (meta ((type_ UMatrix) (loc <opaque>) (adlevel AutoDiffable))))))
            (meta <opaque>)))))
        (meta <opaque>))
       ((pattern
         (Profile "\"likelihood\""
          (((pattern
             (Profile "\"priors\""
              (((pattern
                 (TargetPE
                  ((pattern
                    (FunApp (StanLib gamma_lpdf (FnLpdf true) AoS)
                     (((pattern (Var rho))
                       (meta
                        ((type_ UReal) (loc <opaque>) (adlevel AutoDiffable))))
                      ((pattern (Lit Int 25))
                       (meta
                        ((type_ UInt) (loc <opaque>) (adlevel DataOnly))))
                      ((pattern (Lit Int 4))
                       (meta
                        ((type_ UInt) (loc <opaque>) (adlevel DataOnly)))))))
                   (meta
                    ((type_ UReal) (loc <opaque>) (adlevel AutoDiffable))))))
                (meta <opaque>))
               ((pattern
                 (TargetPE
                  ((pattern
                    (FunApp (StanLib normal_lpdf (FnLpdf true) AoS)
                     (((pattern (Var alpha))
                       (meta
                        ((type_ UReal) (loc <opaque>) (adlevel AutoDiffable))))
                      ((pattern (Lit Int 0))
                       (meta
                        ((type_ UInt) (loc <opaque>) (adlevel DataOnly))))
                      ((pattern (Lit Int 2))
                       (meta
                        ((type_ UInt) (loc <opaque>) (adlevel DataOnly)))))))
                   (meta
                    ((type_ UReal) (loc <opaque>) (adlevel AutoDiffable))))))
                (meta <opaque>))
               ((pattern
                 (TargetPE
                  ((pattern
                    (FunApp (StanLib normal_lpdf (FnLpdf true) AoS)
                     (((pattern (Var sigma))
                       (meta
                        ((type_ UReal) (loc <opaque>) (adlevel AutoDiffable))))
                      ((pattern (Lit Int 0))
                       (meta
                        ((type_ UInt) (loc <opaque>) (adlevel DataOnly))))
                      ((pattern (Lit Int 1))
                       (meta
                        ((type_ UInt) (loc <opaque>) (adlevel DataOnly)))))))
                   (meta
                    ((type_ UReal) (loc <opaque>) (adlevel AutoDiffable))))))
                (meta <opaque>)))))
            (meta <opaque>))
           ((pattern
             (Profile "\"multi_normal_cholesky\""
              (((pattern
                 (TargetPE
                  ((pattern
                    (FunApp
                     (StanLib multi_normal_cholesky_lpdf (FnLpdf true) AoS)
                     (((pattern (Var y))
                       (meta
                        ((type_ UVector) (loc <opaque>) (adlevel DataOnly))))
                      ((pattern
                        (FunApp (StanLib rep_vector FnPlain AoS)
                         (((pattern
                            (Promotion
                             ((pattern (Lit Int 0))
                              (meta
                               ((type_ UInt) (loc <opaque>)
                                (adlevel DataOnly))))
                             UReal DataOnly))
                           (meta
                            ((type_ UReal) (loc <opaque>) (adlevel DataOnly))))
                          ((pattern (Var N))
                           (meta
                            ((type_ UInt) (loc <opaque>) (adlevel DataOnly)))))))
                       (meta
                        ((type_ UVector) (loc <opaque>) (adlevel DataOnly))))
                      ((pattern (Var L_cov))
                       (meta
                        ((type_ UMatrix) (loc <opaque>)
                         (adlevel AutoDiffable)))))))
                   (meta
                    ((type_ UReal) (loc <opaque>) (adlevel AutoDiffable))))))
                (meta <opaque>)))))
            (meta <opaque>)))))
        (meta <opaque>)))))
    (meta <opaque>))))
 (generate_quantities
  (((pattern
     (Decl (decl_adtype DataOnly) (decl_id rho) (decl_type (Sized SReal))
      (initialize true)))
    (meta <opaque>))
   ((pattern
     (Assignment (LVariable rho) UReal
      ((pattern
        (FunApp
         (CompilerInternal
          (FnReadParam
           (constrain
            (Lower
             ((pattern (Lit Int 0))
              (meta ((type_ UInt) (loc <opaque>) (adlevel DataOnly))))))
           (dims ()) (mem_pattern AoS)))
         ()))
       (meta ((type_ UReal) (loc <opaque>) (adlevel AutoDiffable))))))
    (meta <opaque>))
   ((pattern
     (Decl (decl_adtype DataOnly) (decl_id alpha) (decl_type (Sized SReal))
      (initialize true)))
    (meta <opaque>))
   ((pattern
     (Assignment (LVariable alpha) UReal
      ((pattern
        (FunApp
         (CompilerInternal
          (FnReadParam
           (constrain
            (Lower
             ((pattern (Lit Int 0))
              (meta ((type_ UInt) (loc <opaque>) (adlevel DataOnly))))))
           (dims ()) (mem_pattern AoS)))
         ()))
       (meta ((type_ UReal) (loc <opaque>) (adlevel AutoDiffable))))))
    (meta <opaque>))
   ((pattern
     (Decl (decl_adtype DataOnly) (decl_id sigma) (decl_type (Sized SReal))
      (initialize true)))
    (meta <opaque>))
   ((pattern
     (Assignment (LVariable sigma) UReal
      ((pattern
        (FunApp
         (CompilerInternal
          (FnReadParam
           (constrain
            (Lower
             ((pattern (Lit Int 0))
              (meta ((type_ UInt) (loc <opaque>) (adlevel DataOnly))))))
           (dims ()) (mem_pattern AoS)))
         ()))
       (meta ((type_ UReal) (loc <opaque>) (adlevel AutoDiffable))))))
    (meta <opaque>))
   ((pattern
     (NRFunApp
      (CompilerInternal
       (FnWriteParam (unconstrain_opt ())
        (var
         ((pattern (Var rho))
          (meta ((type_ UReal) (loc <opaque>) (adlevel DataOnly)))))))
      ()))
    (meta <opaque>))
   ((pattern
     (NRFunApp
      (CompilerInternal
       (FnWriteParam (unconstrain_opt ())
        (var
         ((pattern (Var alpha))
          (meta ((type_ UReal) (loc <opaque>) (adlevel DataOnly)))))))
      ()))
    (meta <opaque>))
   ((pattern
     (NRFunApp
      (CompilerInternal
       (FnWriteParam (unconstrain_opt ())
        (var
         ((pattern (Var sigma))
          (meta ((type_ UReal) (loc <opaque>) (adlevel DataOnly)))))))
      ()))
    (meta <opaque>))
   ((pattern
     (IfElse
      ((pattern
        (FunApp (StanLib PNot__ FnPlain AoS)
         (((pattern
            (EOr
             ((pattern (Var emit_transformed_parameters__))
              (meta ((type_ UInt) (loc <opaque>) (adlevel DataOnly))))
             ((pattern (Var emit_generated_quantities__))
              (meta ((type_ UInt) (loc <opaque>) (adlevel DataOnly))))))
           (meta ((type_ UInt) (loc <opaque>) (adlevel DataOnly)))))))
       (meta ((type_ UInt) (loc <opaque>) (adlevel DataOnly))))
      ((pattern (Block (((pattern (Return ())) (meta <opaque>)))))
       (meta <opaque>))
      ()))
    (meta <opaque>))
   ((pattern
     (IfElse
      ((pattern
        (FunApp (StanLib PNot__ FnPlain AoS)
         (((pattern (Var emit_generated_quantities__))
           (meta ((type_ UInt) (loc <opaque>) (adlevel DataOnly)))))))
       (meta ((type_ UInt) (loc <opaque>) (adlevel DataOnly))))
      ((pattern (Block (((pattern (Return ())) (meta <opaque>)))))
       (meta <opaque>))
      ()))
    (meta <opaque>))))
 (transform_inits
  (((pattern
     (Decl (decl_adtype DataOnly) (decl_id pos__) (decl_type (Sized SInt))
      (initialize true)))
    (meta <opaque>))
   ((pattern
     (Assignment (LVariable pos__) UInt
      ((pattern (Lit Int 1))
       (meta ((type_ UInt) (loc <opaque>) (adlevel DataOnly))))))
    (meta <opaque>))
   ((pattern
     (Decl (decl_adtype AutoDiffable) (decl_id rho) (decl_type (Sized SReal))
      (initialize true)))
    (meta <opaque>))
   ((pattern
<<<<<<< HEAD
     (Assignment (LVariable rho) UReal
      ((pattern (FunApp (CompilerInternal FnReadDataSerializer) ()))
=======
     (Assignment (rho UReal ())
      ((pattern
        (Indexed
         ((pattern
           (FunApp (CompilerInternal FnReadData)
            (((pattern (Lit Str rho))
              (meta ((type_ UReal) (loc <opaque>) (adlevel DataOnly)))))))
          (meta ((type_ (UArray UReal)) (loc <opaque>) (adlevel DataOnly))))
         ((Single
           ((pattern (Lit Int 1))
            (meta ((type_ UInt) (loc <opaque>) (adlevel DataOnly))))))))
       (meta ((type_ UReal) (loc <opaque>) (adlevel DataOnly))))))
    (meta <opaque>))
   ((pattern
     (NRFunApp
      (CompilerInternal
       (FnWriteParam
        (unconstrain_opt
         ((Lower
           ((pattern (Lit Int 0))
            (meta ((type_ UInt) (loc <opaque>) (adlevel DataOnly)))))))
        (var
         ((pattern (Var rho))
          (meta ((type_ UReal) (loc <opaque>) (adlevel DataOnly)))))))
      ()))
    (meta <opaque>))
   ((pattern
     (Decl (decl_adtype AutoDiffable) (decl_id alpha)
      (decl_type (Sized SReal)) (initialize true)))
    (meta <opaque>))
   ((pattern
     (Assignment (alpha UReal ())
      ((pattern
        (Indexed
         ((pattern
           (FunApp (CompilerInternal FnReadData)
            (((pattern (Lit Str alpha))
              (meta ((type_ UReal) (loc <opaque>) (adlevel DataOnly)))))))
          (meta ((type_ (UArray UReal)) (loc <opaque>) (adlevel DataOnly))))
         ((Single
           ((pattern (Lit Int 1))
            (meta ((type_ UInt) (loc <opaque>) (adlevel DataOnly))))))))
       (meta ((type_ UReal) (loc <opaque>) (adlevel DataOnly))))))
    (meta <opaque>))
   ((pattern
     (NRFunApp
      (CompilerInternal
       (FnWriteParam
        (unconstrain_opt
         ((Lower
           ((pattern (Lit Int 0))
            (meta ((type_ UInt) (loc <opaque>) (adlevel DataOnly)))))))
        (var
         ((pattern (Var alpha))
          (meta ((type_ UReal) (loc <opaque>) (adlevel DataOnly)))))))
      ()))
    (meta <opaque>))
   ((pattern
     (Decl (decl_adtype AutoDiffable) (decl_id sigma)
      (decl_type (Sized SReal)) (initialize true)))
    (meta <opaque>))
   ((pattern
     (Assignment (sigma UReal ())
      ((pattern
        (Indexed
         ((pattern
           (FunApp (CompilerInternal FnReadData)
            (((pattern (Lit Str sigma))
              (meta ((type_ UReal) (loc <opaque>) (adlevel DataOnly)))))))
          (meta ((type_ (UArray UReal)) (loc <opaque>) (adlevel DataOnly))))
         ((Single
           ((pattern (Lit Int 1))
            (meta ((type_ UInt) (loc <opaque>) (adlevel DataOnly))))))))
       (meta ((type_ UReal) (loc <opaque>) (adlevel DataOnly))))))
    (meta <opaque>))
   ((pattern
     (NRFunApp
      (CompilerInternal
       (FnWriteParam
        (unconstrain_opt
         ((Lower
           ((pattern (Lit Int 0))
            (meta ((type_ UInt) (loc <opaque>) (adlevel DataOnly)))))))
        (var
         ((pattern (Var sigma))
          (meta ((type_ UReal) (loc <opaque>) (adlevel DataOnly)))))))
      ()))
    (meta <opaque>))))
 (unconstrain_array
  (((pattern
     (Decl (decl_adtype DataOnly) (decl_id pos__) (decl_type (Sized SInt))
      (initialize true)))
    (meta <opaque>))
   ((pattern
     (Assignment (pos__ UInt ())
      ((pattern (Lit Int 1))
       (meta ((type_ UInt) (loc <opaque>) (adlevel DataOnly))))))
    (meta <opaque>))
   ((pattern
     (Decl (decl_adtype AutoDiffable) (decl_id rho) (decl_type (Sized SReal))
      (initialize true)))
    (meta <opaque>))
   ((pattern
     (Assignment (rho UReal ())
      ((pattern (FunApp (CompilerInternal FnReadDeserializer) ()))
>>>>>>> d639c9b6
       (meta ((type_ UReal) (loc <opaque>) (adlevel AutoDiffable))))))
    (meta <opaque>))
   ((pattern
     (NRFunApp
      (CompilerInternal
       (FnWriteParam
        (unconstrain_opt
         ((Lower
           ((pattern (Lit Int 0))
            (meta ((type_ UInt) (loc <opaque>) (adlevel DataOnly)))))))
        (var
         ((pattern (Var rho))
          (meta ((type_ UReal) (loc <opaque>) (adlevel DataOnly)))))))
      ()))
    (meta <opaque>))
   ((pattern
     (Decl (decl_adtype AutoDiffable) (decl_id alpha)
      (decl_type (Sized SReal)) (initialize true)))
    (meta <opaque>))
   ((pattern
<<<<<<< HEAD
     (Assignment (LVariable alpha) UReal
      ((pattern (FunApp (CompilerInternal FnReadDataSerializer) ()))
=======
     (Assignment (alpha UReal ())
      ((pattern (FunApp (CompilerInternal FnReadDeserializer) ()))
>>>>>>> d639c9b6
       (meta ((type_ UReal) (loc <opaque>) (adlevel AutoDiffable))))))
    (meta <opaque>))
   ((pattern
     (NRFunApp
      (CompilerInternal
       (FnWriteParam
        (unconstrain_opt
         ((Lower
           ((pattern (Lit Int 0))
            (meta ((type_ UInt) (loc <opaque>) (adlevel DataOnly)))))))
        (var
         ((pattern (Var alpha))
          (meta ((type_ UReal) (loc <opaque>) (adlevel DataOnly)))))))
      ()))
    (meta <opaque>))
   ((pattern
     (Decl (decl_adtype AutoDiffable) (decl_id sigma)
      (decl_type (Sized SReal)) (initialize true)))
    (meta <opaque>))
   ((pattern
<<<<<<< HEAD
     (Assignment (LVariable sigma) UReal
      ((pattern (FunApp (CompilerInternal FnReadDataSerializer) ()))
=======
     (Assignment (sigma UReal ())
      ((pattern (FunApp (CompilerInternal FnReadDeserializer) ()))
>>>>>>> d639c9b6
       (meta ((type_ UReal) (loc <opaque>) (adlevel AutoDiffable))))))
    (meta <opaque>))
   ((pattern
     (NRFunApp
      (CompilerInternal
       (FnWriteParam
        (unconstrain_opt
         ((Lower
           ((pattern (Lit Int 0))
            (meta ((type_ UInt) (loc <opaque>) (adlevel DataOnly)))))))
        (var
         ((pattern (Var sigma))
          (meta ((type_ UReal) (loc <opaque>) (adlevel DataOnly)))))))
      ()))
    (meta <opaque>))))
 (output_vars
  ((rho
    ((out_unconstrained_st SReal) (out_constrained_st SReal)
     (out_block Parameters)
     (out_trans
      (Lower
       ((pattern (Lit Int 0))
        (meta ((type_ UInt) (loc <opaque>) (adlevel DataOnly))))))))
   (alpha
    ((out_unconstrained_st SReal) (out_constrained_st SReal)
     (out_block Parameters)
     (out_trans
      (Lower
       ((pattern (Lit Int 0))
        (meta ((type_ UInt) (loc <opaque>) (adlevel DataOnly))))))))
   (sigma
    ((out_unconstrained_st SReal) (out_constrained_st SReal)
     (out_block Parameters)
     (out_trans
      (Lower
       ((pattern (Lit Int 0))
        (meta ((type_ UInt) (loc <opaque>) (adlevel DataOnly))))))))))
 (prog_name simple_function_model) (prog_path simple_function.stan))<|MERGE_RESOLUTION|>--- conflicted
+++ resolved
@@ -555,11 +555,7 @@
       (initialize true)))
     (meta <opaque>))
    ((pattern
-<<<<<<< HEAD
      (Assignment (LVariable rho) UReal
-      ((pattern (FunApp (CompilerInternal FnReadDataSerializer) ()))
-=======
-     (Assignment (rho UReal ())
       ((pattern
         (Indexed
          ((pattern
@@ -590,7 +586,7 @@
       (decl_type (Sized SReal)) (initialize true)))
     (meta <opaque>))
    ((pattern
-     (Assignment (alpha UReal ())
+     (Assignment (LVariable alpha) UReal
       ((pattern
         (Indexed
          ((pattern
@@ -621,7 +617,7 @@
       (decl_type (Sized SReal)) (initialize true)))
     (meta <opaque>))
    ((pattern
-     (Assignment (sigma UReal ())
+     (Assignment (LVariable sigma) UReal
       ((pattern
         (Indexed
          ((pattern
@@ -653,7 +649,7 @@
       (initialize true)))
     (meta <opaque>))
    ((pattern
-     (Assignment (pos__ UInt ())
+     (Assignment (LVariable pos__) UInt
       ((pattern (Lit Int 1))
        (meta ((type_ UInt) (loc <opaque>) (adlevel DataOnly))))))
     (meta <opaque>))
@@ -662,9 +658,8 @@
       (initialize true)))
     (meta <opaque>))
    ((pattern
-     (Assignment (rho UReal ())
+     (Assignment (LVariable rho) UReal
       ((pattern (FunApp (CompilerInternal FnReadDeserializer) ()))
->>>>>>> d639c9b6
        (meta ((type_ UReal) (loc <opaque>) (adlevel AutoDiffable))))))
     (meta <opaque>))
    ((pattern
@@ -685,13 +680,8 @@
       (decl_type (Sized SReal)) (initialize true)))
     (meta <opaque>))
    ((pattern
-<<<<<<< HEAD
      (Assignment (LVariable alpha) UReal
-      ((pattern (FunApp (CompilerInternal FnReadDataSerializer) ()))
-=======
-     (Assignment (alpha UReal ())
       ((pattern (FunApp (CompilerInternal FnReadDeserializer) ()))
->>>>>>> d639c9b6
        (meta ((type_ UReal) (loc <opaque>) (adlevel AutoDiffable))))))
     (meta <opaque>))
    ((pattern
@@ -712,13 +702,8 @@
       (decl_type (Sized SReal)) (initialize true)))
     (meta <opaque>))
    ((pattern
-<<<<<<< HEAD
      (Assignment (LVariable sigma) UReal
-      ((pattern (FunApp (CompilerInternal FnReadDataSerializer) ()))
-=======
-     (Assignment (sigma UReal ())
       ((pattern (FunApp (CompilerInternal FnReadDeserializer) ()))
->>>>>>> d639c9b6
        (meta ((type_ UReal) (loc <opaque>) (adlevel AutoDiffable))))))
     (meta <opaque>))
    ((pattern
