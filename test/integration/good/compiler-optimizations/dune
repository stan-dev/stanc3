--- conflicted
+++ resolved
@@ -34,14 +34,16 @@
    %{targets}
    (run %{bin:run_bin_on_args} "%{bin:stanc} --O --print-cpp" %{stanfiles}))))
 
-<<<<<<< HEAD
-(alias
- (name runtest)
- (action (diff cpp.expected cpp.output)))
+(rule
+ (alias runtest)
+ (action
+  (diff cpp.expected cpp.output)))
 
 (rule
  (targets cppO1.output)
- (deps (package stanc) (:stanfiles
+ (deps
+  (package stanc)
+  (:stanfiles
    optimizations.stan
    expr-prop-fail8.stan
    lcm-experiment2.stan
@@ -69,15 +71,11 @@
    ad-level-failing.stan
    lupdf-inlining.stan))
  (action
-  (with-stdout-to %{targets}
+  (with-stdout-to
+   %{targets}
    (run %{bin:run_bin_on_args} "%{bin:stanc} -O1 --print-cpp" %{stanfiles}))))
 
-(alias
- (name runtest)
- (action (diff cppO1.expected cppO1.output)))
-=======
 (rule
  (alias runtest)
  (action
-  (diff cpp.expected cpp.output)))
->>>>>>> 0b56fab3
+  (diff cppO1.expected cppO1.output)))