(rule
 (targets cpp.output)
<<<<<<< HEAD
 (deps (package stanc) (:stanfiles
   optimizations.stan
   expr-prop-fail8.stan
   lcm-experiment2.stan
   expr-prop-fail7.stan
   expr-prop-experiment2.stan
   lcm-experiment.stan
   expr-prop-fail6.stan
   expr-prop-experiment.stan
   expr-prop-fail5.stan
   expr-prop-fail4.stan
   lcm-fails2.stan
   lcm-fails.stan
   unroll-limit.stan
   expr-prop-fail3.stan
   expr-prop-fail2.stan
   inlining-fail2.stan
   dce-fail.stan
   partial-eval.stan
   copy_fail.stan
   fails-test.stan
   off-small.stan
   off-dce.stan
   stalled1-failure.stan
   expr-prop-fail.stan
   ad-level-failing.stan
   lupdf-inlining.stan
   unenforce-initialize.stan))
=======
 (deps
  (package stanc)
  (:stanfiles optimizations.stan expr-prop-fail8.stan lcm-experiment2.stan
    expr-prop-fail7.stan expr-prop-experiment2.stan lcm-experiment.stan
    expr-prop-fail6.stan expr-prop-experiment.stan expr-prop-fail5.stan
    expr-prop-fail4.stan lcm-fails2.stan lcm-fails.stan unroll-limit.stan
    expr-prop-fail3.stan expr-prop-fail2.stan inlining-fail2.stan
    dce-fail.stan partial-eval.stan copy_fail.stan fails-test.stan
    off-small.stan off-dce.stan stalled1-failure.stan expr-prop-fail.stan
    ad-level-failing.stan lupdf-inlining.stan))
>>>>>>> 146fee29
 (action
  (with-stdout-to
   %{targets}
   (run %{bin:run_bin_on_args} "%{bin:stanc} --O --print-cpp" %{stanfiles}))))

(rule
 (alias runtest)
 (action
  (diff cpp.expected cpp.output)))<|MERGE_RESOLUTION|>--- conflicted
+++ resolved
@@ -1,35 +1,5 @@
 (rule
  (targets cpp.output)
-<<<<<<< HEAD
- (deps (package stanc) (:stanfiles
-   optimizations.stan
-   expr-prop-fail8.stan
-   lcm-experiment2.stan
-   expr-prop-fail7.stan
-   expr-prop-experiment2.stan
-   lcm-experiment.stan
-   expr-prop-fail6.stan
-   expr-prop-experiment.stan
-   expr-prop-fail5.stan
-   expr-prop-fail4.stan
-   lcm-fails2.stan
-   lcm-fails.stan
-   unroll-limit.stan
-   expr-prop-fail3.stan
-   expr-prop-fail2.stan
-   inlining-fail2.stan
-   dce-fail.stan
-   partial-eval.stan
-   copy_fail.stan
-   fails-test.stan
-   off-small.stan
-   off-dce.stan
-   stalled1-failure.stan
-   expr-prop-fail.stan
-   ad-level-failing.stan
-   lupdf-inlining.stan
-   unenforce-initialize.stan))
-=======
  (deps
   (package stanc)
   (:stanfiles optimizations.stan expr-prop-fail8.stan lcm-experiment2.stan
@@ -39,8 +9,7 @@
     expr-prop-fail3.stan expr-prop-fail2.stan inlining-fail2.stan
     dce-fail.stan partial-eval.stan copy_fail.stan fails-test.stan
     off-small.stan off-dce.stan stalled1-failure.stan expr-prop-fail.stan
-    ad-level-failing.stan lupdf-inlining.stan))
->>>>>>> 146fee29
+    ad-level-failing.stan lupdf-inlining.stan unenforce-initialize.stan))
  (action
   (with-stdout-to
    %{targets}
