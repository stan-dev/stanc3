--- conflicted
+++ resolved
@@ -651,7 +651,7 @@
     itself.
 Warning in 'self-assign.stan', line 24, column 2: Assignment of variable to
     itself during declaration. This is almost certainly a bug.
-<<<<<<< HEAD
+[exit 0]
   $ ../../../../../install/default/bin/stanc --auto-format unknown_annotation.stan
 parameters {
   @not_a_real_annotation real unused;
@@ -659,9 +659,7 @@
 
 Warning in 'unknown_annotation.stan', line 2, column 31: Unknown annotation
     'not_a_real_annotation' will be ignored by the compiler
-=======
-[exit 0]
->>>>>>> fc6249f2
+[exit 0]
   $ ../../../../../install/default/bin/stanc --auto-format unreachable_statement.stan
 functions {
   void foo(real x) {
