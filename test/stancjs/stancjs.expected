--- conflicted
+++ resolved
@@ -25,7 +25,6 @@
   y ~ normal(0, 1);
 }
 
-<<<<<<< HEAD
 transformed data {
   real a = lmultiply(4, 5);
 }
@@ -45,14 +44,13 @@
 model {
   y ~ normal(0, 1);
 }
-=======
+
 $ node data-generation.js
 dim(x) = (3, 4)
 dim(y) = (5, 2, 4)
 dim(z) = (3, 4)
 dim(w) = (3)
 dim(p) = (4, 3)
->>>>>>> 96598837
 
 $ node filename.js
 Semantic error in 'good_filename', line 6, column 4 to column 5: 
