$ node allow-undefined.js
Semantic error in 'string', line 3, column 8 to column 11:
   -------------------------------------------------
     1:  
     2:  functions {
     3:      int foo(real a);
                 ^
     4:  }
     5:  transformed data {
   -------------------------------------------------

Function 'foo' is declared without specifying a definition.

$ node auto-format.js
parameters {
  real y;
}
transformed parameters {
  print("this line is much, much, much ", "too long", " to print on one line");
}
model {
  y ~ std_normal();
}

parameters {
  real y;
}
transformed parameters {
  print("this line is much, much, much ",
        "too long",
        " to print on one line");
}
model {
  y ~ std_normal();
}

$ node basic.js
Semantic error in 'string', line 6, column 4 to column 5:
   -------------------------------------------------
     4:  }
     5:  model {
     6:      z ~ std_normal();
             ^
     7:  }
   -------------------------------------------------

Identifier 'z' not in scope.

$ node canonical.js
parameters {
  real y;
}
model {
  if (y != 0.0) {
    print("y is nonzero ");
  }
  
  y ~ normal(0, 1);
}

parameters {
  real y;
}
model {
  if (y != 0.0) 
    print("y is nonzero ");
  
  y ~ normal(((((((((0)))))))), 1);
}

parameters {
  real y;
}
model {
  if (y) {
    print("y is nonzero ");
  }
  
  y ~ normal(0, 1);
}

$ node data-generation.js
dim(x) = (3, 4)
dim(y) = (5, 2, 4)
dim(z) = (3, 4)
dim(w) = (3)
dim(p) = (4, 3)

$ node debug.js

$ node filename.js
Semantic error in 'good_filename', line 6, column 4 to column 5:
   -------------------------------------------------
     4:  }
     5:  model {
     6:      z ~ std_normal();
             ^
     7:  }
   -------------------------------------------------

Identifier 'z' not in scope.

Semantic error in 'string', line 6, column 4 to column 5:
   -------------------------------------------------
     4:  }
     5:  model {
     6:      z ~ std_normal();
             ^
     7:  }
   -------------------------------------------------

Identifier 'z' not in scope.

$ node functions-only.js
real my_log1p_exp(real x) {
  return log1p_exp(x);
}

real array_fun(array[] real a) {
  return sum(a);
}

real int_array_fun(array[] int a) {
  return sum(a);
}

vector my_vector_mul_by_5(vector x) {
  vector[num_elements(x)] result = x * 5.0;
  return result;
}

int int_only_multiplication(int a, int b) {
  return a * b;
}

real test_lgamma(real x) {
  return lgamma(x);
}

// test special functions
void test_lp(real a) {
  a ~ normal(0, 1);
}

real test_rng(real a) {
  return normal_rng(a, 1);
}

real test_lpdf(real a, real b) {
  return normal_lpdf(a | b, 1);
}
real my_log1p_exp(real x) {
  return log1p_exp(x);
}

real array_fun(array[] real a) {
  return sum(a);
}

real int_array_fun(array[] int a) {
  return sum(a);
}

vector my_vector_mul_by_5(vector x) {
  vector[num_elements(x)] result = x * 5.0;
  return result;
}

int int_only_multiplication(int a, int b) {
  return a * b;
}

real test_lgamma(real x) {
  return lgamma(x);
}

// test special functions
void test_lp(real a) {
  a ~ normal(0, 1);
}

real test_rng(real a) {
  return normal_rng(a, 1);
}

real test_lpdf(real a, real b) {
  return normal_lpdf(a | b, 1);
}
$ node good_after_bad.js
Syntax error in 'string', line 8, column 0 to column 5, parsing error:
   -------------------------------------------------
     6:      y ~ std_normal();
     7:  }
     8:  model {
         ^
     9:      y ~ std_normal();
    10:  }
   -------------------------------------------------

Expected "generated quantities {" or end of file after end of model block.

$ node info.js
{
  "inputs": {
    "a": { "type": "int", "dimensions": 0 },
    "b": { "type": "real", "dimensions": 0 },
    "c": { "type": "real", "dimensions": 1 },
    "d": { "type": "real", "dimensions": 1 },
    "e": { "type": "real", "dimensions": 2 },
    "f": { "type": "int", "dimensions": 1 },
    "g": { "type": "real", "dimensions": 1 },
    "h": { "type": "real", "dimensions": 2 },
    "i": { "type": "real", "dimensions": 3 },
    "j": { "type": "int", "dimensions": 3 }
  },
  "parameters": {
    "l": { "type": "real", "dimensions": 1 },
    "m": { "type": "real", "dimensions": 1 },
    "n": { "type": "real", "dimensions": 1 },
    "o": { "type": "real", "dimensions": 1 },
    "p": { "type": "real", "dimensions": 2 },
    "q": { "type": "real", "dimensions": 2 },
    "r": { "type": "real", "dimensions": 2 },
    "s": { "type": "real", "dimensions": 2 },
    "y": { "type": "real", "dimensions": 0 }
  },
  "transformed parameters": {},
  "generated quantities": {},
  "functions": [],
  "distributions": [],
  "included_files": []
}
$ node math_sigs.js

$ node optimization.js
Semantic error in 'string', line 3, column 8 to column 11:
   -------------------------------------------------
     1:  
     2:  functions {
     3:      int foo(real a);
                 ^
     4:  }
     5:  
   -------------------------------------------------

Function 'foo' is declared without specifying a definition.

"stancflags = --use-opencl --allow-undefined"
$ node pedantic.js
["Warning in 'string', line 7, column 17: Argument 10000 suggests there may be\n    parameters that are not unit scale; consider rescaling with a multiplier\n    (see manual section 22.12).","Warning: The parameter k was declared but was not used in the density\n    calculation."]
[]
["Warning in 'string', line 4, column 9: The variable tt may not have been\n    assigned a value before its use."]
[]
$ node removed.js
Error in 'string', line 3, column 1: Declaration of arrays by placing
    brackets after a variable name was removed in Stan 2.32.0. Instead use
    the array keyword before the type. This can be changed automatically
    using the auto-format flag to stanc
Error in 'string', line 6, column 14: std_normal_log was removed in Stan
    2.32. Use std_normal_lpdf instead. This can be automatically changed
    using the canonicalize flag for stanc

parameters {
  array[10] real y;
}
model {
  target += std_normal_lpdf(y);
}

$ node standalone-functions.js

$ node version.js
%%NAME%% %%VERSION%%
%%NAME%% %%VERSION%%
%%NAME%% %%VERSION%%
$ node warnings.js
<<<<<<< HEAD
[]
=======
["Warning in 'string', line 4, column 4: Comments beginning with # are\n    deprecated and this syntax will be removed in Stan 2.33.0. Use // to\n    begin line comments; this can be done automatically using the auto-format\n    flag to stanc"]
>>>>>>> cafcd694
["Warning in 'string', line 10, column 11: Found int division:\n      x / w\n    Values will be rounded towards zero. If rounding is not desired you can\n    write\n    the division as\n      x * 1.0 / w\n    If rounding is intended please use the integer division operator %/%."]<|MERGE_RESOLUTION|>--- conflicted
+++ resolved
@@ -1,7 +1,7 @@
 $ node allow-undefined.js
 Semantic error in 'string', line 3, column 8 to column 11:
    -------------------------------------------------
-     1:  
+     1:
      2:  functions {
      3:      int foo(real a);
                  ^
@@ -54,7 +54,7 @@
   if (y != 0.0) {
     print("y is nonzero ");
   }
-  
+
   y ~ normal(0, 1);
 }
 
@@ -62,9 +62,9 @@
   real y;
 }
 model {
-  if (y != 0.0) 
+  if (y != 0.0)
     print("y is nonzero ");
-  
+
   y ~ normal(((((((((0)))))))), 1);
 }
 
@@ -75,7 +75,7 @@
   if (y) {
     print("y is nonzero ");
   }
-  
+
   y ~ normal(0, 1);
 }
 
@@ -235,12 +235,12 @@
 $ node optimization.js
 Semantic error in 'string', line 3, column 8 to column 11:
    -------------------------------------------------
-     1:  
+     1:
      2:  functions {
      3:      int foo(real a);
                  ^
      4:  }
-     5:  
+     5:
    -------------------------------------------------
 
 Function 'foo' is declared without specifying a definition.
@@ -274,9 +274,5 @@
 %%NAME%% %%VERSION%%
 %%NAME%% %%VERSION%%
 $ node warnings.js
-<<<<<<< HEAD
 []
-=======
-["Warning in 'string', line 4, column 4: Comments beginning with # are\n    deprecated and this syntax will be removed in Stan 2.33.0. Use // to\n    begin line comments; this can be done automatically using the auto-format\n    flag to stanc"]
->>>>>>> cafcd694
 ["Warning in 'string', line 10, column 11: Found int division:\n      x / w\n    Values will be rounded towards zero. If rounding is not desired you can\n    write\n    the division as\n      x * 1.0 / w\n    If rounding is intended please use the integer division operator %/%."]