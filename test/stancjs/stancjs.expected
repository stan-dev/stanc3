--- conflicted
+++ resolved
@@ -1,12 +1,7 @@
 $ node allow-undefined.js
-<<<<<<< HEAD
 Semantic error in 'string', line 3, column 8 to column 11: 
 Function is declared without specifying a definition.
-=======
-Semantic error in 'string', line 3, column 4 to column 20: 
-Some function is declared without specifying a definition.
 
->>>>>>> 17dd97b6
 $ node auto-format.js
 parameters {
   real y;
@@ -85,14 +80,9 @@
   "included_files": [  ] }
 
 $ node optimization.js
-<<<<<<< HEAD
 Semantic error in 'string', line 3, column 8 to column 11: 
 Function is declared without specifying a definition.
-=======
-Semantic error in 'string', line 3, column 4 to column 20: 
-Some function is declared without specifying a definition.
 
->>>>>>> 17dd97b6
 $ node pedantic.js
 ["Warning in 'string', line 7, column 17: Argument 10000 suggests there may be parameters that are not unit scale; consider rescaling with a multiplier (see manual section 22.12).","Warning: The parameter k was declared but was not used in the density calculation."]
 []
